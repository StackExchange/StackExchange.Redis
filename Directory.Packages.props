<Project>
  <ItemGroup>
    <!-- Packages we depend on for StackExchange.Redis, upgrades can create binding redirect pain! -->
    <PackageVersion Include="Microsoft.Bcl.AsyncInterfaces" Version="5.0.0" />
    <PackageVersion Include="Pipelines.Sockets.Unofficial" Version="2.2.2" />
    <PackageVersion Include="System.Diagnostics.PerformanceCounter" Version="5.0.0" />
    <PackageVersion Include="System.Threading.Channels" Version="5.0.0" />
    <PackageVersion Include="System.Runtime.InteropServices.RuntimeInformation" Version="4.3.0" />
    <PackageVersion Include="System.IO.Compression" Version="4.3.0" />
    
    <!-- Packages only used in the solution, upgrade at will -->
    <PackageVersion Include="BenchmarkDotNet" Version="0.13.1" />
<<<<<<< HEAD
    <PackageVersion Include="GitHubActionsTestLogger" Version="1.3.0" />
    <PackageVersion Include="Microsoft.CodeAnalysis.PublicApiAnalyzers" Version="3.3.3" />
    <PackageVersion Include="Microsoft.Extensions.Logging.Abstractions" Version="6.0.0" />
=======
    <PackageVersion Include="GitHubActionsTestLogger" Version="2.0.0-alpha" />
    <PackageVersion Include="Microsoft.CodeAnalysis.PublicApiAnalyzers" Version="3.3.4-beta1.22362.3" />
>>>>>>> 6b20bba3
    <PackageVersion Include="Microsoft.NETFramework.ReferenceAssemblies" Version="1.0.2" />
    <PackageVersion Include="Microsoft.NET.Test.Sdk" Version="17.1.0" />
    <PackageVersion Include="Microsoft.SourceLink.GitHub" Version="1.1.1" />
    <PackageVersion Include="Moq" Version="4.17.2" />
    <PackageVersion Include="Nerdbank.GitVersioning" Version="3.4.255" />
    <PackageVersion Include="Newtonsoft.Json" Version="13.0.1" />
    <PackageVersion Include="NSubstitute" Version="4.3.0" />
    <PackageVersion Include="StackExchange.Redis" Version="2.5.43" />
    <!-- For binding redirect testing, main package gets this transitively -->
    <PackageVersion Include="System.IO.Pipelines" Version="5.0.1" />
    <PackageVersion Include="System.Runtime.Caching" Version="5.0.0" />
    <PackageVersion Include="xunit" Version="2.4.2-pre.12" />
    <PackageVersion Include="xunit.runner.visualstudio" Version="2.4.3" />
  </ItemGroup>
</Project><|MERGE_RESOLUTION|>--- conflicted
+++ resolved
@@ -10,14 +10,9 @@
     
     <!-- Packages only used in the solution, upgrade at will -->
     <PackageVersion Include="BenchmarkDotNet" Version="0.13.1" />
-<<<<<<< HEAD
-    <PackageVersion Include="GitHubActionsTestLogger" Version="1.3.0" />
-    <PackageVersion Include="Microsoft.CodeAnalysis.PublicApiAnalyzers" Version="3.3.3" />
-    <PackageVersion Include="Microsoft.Extensions.Logging.Abstractions" Version="6.0.0" />
-=======
     <PackageVersion Include="GitHubActionsTestLogger" Version="2.0.0-alpha" />
     <PackageVersion Include="Microsoft.CodeAnalysis.PublicApiAnalyzers" Version="3.3.4-beta1.22362.3" />
->>>>>>> 6b20bba3
+    <PackageVersion Include="Microsoft.Extensions.Logging.Abstractions" Version="6.0.0" />
     <PackageVersion Include="Microsoft.NETFramework.ReferenceAssemblies" Version="1.0.2" />
     <PackageVersion Include="Microsoft.NET.Test.Sdk" Version="17.1.0" />
     <PackageVersion Include="Microsoft.SourceLink.GitHub" Version="1.1.1" />
