--- conflicted
+++ resolved
@@ -11,18 +11,12 @@
     <PackageVersion Include="System.Memory" Version="4.6.3" />
     <PackageVersion Include="System.IO.Compression" Version="4.3.0" />
 
-<<<<<<< HEAD
     <!-- Packages used by RESPite related libraries-->
     <PackageVersion Include="System.Collections.Immutable" Version="9.0.8" />
 
     <!-- For analyzers, tied to the consumer's build SDK; at the moment, that means "us" -->
     <PackageVersion Include="Microsoft.CodeAnalysis.CSharp" Version="4.12.0" />
 
-=======
-    <!-- For analyzers, tied to the consumer's build SDK; at the moment, that means "us" -->
-    <PackageVersion Include="Microsoft.CodeAnalysis.CSharp" Version="4.12.0" />
-    
->>>>>>> 862a70eb
     <!-- Packages only used in the solution, upgrade at will -->
     <PackageVersion Include="BenchmarkDotNet" Version="0.15.2" />
     <PackageVersion Include="GitHubActionsTestLogger" Version="2.4.1" />
