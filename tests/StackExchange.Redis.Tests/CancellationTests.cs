﻿using System;
using System.Diagnostics;
using System.Threading;
using System.Threading.Tasks;
using Xunit;

namespace StackExchange.Redis.Tests;

[Collection(NonParallelCollection.Name)]
public class CancellationTests(ITestOutputHelper output, SharedConnectionFixture fixture) : TestBase(output, fixture)
{
<<<<<<< HEAD
    // suboptimal polyfill version of the .NET 6+ API; I'm not recommending this for production use,
    // but it's good enough for tests
    public static Task<T> WaitAsync<T>(this Task<T> task, TimeSpan timeout)
    {
        if (task.IsCompleted) return task;
        return Wrap(task, timeout);

        static async Task<T> Wrap(Task<T> task, TimeSpan timeout)
        {
            Task other = Task.Delay(timeout);
            var first = await Task.WhenAny(task, other);
            if (ReferenceEquals(first, other))
            {
                throw new TimeoutException();
            }
            return await task;
        }
    }
}
#endif

[Collection(SharedConnectionFixture.Key)]
public class CancellationTests : TestBase
{
    public CancellationTests(ITestOutputHelper output, SharedConnectionFixture fixture) : base(output, fixture) { }

=======
>>>>>>> 5f586170
    [Fact]
    public async Task WithCancellation_CancelledToken_ThrowsOperationCanceledException()
    {
        await using var conn = Create();
        var db = conn.GetDatabase();

        using var cts = new CancellationTokenSource();
        cts.Cancel(); // Cancel immediately

        await Assert.ThrowsAnyAsync<OperationCanceledException>(async () => await db.StringSetAsync(Me(), "value").WaitAsync(cts.Token));
    }

    private IInternalConnectionMultiplexer Create() => Create(syncTimeout: 10_000);

    [Fact]
    public async Task WithCancellation_ValidToken_OperationSucceeds()
    {
        await using var conn = Create();
        var db = conn.GetDatabase();

        using var cts = new CancellationTokenSource();

        RedisKey key = Me();
        // This should succeed
        await db.StringSetAsync(key, "value");
        var result = await db.StringGetAsync(key).WaitAsync(cts.Token);
        Assert.Equal("value", result);
    }

    private static void Pause(IDatabase db) => db.Execute("client", ["pause", ConnectionPauseMilliseconds], CommandFlags.FireAndForget);

    private void Pause(IServer server)
    {
        server.Execute("client", new object[] { "pause", ConnectionPauseMilliseconds }, CommandFlags.FireAndForget);
    }

    [Fact]
    public async Task WithTimeout_ShortTimeout_Async_ThrowsOperationCanceledException()
    {
        await using var conn = Create();
        var db = conn.GetDatabase();

        var watch = Stopwatch.StartNew();
        Pause(db);

        var timeout = TimeSpan.FromMilliseconds(ShortDelayMilliseconds);
        // This might throw due to timeout, but let's test the mechanism
        var pending = db.StringSetAsync(Me(), "value").WaitAsync(timeout); // check we get past this
        try
        {
            await pending;
            // If it succeeds, that's fine too - Redis is fast
            Assert.Fail(ExpectedCancel + ": " + watch.ElapsedMilliseconds + "ms");
        }
        catch (TimeoutException)
        {
            // Expected for very short timeouts
            Log($"Timeout after {watch.ElapsedMilliseconds}ms");
        }
    }

    private const string ExpectedCancel = "This operation should have been cancelled";

    [Fact]
    public async Task WithoutCancellation_OperationsWorkNormally()
    {
        await using var conn = Create();
        var db = conn.GetDatabase();

        // No cancellation - should work normally
        RedisKey key = Me();
        await db.StringSetAsync(key, "value");
        var result = await db.StringGetAsync(key);
        Assert.Equal("value", result);
    }

    public enum CancelStrategy
    {
        Constructor,
        Method,
        Manual,
    }

    private const int ConnectionPauseMilliseconds = 50, ShortDelayMilliseconds = 5;

    private static CancellationTokenSource CreateCts(CancelStrategy strategy)
    {
        switch (strategy)
        {
            case CancelStrategy.Constructor:
                return new CancellationTokenSource(TimeSpan.FromMilliseconds(ShortDelayMilliseconds));
            case CancelStrategy.Method:
                var cts = new CancellationTokenSource();
                cts.CancelAfter(TimeSpan.FromMilliseconds(ShortDelayMilliseconds));
                return cts;
            case CancelStrategy.Manual:
                cts = new();
                _ = Task.Run(async () =>
                {
                    await Task.Delay(ShortDelayMilliseconds);
                    // ReSharper disable once MethodHasAsyncOverload - TFM-dependent
                    cts.Cancel();
                });
                return cts;
            default:
                throw new ArgumentOutOfRangeException(nameof(strategy));
        }
    }

    [Theory]
    [InlineData(CancelStrategy.Constructor)]
    [InlineData(CancelStrategy.Method)]
    [InlineData(CancelStrategy.Manual)]
    public async Task CancellationDuringOperation_Async_CancelsGracefully(CancelStrategy strategy)
    {
        await using var conn = Create();
        var db = conn.GetDatabase();

        var watch = Stopwatch.StartNew();
        Pause(db);

        // Cancel after a short delay
        using var cts = CreateCts(strategy);

        // Start an operation and cancel it mid-flight
        var pending = db.StringSetAsync($"{Me()}:{strategy}", "value").WaitAsync(cts.Token);

        try
        {
            await pending;
            Assert.Fail(ExpectedCancel + ": " + watch.ElapsedMilliseconds + "ms");
        }
        catch (OperationCanceledException oce)
        {
            // Expected if cancellation happens during operation
            Log($"Cancelled after {watch.ElapsedMilliseconds}ms");
            Assert.Equal(cts.Token, oce.CancellationToken);
        }
    }

    [Fact]
    public async Task ScanCancellable()
    {
        using var conn = Create();
        var db = conn.GetDatabase();
        var server = conn.GetServer(conn.GetEndPoints()[0]);

        using var cts = new CancellationTokenSource();

        var watch = Stopwatch.StartNew();
        Pause(server);
        try
        {
            db.StringSet(Me(), "value", TimeSpan.FromMinutes(5), flags: CommandFlags.FireAndForget);
            await using var iter = server.KeysAsync(pageSize: 1000).WithCancellation(cts.Token).GetAsyncEnumerator();
            var pending = iter.MoveNextAsync();
            Assert.False(cts.Token.IsCancellationRequested);
            cts.CancelAfter(ShortDelayMilliseconds); // start this *after* we've got past the initial check
            while (await pending)
            {
                pending = iter.MoveNextAsync();
            }
            Assert.Fail($"{ExpectedCancel}: {watch.ElapsedMilliseconds}ms");
        }
        catch (OperationCanceledException oce)
        {
            var taken = watch.ElapsedMilliseconds;
            // Expected if cancellation happens during operation
            Log($"Cancelled after {taken}ms");
            Assert.True(taken < ConnectionPauseMilliseconds / 2, "Should have cancelled much sooner");
            Assert.Equal(cts.Token, oce.CancellationToken);
        }
    }
}<|MERGE_RESOLUTION|>--- conflicted
+++ resolved
@@ -9,35 +9,6 @@
 [Collection(NonParallelCollection.Name)]
 public class CancellationTests(ITestOutputHelper output, SharedConnectionFixture fixture) : TestBase(output, fixture)
 {
-<<<<<<< HEAD
-    // suboptimal polyfill version of the .NET 6+ API; I'm not recommending this for production use,
-    // but it's good enough for tests
-    public static Task<T> WaitAsync<T>(this Task<T> task, TimeSpan timeout)
-    {
-        if (task.IsCompleted) return task;
-        return Wrap(task, timeout);
-
-        static async Task<T> Wrap(Task<T> task, TimeSpan timeout)
-        {
-            Task other = Task.Delay(timeout);
-            var first = await Task.WhenAny(task, other);
-            if (ReferenceEquals(first, other))
-            {
-                throw new TimeoutException();
-            }
-            return await task;
-        }
-    }
-}
-#endif
-
-[Collection(SharedConnectionFixture.Key)]
-public class CancellationTests : TestBase
-{
-    public CancellationTests(ITestOutputHelper output, SharedConnectionFixture fixture) : base(output, fixture) { }
-
-=======
->>>>>>> 5f586170
     [Fact]
     public async Task WithCancellation_CancelledToken_ThrowsOperationCanceledException()
     {
