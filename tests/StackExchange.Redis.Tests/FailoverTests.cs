﻿#if NET6_0_OR_GREATER
using System;
using System.IO;
using System.Threading;
using System.Threading.Tasks;
using Xunit;
using Xunit.Abstractions;

namespace StackExchange.Redis.Tests;

[Collection(NonParallelCollection.Name)]
public class FailoverTests : TestBase, IAsyncLifetime
{
    protected override string GetConfiguration() => GetPrimaryReplicaConfig().ToString();

    public FailoverTests(ITestOutputHelper output) : base(output) { }

    public Task DisposeAsync() => Task.CompletedTask;

    public async Task InitializeAsync()
    {
        using var conn = Create();

        var shouldBePrimary = conn.GetServer(TestConfig.Current.FailoverPrimaryServerAndPort);
        if (shouldBePrimary.IsReplica)
        {
            Log(shouldBePrimary.EndPoint + " should be primary, fixing...");
            await shouldBePrimary.MakePrimaryAsync(ReplicationChangeOptions.SetTiebreaker);
        }

        var shouldBeReplica = conn.GetServer(TestConfig.Current.FailoverReplicaServerAndPort);
        if (!shouldBeReplica.IsReplica)
        {
            Log(shouldBeReplica.EndPoint + " should be a replica, fixing...");
            await shouldBeReplica.ReplicaOfAsync(shouldBePrimary.EndPoint);
            await Task.Delay(2000).ForAwait();
        }
    }

    private static ConfigurationOptions GetPrimaryReplicaConfig()
    {
        return new ConfigurationOptions
        {
            AllowAdmin = true,
            SyncTimeout = 100000,
            EndPoints =
            {
                { TestConfig.Current.FailoverPrimaryServer, TestConfig.Current.FailoverPrimaryPort },
                { TestConfig.Current.FailoverReplicaServer, TestConfig.Current.FailoverReplicaPort },
            },
        };
    }

    [Fact]
    public async Task ConfigureAsync()
    {
        using var conn = Create();

        await Task.Delay(1000).ForAwait();
        Log("About to reconfigure.....");
        await conn.ConfigureAsync().ForAwait();
        Log("Reconfigured");
    }

    [Fact]
    public async Task ConfigureSync()
    {
        using var conn = Create();

        await Task.Delay(1000).ForAwait();
        Log("About to reconfigure.....");
        conn.Configure();
        Log("Reconfigured");
    }

    [Fact]
    public async Task ConfigVerifyReceiveConfigChangeBroadcast()
    {
        _ = GetConfiguration();
        using var senderConn = Create(allowAdmin: true);
        using var receiverConn = Create(syncTimeout: 2000);

        int total = 0;
        receiverConn.ConfigurationChangedBroadcast += (s, a) =>
        {
            Log("Config changed: " + (a.EndPoint == null ? "(none)" : a.EndPoint.ToString()));
            Interlocked.Increment(ref total);
        };
        // send a reconfigure/reconnect message
        long count = senderConn.PublishReconfigure();
        GetServer(receiverConn).Ping();
        GetServer(receiverConn).Ping();
        await Task.Delay(1000).ConfigureAwait(false);
        Assert.True(count == -1 || count >= 2, "subscribers");
        Assert.True(Interlocked.CompareExchange(ref total, 0, 0) >= 1, "total (1st)");

        Interlocked.Exchange(ref total, 0);

        // and send a second time via a re-primary operation
        var server = GetServer(senderConn);
        if (server.IsReplica) Skip.Inconclusive("didn't expect a replica");
        await server.MakePrimaryAsync(ReplicationChangeOptions.Broadcast);
        await Task.Delay(1000).ConfigureAwait(false);
        GetServer(receiverConn).Ping();
        GetServer(receiverConn).Ping();
        Assert.True(Interlocked.CompareExchange(ref total, 0, 0) >= 1, "total (2nd)");
    }

    [Fact]
    public async Task DereplicateGoesToPrimary()
    {
        ConfigurationOptions config = GetPrimaryReplicaConfig();
        config.ConfigCheckSeconds = 5;

        using var conn = ConnectionMultiplexer.Connect(config);

        var primary = conn.GetServer(TestConfig.Current.FailoverPrimaryServerAndPort);
        var secondary = conn.GetServer(TestConfig.Current.FailoverReplicaServerAndPort);

        primary.Ping();
        secondary.Ping();

        await primary.MakePrimaryAsync(ReplicationChangeOptions.SetTiebreaker);
        await secondary.MakePrimaryAsync(ReplicationChangeOptions.None);

        await Task.Delay(100).ConfigureAwait(false);

        primary.Ping();
        secondary.Ping();

        using (var writer = new StringWriter())
        {
            conn.Configure(writer);
            string log = writer.ToString();
            Log(log);
            bool isUnanimous = log.Contains("tie-break is unanimous at " + TestConfig.Current.FailoverPrimaryServerAndPort);
            if (!isUnanimous) Skip.Inconclusive("this is timing sensitive; unable to verify this time");
        }

        // k, so we know everyone loves 6379; is that what we get?
        var db = conn.GetDatabase();
        RedisKey key = Me();

        Assert.Equal(primary.EndPoint, db.IdentifyEndpoint(key, CommandFlags.PreferMaster));
        Assert.Equal(primary.EndPoint, db.IdentifyEndpoint(key, CommandFlags.DemandMaster));
        Assert.Equal(primary.EndPoint, db.IdentifyEndpoint(key, CommandFlags.PreferReplica));

        var ex = Assert.Throws<RedisConnectionException>(() => db.IdentifyEndpoint(key, CommandFlags.DemandReplica));
        Assert.StartsWith("No connection is active/available to service this operation: EXISTS " + Me(), ex.Message);
        Log("Invoking MakePrimaryAsync()...");
        await primary.MakePrimaryAsync(ReplicationChangeOptions.Broadcast | ReplicationChangeOptions.ReplicateToOtherEndpoints | ReplicationChangeOptions.SetTiebreaker, Writer);
        Log("Finished MakePrimaryAsync() call.");

        await Task.Delay(100).ConfigureAwait(false);

        Log("Invoking Ping() (post-primary)");
        primary.Ping();
        secondary.Ping();
        Log("Finished Ping() (post-primary)");

        Assert.True(primary.IsConnected, $"{primary.EndPoint} is not connected.");
        Assert.True(secondary.IsConnected, $"{secondary.EndPoint} is not connected.");

        Log($"{primary.EndPoint}: {primary.ServerType}, Mode: {(primary.IsReplica ? "Replica" : "Primary")}");
        Log($"{secondary.EndPoint}: {secondary.ServerType}, Mode: {(secondary.IsReplica ? "Replica" : "Primary")}");

        // Create a separate multiplexer with a valid view of the world to distinguish between failures of
        // server topology changes from failures to recognize those changes
        Log("Connecting to secondary validation connection.");
        using (var conn2 = ConnectionMultiplexer.Connect(config))
        {
            var primary2 = conn2.GetServer(TestConfig.Current.FailoverPrimaryServerAndPort);
            var secondary2 = conn2.GetServer(TestConfig.Current.FailoverReplicaServerAndPort);

            Log($"Check: {primary2.EndPoint}: {primary2.ServerType}, Mode: {(primary2.IsReplica ? "Replica" : "Primary")}");
            Log($"Check: {secondary2.EndPoint}: {secondary2.ServerType}, Mode: {(secondary2.IsReplica ? "Replica" : "Primary")}");

            Assert.False(primary2.IsReplica, $"{primary2.EndPoint} should be a primary (verification connection).");
            Assert.True(secondary2.IsReplica, $"{secondary2.EndPoint} should be a replica (verification connection).");

            var db2 = conn2.GetDatabase();

            Assert.Equal(primary2.EndPoint, db2.IdentifyEndpoint(key, CommandFlags.PreferMaster));
            Assert.Equal(primary2.EndPoint, db2.IdentifyEndpoint(key, CommandFlags.DemandMaster));
            Assert.Equal(secondary2.EndPoint, db2.IdentifyEndpoint(key, CommandFlags.PreferReplica));
            Assert.Equal(secondary2.EndPoint, db2.IdentifyEndpoint(key, CommandFlags.DemandReplica));
        }

        await UntilConditionAsync(TimeSpan.FromSeconds(20), () => !primary.IsReplica && secondary.IsReplica);

        Assert.False(primary.IsReplica, $"{primary.EndPoint} should be a primary.");
        Assert.True(secondary.IsReplica, $"{secondary.EndPoint} should be a replica.");

        Assert.Equal(primary.EndPoint, db.IdentifyEndpoint(key, CommandFlags.PreferMaster));
        Assert.Equal(primary.EndPoint, db.IdentifyEndpoint(key, CommandFlags.DemandMaster));
        Assert.Equal(secondary.EndPoint, db.IdentifyEndpoint(key, CommandFlags.PreferReplica));
        Assert.Equal(secondary.EndPoint, db.IdentifyEndpoint(key, CommandFlags.DemandReplica));
    }

#if DEBUG
    [Fact]
    public async Task SubscriptionsSurviveConnectionFailureAsync()
    {
        using var conn = Create(allowAdmin: true, shared: false, log: Writer, syncTimeout: 1000);

        var profiler = conn.AddProfiler();
        RedisChannel channel = RedisChannel.Literal(Me());
        var sub = conn.GetSubscriber();
        int counter = 0;
        Assert.True(sub.IsConnected());
<<<<<<< HEAD
        await sub.SubscribeAsync(channel, (_, _) => Interlocked.Increment(ref counter)).ConfigureAwait(false);
=======
        await sub.SubscribeAsync(channel, (arg1, arg2) => Interlocked.Increment(ref counter)).ConfigureAwait(false);
>>>>>>> c8a7265d

        var profile1 = Log(profiler);

        Assert.Equal(1, conn.GetSubscriptionsCount());

        await Task.Delay(200).ConfigureAwait(false);

        await sub.PublishAsync(channel, "abc").ConfigureAwait(false);
        sub.Ping();
        await Task.Delay(200).ConfigureAwait(false);

        var counter1 = Thread.VolatileRead(ref counter);
        Log($"Expecting 1 message, got {counter1}");
        Assert.Equal(1, counter1);

        var server = GetServer(conn);
        var socketCount = server.GetCounters().Subscription.SocketCount;
        Log($"Expecting 1 socket, got {socketCount}");
        Assert.Equal(1, socketCount);

        // We might fail both connections or just the primary in the time period
        SetExpectedAmbientFailureCount(-1);

        // Make sure we fail all the way
        conn.AllowConnect = false;
        Log("Failing connection");
        // Fail all connections
        server.SimulateConnectionFailure(SimulatedFailureType.All);
        // Trigger failure (RedisTimeoutException or RedisConnectionException because
        // of backlog behavior)
        var ex = Assert.ThrowsAny<Exception>(() => sub.Ping());
        Assert.True(ex is RedisTimeoutException or RedisConnectionException);
        Assert.False(sub.IsConnected(channel));

        // Now reconnect...
        conn.AllowConnect = true;
        Log("Waiting on reconnect");
        // Wait until we're reconnected
        await UntilConditionAsync(TimeSpan.FromSeconds(10), () => sub.IsConnected(channel));
        Log("Reconnected");
        // Ensure we're reconnected
        Assert.True(sub.IsConnected(channel));

        // Ensure we've sent the subscribe command after reconnecting
        var profile2 = Log(profiler);
        // Assert.Equal(1, profile2.Count(p => p.Command == nameof(RedisCommand.SUBSCRIBE)));
        Log("Issuing ping after reconnected");
        sub.Ping();

        var muxerSubCount = conn.GetSubscriptionsCount();
        Log($"Muxer thinks we have {muxerSubCount} subscriber(s).");
        Assert.Equal(1, muxerSubCount);

        var muxerSubs = conn.GetSubscriptions();
        foreach (var pair in muxerSubs)
        {
            var muxerSub = pair.Value;
            Log($"  Muxer Sub: {pair.Key}: (EndPoint: {muxerSub.GetCurrentServer()}, Connected: {muxerSub.IsConnected})");
        }

        Log("Publishing");
        var published = await sub.PublishAsync(channel, "abc").ConfigureAwait(false);

        Log($"Published to {published} subscriber(s).");
        Assert.Equal(1, published);

        // Give it a few seconds to get our messages
        Log("Waiting for 2 messages");
        await UntilConditionAsync(TimeSpan.FromSeconds(5), () => Thread.VolatileRead(ref counter) == 2);

        var counter2 = Thread.VolatileRead(ref counter);
        Log($"Expecting 2 messages, got {counter2}");
        Assert.Equal(2, counter2);

        // Log all commands at the end
        Log("All commands since connecting:");
        var profile3 = profiler.FinishProfiling();
        foreach (var command in profile3)
        {
            Log($"{command.EndPoint}: {command}");
        }
    }

    [Fact]
    public async Task SubscriptionsSurvivePrimarySwitchAsync()
    {
        static void TopologyFail() => Skip.Inconclusive("Replication topology change failed...and that's both inconsistent and not what we're testing.");

        if (RunningInCI)
        {
            Skip.Inconclusive("TODO: Fix race in broadcast reconfig a zero latency.");
        }

        using var aConn = Create(allowAdmin: true, shared: false);
        using var bConn = Create(allowAdmin: true, shared: false);

        RedisChannel channel = RedisChannel.Literal(Me());
        Log("Using Channel: " + channel);
        var subA = aConn.GetSubscriber();
        var subB = bConn.GetSubscriber();

        long primaryChanged = 0, aCount = 0, bCount = 0;
        aConn.ConfigurationChangedBroadcast += (s, args) => Log("A noticed config broadcast: " + Interlocked.Increment(ref primaryChanged) + " (Endpoint:" + args.EndPoint + ")");
        bConn.ConfigurationChangedBroadcast += (s, args) => Log("B noticed config broadcast: " + Interlocked.Increment(ref primaryChanged) + " (Endpoint:" + args.EndPoint + ")");
        subA.Subscribe(channel, (_, message) =>
        {
            Log("A got message: " + message);
            Interlocked.Increment(ref aCount);
        });
        subB.Subscribe(channel, (_, message) =>
        {
            Log("B got message: " + message);
            Interlocked.Increment(ref bCount);
        });

        Assert.False(aConn.GetServer(TestConfig.Current.FailoverPrimaryServerAndPort).IsReplica, $"A Connection: {TestConfig.Current.FailoverPrimaryServerAndPort} should be a primary");
        if (!aConn.GetServer(TestConfig.Current.FailoverReplicaServerAndPort).IsReplica)
        {
            TopologyFail();
        }
        Assert.True(aConn.GetServer(TestConfig.Current.FailoverReplicaServerAndPort).IsReplica, $"A Connection: {TestConfig.Current.FailoverReplicaServerAndPort} should be a replica");
        Assert.False(bConn.GetServer(TestConfig.Current.FailoverPrimaryServerAndPort).IsReplica, $"B Connection: {TestConfig.Current.FailoverPrimaryServerAndPort} should be a primary");
        Assert.True(bConn.GetServer(TestConfig.Current.FailoverReplicaServerAndPort).IsReplica, $"B Connection: {TestConfig.Current.FailoverReplicaServerAndPort} should be a replica");

        Log("Failover 1 Complete");
        var epA = subA.SubscribedEndpoint(channel);
        var epB = subB.SubscribedEndpoint(channel);
        Log("  A: " + EndPointCollection.ToString(epA));
        Log("  B: " + EndPointCollection.ToString(epB));
        subA.Publish(channel, "A1");
        subB.Publish(channel, "B1");
        Log("  SubA ping: " + subA.Ping());
        Log("  SubB ping: " + subB.Ping());
        // If redis is under load due to this suite, it may take a moment to send across.
        await UntilConditionAsync(TimeSpan.FromSeconds(5), () => Interlocked.Read(ref aCount) == 2 && Interlocked.Read(ref bCount) == 2).ForAwait();

        Assert.Equal(2, Interlocked.Read(ref aCount));
        Assert.Equal(2, Interlocked.Read(ref bCount));
        Assert.Equal(0, Interlocked.Read(ref primaryChanged));

        try
        {
            Interlocked.Exchange(ref primaryChanged, 0);
            Interlocked.Exchange(ref aCount, 0);
            Interlocked.Exchange(ref bCount, 0);
            Log("Changing primary...");
            using (var sw = new StringWriter())
            {
                await aConn.GetServer(TestConfig.Current.FailoverReplicaServerAndPort).MakePrimaryAsync(ReplicationChangeOptions.All, sw);
                Log(sw.ToString());
            }
            Log("Waiting for connection B to detect...");
            await UntilConditionAsync(TimeSpan.FromSeconds(10), () => bConn.GetServer(TestConfig.Current.FailoverPrimaryServerAndPort).IsReplica).ForAwait();
            subA.Ping();
            subB.Ping();
            Log("Failover 2 Attempted. Pausing...");
            Log("  A " + TestConfig.Current.FailoverPrimaryServerAndPort + " status: " + (aConn.GetServer(TestConfig.Current.FailoverPrimaryServerAndPort).IsReplica ? "Replica" : "Primary"));
            Log("  A " + TestConfig.Current.FailoverReplicaServerAndPort + " status: " + (aConn.GetServer(TestConfig.Current.FailoverReplicaServerAndPort).IsReplica ? "Replica" : "Primary"));
            Log("  B " + TestConfig.Current.FailoverPrimaryServerAndPort + " status: " + (bConn.GetServer(TestConfig.Current.FailoverPrimaryServerAndPort).IsReplica ? "Replica" : "Primary"));
            Log("  B " + TestConfig.Current.FailoverReplicaServerAndPort + " status: " + (bConn.GetServer(TestConfig.Current.FailoverReplicaServerAndPort).IsReplica ? "Replica" : "Primary"));

            if (!aConn.GetServer(TestConfig.Current.FailoverPrimaryServerAndPort).IsReplica)
            {
                TopologyFail();
            }
            Log("Failover 2 Complete.");

            Assert.True(aConn.GetServer(TestConfig.Current.FailoverPrimaryServerAndPort).IsReplica, $"A Connection: {TestConfig.Current.FailoverPrimaryServerAndPort} should be a replica");
            Assert.False(aConn.GetServer(TestConfig.Current.FailoverReplicaServerAndPort).IsReplica, $"A Connection: {TestConfig.Current.FailoverReplicaServerAndPort} should be a primary");
            await UntilConditionAsync(TimeSpan.FromSeconds(10), () => bConn.GetServer(TestConfig.Current.FailoverPrimaryServerAndPort).IsReplica).ForAwait();
            var sanityCheck = bConn.GetServer(TestConfig.Current.FailoverPrimaryServerAndPort).IsReplica;
            if (!sanityCheck)
            {
                Log("FAILURE: B has not detected the topology change.");
                foreach (var server in bConn.GetServerSnapshot().ToArray())
                {
                    Log("  Server: " + server.EndPoint);
                    Log("    State (Interactive): " + server.InteractiveConnectionState);
                    Log("    State (Subscription): " + server.SubscriptionConnectionState);
                    Log("    IsReplica: " + !server.IsReplica);
                    Log("    Type: " + server.ServerType);
                }
                // Skip.Inconclusive("Not enough latency.");
            }
            Assert.True(sanityCheck, $"B Connection: {TestConfig.Current.FailoverPrimaryServerAndPort} should be a replica");
            Assert.False(bConn.GetServer(TestConfig.Current.FailoverReplicaServerAndPort).IsReplica, $"B Connection: {TestConfig.Current.FailoverReplicaServerAndPort} should be a primary");

            Log("Pause complete");
            Log("  A outstanding: " + aConn.GetCounters().TotalOutstanding);
            Log("  B outstanding: " + bConn.GetCounters().TotalOutstanding);
            subA.Ping();
            subB.Ping();
            await Task.Delay(5000).ForAwait();
            epA = subA.SubscribedEndpoint(channel);
            epB = subB.SubscribedEndpoint(channel);
            Log("Subscription complete");
            Log("  A: " + EndPointCollection.ToString(epA));
            Log("  B: " + EndPointCollection.ToString(epB));
            var aSentTo = subA.Publish(channel, "A2");
            var bSentTo = subB.Publish(channel, "B2");
            Log("  A2 sent to: " + aSentTo);
            Log("  B2 sent to: " + bSentTo);
            subA.Ping();
            subB.Ping();
            Log("Ping Complete. Checking...");
            await UntilConditionAsync(TimeSpan.FromSeconds(10), () => Interlocked.Read(ref aCount) == 2 && Interlocked.Read(ref bCount) == 2).ForAwait();

            Log("Counts so far:");
            Log("  aCount: " + Interlocked.Read(ref aCount));
            Log("  bCount: " + Interlocked.Read(ref bCount));
            Log("  primaryChanged: " + Interlocked.Read(ref primaryChanged));

            Assert.Equal(2, Interlocked.Read(ref aCount));
            Assert.Equal(2, Interlocked.Read(ref bCount));
            // Expect 12, because a sees a, but b sees a and b due to replication, but contenders may add their own
            Assert.True(Interlocked.CompareExchange(ref primaryChanged, 0, 0) >= 12);
        }
        catch
        {
            Log("");
            Log("ERROR: Something went bad - see above! Roooooolling back. Back it up. Baaaaaack it on up.");
            Log("");
            throw;
        }
        finally
        {
            Log("Restoring configuration...");
            try
            {
                await aConn.GetServer(TestConfig.Current.FailoverPrimaryServerAndPort).MakePrimaryAsync(ReplicationChangeOptions.All);
                await Task.Delay(1000).ForAwait();
            }
            catch { /* Don't bomb here */ }
        }
    }
#endif
}
#endif<|MERGE_RESOLUTION|>--- conflicted
+++ resolved
@@ -208,11 +208,7 @@
         var sub = conn.GetSubscriber();
         int counter = 0;
         Assert.True(sub.IsConnected());
-<<<<<<< HEAD
-        await sub.SubscribeAsync(channel, (_, _) => Interlocked.Increment(ref counter)).ConfigureAwait(false);
-=======
         await sub.SubscribeAsync(channel, (arg1, arg2) => Interlocked.Increment(ref counter)).ConfigureAwait(false);
->>>>>>> c8a7265d
 
         var profile1 = Log(profiler);
 
