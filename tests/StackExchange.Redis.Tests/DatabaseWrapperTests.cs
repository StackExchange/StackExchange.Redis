﻿using System;
using System.Collections.Generic;
using System.Linq.Expressions;
using System.Net;
using System.Text;
using Moq;
using StackExchange.Redis.KeyspaceIsolation;
using Xunit;

namespace StackExchange.Redis.Tests;

[CollectionDefinition(nameof(MoqDependentCollection), DisableParallelization = true)]
public class MoqDependentCollection { }

[Collection(nameof(MoqDependentCollection))]
public sealed class DatabaseWrapperTests
{
<<<<<<< HEAD
    [CollectionDefinition(nameof(MoqDependentCollection), DisableParallelization = true)]
    public class MoqDependentCollection { }

    [Collection(nameof(MoqDependentCollection))]
    public sealed class DatabaseWrapperTests
    {
        private readonly Mock<IDatabase> mock;
        private readonly IDatabase wrapper;

        public DatabaseWrapperTests()
        {
            mock = new Mock<IDatabase>();
            wrapper = new DatabaseWrapper(mock.Object, Encoding.UTF8.GetBytes("prefix:"));
        }

        [Fact]
        public void CreateBatch()
        {
            object asyncState = new();
            IBatch innerBatch = new Mock<IBatch>().Object;
            mock.Setup(_ => _.CreateBatch(asyncState)).Returns(innerBatch);
            IBatch wrappedBatch = wrapper.CreateBatch(asyncState);
            mock.Verify(_ => _.CreateBatch(asyncState));
            Assert.IsType<BatchWrapper>(wrappedBatch);
            Assert.Same(innerBatch, ((BatchWrapper)wrappedBatch).Inner);
        }

        [Fact]
        public void CreateTransaction()
        {
            object asyncState = new();
            ITransaction innerTransaction = new Mock<ITransaction>().Object;
            mock.Setup(_ => _.CreateTransaction(asyncState)).Returns(innerTransaction);
            ITransaction wrappedTransaction = wrapper.CreateTransaction(asyncState);
            mock.Verify(_ => _.CreateTransaction(asyncState));
            Assert.IsType<TransactionWrapper>(wrappedTransaction);
            Assert.Same(innerTransaction, ((TransactionWrapper)wrappedTransaction).Inner);
        }

        [Fact]
        public void DebugObject()
        {
            wrapper.DebugObject("key", CommandFlags.None);
            mock.Verify(_ => _.DebugObject("prefix:key", CommandFlags.None));
        }

        [Fact]
        public void Get_Database()
        {
            mock.SetupGet(_ => _.Database).Returns(123);
            Assert.Equal(123, wrapper.Database);
        }

        [Fact]
        public void HashDecrement_1()
        {
            wrapper.HashDecrement("key", "hashField", 123, CommandFlags.None);
            mock.Verify(_ => _.HashDecrement("prefix:key", "hashField", 123, CommandFlags.None));
        }

        [Fact]
        public void HashDecrement_2()
        {
            wrapper.HashDecrement("key", "hashField", 1.23, CommandFlags.None);
            mock.Verify(_ => _.HashDecrement("prefix:key", "hashField", 1.23, CommandFlags.None));
        }

        [Fact]
        public void HashDelete_1()
        {
            wrapper.HashDelete("key", "hashField", CommandFlags.None);
            mock.Verify(_ => _.HashDelete("prefix:key", "hashField", CommandFlags.None));
        }

        [Fact]
        public void HashDelete_2()
        {
            RedisValue[] hashFields = Array.Empty<RedisValue>();
            wrapper.HashDelete("key", hashFields, CommandFlags.None);
            mock.Verify(_ => _.HashDelete("prefix:key", hashFields, CommandFlags.None));
        }

        [Fact]
        public void HashExists()
        {
            wrapper.HashExists("key", "hashField", CommandFlags.None);
            mock.Verify(_ => _.HashExists("prefix:key", "hashField", CommandFlags.None));
        }

        [Fact]
        public void HashGet_1()
        {
            wrapper.HashGet("key", "hashField", CommandFlags.None);
            mock.Verify(_ => _.HashGet("prefix:key", "hashField", CommandFlags.None));
        }

        [Fact]
        public void HashGet_2()
        {
            RedisValue[] hashFields = Array.Empty<RedisValue>();
            wrapper.HashGet("key", hashFields, CommandFlags.None);
            mock.Verify(_ => _.HashGet("prefix:key", hashFields, CommandFlags.None));
        }

        [Fact]
        public void HashGetAll()
        {
            wrapper.HashGetAll("key", CommandFlags.None);
            mock.Verify(_ => _.HashGetAll("prefix:key", CommandFlags.None));
        }

        [Fact]
        public void HashIncrement_1()
        {
            wrapper.HashIncrement("key", "hashField", 123, CommandFlags.None);
            mock.Verify(_ => _.HashIncrement("prefix:key", "hashField", 123, CommandFlags.None));
        }

        [Fact]
        public void HashIncrement_2()
        {
            wrapper.HashIncrement("key", "hashField", 1.23, CommandFlags.None);
            mock.Verify(_ => _.HashIncrement("prefix:key", "hashField", 1.23, CommandFlags.None));
        }

        [Fact]
        public void HashKeys()
        {
            wrapper.HashKeys("key", CommandFlags.None);
            mock.Verify(_ => _.HashKeys("prefix:key", CommandFlags.None));
        }

        [Fact]
        public void HashLength()
        {
            wrapper.HashLength("key", CommandFlags.None);
            mock.Verify(_ => _.HashLength("prefix:key", CommandFlags.None));
        }

        [Fact]
        public void HashScan()
        {
            wrapper.HashScan("key", "pattern", 123, flags: CommandFlags.None);
            mock.Verify(_ => _.HashScan("prefix:key", "pattern", 123, CommandFlags.None));
        }

        [Fact]
        public void HashScan_Full()
        {
            wrapper.HashScan("key", "pattern", 123, 42, 64, flags: CommandFlags.None);
            mock.Verify(_ => _.HashScan("prefix:key", "pattern", 123, 42, 64, CommandFlags.None));
        }

        [Fact]
        public void HashSet_1()
        {
            HashEntry[] hashFields = Array.Empty<HashEntry>();
            wrapper.HashSet("key", hashFields, CommandFlags.None);
            mock.Verify(_ => _.HashSet("prefix:key", hashFields, CommandFlags.None));
        }

        [Fact]
        public void HashSet_2()
        {
            wrapper.HashSet("key", "hashField", "value", When.Exists, CommandFlags.None);
            mock.Verify(_ => _.HashSet("prefix:key", "hashField", "value", When.Exists, CommandFlags.None));
        }

        [Fact]
        public void HashStringLength()
        {
            wrapper.HashStringLength("key","field", CommandFlags.None);
            mock.Verify(_ => _.HashStringLength("prefix:key", "field", CommandFlags.None));
        }

        [Fact]
        public void HashValues()
        {
            wrapper.HashValues("key", CommandFlags.None);
            mock.Verify(_ => _.HashValues("prefix:key", CommandFlags.None));
        }

        [Fact]
        public void HyperLogLogAdd_1()
        {
            wrapper.HyperLogLogAdd("key", "value", CommandFlags.None);
            mock.Verify(_ => _.HyperLogLogAdd("prefix:key", "value", CommandFlags.None));
        }

        [Fact]
        public void HyperLogLogAdd_2()
        {
            RedisValue[] values = Array.Empty<RedisValue>();
            wrapper.HyperLogLogAdd("key", values, CommandFlags.None);
            mock.Verify(_ => _.HyperLogLogAdd("prefix:key", values, CommandFlags.None));
        }

        [Fact]
        public void HyperLogLogLength()
        {
            wrapper.HyperLogLogLength("key", CommandFlags.None);
            mock.Verify(_ => _.HyperLogLogLength("prefix:key", CommandFlags.None));
        }

        [Fact]
        public void HyperLogLogMerge_1()
        {
            wrapper.HyperLogLogMerge("destination", "first", "second", CommandFlags.None);
            mock.Verify(_ => _.HyperLogLogMerge("prefix:destination", "prefix:first", "prefix:second", CommandFlags.None));
        }

        [Fact]
        public void HyperLogLogMerge_2()
        {
            RedisKey[] keys = new RedisKey[] { "a", "b" };
            Expression<Func<RedisKey[], bool>> valid = _ => _.Length == 2 && _[0] == "prefix:a" && _[1] == "prefix:b";
            wrapper.HyperLogLogMerge("destination", keys, CommandFlags.None);
            mock.Verify(_ => _.HyperLogLogMerge("prefix:destination", It.Is(valid), CommandFlags.None));
        }

        [Fact]
        public void IdentifyEndpoint()
        {
            wrapper.IdentifyEndpoint("key", CommandFlags.None);
            mock.Verify(_ => _.IdentifyEndpoint("prefix:key", CommandFlags.None));
        }

        [Fact]
        public void KeyCopy()
        {
            wrapper.KeyCopy("key", "destination", flags: CommandFlags.None);
            mock.Verify(_ => _.KeyCopy("prefix:key", "prefix:destination", -1, false, CommandFlags.None));
        }

        [Fact]
        public void KeyDelete_1()
        {
            wrapper.KeyDelete("key", CommandFlags.None);
            mock.Verify(_ => _.KeyDelete("prefix:key", CommandFlags.None));
        }

        [Fact]
        public void KeyDelete_2()
        {
            RedisKey[] keys = new RedisKey[] { "a", "b" };
            Expression<Func<RedisKey[], bool>> valid = _ => _.Length == 2 && _[0] == "prefix:a" && _[1] == "prefix:b";
            wrapper.KeyDelete(keys, CommandFlags.None);
            mock.Verify(_ => _.KeyDelete(It.Is(valid), CommandFlags.None));
        }

        [Fact]
        public void KeyDump()
        {
            wrapper.KeyDump("key", CommandFlags.None);
            mock.Verify(_ => _.KeyDump("prefix:key", CommandFlags.None));
        }

        [Fact]
        public void KeyEncoding()
        {
            wrapper.KeyEncoding("key", CommandFlags.None);
            mock.Verify(_ => _.KeyEncoding("prefix:key", CommandFlags.None));
        }

        [Fact]
        public void KeyExists()
        {
            wrapper.KeyExists("key", CommandFlags.None);
            mock.Verify(_ => _.KeyExists("prefix:key", CommandFlags.None));
        }

        [Fact]
        public void KeyExpire_1()
        {
            TimeSpan expiry = TimeSpan.FromSeconds(123);
            wrapper.KeyExpire("key", expiry, CommandFlags.None);
            mock.Verify(_ => _.KeyExpire("prefix:key", expiry, CommandFlags.None));
        }

        [Fact]
        public void KeyExpire_2()
        {
            DateTime expiry = DateTime.Now;
            wrapper.KeyExpire("key", expiry, CommandFlags.None);
            mock.Verify(_ => _.KeyExpire("prefix:key", expiry, CommandFlags.None));
        }

        [Fact]
        public void KeyExpire_3()
        {
            TimeSpan expiry = TimeSpan.FromSeconds(123);
            wrapper.KeyExpire("key", expiry, ExpireWhen.HasNoExpiry, CommandFlags.None);
            mock.Verify(_ => _.KeyExpire("prefix:key", expiry, ExpireWhen.HasNoExpiry, CommandFlags.None));
        }

        [Fact]
        public void KeyExpire_4()
        {
            DateTime expiry = DateTime.Now;
            wrapper.KeyExpire("key", expiry, ExpireWhen.HasNoExpiry, CommandFlags.None);
            mock.Verify(_ => _.KeyExpire("prefix:key", expiry, ExpireWhen.HasNoExpiry, CommandFlags.None));
        }

        [Fact]
        public void KeyExpireTime()
        {
            wrapper.KeyExpireTime("key", CommandFlags.None);
            mock.Verify(_ => _.KeyExpireTime("prefix:key", CommandFlags.None));
        }

        [Fact]
        public void KeyMigrate()
        {
            EndPoint toServer = new IPEndPoint(IPAddress.Loopback, 123);
            wrapper.KeyMigrate("key", toServer, 123, 456, MigrateOptions.Copy, CommandFlags.None);
            mock.Verify(_ => _.KeyMigrate("prefix:key", toServer, 123, 456, MigrateOptions.Copy, CommandFlags.None));
        }

        [Fact]
        public void KeyMove()
        {
            wrapper.KeyMove("key", 123, CommandFlags.None);
            mock.Verify(_ => _.KeyMove("prefix:key", 123, CommandFlags.None));
        }

        [Fact]
        public void KeyPersist()
        {
            wrapper.KeyPersist("key", CommandFlags.None);
            mock.Verify(_ => _.KeyPersist("prefix:key", CommandFlags.None));
        }

        [Fact]
        public void KeyRandom()
        {
            Assert.Throws<NotSupportedException>(() => wrapper.KeyRandom());
        }

        [Fact]
        public void KeyRefCount()
        {
            wrapper.KeyRefCount("key", CommandFlags.None);
            mock.Verify(_ => _.KeyRefCount("prefix:key", CommandFlags.None));
        }

        [Fact]
        public void KeyRename()
        {
            wrapper.KeyRename("key", "newKey", When.Exists, CommandFlags.None);
            mock.Verify(_ => _.KeyRename("prefix:key", "prefix:newKey", When.Exists, CommandFlags.None));
        }

        [Fact]
        public void KeyRestore()
        {
            byte[] value = Array.Empty<byte>();
            TimeSpan expiry = TimeSpan.FromSeconds(123);
            wrapper.KeyRestore("key", value, expiry, CommandFlags.None);
            mock.Verify(_ => _.KeyRestore("prefix:key", value, expiry, CommandFlags.None));
        }

        [Fact]
        public void KeyTimeToLive()
        {
            wrapper.KeyTimeToLive("key", CommandFlags.None);
            mock.Verify(_ => _.KeyTimeToLive("prefix:key", CommandFlags.None));
        }

        [Fact]
        public void KeyType()
        {
            wrapper.KeyType("key", CommandFlags.None);
            mock.Verify(_ => _.KeyType("prefix:key", CommandFlags.None));
        }

        [Fact]
        public void ListGetByIndex()
        {
            wrapper.ListGetByIndex("key", 123, CommandFlags.None);
            mock.Verify(_ => _.ListGetByIndex("prefix:key", 123, CommandFlags.None));
        }

        [Fact]
        public void ListInsertAfter()
        {
            wrapper.ListInsertAfter("key", "pivot", "value", CommandFlags.None);
            mock.Verify(_ => _.ListInsertAfter("prefix:key", "pivot", "value", CommandFlags.None));
        }

        [Fact]
        public void ListInsertBefore()
        {
            wrapper.ListInsertBefore("key", "pivot", "value", CommandFlags.None);
            mock.Verify(_ => _.ListInsertBefore("prefix:key", "pivot", "value", CommandFlags.None));
        }

        [Fact]
        public void ListLeftPop()
        {
            wrapper.ListLeftPop("key", CommandFlags.None);
            mock.Verify(_ => _.ListLeftPop("prefix:key", CommandFlags.None));
        }

        [Fact]
        public void ListLeftPop_1()
        {
            wrapper.ListLeftPop("key", 123, CommandFlags.None);
            mock.Verify(_ => _.ListLeftPop("prefix:key", 123, CommandFlags.None));
        }

        [Fact]
        public void ListLeftPush_1()
        {
            wrapper.ListLeftPush("key", "value", When.Exists, CommandFlags.None);
            mock.Verify(_ => _.ListLeftPush("prefix:key", "value", When.Exists, CommandFlags.None));
        }

        [Fact]
        public void ListLeftPush_2()
        {
            RedisValue[] values = Array.Empty<RedisValue>();
            wrapper.ListLeftPush("key", values, CommandFlags.None);
            mock.Verify(_ => _.ListLeftPush("prefix:key", values, CommandFlags.None));
        }

        [Fact]
        public void ListLeftPush_3()
        {
            RedisValue[] values = new RedisValue[] { "value1", "value2" };
            wrapper.ListLeftPush("key", values, When.Exists, CommandFlags.None);
            mock.Verify(_ => _.ListLeftPush("prefix:key", values, When.Exists, CommandFlags.None));
        }

        [Fact]
        public void ListLength()
        {
            wrapper.ListLength("key", CommandFlags.None);
            mock.Verify(_ => _.ListLength("prefix:key", CommandFlags.None));
        }

        [Fact]
        public void ListMove()
        {
            wrapper.ListMove("key", "destination", ListSide.Left, ListSide.Right, CommandFlags.None);
            mock.Verify(_ => _.ListMove("prefix:key", "prefix:destination", ListSide.Left, ListSide.Right, CommandFlags.None));
        }

        [Fact]
        public void ListRange()
        {
            wrapper.ListRange("key", 123, 456, CommandFlags.None);
            mock.Verify(_ => _.ListRange("prefix:key", 123, 456, CommandFlags.None));
        }

        [Fact]
        public void ListRemove()
        {
            wrapper.ListRemove("key", "value", 123, CommandFlags.None);
            mock.Verify(_ => _.ListRemove("prefix:key", "value", 123, CommandFlags.None));
        }

        [Fact]
        public void ListRightPop()
        {
            wrapper.ListRightPop("key", CommandFlags.None);
            mock.Verify(_ => _.ListRightPop("prefix:key", CommandFlags.None));
        }

        [Fact]
        public void ListRightPop_1()
        {
            wrapper.ListRightPop("key", 123, CommandFlags.None);
            mock.Verify(_ => _.ListRightPop("prefix:key", 123, CommandFlags.None));
        }

        [Fact]
        public void ListRightPopLeftPush()
        {
            wrapper.ListRightPopLeftPush("source", "destination", CommandFlags.None);
            mock.Verify(_ => _.ListRightPopLeftPush("prefix:source", "prefix:destination", CommandFlags.None));
        }

        [Fact]
        public void ListRightPush_1()
        {
            wrapper.ListRightPush("key", "value", When.Exists, CommandFlags.None);
            mock.Verify(_ => _.ListRightPush("prefix:key", "value", When.Exists, CommandFlags.None));
        }

        [Fact]
        public void ListRightPush_2()
        {
            RedisValue[] values = Array.Empty<RedisValue>();
            wrapper.ListRightPush("key", values, CommandFlags.None);
            mock.Verify(_ => _.ListRightPush("prefix:key", values, CommandFlags.None));
        }

        [Fact]
        public void ListRightPush_3()
        {
            RedisValue[] values = new RedisValue[] { "value1", "value2" };
            wrapper.ListRightPush("key", values, When.Exists, CommandFlags.None);
            mock.Verify(_ => _.ListRightPush("prefix:key", values, When.Exists, CommandFlags.None));
        }

        [Fact]
        public void ListSetByIndex()
        {
            wrapper.ListSetByIndex("key", 123, "value", CommandFlags.None);
            mock.Verify(_ => _.ListSetByIndex("prefix:key", 123, "value", CommandFlags.None));
        }

        [Fact]
        public void ListTrim()
        {
            wrapper.ListTrim("key", 123, 456, CommandFlags.None);
            mock.Verify(_ => _.ListTrim("prefix:key", 123, 456, CommandFlags.None));
        }

        [Fact]
        public void LockExtend()
        {
            TimeSpan expiry = TimeSpan.FromSeconds(123);
            wrapper.LockExtend("key", "value", expiry, CommandFlags.None);
            mock.Verify(_ => _.LockExtend("prefix:key", "value", expiry, CommandFlags.None));
        }

        [Fact]
        public void LockQuery()
        {
            wrapper.LockQuery("key", CommandFlags.None);
            mock.Verify(_ => _.LockQuery("prefix:key", CommandFlags.None));
        }

        [Fact]
        public void LockRelease()
        {
            wrapper.LockRelease("key", "value", CommandFlags.None);
            mock.Verify(_ => _.LockRelease("prefix:key", "value", CommandFlags.None));
        }

        [Fact]
        public void LockTake()
        {
            TimeSpan expiry = TimeSpan.FromSeconds(123);
            wrapper.LockTake("key", "value", expiry, CommandFlags.None);
            mock.Verify(_ => _.LockTake("prefix:key", "value", expiry, CommandFlags.None));
        }

        [Fact]
        public void Publish()
        {
            wrapper.Publish("channel", "message", CommandFlags.None);
            mock.Verify(_ => _.Publish("prefix:channel", "message", CommandFlags.None));
        }

        [Fact]
        public void ScriptEvaluate_1()
        {
            byte[] hash = Array.Empty<byte>();
            RedisValue[] values = Array.Empty<RedisValue>();
            RedisKey[] keys = new RedisKey[] { "a", "b" };
            Expression<Func<RedisKey[], bool>> valid = _ => _.Length == 2 && _[0] == "prefix:a" && _[1] == "prefix:b";
            wrapper.ScriptEvaluate(hash, keys, values, CommandFlags.None);
            mock.Verify(_ => _.ScriptEvaluate(hash, It.Is(valid), values, CommandFlags.None));
        }

        [Fact]
        public void ScriptEvaluate_2()
        {
            RedisValue[] values = Array.Empty<RedisValue>();
            RedisKey[] keys = new RedisKey[] { "a", "b" };
            Expression<Func<RedisKey[], bool>> valid = _ => _.Length == 2 && _[0] == "prefix:a" && _[1] == "prefix:b";
            wrapper.ScriptEvaluate("script", keys, values, CommandFlags.None);
            mock.Verify(_ => _.ScriptEvaluate("script", It.Is(valid), values, CommandFlags.None));
        }

        [Fact]
        public void SetAdd_1()
        {
            wrapper.SetAdd("key", "value", CommandFlags.None);
            mock.Verify(_ => _.SetAdd("prefix:key", "value", CommandFlags.None));
        }

        [Fact]
        public void SetAdd_2()
        {
            RedisValue[] values = Array.Empty<RedisValue>();
            wrapper.SetAdd("key", values, CommandFlags.None);
            mock.Verify(_ => _.SetAdd("prefix:key", values, CommandFlags.None));
        }

        [Fact]
        public void SetCombine_1()
        {
            wrapper.SetCombine(SetOperation.Intersect, "first", "second", CommandFlags.None);
            mock.Verify(_ => _.SetCombine(SetOperation.Intersect, "prefix:first", "prefix:second", CommandFlags.None));
        }

        [Fact]
        public void SetCombine_2()
        {
            RedisKey[] keys = new RedisKey[] { "a", "b" };
            Expression<Func<RedisKey[], bool>> valid = _ => _.Length == 2 && _[0] == "prefix:a" && _[1] == "prefix:b";
            wrapper.SetCombine(SetOperation.Intersect, keys, CommandFlags.None);
            mock.Verify(_ => _.SetCombine(SetOperation.Intersect, It.Is(valid), CommandFlags.None));
        }

        [Fact]
        public void SetCombineAndStore_1()
        {
            wrapper.SetCombineAndStore(SetOperation.Intersect, "destination", "first", "second", CommandFlags.None);
            mock.Verify(_ => _.SetCombineAndStore(SetOperation.Intersect, "prefix:destination", "prefix:first", "prefix:second", CommandFlags.None));
        }

        [Fact]
        public void SetCombineAndStore_2()
        {
            RedisKey[] keys = new RedisKey[] { "a", "b" };
            Expression<Func<RedisKey[], bool>> valid = _ => _.Length == 2 && _[0] == "prefix:a" && _[1] == "prefix:b";
            wrapper.SetCombineAndStore(SetOperation.Intersect, "destination", keys, CommandFlags.None);
            mock.Verify(_ => _.SetCombineAndStore(SetOperation.Intersect, "prefix:destination", It.Is(valid), CommandFlags.None));
        }

        [Fact]
        public void SetContains()
        {
            wrapper.SetContains("key", "value", CommandFlags.None);
            mock.Verify(_ => _.SetContains("prefix:key", "value", CommandFlags.None));
        }

        [Fact]
        public void SetContains_2()
        {
            RedisValue[] values = new RedisValue[] { "value1", "value2" };
            wrapper.SetContains("key", values, CommandFlags.None);
            mock.Verify(_ => _.SetContains("prefix:key", values, CommandFlags.None));
        }

        [Fact]
        public void SetIntersectionLength()
        {
            var keys = new RedisKey[] { "key1", "key2" };
            wrapper.SetIntersectionLength(keys);
            mock.Verify(_ => _.SetIntersectionLength(keys, 0, CommandFlags.None));
        }

        [Fact]
        public void SetLength()
        {
            wrapper.SetLength("key", CommandFlags.None);
            mock.Verify(_ => _.SetLength("prefix:key", CommandFlags.None));
        }

        [Fact]
        public void SetMembers()
        {
            wrapper.SetMembers("key", CommandFlags.None);
            mock.Verify(_ => _.SetMembers("prefix:key", CommandFlags.None));
        }

        [Fact]
        public void SetMove()
        {
            wrapper.SetMove("source", "destination", "value", CommandFlags.None);
            mock.Verify(_ => _.SetMove("prefix:source", "prefix:destination", "value", CommandFlags.None));
        }

        [Fact]
        public void SetPop_1()
        {
            wrapper.SetPop("key", CommandFlags.None);
            mock.Verify(_ => _.SetPop("prefix:key", CommandFlags.None));

            wrapper.SetPop("key", 5, CommandFlags.None);
            mock.Verify(_ => _.SetPop("prefix:key", 5, CommandFlags.None));
        }

        [Fact]
        public void SetPop_2()
        {
            wrapper.SetPop("key", 5, CommandFlags.None);
            mock.Verify(_ => _.SetPop("prefix:key", 5, CommandFlags.None));
        }

        [Fact]
        public void SetRandomMember()
        {
            wrapper.SetRandomMember("key", CommandFlags.None);
            mock.Verify(_ => _.SetRandomMember("prefix:key", CommandFlags.None));
        }

        [Fact]
        public void SetRandomMembers()
        {
            wrapper.SetRandomMembers("key", 123, CommandFlags.None);
            mock.Verify(_ => _.SetRandomMembers("prefix:key", 123, CommandFlags.None));
        }

        [Fact]
        public void SetRemove_1()
        {
            wrapper.SetRemove("key", "value", CommandFlags.None);
            mock.Verify(_ => _.SetRemove("prefix:key", "value", CommandFlags.None));
        }

        [Fact]
        public void SetRemove_2()
        {
            RedisValue[] values = Array.Empty<RedisValue>();
            wrapper.SetRemove("key", values, CommandFlags.None);
            mock.Verify(_ => _.SetRemove("prefix:key", values, CommandFlags.None));
        }

        [Fact]
        public void SetScan()
        {
            wrapper.SetScan("key", "pattern", 123, flags: CommandFlags.None);
            mock.Verify(_ => _.SetScan("prefix:key", "pattern", 123, CommandFlags.None));
        }

        [Fact]
        public void SetScan_Full()
        {
            wrapper.SetScan("key", "pattern", 123, 42, 64, flags: CommandFlags.None);
            mock.Verify(_ => _.SetScan("prefix:key", "pattern", 123, 42, 64, CommandFlags.None));
        }

        [Fact]
        public void Sort()
        {
            RedisValue[] get = new RedisValue[] { "a", "#" };
            Expression<Func<RedisValue[], bool>> valid = _ => _.Length == 2 && _[0] == "prefix:a" && _[1] == "#";

            wrapper.Sort("key", 123, 456, Order.Descending, SortType.Alphabetic, "nosort", get, CommandFlags.None);
            wrapper.Sort("key", 123, 456, Order.Descending, SortType.Alphabetic, "by", get, CommandFlags.None);

            mock.Verify(_ => _.Sort("prefix:key", 123, 456, Order.Descending, SortType.Alphabetic, "nosort", It.Is(valid), CommandFlags.None));
            mock.Verify(_ => _.Sort("prefix:key", 123, 456, Order.Descending, SortType.Alphabetic, "prefix:by", It.Is(valid), CommandFlags.None));
        }

        [Fact]
        public void SortAndStore()
        {
            RedisValue[] get = new RedisValue[] { "a", "#" };
            Expression<Func<RedisValue[], bool>> valid = _ => _.Length == 2 && _[0] == "prefix:a" && _[1] == "#";

            wrapper.SortAndStore("destination", "key", 123, 456, Order.Descending, SortType.Alphabetic, "nosort", get, CommandFlags.None);
            wrapper.SortAndStore("destination", "key", 123, 456, Order.Descending, SortType.Alphabetic, "by", get, CommandFlags.None);

            mock.Verify(_ => _.SortAndStore("prefix:destination", "prefix:key", 123, 456, Order.Descending, SortType.Alphabetic, "nosort", It.Is(valid), CommandFlags.None));
            mock.Verify(_ => _.SortAndStore("prefix:destination", "prefix:key", 123, 456, Order.Descending, SortType.Alphabetic, "prefix:by", It.Is(valid), CommandFlags.None));
        }

        [Fact]
        public void SortedSetAdd_1()
        {
            wrapper.SortedSetAdd("key", "member", 1.23, When.Exists, CommandFlags.None);
            mock.Verify(_ => _.SortedSetAdd("prefix:key", "member", 1.23, When.Exists, CommandFlags.None));
        }

        [Fact]
        public void SortedSetAdd_2()
        {
            SortedSetEntry[] values = Array.Empty<SortedSetEntry>();
            wrapper.SortedSetAdd("key", values, When.Exists, CommandFlags.None);
            mock.Verify(_ => _.SortedSetAdd("prefix:key", values, When.Exists, CommandFlags.None));
        }

        [Fact]
        public void SortedSetCombine()
        {
            RedisKey[] keys = new RedisKey[] { "a", "b" };
            wrapper.SortedSetCombine(SetOperation.Intersect, keys);
            mock.Verify(_ => _.SortedSetCombine(SetOperation.Intersect, keys, null, Aggregate.Sum, CommandFlags.None));
        }

        [Fact]
        public void SortedSetCombineWithScores()
        {
            RedisKey[] keys = new RedisKey[] { "a", "b" };
            wrapper.SortedSetCombineWithScores(SetOperation.Intersect, keys);
            mock.Verify(_ => _.SortedSetCombineWithScores(SetOperation.Intersect, keys, null, Aggregate.Sum, CommandFlags.None));
        }

        [Fact]
        public void SortedSetCombineAndStore_1()
        {
            wrapper.SortedSetCombineAndStore(SetOperation.Intersect, "destination", "first", "second", Aggregate.Max, CommandFlags.None);
            mock.Verify(_ => _.SortedSetCombineAndStore(SetOperation.Intersect, "prefix:destination", "prefix:first", "prefix:second", Aggregate.Max, CommandFlags.None));
        }

        [Fact]
        public void SortedSetCombineAndStore_2()
        {
            RedisKey[] keys = new RedisKey[] { "a", "b" };
            Expression<Func<RedisKey[], bool>> valid = _ => _.Length == 2 && _[0] == "prefix:a" && _[1] == "prefix:b";
            wrapper.SetCombineAndStore(SetOperation.Intersect, "destination", keys, CommandFlags.None);
            mock.Verify(_ => _.SetCombineAndStore(SetOperation.Intersect, "prefix:destination", It.Is(valid), CommandFlags.None));
        }

        [Fact]
        public void SortedSetDecrement()
        {
            wrapper.SortedSetDecrement("key", "member", 1.23, CommandFlags.None);
            mock.Verify(_ => _.SortedSetDecrement("prefix:key", "member", 1.23, CommandFlags.None));
        }

        [Fact]
        public void SortedSetIncrement()
        {
            wrapper.SortedSetIncrement("key", "member", 1.23, CommandFlags.None);
            mock.Verify(_ => _.SortedSetIncrement("prefix:key", "member", 1.23, CommandFlags.None));
        }

        [Fact]
        public void SortedSetIntersectionLength()
        {
            RedisKey[] keys = new RedisKey[] { "a", "b" };
            wrapper.SortedSetIntersectionLength(keys, 1, CommandFlags.None);
            mock.Verify(_ => _.SortedSetIntersectionLength(keys, 1, CommandFlags.None));
        }

        [Fact]
        public void SortedSetLength()
        {
            wrapper.SortedSetLength("key", 1.23, 1.23, Exclude.Start, CommandFlags.None);
            mock.Verify(_ => _.SortedSetLength("prefix:key", 1.23, 1.23, Exclude.Start, CommandFlags.None));
        }

        [Fact]
        public void SortedSetRandomMember()
        {
            wrapper.SortedSetRandomMember("key", CommandFlags.None);
            mock.Verify(_ => _.SortedSetRandomMember("prefix:key", CommandFlags.None));
        }

        [Fact]
        public void SortedSetRandomMembers()
        {
            wrapper.SortedSetRandomMembers("key", 2, CommandFlags.None);
            mock.Verify(_ => _.SortedSetRandomMembers("prefix:key", 2, CommandFlags.None));
        }

        [Fact]
        public void SortedSetRandomMembersWithScores()
        {
            wrapper.SortedSetRandomMembersWithScores("key", 2, CommandFlags.None);
            mock.Verify(_ => _.SortedSetRandomMembersWithScores("prefix:key", 2, CommandFlags.None));
        }

        [Fact]
        public void SortedSetLengthByValue()
        {
            wrapper.SortedSetLengthByValue("key", "min", "max", Exclude.Start, CommandFlags.None);
            mock.Verify(_ => _.SortedSetLengthByValue("prefix:key", "min", "max", Exclude.Start, CommandFlags.None));
        }

        [Fact]
        public void SortedSetRangeByRank()
        {
            wrapper.SortedSetRangeByRank("key", 123, 456, Order.Descending, CommandFlags.None);
            mock.Verify(_ => _.SortedSetRangeByRank("prefix:key", 123, 456, Order.Descending, CommandFlags.None));
        }

        [Fact]
        public void SortedSetRangeByRankWithScores()
        {
            wrapper.SortedSetRangeByRankWithScores("key", 123, 456, Order.Descending, CommandFlags.None);
            mock.Verify(_ => _.SortedSetRangeByRankWithScores("prefix:key", 123, 456, Order.Descending, CommandFlags.None));
        }

        [Fact]
        public void SortedSetRangeByScore()
        {
            wrapper.SortedSetRangeByScore("key", 1.23, 1.23, Exclude.Start, Order.Descending, 123, 456, CommandFlags.None);
            mock.Verify(_ => _.SortedSetRangeByScore("prefix:key", 1.23, 1.23, Exclude.Start, Order.Descending, 123, 456, CommandFlags.None));
        }

        [Fact]
        public void SortedSetRangeByScoreWithScores()
        {
            wrapper.SortedSetRangeByScoreWithScores("key", 1.23, 1.23, Exclude.Start, Order.Descending, 123, 456, CommandFlags.None);
            mock.Verify(_ => _.SortedSetRangeByScoreWithScores("prefix:key", 1.23, 1.23, Exclude.Start, Order.Descending, 123, 456, CommandFlags.None));
        }

        [Fact]
        public void SortedSetRangeByValue()
        {
            wrapper.SortedSetRangeByValue("key", "min", "max", Exclude.Start, 123, 456, CommandFlags.None);
            mock.Verify(_ => _.SortedSetRangeByValue("prefix:key", "min", "max", Exclude.Start, Order.Ascending, 123, 456, CommandFlags.None));
        }

        [Fact]
        public void SortedSetRangeByValueDesc()
        {
            wrapper.SortedSetRangeByValue("key", "min", "max", Exclude.Start, Order.Descending, 123, 456, CommandFlags.None);
            mock.Verify(_ => _.SortedSetRangeByValue("prefix:key", "min", "max", Exclude.Start, Order.Descending, 123, 456, CommandFlags.None));
        }

        [Fact]
        public void SortedSetRank()
        {
            wrapper.SortedSetRank("key", "member", Order.Descending, CommandFlags.None);
            mock.Verify(_ => _.SortedSetRank("prefix:key", "member", Order.Descending, CommandFlags.None));
        }

        [Fact]
        public void SortedSetRemove_1()
        {
            wrapper.SortedSetRemove("key", "member", CommandFlags.None);
            mock.Verify(_ => _.SortedSetRemove("prefix:key", "member", CommandFlags.None));
        }

        [Fact]
        public void SortedSetRemove_2()
        {
            RedisValue[] members = Array.Empty<RedisValue>();
            wrapper.SortedSetRemove("key", members, CommandFlags.None);
            mock.Verify(_ => _.SortedSetRemove("prefix:key", members, CommandFlags.None));
        }

        [Fact]
        public void SortedSetRemoveRangeByRank()
        {
            wrapper.SortedSetRemoveRangeByRank("key", 123, 456, CommandFlags.None);
            mock.Verify(_ => _.SortedSetRemoveRangeByRank("prefix:key", 123, 456, CommandFlags.None));
        }

        [Fact]
        public void SortedSetRemoveRangeByScore()
        {
            wrapper.SortedSetRemoveRangeByScore("key", 1.23, 1.23, Exclude.Start, CommandFlags.None);
            mock.Verify(_ => _.SortedSetRemoveRangeByScore("prefix:key", 1.23, 1.23, Exclude.Start, CommandFlags.None));
        }

        [Fact]
        public void SortedSetRemoveRangeByValue()
        {
            wrapper.SortedSetRemoveRangeByValue("key", "min", "max", Exclude.Start, CommandFlags.None);
            mock.Verify(_ => _.SortedSetRemoveRangeByValue("prefix:key", "min", "max", Exclude.Start, CommandFlags.None));
        }

        [Fact]
        public void SortedSetScan()
        {
            wrapper.SortedSetScan("key", "pattern", 123, flags: CommandFlags.None);
            mock.Verify(_ => _.SortedSetScan("prefix:key", "pattern", 123, CommandFlags.None));
        }

        [Fact]
        public void SortedSetScan_Full()
        {
            wrapper.SortedSetScan("key", "pattern", 123, 42, 64, flags: CommandFlags.None);
            mock.Verify(_ => _.SortedSetScan("prefix:key", "pattern", 123, 42, 64, CommandFlags.None));
        }

        [Fact]
        public void SortedSetScore()
        {
            wrapper.SortedSetScore("key", "member", CommandFlags.None);
            mock.Verify(_ => _.SortedSetScore("prefix:key", "member", CommandFlags.None));
        }

        [Fact]
        public void SortedSetScore_Multiple()
        {
            wrapper.SortedSetScores("key", new RedisValue[] { "member1", "member2" }, CommandFlags.None);
            mock.Verify(_ => _.SortedSetScores("prefix:key", new RedisValue[] { "member1", "member2" }, CommandFlags.None));
        }

        [Fact]
        public void StreamAcknowledge_1()
        {
            wrapper.StreamAcknowledge("key", "group", "0-0", CommandFlags.None);
            mock.Verify(_ => _.StreamAcknowledge("prefix:key", "group", "0-0", CommandFlags.None));
        }

        [Fact]
        public void StreamAcknowledge_2()
        {
            var messageIds = new RedisValue[] { "0-0", "0-1", "0-2" };
            wrapper.StreamAcknowledge("key", "group", messageIds, CommandFlags.None);
            mock.Verify(_ => _.StreamAcknowledge("prefix:key", "group", messageIds, CommandFlags.None));
        }

        [Fact]
        public void StreamAdd_1()
        {
            wrapper.StreamAdd("key", "field1", "value1", "*", 1000, true, CommandFlags.None);
            mock.Verify(_ => _.StreamAdd("prefix:key", "field1", "value1", "*", 1000, true, CommandFlags.None));
        }

        [Fact]
        public void StreamAdd_2()
        {
            var fields = Array.Empty<NameValueEntry>();
            wrapper.StreamAdd("key", fields, "*", 1000, true, CommandFlags.None);
            mock.Verify(_ => _.StreamAdd("prefix:key", fields, "*", 1000, true, CommandFlags.None));
        }

        [Fact]
        public void StreamAutoClaim()
        {
            wrapper.StreamAutoClaim("key", "group", "consumer", 0, "0-0", 100, CommandFlags.None);
            mock.Verify(_ => _.StreamAutoClaim("prefix:key", "group", "consumer", 0, "0-0", 100, CommandFlags.None));
        }

        [Fact]
        public void StreamAutoClaimIdsOnly()
        {
            wrapper.StreamAutoClaimIdsOnly("key", "group", "consumer", 0, "0-0", 100, CommandFlags.None);
            mock.Verify(_ => _.StreamAutoClaimIdsOnly("prefix:key", "group", "consumer", 0, "0-0", 100, CommandFlags.None));
        }

        [Fact]
        public void StreamClaimMessages()
        {
            var messageIds = Array.Empty<RedisValue>();
            wrapper.StreamClaim("key", "group", "consumer", 1000, messageIds, CommandFlags.None);
            mock.Verify(_ => _.StreamClaim("prefix:key", "group", "consumer", 1000, messageIds, CommandFlags.None));
        }

        [Fact]
        public void StreamClaimMessagesReturningIds()
        {
            var messageIds = Array.Empty<RedisValue>();
            wrapper.StreamClaimIdsOnly("key", "group", "consumer", 1000, messageIds, CommandFlags.None);
            mock.Verify(_ => _.StreamClaimIdsOnly("prefix:key", "group", "consumer", 1000, messageIds, CommandFlags.None));
        }

        [Fact]
        public void StreamConsumerGroupSetPosition()
        {
            wrapper.StreamConsumerGroupSetPosition("key", "group", StreamPosition.Beginning, CommandFlags.None);
            mock.Verify(_ => _.StreamConsumerGroupSetPosition("prefix:key", "group", StreamPosition.Beginning, CommandFlags.None));
        }

        [Fact]
        public void StreamConsumerInfoGet()
        {
            wrapper.StreamConsumerInfo("key", "group", CommandFlags.None);
            mock.Verify(_ => _.StreamConsumerInfo("prefix:key", "group", CommandFlags.None));
        }

        [Fact]
        public void StreamCreateConsumerGroup()
        {
            wrapper.StreamCreateConsumerGroup("key", "group", StreamPosition.Beginning, false, CommandFlags.None);
            mock.Verify(_ => _.StreamCreateConsumerGroup("prefix:key", "group", StreamPosition.Beginning, false, CommandFlags.None));
        }

        [Fact]
        public void StreamGroupInfoGet()
        {
            wrapper.StreamGroupInfo("key", CommandFlags.None);
            mock.Verify(_ => _.StreamGroupInfo("prefix:key", CommandFlags.None));
        }

        [Fact]
        public void StreamInfoGet()
        {
            wrapper.StreamInfo("key", CommandFlags.None);
            mock.Verify(_ => _.StreamInfo("prefix:key", CommandFlags.None));
        }

        [Fact]
        public void StreamLength()
        {
            wrapper.StreamLength("key", CommandFlags.None);
            mock.Verify(_ => _.StreamLength("prefix:key", CommandFlags.None));
        }

        [Fact]
        public void StreamMessagesDelete()
        {
            var messageIds = Array.Empty<RedisValue>();
            wrapper.StreamDelete("key", messageIds, CommandFlags.None);
            mock.Verify(_ => _.StreamDelete("prefix:key", messageIds, CommandFlags.None));
        }

        [Fact]
        public void StreamDeleteConsumer()
        {
            wrapper.StreamDeleteConsumer("key", "group", "consumer", CommandFlags.None);
            mock.Verify(_ => _.StreamDeleteConsumer("prefix:key", "group", "consumer", CommandFlags.None));
        }

        [Fact]
        public void StreamDeleteConsumerGroup()
        {
            wrapper.StreamDeleteConsumerGroup("key", "group", CommandFlags.None);
            mock.Verify(_ => _.StreamDeleteConsumerGroup("prefix:key", "group", CommandFlags.None));
        }

        [Fact]
        public void StreamPendingInfoGet()
        {
            wrapper.StreamPending("key", "group", CommandFlags.None);
            mock.Verify(_ => _.StreamPending("prefix:key", "group", CommandFlags.None));
        }

        [Fact]
        public void StreamPendingMessageInfoGet()
        {
            wrapper.StreamPendingMessages("key", "group", 10, RedisValue.Null, "-", "+", CommandFlags.None);
            mock.Verify(_ => _.StreamPendingMessages("prefix:key", "group", 10, RedisValue.Null, "-", "+", CommandFlags.None));
        }

        [Fact]
        public void StreamRange()
        {
            wrapper.StreamRange("key", "-", "+", null, Order.Ascending, CommandFlags.None);
            mock.Verify(_ => _.StreamRange("prefix:key", "-", "+", null, Order.Ascending, CommandFlags.None));
        }

        [Fact]
        public void StreamRead_1()
        {
            var streamPositions = Array.Empty<StreamPosition>();
            wrapper.StreamRead(streamPositions, null, CommandFlags.None);
            mock.Verify(_ => _.StreamRead(streamPositions, null, CommandFlags.None));
        }

        [Fact]
        public void StreamRead_2()
        {
            wrapper.StreamRead("key", "0-0", null, CommandFlags.None);
            mock.Verify(_ => _.StreamRead("prefix:key", "0-0", null, CommandFlags.None));
        }

        [Fact]
        public void StreamStreamReadGroup_1()
        {
            wrapper.StreamReadGroup("key", "group", "consumer", "0-0", 10, false, CommandFlags.None);
            mock.Verify(_ => _.StreamReadGroup("prefix:key", "group", "consumer", "0-0", 10, false, CommandFlags.None));
        }

        [Fact]
        public void StreamStreamReadGroup_2()
        {
            var streamPositions = Array.Empty<StreamPosition>();
            wrapper.StreamReadGroup(streamPositions, "group", "consumer", 10, false, CommandFlags.None);
            mock.Verify(_ => _.StreamReadGroup(streamPositions, "group", "consumer", 10, false, CommandFlags.None));
        }

        [Fact]
        public void StreamTrim()
        {
            wrapper.StreamTrim("key", 1000, true, CommandFlags.None);
            mock.Verify(_ => _.StreamTrim("prefix:key", 1000, true, CommandFlags.None));
        }

        [Fact]
        public void StringAppend()
        {
            wrapper.StringAppend("key", "value", CommandFlags.None);
            mock.Verify(_ => _.StringAppend("prefix:key", "value", CommandFlags.None));
        }

        [Fact]
        public void StringBitCount()
        {
            wrapper.StringBitCount("key", 123, 456, CommandFlags.None);
            mock.Verify(_ => _.StringBitCount("prefix:key", 123, 456, CommandFlags.None));
        }

        [Fact]
        public void StringBitOperation_1()
        {
            wrapper.StringBitOperation(Bitwise.Xor, "destination", "first", "second", CommandFlags.None);
            mock.Verify(_ => _.StringBitOperation(Bitwise.Xor, "prefix:destination", "prefix:first", "prefix:second", CommandFlags.None));
        }

        [Fact]
        public void StringBitOperation_2()
        {
            RedisKey[] keys = new RedisKey[] { "a", "b" };
            Expression<Func<RedisKey[], bool>> valid = _ => _.Length == 2 && _[0] == "prefix:a" && _[1] == "prefix:b";
            wrapper.StringBitOperation(Bitwise.Xor, "destination", keys, CommandFlags.None);
            mock.Verify(_ => _.StringBitOperation(Bitwise.Xor, "prefix:destination", It.Is(valid), CommandFlags.None));
        }

        [Fact]
        public void StringBitPosition()
        {
            wrapper.StringBitPosition("key", true, 123, 456, CommandFlags.None);
            mock.Verify(_ => _.StringBitPosition("prefix:key", true, 123, 456, CommandFlags.None));
        }

        [Fact]
        public void StringDecrement_1()
        {
            wrapper.StringDecrement("key", 123, CommandFlags.None);
            mock.Verify(_ => _.StringDecrement("prefix:key", 123, CommandFlags.None));
        }

        [Fact]
        public void StringDecrement_2()
        {
            wrapper.StringDecrement("key", 1.23, CommandFlags.None);
            mock.Verify(_ => _.StringDecrement("prefix:key", 1.23, CommandFlags.None));
        }

        [Fact]
        public void StringGet_1()
        {
            wrapper.StringGet("key", CommandFlags.None);
            mock.Verify(_ => _.StringGet("prefix:key", CommandFlags.None));
        }

        [Fact]
        public void StringGet_2()
        {
            RedisKey[] keys = new RedisKey[] { "a", "b" };
            Expression<Func<RedisKey[], bool>> valid = _ => _.Length == 2 && _[0] == "prefix:a" && _[1] == "prefix:b";
            wrapper.StringGet(keys, CommandFlags.None);
            mock.Verify(_ => _.StringGet(It.Is(valid), CommandFlags.None));
        }

        [Fact]
        public void StringGetBit()
        {
            wrapper.StringGetBit("key", 123, CommandFlags.None);
            mock.Verify(_ => _.StringGetBit("prefix:key", 123, CommandFlags.None));
        }

        [Fact]
        public void StringGetRange()
        {
            wrapper.StringGetRange("key", 123, 456, CommandFlags.None);
            mock.Verify(_ => _.StringGetRange("prefix:key", 123, 456, CommandFlags.None));
        }

        [Fact]
        public void StringGetSet()
        {
            wrapper.StringGetSet("key", "value", CommandFlags.None);
            mock.Verify(_ => _.StringGetSet("prefix:key", "value", CommandFlags.None));
        }

        [Fact]
        public void StringGetDelete()
        {
            wrapper.StringGetDelete("key", CommandFlags.None);
            mock.Verify(_ => _.StringGetDelete("prefix:key", CommandFlags.None));
        }

        [Fact]
        public void StringGetWithExpiry()
        {
            wrapper.StringGetWithExpiry("key", CommandFlags.None);
            mock.Verify(_ => _.StringGetWithExpiry("prefix:key", CommandFlags.None));
        }

        [Fact]
        public void StringIncrement_1()
        {
            wrapper.StringIncrement("key", 123, CommandFlags.None);
            mock.Verify(_ => _.StringIncrement("prefix:key", 123, CommandFlags.None));
        }

        [Fact]
        public void StringIncrement_2()
        {
            wrapper.StringIncrement("key", 1.23, CommandFlags.None);
            mock.Verify(_ => _.StringIncrement("prefix:key", 1.23, CommandFlags.None));
        }

        [Fact]
        public void StringLength()
        {
            wrapper.StringLength("key", CommandFlags.None);
            mock.Verify(_ => _.StringLength("prefix:key", CommandFlags.None));
        }

        [Fact]
        public void StringSet_1()
        {
            TimeSpan expiry = TimeSpan.FromSeconds(123);
            wrapper.StringSet("key", "value", expiry, When.Exists, CommandFlags.None);
            mock.Verify(_ => _.StringSet("prefix:key", "value", expiry, When.Exists, CommandFlags.None));
        }

        [Fact]
        public void StringSet_2()
        {
            TimeSpan? expiry = null;
            wrapper.StringSet("key", "value", expiry, true, When.Exists, CommandFlags.None);
            mock.Verify(_ => _.StringSet("prefix:key", "value", expiry, true, When.Exists, CommandFlags.None));
        }

        [Fact]
        public void StringSet_3()
        {
            KeyValuePair<RedisKey, RedisValue>[] values = new KeyValuePair<RedisKey, RedisValue>[] { new KeyValuePair<RedisKey, RedisValue>("a", "x"), new KeyValuePair<RedisKey, RedisValue>("b", "y") };
            Expression<Func<KeyValuePair<RedisKey, RedisValue>[], bool>> valid = _ => _.Length == 2 && _[0].Key == "prefix:a" && _[0].Value == "x" && _[1].Key == "prefix:b" && _[1].Value == "y";
            wrapper.StringSet(values, When.Exists, CommandFlags.None);
            mock.Verify(_ => _.StringSet(It.Is(valid), When.Exists, CommandFlags.None));
        }

        [Fact]
        public void StringSetBit()
        {
            wrapper.StringSetBit("key", 123, true, CommandFlags.None);
            mock.Verify(_ => _.StringSetBit("prefix:key", 123, true, CommandFlags.None));
        }

        [Fact]
        public void StringSetRange()
        {
            wrapper.StringSetRange("key", 123, "value", CommandFlags.None);
            mock.Verify(_ => _.StringSetRange("prefix:key", 123, "value", CommandFlags.None));
        }
=======
    private readonly Mock<IDatabase> mock;
    private readonly IDatabase wrapper;

    public DatabaseWrapperTests()
    {
        mock = new Mock<IDatabase>();
        wrapper = new DatabaseWrapper(mock.Object, Encoding.UTF8.GetBytes("prefix:"));
    }

    [Fact]
    public void CreateBatch()
    {
        object asyncState = new();
        IBatch innerBatch = new Mock<IBatch>().Object;
        mock.Setup(_ => _.CreateBatch(asyncState)).Returns(innerBatch);
        IBatch wrappedBatch = wrapper.CreateBatch(asyncState);
        mock.Verify(_ => _.CreateBatch(asyncState));
        Assert.IsType<BatchWrapper>(wrappedBatch);
        Assert.Same(innerBatch, ((BatchWrapper)wrappedBatch).Inner);
    }

    [Fact]
    public void CreateTransaction()
    {
        object asyncState = new();
        ITransaction innerTransaction = new Mock<ITransaction>().Object;
        mock.Setup(_ => _.CreateTransaction(asyncState)).Returns(innerTransaction);
        ITransaction wrappedTransaction = wrapper.CreateTransaction(asyncState);
        mock.Verify(_ => _.CreateTransaction(asyncState));
        Assert.IsType<TransactionWrapper>(wrappedTransaction);
        Assert.Same(innerTransaction, ((TransactionWrapper)wrappedTransaction).Inner);
    }

    [Fact]
    public void DebugObject()
    {
        wrapper.DebugObject("key", CommandFlags.None);
        mock.Verify(_ => _.DebugObject("prefix:key", CommandFlags.None));
    }

    [Fact]
    public void Get_Database()
    {
        mock.SetupGet(_ => _.Database).Returns(123);
        Assert.Equal(123, wrapper.Database);
    }

    [Fact]
    public void HashDecrement_1()
    {
        wrapper.HashDecrement("key", "hashField", 123, CommandFlags.None);
        mock.Verify(_ => _.HashDecrement("prefix:key", "hashField", 123, CommandFlags.None));
    }

    [Fact]
    public void HashDecrement_2()
    {
        wrapper.HashDecrement("key", "hashField", 1.23, CommandFlags.None);
        mock.Verify(_ => _.HashDecrement("prefix:key", "hashField", 1.23, CommandFlags.None));
    }

    [Fact]
    public void HashDelete_1()
    {
        wrapper.HashDelete("key", "hashField", CommandFlags.None);
        mock.Verify(_ => _.HashDelete("prefix:key", "hashField", CommandFlags.None));
    }

    [Fact]
    public void HashDelete_2()
    {
        RedisValue[] hashFields = Array.Empty<RedisValue>();
        wrapper.HashDelete("key", hashFields, CommandFlags.None);
        mock.Verify(_ => _.HashDelete("prefix:key", hashFields, CommandFlags.None));
    }

    [Fact]
    public void HashExists()
    {
        wrapper.HashExists("key", "hashField", CommandFlags.None);
        mock.Verify(_ => _.HashExists("prefix:key", "hashField", CommandFlags.None));
    }

    [Fact]
    public void HashGet_1()
    {
        wrapper.HashGet("key", "hashField", CommandFlags.None);
        mock.Verify(_ => _.HashGet("prefix:key", "hashField", CommandFlags.None));
    }

    [Fact]
    public void HashGet_2()
    {
        RedisValue[] hashFields = Array.Empty<RedisValue>();
        wrapper.HashGet("key", hashFields, CommandFlags.None);
        mock.Verify(_ => _.HashGet("prefix:key", hashFields, CommandFlags.None));
    }

    [Fact]
    public void HashGetAll()
    {
        wrapper.HashGetAll("key", CommandFlags.None);
        mock.Verify(_ => _.HashGetAll("prefix:key", CommandFlags.None));
    }

    [Fact]
    public void HashIncrement_1()
    {
        wrapper.HashIncrement("key", "hashField", 123, CommandFlags.None);
        mock.Verify(_ => _.HashIncrement("prefix:key", "hashField", 123, CommandFlags.None));
    }

    [Fact]
    public void HashIncrement_2()
    {
        wrapper.HashIncrement("key", "hashField", 1.23, CommandFlags.None);
        mock.Verify(_ => _.HashIncrement("prefix:key", "hashField", 1.23, CommandFlags.None));
    }

    [Fact]
    public void HashKeys()
    {
        wrapper.HashKeys("key", CommandFlags.None);
        mock.Verify(_ => _.HashKeys("prefix:key", CommandFlags.None));
    }

    [Fact]
    public void HashLength()
    {
        wrapper.HashLength("key", CommandFlags.None);
        mock.Verify(_ => _.HashLength("prefix:key", CommandFlags.None));
    }

    [Fact]
    public void HashScan()
    {
        wrapper.HashScan("key", "pattern", 123, flags: CommandFlags.None);
        mock.Verify(_ => _.HashScan("prefix:key", "pattern", 123, CommandFlags.None));
    }

    [Fact]
    public void HashScan_Full()
    {
        wrapper.HashScan("key", "pattern", 123, 42, 64, flags: CommandFlags.None);
        mock.Verify(_ => _.HashScan("prefix:key", "pattern", 123, 42, 64, CommandFlags.None));
    }

    [Fact]
    public void HashSet_1()
    {
        HashEntry[] hashFields = Array.Empty<HashEntry>();
        wrapper.HashSet("key", hashFields, CommandFlags.None);
        mock.Verify(_ => _.HashSet("prefix:key", hashFields, CommandFlags.None));
    }

    [Fact]
    public void HashSet_2()
    {
        wrapper.HashSet("key", "hashField", "value", When.Exists, CommandFlags.None);
        mock.Verify(_ => _.HashSet("prefix:key", "hashField", "value", When.Exists, CommandFlags.None));
    }

    [Fact]
    public void HashStringLength()
    {
        wrapper.HashStringLength("key", "field", CommandFlags.None);
        mock.Verify(_ => _.HashStringLength("prefix:key", "field", CommandFlags.None));
    }

    [Fact]
    public void HashValues()
    {
        wrapper.HashValues("key", CommandFlags.None);
        mock.Verify(_ => _.HashValues("prefix:key", CommandFlags.None));
    }

    [Fact]
    public void HyperLogLogAdd_1()
    {
        wrapper.HyperLogLogAdd("key", "value", CommandFlags.None);
        mock.Verify(_ => _.HyperLogLogAdd("prefix:key", "value", CommandFlags.None));
    }

    [Fact]
    public void HyperLogLogAdd_2()
    {
        RedisValue[] values = Array.Empty<RedisValue>();
        wrapper.HyperLogLogAdd("key", values, CommandFlags.None);
        mock.Verify(_ => _.HyperLogLogAdd("prefix:key", values, CommandFlags.None));
    }

    [Fact]
    public void HyperLogLogLength()
    {
        wrapper.HyperLogLogLength("key", CommandFlags.None);
        mock.Verify(_ => _.HyperLogLogLength("prefix:key", CommandFlags.None));
    }

    [Fact]
    public void HyperLogLogMerge_1()
    {
        wrapper.HyperLogLogMerge("destination", "first", "second", CommandFlags.None);
        mock.Verify(_ => _.HyperLogLogMerge("prefix:destination", "prefix:first", "prefix:second", CommandFlags.None));
    }

    [Fact]
    public void HyperLogLogMerge_2()
    {
        RedisKey[] keys = new RedisKey[] { "a", "b" };
        Expression<Func<RedisKey[], bool>> valid = _ => _.Length == 2 && _[0] == "prefix:a" && _[1] == "prefix:b";
        wrapper.HyperLogLogMerge("destination", keys, CommandFlags.None);
        mock.Verify(_ => _.HyperLogLogMerge("prefix:destination", It.Is(valid), CommandFlags.None));
    }

    [Fact]
    public void IdentifyEndpoint()
    {
        wrapper.IdentifyEndpoint("key", CommandFlags.None);
        mock.Verify(_ => _.IdentifyEndpoint("prefix:key", CommandFlags.None));
    }

    [Fact]
    public void KeyCopy()
    {
        wrapper.KeyCopy("key", "destination", flags: CommandFlags.None);
        mock.Verify(_ => _.KeyCopy("prefix:key", "prefix:destination", -1, false, CommandFlags.None));
    }

    [Fact]
    public void KeyDelete_1()
    {
        wrapper.KeyDelete("key", CommandFlags.None);
        mock.Verify(_ => _.KeyDelete("prefix:key", CommandFlags.None));
    }

    [Fact]
    public void KeyDelete_2()
    {
        RedisKey[] keys = new RedisKey[] { "a", "b" };
        Expression<Func<RedisKey[], bool>> valid = _ => _.Length == 2 && _[0] == "prefix:a" && _[1] == "prefix:b";
        wrapper.KeyDelete(keys, CommandFlags.None);
        mock.Verify(_ => _.KeyDelete(It.Is(valid), CommandFlags.None));
    }

    [Fact]
    public void KeyDump()
    {
        wrapper.KeyDump("key", CommandFlags.None);
        mock.Verify(_ => _.KeyDump("prefix:key", CommandFlags.None));
    }

    [Fact]
    public void KeyEncoding()
    {
        wrapper.KeyEncoding("key", CommandFlags.None);
        mock.Verify(_ => _.KeyEncoding("prefix:key", CommandFlags.None));
    }

    [Fact]
    public void KeyExists()
    {
        wrapper.KeyExists("key", CommandFlags.None);
        mock.Verify(_ => _.KeyExists("prefix:key", CommandFlags.None));
    }

    [Fact]
    public void KeyExpire_1()
    {
        TimeSpan expiry = TimeSpan.FromSeconds(123);
        wrapper.KeyExpire("key", expiry, CommandFlags.None);
        mock.Verify(_ => _.KeyExpire("prefix:key", expiry, CommandFlags.None));
    }

    [Fact]
    public void KeyExpire_2()
    {
        DateTime expiry = DateTime.Now;
        wrapper.KeyExpire("key", expiry, CommandFlags.None);
        mock.Verify(_ => _.KeyExpire("prefix:key", expiry, CommandFlags.None));
    }

    [Fact]
    public void KeyExpire_3()
    {
        TimeSpan expiry = TimeSpan.FromSeconds(123);
        wrapper.KeyExpire("key", expiry, ExpireWhen.HasNoExpiry, CommandFlags.None);
        mock.Verify(_ => _.KeyExpire("prefix:key", expiry, ExpireWhen.HasNoExpiry, CommandFlags.None));
    }

    [Fact]
    public void KeyExpire_4()
    {
        DateTime expiry = DateTime.Now;
        wrapper.KeyExpire("key", expiry, ExpireWhen.HasNoExpiry, CommandFlags.None);
        mock.Verify(_ => _.KeyExpire("prefix:key", expiry, ExpireWhen.HasNoExpiry, CommandFlags.None));
    }

    [Fact]
    public void KeyExpireTime()
    {
        wrapper.KeyExpireTime("key", CommandFlags.None);
        mock.Verify(_ => _.KeyExpireTime("prefix:key", CommandFlags.None));
    }

    [Fact]
    public void KeyMigrate()
    {
        EndPoint toServer = new IPEndPoint(IPAddress.Loopback, 123);
        wrapper.KeyMigrate("key", toServer, 123, 456, MigrateOptions.Copy, CommandFlags.None);
        mock.Verify(_ => _.KeyMigrate("prefix:key", toServer, 123, 456, MigrateOptions.Copy, CommandFlags.None));
    }

    [Fact]
    public void KeyMove()
    {
        wrapper.KeyMove("key", 123, CommandFlags.None);
        mock.Verify(_ => _.KeyMove("prefix:key", 123, CommandFlags.None));
    }

    [Fact]
    public void KeyPersist()
    {
        wrapper.KeyPersist("key", CommandFlags.None);
        mock.Verify(_ => _.KeyPersist("prefix:key", CommandFlags.None));
    }

    [Fact]
    public void KeyRandom()
    {
        Assert.Throws<NotSupportedException>(() => wrapper.KeyRandom());
    }

    [Fact]
    public void KeyRefCount()
    {
        wrapper.KeyRefCount("key", CommandFlags.None);
        mock.Verify(_ => _.KeyRefCount("prefix:key", CommandFlags.None));
    }

    [Fact]
    public void KeyRename()
    {
        wrapper.KeyRename("key", "newKey", When.Exists, CommandFlags.None);
        mock.Verify(_ => _.KeyRename("prefix:key", "prefix:newKey", When.Exists, CommandFlags.None));
    }

    [Fact]
    public void KeyRestore()
    {
        byte[] value = Array.Empty<byte>();
        TimeSpan expiry = TimeSpan.FromSeconds(123);
        wrapper.KeyRestore("key", value, expiry, CommandFlags.None);
        mock.Verify(_ => _.KeyRestore("prefix:key", value, expiry, CommandFlags.None));
    }

    [Fact]
    public void KeyTimeToLive()
    {
        wrapper.KeyTimeToLive("key", CommandFlags.None);
        mock.Verify(_ => _.KeyTimeToLive("prefix:key", CommandFlags.None));
    }

    [Fact]
    public void KeyType()
    {
        wrapper.KeyType("key", CommandFlags.None);
        mock.Verify(_ => _.KeyType("prefix:key", CommandFlags.None));
    }

    [Fact]
    public void ListGetByIndex()
    {
        wrapper.ListGetByIndex("key", 123, CommandFlags.None);
        mock.Verify(_ => _.ListGetByIndex("prefix:key", 123, CommandFlags.None));
    }

    [Fact]
    public void ListInsertAfter()
    {
        wrapper.ListInsertAfter("key", "pivot", "value", CommandFlags.None);
        mock.Verify(_ => _.ListInsertAfter("prefix:key", "pivot", "value", CommandFlags.None));
    }

    [Fact]
    public void ListInsertBefore()
    {
        wrapper.ListInsertBefore("key", "pivot", "value", CommandFlags.None);
        mock.Verify(_ => _.ListInsertBefore("prefix:key", "pivot", "value", CommandFlags.None));
    }

    [Fact]
    public void ListLeftPop()
    {
        wrapper.ListLeftPop("key", CommandFlags.None);
        mock.Verify(_ => _.ListLeftPop("prefix:key", CommandFlags.None));
    }

    [Fact]
    public void ListLeftPop_1()
    {
        wrapper.ListLeftPop("key", 123, CommandFlags.None);
        mock.Verify(_ => _.ListLeftPop("prefix:key", 123, CommandFlags.None));
    }

    [Fact]
    public void ListLeftPush_1()
    {
        wrapper.ListLeftPush("key", "value", When.Exists, CommandFlags.None);
        mock.Verify(_ => _.ListLeftPush("prefix:key", "value", When.Exists, CommandFlags.None));
    }

    [Fact]
    public void ListLeftPush_2()
    {
        RedisValue[] values = Array.Empty<RedisValue>();
        wrapper.ListLeftPush("key", values, CommandFlags.None);
        mock.Verify(_ => _.ListLeftPush("prefix:key", values, CommandFlags.None));
    }

    [Fact]
    public void ListLeftPush_3()
    {
        RedisValue[] values = new RedisValue[] { "value1", "value2" };
        wrapper.ListLeftPush("key", values, When.Exists, CommandFlags.None);
        mock.Verify(_ => _.ListLeftPush("prefix:key", values, When.Exists, CommandFlags.None));
    }

    [Fact]
    public void ListLength()
    {
        wrapper.ListLength("key", CommandFlags.None);
        mock.Verify(_ => _.ListLength("prefix:key", CommandFlags.None));
    }

    [Fact]
    public void ListMove()
    {
        wrapper.ListMove("key", "destination", ListSide.Left, ListSide.Right, CommandFlags.None);
        mock.Verify(_ => _.ListMove("prefix:key", "prefix:destination", ListSide.Left, ListSide.Right, CommandFlags.None));
    }

    [Fact]
    public void ListRange()
    {
        wrapper.ListRange("key", 123, 456, CommandFlags.None);
        mock.Verify(_ => _.ListRange("prefix:key", 123, 456, CommandFlags.None));
    }

    [Fact]
    public void ListRemove()
    {
        wrapper.ListRemove("key", "value", 123, CommandFlags.None);
        mock.Verify(_ => _.ListRemove("prefix:key", "value", 123, CommandFlags.None));
    }

    [Fact]
    public void ListRightPop()
    {
        wrapper.ListRightPop("key", CommandFlags.None);
        mock.Verify(_ => _.ListRightPop("prefix:key", CommandFlags.None));
    }

    [Fact]
    public void ListRightPop_1()
    {
        wrapper.ListRightPop("key", 123, CommandFlags.None);
        mock.Verify(_ => _.ListRightPop("prefix:key", 123, CommandFlags.None));
    }

    [Fact]
    public void ListRightPopLeftPush()
    {
        wrapper.ListRightPopLeftPush("source", "destination", CommandFlags.None);
        mock.Verify(_ => _.ListRightPopLeftPush("prefix:source", "prefix:destination", CommandFlags.None));
    }

    [Fact]
    public void ListRightPush_1()
    {
        wrapper.ListRightPush("key", "value", When.Exists, CommandFlags.None);
        mock.Verify(_ => _.ListRightPush("prefix:key", "value", When.Exists, CommandFlags.None));
    }

    [Fact]
    public void ListRightPush_2()
    {
        RedisValue[] values = Array.Empty<RedisValue>();
        wrapper.ListRightPush("key", values, CommandFlags.None);
        mock.Verify(_ => _.ListRightPush("prefix:key", values, CommandFlags.None));
    }

    [Fact]
    public void ListRightPush_3()
    {
        RedisValue[] values = new RedisValue[] { "value1", "value2" };
        wrapper.ListRightPush("key", values, When.Exists, CommandFlags.None);
        mock.Verify(_ => _.ListRightPush("prefix:key", values, When.Exists, CommandFlags.None));
    }

    [Fact]
    public void ListSetByIndex()
    {
        wrapper.ListSetByIndex("key", 123, "value", CommandFlags.None);
        mock.Verify(_ => _.ListSetByIndex("prefix:key", 123, "value", CommandFlags.None));
    }

    [Fact]
    public void ListTrim()
    {
        wrapper.ListTrim("key", 123, 456, CommandFlags.None);
        mock.Verify(_ => _.ListTrim("prefix:key", 123, 456, CommandFlags.None));
    }

    [Fact]
    public void LockExtend()
    {
        TimeSpan expiry = TimeSpan.FromSeconds(123);
        wrapper.LockExtend("key", "value", expiry, CommandFlags.None);
        mock.Verify(_ => _.LockExtend("prefix:key", "value", expiry, CommandFlags.None));
    }

    [Fact]
    public void LockQuery()
    {
        wrapper.LockQuery("key", CommandFlags.None);
        mock.Verify(_ => _.LockQuery("prefix:key", CommandFlags.None));
    }

    [Fact]
    public void LockRelease()
    {
        wrapper.LockRelease("key", "value", CommandFlags.None);
        mock.Verify(_ => _.LockRelease("prefix:key", "value", CommandFlags.None));
    }

    [Fact]
    public void LockTake()
    {
        TimeSpan expiry = TimeSpan.FromSeconds(123);
        wrapper.LockTake("key", "value", expiry, CommandFlags.None);
        mock.Verify(_ => _.LockTake("prefix:key", "value", expiry, CommandFlags.None));
    }

    [Fact]
    public void Publish()
    {
        wrapper.Publish("channel", "message", CommandFlags.None);
        mock.Verify(_ => _.Publish("prefix:channel", "message", CommandFlags.None));
    }

    [Fact]
    public void ScriptEvaluate_1()
    {
        byte[] hash = Array.Empty<byte>();
        RedisValue[] values = Array.Empty<RedisValue>();
        RedisKey[] keys = new RedisKey[] { "a", "b" };
        Expression<Func<RedisKey[], bool>> valid = _ => _.Length == 2 && _[0] == "prefix:a" && _[1] == "prefix:b";
        wrapper.ScriptEvaluate(hash, keys, values, CommandFlags.None);
        mock.Verify(_ => _.ScriptEvaluate(hash, It.Is(valid), values, CommandFlags.None));
    }

    [Fact]
    public void ScriptEvaluate_2()
    {
        RedisValue[] values = Array.Empty<RedisValue>();
        RedisKey[] keys = new RedisKey[] { "a", "b" };
        Expression<Func<RedisKey[], bool>> valid = _ => _.Length == 2 && _[0] == "prefix:a" && _[1] == "prefix:b";
        wrapper.ScriptEvaluate("script", keys, values, CommandFlags.None);
        mock.Verify(_ => _.ScriptEvaluate("script", It.Is(valid), values, CommandFlags.None));
    }

    [Fact]
    public void SetAdd_1()
    {
        wrapper.SetAdd("key", "value", CommandFlags.None);
        mock.Verify(_ => _.SetAdd("prefix:key", "value", CommandFlags.None));
    }

    [Fact]
    public void SetAdd_2()
    {
        RedisValue[] values = Array.Empty<RedisValue>();
        wrapper.SetAdd("key", values, CommandFlags.None);
        mock.Verify(_ => _.SetAdd("prefix:key", values, CommandFlags.None));
    }

    [Fact]
    public void SetCombine_1()
    {
        wrapper.SetCombine(SetOperation.Intersect, "first", "second", CommandFlags.None);
        mock.Verify(_ => _.SetCombine(SetOperation.Intersect, "prefix:first", "prefix:second", CommandFlags.None));
    }

    [Fact]
    public void SetCombine_2()
    {
        RedisKey[] keys = new RedisKey[] { "a", "b" };
        Expression<Func<RedisKey[], bool>> valid = _ => _.Length == 2 && _[0] == "prefix:a" && _[1] == "prefix:b";
        wrapper.SetCombine(SetOperation.Intersect, keys, CommandFlags.None);
        mock.Verify(_ => _.SetCombine(SetOperation.Intersect, It.Is(valid), CommandFlags.None));
    }

    [Fact]
    public void SetCombineAndStore_1()
    {
        wrapper.SetCombineAndStore(SetOperation.Intersect, "destination", "first", "second", CommandFlags.None);
        mock.Verify(_ => _.SetCombineAndStore(SetOperation.Intersect, "prefix:destination", "prefix:first", "prefix:second", CommandFlags.None));
    }

    [Fact]
    public void SetCombineAndStore_2()
    {
        RedisKey[] keys = new RedisKey[] { "a", "b" };
        Expression<Func<RedisKey[], bool>> valid = _ => _.Length == 2 && _[0] == "prefix:a" && _[1] == "prefix:b";
        wrapper.SetCombineAndStore(SetOperation.Intersect, "destination", keys, CommandFlags.None);
        mock.Verify(_ => _.SetCombineAndStore(SetOperation.Intersect, "prefix:destination", It.Is(valid), CommandFlags.None));
    }

    [Fact]
    public void SetContains()
    {
        wrapper.SetContains("key", "value", CommandFlags.None);
        mock.Verify(_ => _.SetContains("prefix:key", "value", CommandFlags.None));
    }

    [Fact]
    public void SetContains_2()
    {
        RedisValue[] values = new RedisValue[] { "value1", "value2" };
        wrapper.SetContains("key", values, CommandFlags.None);
        mock.Verify(_ => _.SetContains("prefix:key", values, CommandFlags.None));
    }

    [Fact]
    public void SetIntersectionLength()
    {
        var keys = new RedisKey[] { "key1", "key2" };
        wrapper.SetIntersectionLength(keys);
        mock.Verify(_ => _.SetIntersectionLength(keys, 0, CommandFlags.None));
    }

    [Fact]
    public void SetLength()
    {
        wrapper.SetLength("key", CommandFlags.None);
        mock.Verify(_ => _.SetLength("prefix:key", CommandFlags.None));
    }

    [Fact]
    public void SetMembers()
    {
        wrapper.SetMembers("key", CommandFlags.None);
        mock.Verify(_ => _.SetMembers("prefix:key", CommandFlags.None));
    }

    [Fact]
    public void SetMove()
    {
        wrapper.SetMove("source", "destination", "value", CommandFlags.None);
        mock.Verify(_ => _.SetMove("prefix:source", "prefix:destination", "value", CommandFlags.None));
    }

    [Fact]
    public void SetPop_1()
    {
        wrapper.SetPop("key", CommandFlags.None);
        mock.Verify(_ => _.SetPop("prefix:key", CommandFlags.None));

        wrapper.SetPop("key", 5, CommandFlags.None);
        mock.Verify(_ => _.SetPop("prefix:key", 5, CommandFlags.None));
    }

    [Fact]
    public void SetPop_2()
    {
        wrapper.SetPop("key", 5, CommandFlags.None);
        mock.Verify(_ => _.SetPop("prefix:key", 5, CommandFlags.None));
    }

    [Fact]
    public void SetRandomMember()
    {
        wrapper.SetRandomMember("key", CommandFlags.None);
        mock.Verify(_ => _.SetRandomMember("prefix:key", CommandFlags.None));
    }

    [Fact]
    public void SetRandomMembers()
    {
        wrapper.SetRandomMembers("key", 123, CommandFlags.None);
        mock.Verify(_ => _.SetRandomMembers("prefix:key", 123, CommandFlags.None));
    }

    [Fact]
    public void SetRemove_1()
    {
        wrapper.SetRemove("key", "value", CommandFlags.None);
        mock.Verify(_ => _.SetRemove("prefix:key", "value", CommandFlags.None));
    }

    [Fact]
    public void SetRemove_2()
    {
        RedisValue[] values = Array.Empty<RedisValue>();
        wrapper.SetRemove("key", values, CommandFlags.None);
        mock.Verify(_ => _.SetRemove("prefix:key", values, CommandFlags.None));
    }

    [Fact]
    public void SetScan()
    {
        wrapper.SetScan("key", "pattern", 123, flags: CommandFlags.None);
        mock.Verify(_ => _.SetScan("prefix:key", "pattern", 123, CommandFlags.None));
    }

    [Fact]
    public void SetScan_Full()
    {
        wrapper.SetScan("key", "pattern", 123, 42, 64, flags: CommandFlags.None);
        mock.Verify(_ => _.SetScan("prefix:key", "pattern", 123, 42, 64, CommandFlags.None));
    }

    [Fact]
    public void Sort()
    {
        RedisValue[] get = new RedisValue[] { "a", "#" };
        Expression<Func<RedisValue[], bool>> valid = _ => _.Length == 2 && _[0] == "prefix:a" && _[1] == "#";

        wrapper.Sort("key", 123, 456, Order.Descending, SortType.Alphabetic, "nosort", get, CommandFlags.None);
        wrapper.Sort("key", 123, 456, Order.Descending, SortType.Alphabetic, "by", get, CommandFlags.None);

        mock.Verify(_ => _.Sort("prefix:key", 123, 456, Order.Descending, SortType.Alphabetic, "nosort", It.Is(valid), CommandFlags.None));
        mock.Verify(_ => _.Sort("prefix:key", 123, 456, Order.Descending, SortType.Alphabetic, "prefix:by", It.Is(valid), CommandFlags.None));
    }

    [Fact]
    public void SortAndStore()
    {
        RedisValue[] get = new RedisValue[] { "a", "#" };
        Expression<Func<RedisValue[], bool>> valid = _ => _.Length == 2 && _[0] == "prefix:a" && _[1] == "#";

        wrapper.SortAndStore("destination", "key", 123, 456, Order.Descending, SortType.Alphabetic, "nosort", get, CommandFlags.None);
        wrapper.SortAndStore("destination", "key", 123, 456, Order.Descending, SortType.Alphabetic, "by", get, CommandFlags.None);

        mock.Verify(_ => _.SortAndStore("prefix:destination", "prefix:key", 123, 456, Order.Descending, SortType.Alphabetic, "nosort", It.Is(valid), CommandFlags.None));
        mock.Verify(_ => _.SortAndStore("prefix:destination", "prefix:key", 123, 456, Order.Descending, SortType.Alphabetic, "prefix:by", It.Is(valid), CommandFlags.None));
    }

    [Fact]
    public void SortedSetAdd_1()
    {
        wrapper.SortedSetAdd("key", "member", 1.23, When.Exists, CommandFlags.None);
        mock.Verify(_ => _.SortedSetAdd("prefix:key", "member", 1.23, When.Exists, CommandFlags.None));
    }

    [Fact]
    public void SortedSetAdd_2()
    {
        SortedSetEntry[] values = Array.Empty<SortedSetEntry>();
        wrapper.SortedSetAdd("key", values, When.Exists, CommandFlags.None);
        mock.Verify(_ => _.SortedSetAdd("prefix:key", values, When.Exists, CommandFlags.None));
    }

    [Fact]
    public void SortedSetCombine()
    {
        RedisKey[] keys = new RedisKey[] { "a", "b" };
        wrapper.SortedSetCombine(SetOperation.Intersect, keys);
        mock.Verify(_ => _.SortedSetCombine(SetOperation.Intersect, keys, null, Aggregate.Sum, CommandFlags.None));
    }

    [Fact]
    public void SortedSetCombineWithScores()
    {
        RedisKey[] keys = new RedisKey[] { "a", "b" };
        wrapper.SortedSetCombineWithScores(SetOperation.Intersect, keys);
        mock.Verify(_ => _.SortedSetCombineWithScores(SetOperation.Intersect, keys, null, Aggregate.Sum, CommandFlags.None));
    }

    [Fact]
    public void SortedSetCombineAndStore_1()
    {
        wrapper.SortedSetCombineAndStore(SetOperation.Intersect, "destination", "first", "second", Aggregate.Max, CommandFlags.None);
        mock.Verify(_ => _.SortedSetCombineAndStore(SetOperation.Intersect, "prefix:destination", "prefix:first", "prefix:second", Aggregate.Max, CommandFlags.None));
    }

    [Fact]
    public void SortedSetCombineAndStore_2()
    {
        RedisKey[] keys = new RedisKey[] { "a", "b" };
        Expression<Func<RedisKey[], bool>> valid = _ => _.Length == 2 && _[0] == "prefix:a" && _[1] == "prefix:b";
        wrapper.SetCombineAndStore(SetOperation.Intersect, "destination", keys, CommandFlags.None);
        mock.Verify(_ => _.SetCombineAndStore(SetOperation.Intersect, "prefix:destination", It.Is(valid), CommandFlags.None));
    }

    [Fact]
    public void SortedSetDecrement()
    {
        wrapper.SortedSetDecrement("key", "member", 1.23, CommandFlags.None);
        mock.Verify(_ => _.SortedSetDecrement("prefix:key", "member", 1.23, CommandFlags.None));
    }

    [Fact]
    public void SortedSetIncrement()
    {
        wrapper.SortedSetIncrement("key", "member", 1.23, CommandFlags.None);
        mock.Verify(_ => _.SortedSetIncrement("prefix:key", "member", 1.23, CommandFlags.None));
    }

    [Fact]
    public void SortedSetIntersectionLength()
    {
        RedisKey[] keys = new RedisKey[] { "a", "b" };
        wrapper.SortedSetIntersectionLength(keys, 1, CommandFlags.None);
        mock.Verify(_ => _.SortedSetIntersectionLength(keys, 1, CommandFlags.None));
    }

    [Fact]
    public void SortedSetLength()
    {
        wrapper.SortedSetLength("key", 1.23, 1.23, Exclude.Start, CommandFlags.None);
        mock.Verify(_ => _.SortedSetLength("prefix:key", 1.23, 1.23, Exclude.Start, CommandFlags.None));
    }

    [Fact]
    public void SortedSetRandomMember()
    {
        wrapper.SortedSetRandomMember("key", CommandFlags.None);
        mock.Verify(_ => _.SortedSetRandomMember("prefix:key", CommandFlags.None));
    }

    [Fact]
    public void SortedSetRandomMembers()
    {
        wrapper.SortedSetRandomMembers("key", 2, CommandFlags.None);
        mock.Verify(_ => _.SortedSetRandomMembers("prefix:key", 2, CommandFlags.None));
    }

    [Fact]
    public void SortedSetRandomMembersWithScores()
    {
        wrapper.SortedSetRandomMembersWithScores("key", 2, CommandFlags.None);
        mock.Verify(_ => _.SortedSetRandomMembersWithScores("prefix:key", 2, CommandFlags.None));
    }

    [Fact]
    public void SortedSetLengthByValue()
    {
        wrapper.SortedSetLengthByValue("key", "min", "max", Exclude.Start, CommandFlags.None);
        mock.Verify(_ => _.SortedSetLengthByValue("prefix:key", "min", "max", Exclude.Start, CommandFlags.None));
    }

    [Fact]
    public void SortedSetRangeByRank()
    {
        wrapper.SortedSetRangeByRank("key", 123, 456, Order.Descending, CommandFlags.None);
        mock.Verify(_ => _.SortedSetRangeByRank("prefix:key", 123, 456, Order.Descending, CommandFlags.None));
    }

    [Fact]
    public void SortedSetRangeByRankWithScores()
    {
        wrapper.SortedSetRangeByRankWithScores("key", 123, 456, Order.Descending, CommandFlags.None);
        mock.Verify(_ => _.SortedSetRangeByRankWithScores("prefix:key", 123, 456, Order.Descending, CommandFlags.None));
    }

    [Fact]
    public void SortedSetRangeByScore()
    {
        wrapper.SortedSetRangeByScore("key", 1.23, 1.23, Exclude.Start, Order.Descending, 123, 456, CommandFlags.None);
        mock.Verify(_ => _.SortedSetRangeByScore("prefix:key", 1.23, 1.23, Exclude.Start, Order.Descending, 123, 456, CommandFlags.None));
    }

    [Fact]
    public void SortedSetRangeByScoreWithScores()
    {
        wrapper.SortedSetRangeByScoreWithScores("key", 1.23, 1.23, Exclude.Start, Order.Descending, 123, 456, CommandFlags.None);
        mock.Verify(_ => _.SortedSetRangeByScoreWithScores("prefix:key", 1.23, 1.23, Exclude.Start, Order.Descending, 123, 456, CommandFlags.None));
    }

    [Fact]
    public void SortedSetRangeByValue()
    {
        wrapper.SortedSetRangeByValue("key", "min", "max", Exclude.Start, 123, 456, CommandFlags.None);
        mock.Verify(_ => _.SortedSetRangeByValue("prefix:key", "min", "max", Exclude.Start, Order.Ascending, 123, 456, CommandFlags.None));
    }

    [Fact]
    public void SortedSetRangeByValueDesc()
    {
        wrapper.SortedSetRangeByValue("key", "min", "max", Exclude.Start, Order.Descending, 123, 456, CommandFlags.None);
        mock.Verify(_ => _.SortedSetRangeByValue("prefix:key", "min", "max", Exclude.Start, Order.Descending, 123, 456, CommandFlags.None));
    }

    [Fact]
    public void SortedSetRank()
    {
        wrapper.SortedSetRank("key", "member", Order.Descending, CommandFlags.None);
        mock.Verify(_ => _.SortedSetRank("prefix:key", "member", Order.Descending, CommandFlags.None));
    }

    [Fact]
    public void SortedSetRemove_1()
    {
        wrapper.SortedSetRemove("key", "member", CommandFlags.None);
        mock.Verify(_ => _.SortedSetRemove("prefix:key", "member", CommandFlags.None));
    }

    [Fact]
    public void SortedSetRemove_2()
    {
        RedisValue[] members = Array.Empty<RedisValue>();
        wrapper.SortedSetRemove("key", members, CommandFlags.None);
        mock.Verify(_ => _.SortedSetRemove("prefix:key", members, CommandFlags.None));
    }

    [Fact]
    public void SortedSetRemoveRangeByRank()
    {
        wrapper.SortedSetRemoveRangeByRank("key", 123, 456, CommandFlags.None);
        mock.Verify(_ => _.SortedSetRemoveRangeByRank("prefix:key", 123, 456, CommandFlags.None));
    }

    [Fact]
    public void SortedSetRemoveRangeByScore()
    {
        wrapper.SortedSetRemoveRangeByScore("key", 1.23, 1.23, Exclude.Start, CommandFlags.None);
        mock.Verify(_ => _.SortedSetRemoveRangeByScore("prefix:key", 1.23, 1.23, Exclude.Start, CommandFlags.None));
    }

    [Fact]
    public void SortedSetRemoveRangeByValue()
    {
        wrapper.SortedSetRemoveRangeByValue("key", "min", "max", Exclude.Start, CommandFlags.None);
        mock.Verify(_ => _.SortedSetRemoveRangeByValue("prefix:key", "min", "max", Exclude.Start, CommandFlags.None));
    }

    [Fact]
    public void SortedSetScan()
    {
        wrapper.SortedSetScan("key", "pattern", 123, flags: CommandFlags.None);
        mock.Verify(_ => _.SortedSetScan("prefix:key", "pattern", 123, CommandFlags.None));
    }

    [Fact]
    public void SortedSetScan_Full()
    {
        wrapper.SortedSetScan("key", "pattern", 123, 42, 64, flags: CommandFlags.None);
        mock.Verify(_ => _.SortedSetScan("prefix:key", "pattern", 123, 42, 64, CommandFlags.None));
    }

    [Fact]
    public void SortedSetScore()
    {
        wrapper.SortedSetScore("key", "member", CommandFlags.None);
        mock.Verify(_ => _.SortedSetScore("prefix:key", "member", CommandFlags.None));
    }

    [Fact]
    public void SortedSetScore_Multiple()
    {
        wrapper.SortedSetScores("key", new RedisValue[] { "member1", "member2" }, CommandFlags.None);
        mock.Verify(_ => _.SortedSetScores("prefix:key", new RedisValue[] { "member1", "member2" }, CommandFlags.None));
    }

    [Fact]
    public void StreamAcknowledge_1()
    {
        wrapper.StreamAcknowledge("key", "group", "0-0", CommandFlags.None);
        mock.Verify(_ => _.StreamAcknowledge("prefix:key", "group", "0-0", CommandFlags.None));
    }

    [Fact]
    public void StreamAcknowledge_2()
    {
        var messageIds = new RedisValue[] { "0-0", "0-1", "0-2" };
        wrapper.StreamAcknowledge("key", "group", messageIds, CommandFlags.None);
        mock.Verify(_ => _.StreamAcknowledge("prefix:key", "group", messageIds, CommandFlags.None));
    }

    [Fact]
    public void StreamAdd_1()
    {
        wrapper.StreamAdd("key", "field1", "value1", "*", 1000, true, CommandFlags.None);
        mock.Verify(_ => _.StreamAdd("prefix:key", "field1", "value1", "*", 1000, true, CommandFlags.None));
    }

    [Fact]
    public void StreamAdd_2()
    {
        var fields = Array.Empty<NameValueEntry>();
        wrapper.StreamAdd("key", fields, "*", 1000, true, CommandFlags.None);
        mock.Verify(_ => _.StreamAdd("prefix:key", fields, "*", 1000, true, CommandFlags.None));
    }

    [Fact]
    public void StreamClaimMessages()
    {
        var messageIds = Array.Empty<RedisValue>();
        wrapper.StreamClaim("key", "group", "consumer", 1000, messageIds, CommandFlags.None);
        mock.Verify(_ => _.StreamClaim("prefix:key", "group", "consumer", 1000, messageIds, CommandFlags.None));
    }

    [Fact]
    public void StreamClaimMessagesReturningIds()
    {
        var messageIds = Array.Empty<RedisValue>();
        wrapper.StreamClaimIdsOnly("key", "group", "consumer", 1000, messageIds, CommandFlags.None);
        mock.Verify(_ => _.StreamClaimIdsOnly("prefix:key", "group", "consumer", 1000, messageIds, CommandFlags.None));
    }

    [Fact]
    public void StreamConsumerGroupSetPosition()
    {
        wrapper.StreamConsumerGroupSetPosition("key", "group", StreamPosition.Beginning, CommandFlags.None);
        mock.Verify(_ => _.StreamConsumerGroupSetPosition("prefix:key", "group", StreamPosition.Beginning, CommandFlags.None));
    }

    [Fact]
    public void StreamConsumerInfoGet()
    {
        wrapper.StreamConsumerInfo("key", "group", CommandFlags.None);
        mock.Verify(_ => _.StreamConsumerInfo("prefix:key", "group", CommandFlags.None));
    }

    [Fact]
    public void StreamCreateConsumerGroup()
    {
        wrapper.StreamCreateConsumerGroup("key", "group", StreamPosition.Beginning, false, CommandFlags.None);
        mock.Verify(_ => _.StreamCreateConsumerGroup("prefix:key", "group", StreamPosition.Beginning, false, CommandFlags.None));
    }

    [Fact]
    public void StreamGroupInfoGet()
    {
        wrapper.StreamGroupInfo("key", CommandFlags.None);
        mock.Verify(_ => _.StreamGroupInfo("prefix:key", CommandFlags.None));
    }

    [Fact]
    public void StreamInfoGet()
    {
        wrapper.StreamInfo("key", CommandFlags.None);
        mock.Verify(_ => _.StreamInfo("prefix:key", CommandFlags.None));
    }

    [Fact]
    public void StreamLength()
    {
        wrapper.StreamLength("key", CommandFlags.None);
        mock.Verify(_ => _.StreamLength("prefix:key", CommandFlags.None));
    }

    [Fact]
    public void StreamMessagesDelete()
    {
        var messageIds = Array.Empty<RedisValue>();
        wrapper.StreamDelete("key", messageIds, CommandFlags.None);
        mock.Verify(_ => _.StreamDelete("prefix:key", messageIds, CommandFlags.None));
    }

    [Fact]
    public void StreamDeleteConsumer()
    {
        wrapper.StreamDeleteConsumer("key", "group", "consumer", CommandFlags.None);
        mock.Verify(_ => _.StreamDeleteConsumer("prefix:key", "group", "consumer", CommandFlags.None));
    }

    [Fact]
    public void StreamDeleteConsumerGroup()
    {
        wrapper.StreamDeleteConsumerGroup("key", "group", CommandFlags.None);
        mock.Verify(_ => _.StreamDeleteConsumerGroup("prefix:key", "group", CommandFlags.None));
    }

    [Fact]
    public void StreamPendingInfoGet()
    {
        wrapper.StreamPending("key", "group", CommandFlags.None);
        mock.Verify(_ => _.StreamPending("prefix:key", "group", CommandFlags.None));
    }

    [Fact]
    public void StreamPendingMessageInfoGet()
    {
        wrapper.StreamPendingMessages("key", "group", 10, RedisValue.Null, "-", "+", CommandFlags.None);
        mock.Verify(_ => _.StreamPendingMessages("prefix:key", "group", 10, RedisValue.Null, "-", "+", CommandFlags.None));
    }

    [Fact]
    public void StreamRange()
    {
        wrapper.StreamRange("key", "-", "+", null, Order.Ascending, CommandFlags.None);
        mock.Verify(_ => _.StreamRange("prefix:key", "-", "+", null, Order.Ascending, CommandFlags.None));
    }

    [Fact]
    public void StreamRead_1()
    {
        var streamPositions = Array.Empty<StreamPosition>();
        wrapper.StreamRead(streamPositions, null, CommandFlags.None);
        mock.Verify(_ => _.StreamRead(streamPositions, null, CommandFlags.None));
    }

    [Fact]
    public void StreamRead_2()
    {
        wrapper.StreamRead("key", "0-0", null, CommandFlags.None);
        mock.Verify(_ => _.StreamRead("prefix:key", "0-0", null, CommandFlags.None));
    }

    [Fact]
    public void StreamStreamReadGroup_1()
    {
        wrapper.StreamReadGroup("key", "group", "consumer", "0-0", 10, false, CommandFlags.None);
        mock.Verify(_ => _.StreamReadGroup("prefix:key", "group", "consumer", "0-0", 10, false, CommandFlags.None));
    }

    [Fact]
    public void StreamStreamReadGroup_2()
    {
        var streamPositions = Array.Empty<StreamPosition>();
        wrapper.StreamReadGroup(streamPositions, "group", "consumer", 10, false, CommandFlags.None);
        mock.Verify(_ => _.StreamReadGroup(streamPositions, "group", "consumer", 10, false, CommandFlags.None));
    }

    [Fact]
    public void StreamTrim()
    {
        wrapper.StreamTrim("key", 1000, true, CommandFlags.None);
        mock.Verify(_ => _.StreamTrim("prefix:key", 1000, true, CommandFlags.None));
    }

    [Fact]
    public void StringAppend()
    {
        wrapper.StringAppend("key", "value", CommandFlags.None);
        mock.Verify(_ => _.StringAppend("prefix:key", "value", CommandFlags.None));
    }

    [Fact]
    public void StringBitCount()
    {
        wrapper.StringBitCount("key", 123, 456, CommandFlags.None);
        mock.Verify(_ => _.StringBitCount("prefix:key", 123, 456, CommandFlags.None));
    }

    [Fact]
    public void StringBitOperation_1()
    {
        wrapper.StringBitOperation(Bitwise.Xor, "destination", "first", "second", CommandFlags.None);
        mock.Verify(_ => _.StringBitOperation(Bitwise.Xor, "prefix:destination", "prefix:first", "prefix:second", CommandFlags.None));
    }

    [Fact]
    public void StringBitOperation_2()
    {
        RedisKey[] keys = new RedisKey[] { "a", "b" };
        Expression<Func<RedisKey[], bool>> valid = _ => _.Length == 2 && _[0] == "prefix:a" && _[1] == "prefix:b";
        wrapper.StringBitOperation(Bitwise.Xor, "destination", keys, CommandFlags.None);
        mock.Verify(_ => _.StringBitOperation(Bitwise.Xor, "prefix:destination", It.Is(valid), CommandFlags.None));
    }

    [Fact]
    public void StringBitPosition()
    {
        wrapper.StringBitPosition("key", true, 123, 456, CommandFlags.None);
        mock.Verify(_ => _.StringBitPosition("prefix:key", true, 123, 456, CommandFlags.None));
    }

    [Fact]
    public void StringDecrement_1()
    {
        wrapper.StringDecrement("key", 123, CommandFlags.None);
        mock.Verify(_ => _.StringDecrement("prefix:key", 123, CommandFlags.None));
    }

    [Fact]
    public void StringDecrement_2()
    {
        wrapper.StringDecrement("key", 1.23, CommandFlags.None);
        mock.Verify(_ => _.StringDecrement("prefix:key", 1.23, CommandFlags.None));
    }

    [Fact]
    public void StringGet_1()
    {
        wrapper.StringGet("key", CommandFlags.None);
        mock.Verify(_ => _.StringGet("prefix:key", CommandFlags.None));
    }

    [Fact]
    public void StringGet_2()
    {
        RedisKey[] keys = new RedisKey[] { "a", "b" };
        Expression<Func<RedisKey[], bool>> valid = _ => _.Length == 2 && _[0] == "prefix:a" && _[1] == "prefix:b";
        wrapper.StringGet(keys, CommandFlags.None);
        mock.Verify(_ => _.StringGet(It.Is(valid), CommandFlags.None));
    }

    [Fact]
    public void StringGetBit()
    {
        wrapper.StringGetBit("key", 123, CommandFlags.None);
        mock.Verify(_ => _.StringGetBit("prefix:key", 123, CommandFlags.None));
    }

    [Fact]
    public void StringGetRange()
    {
        wrapper.StringGetRange("key", 123, 456, CommandFlags.None);
        mock.Verify(_ => _.StringGetRange("prefix:key", 123, 456, CommandFlags.None));
    }

    [Fact]
    public void StringGetSet()
    {
        wrapper.StringGetSet("key", "value", CommandFlags.None);
        mock.Verify(_ => _.StringGetSet("prefix:key", "value", CommandFlags.None));
    }

    [Fact]
    public void StringGetDelete()
    {
        wrapper.StringGetDelete("key", CommandFlags.None);
        mock.Verify(_ => _.StringGetDelete("prefix:key", CommandFlags.None));
    }

    [Fact]
    public void StringGetWithExpiry()
    {
        wrapper.StringGetWithExpiry("key", CommandFlags.None);
        mock.Verify(_ => _.StringGetWithExpiry("prefix:key", CommandFlags.None));
    }

    [Fact]
    public void StringIncrement_1()
    {
        wrapper.StringIncrement("key", 123, CommandFlags.None);
        mock.Verify(_ => _.StringIncrement("prefix:key", 123, CommandFlags.None));
    }

    [Fact]
    public void StringIncrement_2()
    {
        wrapper.StringIncrement("key", 1.23, CommandFlags.None);
        mock.Verify(_ => _.StringIncrement("prefix:key", 1.23, CommandFlags.None));
    }

    [Fact]
    public void StringLength()
    {
        wrapper.StringLength("key", CommandFlags.None);
        mock.Verify(_ => _.StringLength("prefix:key", CommandFlags.None));
    }

    [Fact]
    public void StringSet_1()
    {
        TimeSpan expiry = TimeSpan.FromSeconds(123);
        wrapper.StringSet("key", "value", expiry, When.Exists, CommandFlags.None);
        mock.Verify(_ => _.StringSet("prefix:key", "value", expiry, When.Exists, CommandFlags.None));
    }

    [Fact]
    public void StringSet_2()
    {
        TimeSpan? expiry = null;
        wrapper.StringSet("key", "value", expiry, true, When.Exists, CommandFlags.None);
        mock.Verify(_ => _.StringSet("prefix:key", "value", expiry, true, When.Exists, CommandFlags.None));
    }

    [Fact]
    public void StringSet_3()
    {
        KeyValuePair<RedisKey, RedisValue>[] values = new KeyValuePair<RedisKey, RedisValue>[] { new KeyValuePair<RedisKey, RedisValue>("a", "x"), new KeyValuePair<RedisKey, RedisValue>("b", "y") };
        Expression<Func<KeyValuePair<RedisKey, RedisValue>[], bool>> valid = _ => _.Length == 2 && _[0].Key == "prefix:a" && _[0].Value == "x" && _[1].Key == "prefix:b" && _[1].Value == "y";
        wrapper.StringSet(values, When.Exists, CommandFlags.None);
        mock.Verify(_ => _.StringSet(It.Is(valid), When.Exists, CommandFlags.None));
    }

    [Fact]
    public void StringSetBit()
    {
        wrapper.StringSetBit("key", 123, true, CommandFlags.None);
        mock.Verify(_ => _.StringSetBit("prefix:key", 123, true, CommandFlags.None));
    }

    [Fact]
    public void StringSetRange()
    {
        wrapper.StringSetRange("key", 123, "value", CommandFlags.None);
        mock.Verify(_ => _.StringSetRange("prefix:key", 123, "value", CommandFlags.None));
>>>>>>> cf3e30bf
    }
}<|MERGE_RESOLUTION|>--- conflicted
+++ resolved
@@ -15,1322 +15,6 @@
 [Collection(nameof(MoqDependentCollection))]
 public sealed class DatabaseWrapperTests
 {
-<<<<<<< HEAD
-    [CollectionDefinition(nameof(MoqDependentCollection), DisableParallelization = true)]
-    public class MoqDependentCollection { }
-
-    [Collection(nameof(MoqDependentCollection))]
-    public sealed class DatabaseWrapperTests
-    {
-        private readonly Mock<IDatabase> mock;
-        private readonly IDatabase wrapper;
-
-        public DatabaseWrapperTests()
-        {
-            mock = new Mock<IDatabase>();
-            wrapper = new DatabaseWrapper(mock.Object, Encoding.UTF8.GetBytes("prefix:"));
-        }
-
-        [Fact]
-        public void CreateBatch()
-        {
-            object asyncState = new();
-            IBatch innerBatch = new Mock<IBatch>().Object;
-            mock.Setup(_ => _.CreateBatch(asyncState)).Returns(innerBatch);
-            IBatch wrappedBatch = wrapper.CreateBatch(asyncState);
-            mock.Verify(_ => _.CreateBatch(asyncState));
-            Assert.IsType<BatchWrapper>(wrappedBatch);
-            Assert.Same(innerBatch, ((BatchWrapper)wrappedBatch).Inner);
-        }
-
-        [Fact]
-        public void CreateTransaction()
-        {
-            object asyncState = new();
-            ITransaction innerTransaction = new Mock<ITransaction>().Object;
-            mock.Setup(_ => _.CreateTransaction(asyncState)).Returns(innerTransaction);
-            ITransaction wrappedTransaction = wrapper.CreateTransaction(asyncState);
-            mock.Verify(_ => _.CreateTransaction(asyncState));
-            Assert.IsType<TransactionWrapper>(wrappedTransaction);
-            Assert.Same(innerTransaction, ((TransactionWrapper)wrappedTransaction).Inner);
-        }
-
-        [Fact]
-        public void DebugObject()
-        {
-            wrapper.DebugObject("key", CommandFlags.None);
-            mock.Verify(_ => _.DebugObject("prefix:key", CommandFlags.None));
-        }
-
-        [Fact]
-        public void Get_Database()
-        {
-            mock.SetupGet(_ => _.Database).Returns(123);
-            Assert.Equal(123, wrapper.Database);
-        }
-
-        [Fact]
-        public void HashDecrement_1()
-        {
-            wrapper.HashDecrement("key", "hashField", 123, CommandFlags.None);
-            mock.Verify(_ => _.HashDecrement("prefix:key", "hashField", 123, CommandFlags.None));
-        }
-
-        [Fact]
-        public void HashDecrement_2()
-        {
-            wrapper.HashDecrement("key", "hashField", 1.23, CommandFlags.None);
-            mock.Verify(_ => _.HashDecrement("prefix:key", "hashField", 1.23, CommandFlags.None));
-        }
-
-        [Fact]
-        public void HashDelete_1()
-        {
-            wrapper.HashDelete("key", "hashField", CommandFlags.None);
-            mock.Verify(_ => _.HashDelete("prefix:key", "hashField", CommandFlags.None));
-        }
-
-        [Fact]
-        public void HashDelete_2()
-        {
-            RedisValue[] hashFields = Array.Empty<RedisValue>();
-            wrapper.HashDelete("key", hashFields, CommandFlags.None);
-            mock.Verify(_ => _.HashDelete("prefix:key", hashFields, CommandFlags.None));
-        }
-
-        [Fact]
-        public void HashExists()
-        {
-            wrapper.HashExists("key", "hashField", CommandFlags.None);
-            mock.Verify(_ => _.HashExists("prefix:key", "hashField", CommandFlags.None));
-        }
-
-        [Fact]
-        public void HashGet_1()
-        {
-            wrapper.HashGet("key", "hashField", CommandFlags.None);
-            mock.Verify(_ => _.HashGet("prefix:key", "hashField", CommandFlags.None));
-        }
-
-        [Fact]
-        public void HashGet_2()
-        {
-            RedisValue[] hashFields = Array.Empty<RedisValue>();
-            wrapper.HashGet("key", hashFields, CommandFlags.None);
-            mock.Verify(_ => _.HashGet("prefix:key", hashFields, CommandFlags.None));
-        }
-
-        [Fact]
-        public void HashGetAll()
-        {
-            wrapper.HashGetAll("key", CommandFlags.None);
-            mock.Verify(_ => _.HashGetAll("prefix:key", CommandFlags.None));
-        }
-
-        [Fact]
-        public void HashIncrement_1()
-        {
-            wrapper.HashIncrement("key", "hashField", 123, CommandFlags.None);
-            mock.Verify(_ => _.HashIncrement("prefix:key", "hashField", 123, CommandFlags.None));
-        }
-
-        [Fact]
-        public void HashIncrement_2()
-        {
-            wrapper.HashIncrement("key", "hashField", 1.23, CommandFlags.None);
-            mock.Verify(_ => _.HashIncrement("prefix:key", "hashField", 1.23, CommandFlags.None));
-        }
-
-        [Fact]
-        public void HashKeys()
-        {
-            wrapper.HashKeys("key", CommandFlags.None);
-            mock.Verify(_ => _.HashKeys("prefix:key", CommandFlags.None));
-        }
-
-        [Fact]
-        public void HashLength()
-        {
-            wrapper.HashLength("key", CommandFlags.None);
-            mock.Verify(_ => _.HashLength("prefix:key", CommandFlags.None));
-        }
-
-        [Fact]
-        public void HashScan()
-        {
-            wrapper.HashScan("key", "pattern", 123, flags: CommandFlags.None);
-            mock.Verify(_ => _.HashScan("prefix:key", "pattern", 123, CommandFlags.None));
-        }
-
-        [Fact]
-        public void HashScan_Full()
-        {
-            wrapper.HashScan("key", "pattern", 123, 42, 64, flags: CommandFlags.None);
-            mock.Verify(_ => _.HashScan("prefix:key", "pattern", 123, 42, 64, CommandFlags.None));
-        }
-
-        [Fact]
-        public void HashSet_1()
-        {
-            HashEntry[] hashFields = Array.Empty<HashEntry>();
-            wrapper.HashSet("key", hashFields, CommandFlags.None);
-            mock.Verify(_ => _.HashSet("prefix:key", hashFields, CommandFlags.None));
-        }
-
-        [Fact]
-        public void HashSet_2()
-        {
-            wrapper.HashSet("key", "hashField", "value", When.Exists, CommandFlags.None);
-            mock.Verify(_ => _.HashSet("prefix:key", "hashField", "value", When.Exists, CommandFlags.None));
-        }
-
-        [Fact]
-        public void HashStringLength()
-        {
-            wrapper.HashStringLength("key","field", CommandFlags.None);
-            mock.Verify(_ => _.HashStringLength("prefix:key", "field", CommandFlags.None));
-        }
-
-        [Fact]
-        public void HashValues()
-        {
-            wrapper.HashValues("key", CommandFlags.None);
-            mock.Verify(_ => _.HashValues("prefix:key", CommandFlags.None));
-        }
-
-        [Fact]
-        public void HyperLogLogAdd_1()
-        {
-            wrapper.HyperLogLogAdd("key", "value", CommandFlags.None);
-            mock.Verify(_ => _.HyperLogLogAdd("prefix:key", "value", CommandFlags.None));
-        }
-
-        [Fact]
-        public void HyperLogLogAdd_2()
-        {
-            RedisValue[] values = Array.Empty<RedisValue>();
-            wrapper.HyperLogLogAdd("key", values, CommandFlags.None);
-            mock.Verify(_ => _.HyperLogLogAdd("prefix:key", values, CommandFlags.None));
-        }
-
-        [Fact]
-        public void HyperLogLogLength()
-        {
-            wrapper.HyperLogLogLength("key", CommandFlags.None);
-            mock.Verify(_ => _.HyperLogLogLength("prefix:key", CommandFlags.None));
-        }
-
-        [Fact]
-        public void HyperLogLogMerge_1()
-        {
-            wrapper.HyperLogLogMerge("destination", "first", "second", CommandFlags.None);
-            mock.Verify(_ => _.HyperLogLogMerge("prefix:destination", "prefix:first", "prefix:second", CommandFlags.None));
-        }
-
-        [Fact]
-        public void HyperLogLogMerge_2()
-        {
-            RedisKey[] keys = new RedisKey[] { "a", "b" };
-            Expression<Func<RedisKey[], bool>> valid = _ => _.Length == 2 && _[0] == "prefix:a" && _[1] == "prefix:b";
-            wrapper.HyperLogLogMerge("destination", keys, CommandFlags.None);
-            mock.Verify(_ => _.HyperLogLogMerge("prefix:destination", It.Is(valid), CommandFlags.None));
-        }
-
-        [Fact]
-        public void IdentifyEndpoint()
-        {
-            wrapper.IdentifyEndpoint("key", CommandFlags.None);
-            mock.Verify(_ => _.IdentifyEndpoint("prefix:key", CommandFlags.None));
-        }
-
-        [Fact]
-        public void KeyCopy()
-        {
-            wrapper.KeyCopy("key", "destination", flags: CommandFlags.None);
-            mock.Verify(_ => _.KeyCopy("prefix:key", "prefix:destination", -1, false, CommandFlags.None));
-        }
-
-        [Fact]
-        public void KeyDelete_1()
-        {
-            wrapper.KeyDelete("key", CommandFlags.None);
-            mock.Verify(_ => _.KeyDelete("prefix:key", CommandFlags.None));
-        }
-
-        [Fact]
-        public void KeyDelete_2()
-        {
-            RedisKey[] keys = new RedisKey[] { "a", "b" };
-            Expression<Func<RedisKey[], bool>> valid = _ => _.Length == 2 && _[0] == "prefix:a" && _[1] == "prefix:b";
-            wrapper.KeyDelete(keys, CommandFlags.None);
-            mock.Verify(_ => _.KeyDelete(It.Is(valid), CommandFlags.None));
-        }
-
-        [Fact]
-        public void KeyDump()
-        {
-            wrapper.KeyDump("key", CommandFlags.None);
-            mock.Verify(_ => _.KeyDump("prefix:key", CommandFlags.None));
-        }
-
-        [Fact]
-        public void KeyEncoding()
-        {
-            wrapper.KeyEncoding("key", CommandFlags.None);
-            mock.Verify(_ => _.KeyEncoding("prefix:key", CommandFlags.None));
-        }
-
-        [Fact]
-        public void KeyExists()
-        {
-            wrapper.KeyExists("key", CommandFlags.None);
-            mock.Verify(_ => _.KeyExists("prefix:key", CommandFlags.None));
-        }
-
-        [Fact]
-        public void KeyExpire_1()
-        {
-            TimeSpan expiry = TimeSpan.FromSeconds(123);
-            wrapper.KeyExpire("key", expiry, CommandFlags.None);
-            mock.Verify(_ => _.KeyExpire("prefix:key", expiry, CommandFlags.None));
-        }
-
-        [Fact]
-        public void KeyExpire_2()
-        {
-            DateTime expiry = DateTime.Now;
-            wrapper.KeyExpire("key", expiry, CommandFlags.None);
-            mock.Verify(_ => _.KeyExpire("prefix:key", expiry, CommandFlags.None));
-        }
-
-        [Fact]
-        public void KeyExpire_3()
-        {
-            TimeSpan expiry = TimeSpan.FromSeconds(123);
-            wrapper.KeyExpire("key", expiry, ExpireWhen.HasNoExpiry, CommandFlags.None);
-            mock.Verify(_ => _.KeyExpire("prefix:key", expiry, ExpireWhen.HasNoExpiry, CommandFlags.None));
-        }
-
-        [Fact]
-        public void KeyExpire_4()
-        {
-            DateTime expiry = DateTime.Now;
-            wrapper.KeyExpire("key", expiry, ExpireWhen.HasNoExpiry, CommandFlags.None);
-            mock.Verify(_ => _.KeyExpire("prefix:key", expiry, ExpireWhen.HasNoExpiry, CommandFlags.None));
-        }
-
-        [Fact]
-        public void KeyExpireTime()
-        {
-            wrapper.KeyExpireTime("key", CommandFlags.None);
-            mock.Verify(_ => _.KeyExpireTime("prefix:key", CommandFlags.None));
-        }
-
-        [Fact]
-        public void KeyMigrate()
-        {
-            EndPoint toServer = new IPEndPoint(IPAddress.Loopback, 123);
-            wrapper.KeyMigrate("key", toServer, 123, 456, MigrateOptions.Copy, CommandFlags.None);
-            mock.Verify(_ => _.KeyMigrate("prefix:key", toServer, 123, 456, MigrateOptions.Copy, CommandFlags.None));
-        }
-
-        [Fact]
-        public void KeyMove()
-        {
-            wrapper.KeyMove("key", 123, CommandFlags.None);
-            mock.Verify(_ => _.KeyMove("prefix:key", 123, CommandFlags.None));
-        }
-
-        [Fact]
-        public void KeyPersist()
-        {
-            wrapper.KeyPersist("key", CommandFlags.None);
-            mock.Verify(_ => _.KeyPersist("prefix:key", CommandFlags.None));
-        }
-
-        [Fact]
-        public void KeyRandom()
-        {
-            Assert.Throws<NotSupportedException>(() => wrapper.KeyRandom());
-        }
-
-        [Fact]
-        public void KeyRefCount()
-        {
-            wrapper.KeyRefCount("key", CommandFlags.None);
-            mock.Verify(_ => _.KeyRefCount("prefix:key", CommandFlags.None));
-        }
-
-        [Fact]
-        public void KeyRename()
-        {
-            wrapper.KeyRename("key", "newKey", When.Exists, CommandFlags.None);
-            mock.Verify(_ => _.KeyRename("prefix:key", "prefix:newKey", When.Exists, CommandFlags.None));
-        }
-
-        [Fact]
-        public void KeyRestore()
-        {
-            byte[] value = Array.Empty<byte>();
-            TimeSpan expiry = TimeSpan.FromSeconds(123);
-            wrapper.KeyRestore("key", value, expiry, CommandFlags.None);
-            mock.Verify(_ => _.KeyRestore("prefix:key", value, expiry, CommandFlags.None));
-        }
-
-        [Fact]
-        public void KeyTimeToLive()
-        {
-            wrapper.KeyTimeToLive("key", CommandFlags.None);
-            mock.Verify(_ => _.KeyTimeToLive("prefix:key", CommandFlags.None));
-        }
-
-        [Fact]
-        public void KeyType()
-        {
-            wrapper.KeyType("key", CommandFlags.None);
-            mock.Verify(_ => _.KeyType("prefix:key", CommandFlags.None));
-        }
-
-        [Fact]
-        public void ListGetByIndex()
-        {
-            wrapper.ListGetByIndex("key", 123, CommandFlags.None);
-            mock.Verify(_ => _.ListGetByIndex("prefix:key", 123, CommandFlags.None));
-        }
-
-        [Fact]
-        public void ListInsertAfter()
-        {
-            wrapper.ListInsertAfter("key", "pivot", "value", CommandFlags.None);
-            mock.Verify(_ => _.ListInsertAfter("prefix:key", "pivot", "value", CommandFlags.None));
-        }
-
-        [Fact]
-        public void ListInsertBefore()
-        {
-            wrapper.ListInsertBefore("key", "pivot", "value", CommandFlags.None);
-            mock.Verify(_ => _.ListInsertBefore("prefix:key", "pivot", "value", CommandFlags.None));
-        }
-
-        [Fact]
-        public void ListLeftPop()
-        {
-            wrapper.ListLeftPop("key", CommandFlags.None);
-            mock.Verify(_ => _.ListLeftPop("prefix:key", CommandFlags.None));
-        }
-
-        [Fact]
-        public void ListLeftPop_1()
-        {
-            wrapper.ListLeftPop("key", 123, CommandFlags.None);
-            mock.Verify(_ => _.ListLeftPop("prefix:key", 123, CommandFlags.None));
-        }
-
-        [Fact]
-        public void ListLeftPush_1()
-        {
-            wrapper.ListLeftPush("key", "value", When.Exists, CommandFlags.None);
-            mock.Verify(_ => _.ListLeftPush("prefix:key", "value", When.Exists, CommandFlags.None));
-        }
-
-        [Fact]
-        public void ListLeftPush_2()
-        {
-            RedisValue[] values = Array.Empty<RedisValue>();
-            wrapper.ListLeftPush("key", values, CommandFlags.None);
-            mock.Verify(_ => _.ListLeftPush("prefix:key", values, CommandFlags.None));
-        }
-
-        [Fact]
-        public void ListLeftPush_3()
-        {
-            RedisValue[] values = new RedisValue[] { "value1", "value2" };
-            wrapper.ListLeftPush("key", values, When.Exists, CommandFlags.None);
-            mock.Verify(_ => _.ListLeftPush("prefix:key", values, When.Exists, CommandFlags.None));
-        }
-
-        [Fact]
-        public void ListLength()
-        {
-            wrapper.ListLength("key", CommandFlags.None);
-            mock.Verify(_ => _.ListLength("prefix:key", CommandFlags.None));
-        }
-
-        [Fact]
-        public void ListMove()
-        {
-            wrapper.ListMove("key", "destination", ListSide.Left, ListSide.Right, CommandFlags.None);
-            mock.Verify(_ => _.ListMove("prefix:key", "prefix:destination", ListSide.Left, ListSide.Right, CommandFlags.None));
-        }
-
-        [Fact]
-        public void ListRange()
-        {
-            wrapper.ListRange("key", 123, 456, CommandFlags.None);
-            mock.Verify(_ => _.ListRange("prefix:key", 123, 456, CommandFlags.None));
-        }
-
-        [Fact]
-        public void ListRemove()
-        {
-            wrapper.ListRemove("key", "value", 123, CommandFlags.None);
-            mock.Verify(_ => _.ListRemove("prefix:key", "value", 123, CommandFlags.None));
-        }
-
-        [Fact]
-        public void ListRightPop()
-        {
-            wrapper.ListRightPop("key", CommandFlags.None);
-            mock.Verify(_ => _.ListRightPop("prefix:key", CommandFlags.None));
-        }
-
-        [Fact]
-        public void ListRightPop_1()
-        {
-            wrapper.ListRightPop("key", 123, CommandFlags.None);
-            mock.Verify(_ => _.ListRightPop("prefix:key", 123, CommandFlags.None));
-        }
-
-        [Fact]
-        public void ListRightPopLeftPush()
-        {
-            wrapper.ListRightPopLeftPush("source", "destination", CommandFlags.None);
-            mock.Verify(_ => _.ListRightPopLeftPush("prefix:source", "prefix:destination", CommandFlags.None));
-        }
-
-        [Fact]
-        public void ListRightPush_1()
-        {
-            wrapper.ListRightPush("key", "value", When.Exists, CommandFlags.None);
-            mock.Verify(_ => _.ListRightPush("prefix:key", "value", When.Exists, CommandFlags.None));
-        }
-
-        [Fact]
-        public void ListRightPush_2()
-        {
-            RedisValue[] values = Array.Empty<RedisValue>();
-            wrapper.ListRightPush("key", values, CommandFlags.None);
-            mock.Verify(_ => _.ListRightPush("prefix:key", values, CommandFlags.None));
-        }
-
-        [Fact]
-        public void ListRightPush_3()
-        {
-            RedisValue[] values = new RedisValue[] { "value1", "value2" };
-            wrapper.ListRightPush("key", values, When.Exists, CommandFlags.None);
-            mock.Verify(_ => _.ListRightPush("prefix:key", values, When.Exists, CommandFlags.None));
-        }
-
-        [Fact]
-        public void ListSetByIndex()
-        {
-            wrapper.ListSetByIndex("key", 123, "value", CommandFlags.None);
-            mock.Verify(_ => _.ListSetByIndex("prefix:key", 123, "value", CommandFlags.None));
-        }
-
-        [Fact]
-        public void ListTrim()
-        {
-            wrapper.ListTrim("key", 123, 456, CommandFlags.None);
-            mock.Verify(_ => _.ListTrim("prefix:key", 123, 456, CommandFlags.None));
-        }
-
-        [Fact]
-        public void LockExtend()
-        {
-            TimeSpan expiry = TimeSpan.FromSeconds(123);
-            wrapper.LockExtend("key", "value", expiry, CommandFlags.None);
-            mock.Verify(_ => _.LockExtend("prefix:key", "value", expiry, CommandFlags.None));
-        }
-
-        [Fact]
-        public void LockQuery()
-        {
-            wrapper.LockQuery("key", CommandFlags.None);
-            mock.Verify(_ => _.LockQuery("prefix:key", CommandFlags.None));
-        }
-
-        [Fact]
-        public void LockRelease()
-        {
-            wrapper.LockRelease("key", "value", CommandFlags.None);
-            mock.Verify(_ => _.LockRelease("prefix:key", "value", CommandFlags.None));
-        }
-
-        [Fact]
-        public void LockTake()
-        {
-            TimeSpan expiry = TimeSpan.FromSeconds(123);
-            wrapper.LockTake("key", "value", expiry, CommandFlags.None);
-            mock.Verify(_ => _.LockTake("prefix:key", "value", expiry, CommandFlags.None));
-        }
-
-        [Fact]
-        public void Publish()
-        {
-            wrapper.Publish("channel", "message", CommandFlags.None);
-            mock.Verify(_ => _.Publish("prefix:channel", "message", CommandFlags.None));
-        }
-
-        [Fact]
-        public void ScriptEvaluate_1()
-        {
-            byte[] hash = Array.Empty<byte>();
-            RedisValue[] values = Array.Empty<RedisValue>();
-            RedisKey[] keys = new RedisKey[] { "a", "b" };
-            Expression<Func<RedisKey[], bool>> valid = _ => _.Length == 2 && _[0] == "prefix:a" && _[1] == "prefix:b";
-            wrapper.ScriptEvaluate(hash, keys, values, CommandFlags.None);
-            mock.Verify(_ => _.ScriptEvaluate(hash, It.Is(valid), values, CommandFlags.None));
-        }
-
-        [Fact]
-        public void ScriptEvaluate_2()
-        {
-            RedisValue[] values = Array.Empty<RedisValue>();
-            RedisKey[] keys = new RedisKey[] { "a", "b" };
-            Expression<Func<RedisKey[], bool>> valid = _ => _.Length == 2 && _[0] == "prefix:a" && _[1] == "prefix:b";
-            wrapper.ScriptEvaluate("script", keys, values, CommandFlags.None);
-            mock.Verify(_ => _.ScriptEvaluate("script", It.Is(valid), values, CommandFlags.None));
-        }
-
-        [Fact]
-        public void SetAdd_1()
-        {
-            wrapper.SetAdd("key", "value", CommandFlags.None);
-            mock.Verify(_ => _.SetAdd("prefix:key", "value", CommandFlags.None));
-        }
-
-        [Fact]
-        public void SetAdd_2()
-        {
-            RedisValue[] values = Array.Empty<RedisValue>();
-            wrapper.SetAdd("key", values, CommandFlags.None);
-            mock.Verify(_ => _.SetAdd("prefix:key", values, CommandFlags.None));
-        }
-
-        [Fact]
-        public void SetCombine_1()
-        {
-            wrapper.SetCombine(SetOperation.Intersect, "first", "second", CommandFlags.None);
-            mock.Verify(_ => _.SetCombine(SetOperation.Intersect, "prefix:first", "prefix:second", CommandFlags.None));
-        }
-
-        [Fact]
-        public void SetCombine_2()
-        {
-            RedisKey[] keys = new RedisKey[] { "a", "b" };
-            Expression<Func<RedisKey[], bool>> valid = _ => _.Length == 2 && _[0] == "prefix:a" && _[1] == "prefix:b";
-            wrapper.SetCombine(SetOperation.Intersect, keys, CommandFlags.None);
-            mock.Verify(_ => _.SetCombine(SetOperation.Intersect, It.Is(valid), CommandFlags.None));
-        }
-
-        [Fact]
-        public void SetCombineAndStore_1()
-        {
-            wrapper.SetCombineAndStore(SetOperation.Intersect, "destination", "first", "second", CommandFlags.None);
-            mock.Verify(_ => _.SetCombineAndStore(SetOperation.Intersect, "prefix:destination", "prefix:first", "prefix:second", CommandFlags.None));
-        }
-
-        [Fact]
-        public void SetCombineAndStore_2()
-        {
-            RedisKey[] keys = new RedisKey[] { "a", "b" };
-            Expression<Func<RedisKey[], bool>> valid = _ => _.Length == 2 && _[0] == "prefix:a" && _[1] == "prefix:b";
-            wrapper.SetCombineAndStore(SetOperation.Intersect, "destination", keys, CommandFlags.None);
-            mock.Verify(_ => _.SetCombineAndStore(SetOperation.Intersect, "prefix:destination", It.Is(valid), CommandFlags.None));
-        }
-
-        [Fact]
-        public void SetContains()
-        {
-            wrapper.SetContains("key", "value", CommandFlags.None);
-            mock.Verify(_ => _.SetContains("prefix:key", "value", CommandFlags.None));
-        }
-
-        [Fact]
-        public void SetContains_2()
-        {
-            RedisValue[] values = new RedisValue[] { "value1", "value2" };
-            wrapper.SetContains("key", values, CommandFlags.None);
-            mock.Verify(_ => _.SetContains("prefix:key", values, CommandFlags.None));
-        }
-
-        [Fact]
-        public void SetIntersectionLength()
-        {
-            var keys = new RedisKey[] { "key1", "key2" };
-            wrapper.SetIntersectionLength(keys);
-            mock.Verify(_ => _.SetIntersectionLength(keys, 0, CommandFlags.None));
-        }
-
-        [Fact]
-        public void SetLength()
-        {
-            wrapper.SetLength("key", CommandFlags.None);
-            mock.Verify(_ => _.SetLength("prefix:key", CommandFlags.None));
-        }
-
-        [Fact]
-        public void SetMembers()
-        {
-            wrapper.SetMembers("key", CommandFlags.None);
-            mock.Verify(_ => _.SetMembers("prefix:key", CommandFlags.None));
-        }
-
-        [Fact]
-        public void SetMove()
-        {
-            wrapper.SetMove("source", "destination", "value", CommandFlags.None);
-            mock.Verify(_ => _.SetMove("prefix:source", "prefix:destination", "value", CommandFlags.None));
-        }
-
-        [Fact]
-        public void SetPop_1()
-        {
-            wrapper.SetPop("key", CommandFlags.None);
-            mock.Verify(_ => _.SetPop("prefix:key", CommandFlags.None));
-
-            wrapper.SetPop("key", 5, CommandFlags.None);
-            mock.Verify(_ => _.SetPop("prefix:key", 5, CommandFlags.None));
-        }
-
-        [Fact]
-        public void SetPop_2()
-        {
-            wrapper.SetPop("key", 5, CommandFlags.None);
-            mock.Verify(_ => _.SetPop("prefix:key", 5, CommandFlags.None));
-        }
-
-        [Fact]
-        public void SetRandomMember()
-        {
-            wrapper.SetRandomMember("key", CommandFlags.None);
-            mock.Verify(_ => _.SetRandomMember("prefix:key", CommandFlags.None));
-        }
-
-        [Fact]
-        public void SetRandomMembers()
-        {
-            wrapper.SetRandomMembers("key", 123, CommandFlags.None);
-            mock.Verify(_ => _.SetRandomMembers("prefix:key", 123, CommandFlags.None));
-        }
-
-        [Fact]
-        public void SetRemove_1()
-        {
-            wrapper.SetRemove("key", "value", CommandFlags.None);
-            mock.Verify(_ => _.SetRemove("prefix:key", "value", CommandFlags.None));
-        }
-
-        [Fact]
-        public void SetRemove_2()
-        {
-            RedisValue[] values = Array.Empty<RedisValue>();
-            wrapper.SetRemove("key", values, CommandFlags.None);
-            mock.Verify(_ => _.SetRemove("prefix:key", values, CommandFlags.None));
-        }
-
-        [Fact]
-        public void SetScan()
-        {
-            wrapper.SetScan("key", "pattern", 123, flags: CommandFlags.None);
-            mock.Verify(_ => _.SetScan("prefix:key", "pattern", 123, CommandFlags.None));
-        }
-
-        [Fact]
-        public void SetScan_Full()
-        {
-            wrapper.SetScan("key", "pattern", 123, 42, 64, flags: CommandFlags.None);
-            mock.Verify(_ => _.SetScan("prefix:key", "pattern", 123, 42, 64, CommandFlags.None));
-        }
-
-        [Fact]
-        public void Sort()
-        {
-            RedisValue[] get = new RedisValue[] { "a", "#" };
-            Expression<Func<RedisValue[], bool>> valid = _ => _.Length == 2 && _[0] == "prefix:a" && _[1] == "#";
-
-            wrapper.Sort("key", 123, 456, Order.Descending, SortType.Alphabetic, "nosort", get, CommandFlags.None);
-            wrapper.Sort("key", 123, 456, Order.Descending, SortType.Alphabetic, "by", get, CommandFlags.None);
-
-            mock.Verify(_ => _.Sort("prefix:key", 123, 456, Order.Descending, SortType.Alphabetic, "nosort", It.Is(valid), CommandFlags.None));
-            mock.Verify(_ => _.Sort("prefix:key", 123, 456, Order.Descending, SortType.Alphabetic, "prefix:by", It.Is(valid), CommandFlags.None));
-        }
-
-        [Fact]
-        public void SortAndStore()
-        {
-            RedisValue[] get = new RedisValue[] { "a", "#" };
-            Expression<Func<RedisValue[], bool>> valid = _ => _.Length == 2 && _[0] == "prefix:a" && _[1] == "#";
-
-            wrapper.SortAndStore("destination", "key", 123, 456, Order.Descending, SortType.Alphabetic, "nosort", get, CommandFlags.None);
-            wrapper.SortAndStore("destination", "key", 123, 456, Order.Descending, SortType.Alphabetic, "by", get, CommandFlags.None);
-
-            mock.Verify(_ => _.SortAndStore("prefix:destination", "prefix:key", 123, 456, Order.Descending, SortType.Alphabetic, "nosort", It.Is(valid), CommandFlags.None));
-            mock.Verify(_ => _.SortAndStore("prefix:destination", "prefix:key", 123, 456, Order.Descending, SortType.Alphabetic, "prefix:by", It.Is(valid), CommandFlags.None));
-        }
-
-        [Fact]
-        public void SortedSetAdd_1()
-        {
-            wrapper.SortedSetAdd("key", "member", 1.23, When.Exists, CommandFlags.None);
-            mock.Verify(_ => _.SortedSetAdd("prefix:key", "member", 1.23, When.Exists, CommandFlags.None));
-        }
-
-        [Fact]
-        public void SortedSetAdd_2()
-        {
-            SortedSetEntry[] values = Array.Empty<SortedSetEntry>();
-            wrapper.SortedSetAdd("key", values, When.Exists, CommandFlags.None);
-            mock.Verify(_ => _.SortedSetAdd("prefix:key", values, When.Exists, CommandFlags.None));
-        }
-
-        [Fact]
-        public void SortedSetCombine()
-        {
-            RedisKey[] keys = new RedisKey[] { "a", "b" };
-            wrapper.SortedSetCombine(SetOperation.Intersect, keys);
-            mock.Verify(_ => _.SortedSetCombine(SetOperation.Intersect, keys, null, Aggregate.Sum, CommandFlags.None));
-        }
-
-        [Fact]
-        public void SortedSetCombineWithScores()
-        {
-            RedisKey[] keys = new RedisKey[] { "a", "b" };
-            wrapper.SortedSetCombineWithScores(SetOperation.Intersect, keys);
-            mock.Verify(_ => _.SortedSetCombineWithScores(SetOperation.Intersect, keys, null, Aggregate.Sum, CommandFlags.None));
-        }
-
-        [Fact]
-        public void SortedSetCombineAndStore_1()
-        {
-            wrapper.SortedSetCombineAndStore(SetOperation.Intersect, "destination", "first", "second", Aggregate.Max, CommandFlags.None);
-            mock.Verify(_ => _.SortedSetCombineAndStore(SetOperation.Intersect, "prefix:destination", "prefix:first", "prefix:second", Aggregate.Max, CommandFlags.None));
-        }
-
-        [Fact]
-        public void SortedSetCombineAndStore_2()
-        {
-            RedisKey[] keys = new RedisKey[] { "a", "b" };
-            Expression<Func<RedisKey[], bool>> valid = _ => _.Length == 2 && _[0] == "prefix:a" && _[1] == "prefix:b";
-            wrapper.SetCombineAndStore(SetOperation.Intersect, "destination", keys, CommandFlags.None);
-            mock.Verify(_ => _.SetCombineAndStore(SetOperation.Intersect, "prefix:destination", It.Is(valid), CommandFlags.None));
-        }
-
-        [Fact]
-        public void SortedSetDecrement()
-        {
-            wrapper.SortedSetDecrement("key", "member", 1.23, CommandFlags.None);
-            mock.Verify(_ => _.SortedSetDecrement("prefix:key", "member", 1.23, CommandFlags.None));
-        }
-
-        [Fact]
-        public void SortedSetIncrement()
-        {
-            wrapper.SortedSetIncrement("key", "member", 1.23, CommandFlags.None);
-            mock.Verify(_ => _.SortedSetIncrement("prefix:key", "member", 1.23, CommandFlags.None));
-        }
-
-        [Fact]
-        public void SortedSetIntersectionLength()
-        {
-            RedisKey[] keys = new RedisKey[] { "a", "b" };
-            wrapper.SortedSetIntersectionLength(keys, 1, CommandFlags.None);
-            mock.Verify(_ => _.SortedSetIntersectionLength(keys, 1, CommandFlags.None));
-        }
-
-        [Fact]
-        public void SortedSetLength()
-        {
-            wrapper.SortedSetLength("key", 1.23, 1.23, Exclude.Start, CommandFlags.None);
-            mock.Verify(_ => _.SortedSetLength("prefix:key", 1.23, 1.23, Exclude.Start, CommandFlags.None));
-        }
-
-        [Fact]
-        public void SortedSetRandomMember()
-        {
-            wrapper.SortedSetRandomMember("key", CommandFlags.None);
-            mock.Verify(_ => _.SortedSetRandomMember("prefix:key", CommandFlags.None));
-        }
-
-        [Fact]
-        public void SortedSetRandomMembers()
-        {
-            wrapper.SortedSetRandomMembers("key", 2, CommandFlags.None);
-            mock.Verify(_ => _.SortedSetRandomMembers("prefix:key", 2, CommandFlags.None));
-        }
-
-        [Fact]
-        public void SortedSetRandomMembersWithScores()
-        {
-            wrapper.SortedSetRandomMembersWithScores("key", 2, CommandFlags.None);
-            mock.Verify(_ => _.SortedSetRandomMembersWithScores("prefix:key", 2, CommandFlags.None));
-        }
-
-        [Fact]
-        public void SortedSetLengthByValue()
-        {
-            wrapper.SortedSetLengthByValue("key", "min", "max", Exclude.Start, CommandFlags.None);
-            mock.Verify(_ => _.SortedSetLengthByValue("prefix:key", "min", "max", Exclude.Start, CommandFlags.None));
-        }
-
-        [Fact]
-        public void SortedSetRangeByRank()
-        {
-            wrapper.SortedSetRangeByRank("key", 123, 456, Order.Descending, CommandFlags.None);
-            mock.Verify(_ => _.SortedSetRangeByRank("prefix:key", 123, 456, Order.Descending, CommandFlags.None));
-        }
-
-        [Fact]
-        public void SortedSetRangeByRankWithScores()
-        {
-            wrapper.SortedSetRangeByRankWithScores("key", 123, 456, Order.Descending, CommandFlags.None);
-            mock.Verify(_ => _.SortedSetRangeByRankWithScores("prefix:key", 123, 456, Order.Descending, CommandFlags.None));
-        }
-
-        [Fact]
-        public void SortedSetRangeByScore()
-        {
-            wrapper.SortedSetRangeByScore("key", 1.23, 1.23, Exclude.Start, Order.Descending, 123, 456, CommandFlags.None);
-            mock.Verify(_ => _.SortedSetRangeByScore("prefix:key", 1.23, 1.23, Exclude.Start, Order.Descending, 123, 456, CommandFlags.None));
-        }
-
-        [Fact]
-        public void SortedSetRangeByScoreWithScores()
-        {
-            wrapper.SortedSetRangeByScoreWithScores("key", 1.23, 1.23, Exclude.Start, Order.Descending, 123, 456, CommandFlags.None);
-            mock.Verify(_ => _.SortedSetRangeByScoreWithScores("prefix:key", 1.23, 1.23, Exclude.Start, Order.Descending, 123, 456, CommandFlags.None));
-        }
-
-        [Fact]
-        public void SortedSetRangeByValue()
-        {
-            wrapper.SortedSetRangeByValue("key", "min", "max", Exclude.Start, 123, 456, CommandFlags.None);
-            mock.Verify(_ => _.SortedSetRangeByValue("prefix:key", "min", "max", Exclude.Start, Order.Ascending, 123, 456, CommandFlags.None));
-        }
-
-        [Fact]
-        public void SortedSetRangeByValueDesc()
-        {
-            wrapper.SortedSetRangeByValue("key", "min", "max", Exclude.Start, Order.Descending, 123, 456, CommandFlags.None);
-            mock.Verify(_ => _.SortedSetRangeByValue("prefix:key", "min", "max", Exclude.Start, Order.Descending, 123, 456, CommandFlags.None));
-        }
-
-        [Fact]
-        public void SortedSetRank()
-        {
-            wrapper.SortedSetRank("key", "member", Order.Descending, CommandFlags.None);
-            mock.Verify(_ => _.SortedSetRank("prefix:key", "member", Order.Descending, CommandFlags.None));
-        }
-
-        [Fact]
-        public void SortedSetRemove_1()
-        {
-            wrapper.SortedSetRemove("key", "member", CommandFlags.None);
-            mock.Verify(_ => _.SortedSetRemove("prefix:key", "member", CommandFlags.None));
-        }
-
-        [Fact]
-        public void SortedSetRemove_2()
-        {
-            RedisValue[] members = Array.Empty<RedisValue>();
-            wrapper.SortedSetRemove("key", members, CommandFlags.None);
-            mock.Verify(_ => _.SortedSetRemove("prefix:key", members, CommandFlags.None));
-        }
-
-        [Fact]
-        public void SortedSetRemoveRangeByRank()
-        {
-            wrapper.SortedSetRemoveRangeByRank("key", 123, 456, CommandFlags.None);
-            mock.Verify(_ => _.SortedSetRemoveRangeByRank("prefix:key", 123, 456, CommandFlags.None));
-        }
-
-        [Fact]
-        public void SortedSetRemoveRangeByScore()
-        {
-            wrapper.SortedSetRemoveRangeByScore("key", 1.23, 1.23, Exclude.Start, CommandFlags.None);
-            mock.Verify(_ => _.SortedSetRemoveRangeByScore("prefix:key", 1.23, 1.23, Exclude.Start, CommandFlags.None));
-        }
-
-        [Fact]
-        public void SortedSetRemoveRangeByValue()
-        {
-            wrapper.SortedSetRemoveRangeByValue("key", "min", "max", Exclude.Start, CommandFlags.None);
-            mock.Verify(_ => _.SortedSetRemoveRangeByValue("prefix:key", "min", "max", Exclude.Start, CommandFlags.None));
-        }
-
-        [Fact]
-        public void SortedSetScan()
-        {
-            wrapper.SortedSetScan("key", "pattern", 123, flags: CommandFlags.None);
-            mock.Verify(_ => _.SortedSetScan("prefix:key", "pattern", 123, CommandFlags.None));
-        }
-
-        [Fact]
-        public void SortedSetScan_Full()
-        {
-            wrapper.SortedSetScan("key", "pattern", 123, 42, 64, flags: CommandFlags.None);
-            mock.Verify(_ => _.SortedSetScan("prefix:key", "pattern", 123, 42, 64, CommandFlags.None));
-        }
-
-        [Fact]
-        public void SortedSetScore()
-        {
-            wrapper.SortedSetScore("key", "member", CommandFlags.None);
-            mock.Verify(_ => _.SortedSetScore("prefix:key", "member", CommandFlags.None));
-        }
-
-        [Fact]
-        public void SortedSetScore_Multiple()
-        {
-            wrapper.SortedSetScores("key", new RedisValue[] { "member1", "member2" }, CommandFlags.None);
-            mock.Verify(_ => _.SortedSetScores("prefix:key", new RedisValue[] { "member1", "member2" }, CommandFlags.None));
-        }
-
-        [Fact]
-        public void StreamAcknowledge_1()
-        {
-            wrapper.StreamAcknowledge("key", "group", "0-0", CommandFlags.None);
-            mock.Verify(_ => _.StreamAcknowledge("prefix:key", "group", "0-0", CommandFlags.None));
-        }
-
-        [Fact]
-        public void StreamAcknowledge_2()
-        {
-            var messageIds = new RedisValue[] { "0-0", "0-1", "0-2" };
-            wrapper.StreamAcknowledge("key", "group", messageIds, CommandFlags.None);
-            mock.Verify(_ => _.StreamAcknowledge("prefix:key", "group", messageIds, CommandFlags.None));
-        }
-
-        [Fact]
-        public void StreamAdd_1()
-        {
-            wrapper.StreamAdd("key", "field1", "value1", "*", 1000, true, CommandFlags.None);
-            mock.Verify(_ => _.StreamAdd("prefix:key", "field1", "value1", "*", 1000, true, CommandFlags.None));
-        }
-
-        [Fact]
-        public void StreamAdd_2()
-        {
-            var fields = Array.Empty<NameValueEntry>();
-            wrapper.StreamAdd("key", fields, "*", 1000, true, CommandFlags.None);
-            mock.Verify(_ => _.StreamAdd("prefix:key", fields, "*", 1000, true, CommandFlags.None));
-        }
-
-        [Fact]
-        public void StreamAutoClaim()
-        {
-            wrapper.StreamAutoClaim("key", "group", "consumer", 0, "0-0", 100, CommandFlags.None);
-            mock.Verify(_ => _.StreamAutoClaim("prefix:key", "group", "consumer", 0, "0-0", 100, CommandFlags.None));
-        }
-
-        [Fact]
-        public void StreamAutoClaimIdsOnly()
-        {
-            wrapper.StreamAutoClaimIdsOnly("key", "group", "consumer", 0, "0-0", 100, CommandFlags.None);
-            mock.Verify(_ => _.StreamAutoClaimIdsOnly("prefix:key", "group", "consumer", 0, "0-0", 100, CommandFlags.None));
-        }
-
-        [Fact]
-        public void StreamClaimMessages()
-        {
-            var messageIds = Array.Empty<RedisValue>();
-            wrapper.StreamClaim("key", "group", "consumer", 1000, messageIds, CommandFlags.None);
-            mock.Verify(_ => _.StreamClaim("prefix:key", "group", "consumer", 1000, messageIds, CommandFlags.None));
-        }
-
-        [Fact]
-        public void StreamClaimMessagesReturningIds()
-        {
-            var messageIds = Array.Empty<RedisValue>();
-            wrapper.StreamClaimIdsOnly("key", "group", "consumer", 1000, messageIds, CommandFlags.None);
-            mock.Verify(_ => _.StreamClaimIdsOnly("prefix:key", "group", "consumer", 1000, messageIds, CommandFlags.None));
-        }
-
-        [Fact]
-        public void StreamConsumerGroupSetPosition()
-        {
-            wrapper.StreamConsumerGroupSetPosition("key", "group", StreamPosition.Beginning, CommandFlags.None);
-            mock.Verify(_ => _.StreamConsumerGroupSetPosition("prefix:key", "group", StreamPosition.Beginning, CommandFlags.None));
-        }
-
-        [Fact]
-        public void StreamConsumerInfoGet()
-        {
-            wrapper.StreamConsumerInfo("key", "group", CommandFlags.None);
-            mock.Verify(_ => _.StreamConsumerInfo("prefix:key", "group", CommandFlags.None));
-        }
-
-        [Fact]
-        public void StreamCreateConsumerGroup()
-        {
-            wrapper.StreamCreateConsumerGroup("key", "group", StreamPosition.Beginning, false, CommandFlags.None);
-            mock.Verify(_ => _.StreamCreateConsumerGroup("prefix:key", "group", StreamPosition.Beginning, false, CommandFlags.None));
-        }
-
-        [Fact]
-        public void StreamGroupInfoGet()
-        {
-            wrapper.StreamGroupInfo("key", CommandFlags.None);
-            mock.Verify(_ => _.StreamGroupInfo("prefix:key", CommandFlags.None));
-        }
-
-        [Fact]
-        public void StreamInfoGet()
-        {
-            wrapper.StreamInfo("key", CommandFlags.None);
-            mock.Verify(_ => _.StreamInfo("prefix:key", CommandFlags.None));
-        }
-
-        [Fact]
-        public void StreamLength()
-        {
-            wrapper.StreamLength("key", CommandFlags.None);
-            mock.Verify(_ => _.StreamLength("prefix:key", CommandFlags.None));
-        }
-
-        [Fact]
-        public void StreamMessagesDelete()
-        {
-            var messageIds = Array.Empty<RedisValue>();
-            wrapper.StreamDelete("key", messageIds, CommandFlags.None);
-            mock.Verify(_ => _.StreamDelete("prefix:key", messageIds, CommandFlags.None));
-        }
-
-        [Fact]
-        public void StreamDeleteConsumer()
-        {
-            wrapper.StreamDeleteConsumer("key", "group", "consumer", CommandFlags.None);
-            mock.Verify(_ => _.StreamDeleteConsumer("prefix:key", "group", "consumer", CommandFlags.None));
-        }
-
-        [Fact]
-        public void StreamDeleteConsumerGroup()
-        {
-            wrapper.StreamDeleteConsumerGroup("key", "group", CommandFlags.None);
-            mock.Verify(_ => _.StreamDeleteConsumerGroup("prefix:key", "group", CommandFlags.None));
-        }
-
-        [Fact]
-        public void StreamPendingInfoGet()
-        {
-            wrapper.StreamPending("key", "group", CommandFlags.None);
-            mock.Verify(_ => _.StreamPending("prefix:key", "group", CommandFlags.None));
-        }
-
-        [Fact]
-        public void StreamPendingMessageInfoGet()
-        {
-            wrapper.StreamPendingMessages("key", "group", 10, RedisValue.Null, "-", "+", CommandFlags.None);
-            mock.Verify(_ => _.StreamPendingMessages("prefix:key", "group", 10, RedisValue.Null, "-", "+", CommandFlags.None));
-        }
-
-        [Fact]
-        public void StreamRange()
-        {
-            wrapper.StreamRange("key", "-", "+", null, Order.Ascending, CommandFlags.None);
-            mock.Verify(_ => _.StreamRange("prefix:key", "-", "+", null, Order.Ascending, CommandFlags.None));
-        }
-
-        [Fact]
-        public void StreamRead_1()
-        {
-            var streamPositions = Array.Empty<StreamPosition>();
-            wrapper.StreamRead(streamPositions, null, CommandFlags.None);
-            mock.Verify(_ => _.StreamRead(streamPositions, null, CommandFlags.None));
-        }
-
-        [Fact]
-        public void StreamRead_2()
-        {
-            wrapper.StreamRead("key", "0-0", null, CommandFlags.None);
-            mock.Verify(_ => _.StreamRead("prefix:key", "0-0", null, CommandFlags.None));
-        }
-
-        [Fact]
-        public void StreamStreamReadGroup_1()
-        {
-            wrapper.StreamReadGroup("key", "group", "consumer", "0-0", 10, false, CommandFlags.None);
-            mock.Verify(_ => _.StreamReadGroup("prefix:key", "group", "consumer", "0-0", 10, false, CommandFlags.None));
-        }
-
-        [Fact]
-        public void StreamStreamReadGroup_2()
-        {
-            var streamPositions = Array.Empty<StreamPosition>();
-            wrapper.StreamReadGroup(streamPositions, "group", "consumer", 10, false, CommandFlags.None);
-            mock.Verify(_ => _.StreamReadGroup(streamPositions, "group", "consumer", 10, false, CommandFlags.None));
-        }
-
-        [Fact]
-        public void StreamTrim()
-        {
-            wrapper.StreamTrim("key", 1000, true, CommandFlags.None);
-            mock.Verify(_ => _.StreamTrim("prefix:key", 1000, true, CommandFlags.None));
-        }
-
-        [Fact]
-        public void StringAppend()
-        {
-            wrapper.StringAppend("key", "value", CommandFlags.None);
-            mock.Verify(_ => _.StringAppend("prefix:key", "value", CommandFlags.None));
-        }
-
-        [Fact]
-        public void StringBitCount()
-        {
-            wrapper.StringBitCount("key", 123, 456, CommandFlags.None);
-            mock.Verify(_ => _.StringBitCount("prefix:key", 123, 456, CommandFlags.None));
-        }
-
-        [Fact]
-        public void StringBitOperation_1()
-        {
-            wrapper.StringBitOperation(Bitwise.Xor, "destination", "first", "second", CommandFlags.None);
-            mock.Verify(_ => _.StringBitOperation(Bitwise.Xor, "prefix:destination", "prefix:first", "prefix:second", CommandFlags.None));
-        }
-
-        [Fact]
-        public void StringBitOperation_2()
-        {
-            RedisKey[] keys = new RedisKey[] { "a", "b" };
-            Expression<Func<RedisKey[], bool>> valid = _ => _.Length == 2 && _[0] == "prefix:a" && _[1] == "prefix:b";
-            wrapper.StringBitOperation(Bitwise.Xor, "destination", keys, CommandFlags.None);
-            mock.Verify(_ => _.StringBitOperation(Bitwise.Xor, "prefix:destination", It.Is(valid), CommandFlags.None));
-        }
-
-        [Fact]
-        public void StringBitPosition()
-        {
-            wrapper.StringBitPosition("key", true, 123, 456, CommandFlags.None);
-            mock.Verify(_ => _.StringBitPosition("prefix:key", true, 123, 456, CommandFlags.None));
-        }
-
-        [Fact]
-        public void StringDecrement_1()
-        {
-            wrapper.StringDecrement("key", 123, CommandFlags.None);
-            mock.Verify(_ => _.StringDecrement("prefix:key", 123, CommandFlags.None));
-        }
-
-        [Fact]
-        public void StringDecrement_2()
-        {
-            wrapper.StringDecrement("key", 1.23, CommandFlags.None);
-            mock.Verify(_ => _.StringDecrement("prefix:key", 1.23, CommandFlags.None));
-        }
-
-        [Fact]
-        public void StringGet_1()
-        {
-            wrapper.StringGet("key", CommandFlags.None);
-            mock.Verify(_ => _.StringGet("prefix:key", CommandFlags.None));
-        }
-
-        [Fact]
-        public void StringGet_2()
-        {
-            RedisKey[] keys = new RedisKey[] { "a", "b" };
-            Expression<Func<RedisKey[], bool>> valid = _ => _.Length == 2 && _[0] == "prefix:a" && _[1] == "prefix:b";
-            wrapper.StringGet(keys, CommandFlags.None);
-            mock.Verify(_ => _.StringGet(It.Is(valid), CommandFlags.None));
-        }
-
-        [Fact]
-        public void StringGetBit()
-        {
-            wrapper.StringGetBit("key", 123, CommandFlags.None);
-            mock.Verify(_ => _.StringGetBit("prefix:key", 123, CommandFlags.None));
-        }
-
-        [Fact]
-        public void StringGetRange()
-        {
-            wrapper.StringGetRange("key", 123, 456, CommandFlags.None);
-            mock.Verify(_ => _.StringGetRange("prefix:key", 123, 456, CommandFlags.None));
-        }
-
-        [Fact]
-        public void StringGetSet()
-        {
-            wrapper.StringGetSet("key", "value", CommandFlags.None);
-            mock.Verify(_ => _.StringGetSet("prefix:key", "value", CommandFlags.None));
-        }
-
-        [Fact]
-        public void StringGetDelete()
-        {
-            wrapper.StringGetDelete("key", CommandFlags.None);
-            mock.Verify(_ => _.StringGetDelete("prefix:key", CommandFlags.None));
-        }
-
-        [Fact]
-        public void StringGetWithExpiry()
-        {
-            wrapper.StringGetWithExpiry("key", CommandFlags.None);
-            mock.Verify(_ => _.StringGetWithExpiry("prefix:key", CommandFlags.None));
-        }
-
-        [Fact]
-        public void StringIncrement_1()
-        {
-            wrapper.StringIncrement("key", 123, CommandFlags.None);
-            mock.Verify(_ => _.StringIncrement("prefix:key", 123, CommandFlags.None));
-        }
-
-        [Fact]
-        public void StringIncrement_2()
-        {
-            wrapper.StringIncrement("key", 1.23, CommandFlags.None);
-            mock.Verify(_ => _.StringIncrement("prefix:key", 1.23, CommandFlags.None));
-        }
-
-        [Fact]
-        public void StringLength()
-        {
-            wrapper.StringLength("key", CommandFlags.None);
-            mock.Verify(_ => _.StringLength("prefix:key", CommandFlags.None));
-        }
-
-        [Fact]
-        public void StringSet_1()
-        {
-            TimeSpan expiry = TimeSpan.FromSeconds(123);
-            wrapper.StringSet("key", "value", expiry, When.Exists, CommandFlags.None);
-            mock.Verify(_ => _.StringSet("prefix:key", "value", expiry, When.Exists, CommandFlags.None));
-        }
-
-        [Fact]
-        public void StringSet_2()
-        {
-            TimeSpan? expiry = null;
-            wrapper.StringSet("key", "value", expiry, true, When.Exists, CommandFlags.None);
-            mock.Verify(_ => _.StringSet("prefix:key", "value", expiry, true, When.Exists, CommandFlags.None));
-        }
-
-        [Fact]
-        public void StringSet_3()
-        {
-            KeyValuePair<RedisKey, RedisValue>[] values = new KeyValuePair<RedisKey, RedisValue>[] { new KeyValuePair<RedisKey, RedisValue>("a", "x"), new KeyValuePair<RedisKey, RedisValue>("b", "y") };
-            Expression<Func<KeyValuePair<RedisKey, RedisValue>[], bool>> valid = _ => _.Length == 2 && _[0].Key == "prefix:a" && _[0].Value == "x" && _[1].Key == "prefix:b" && _[1].Value == "y";
-            wrapper.StringSet(values, When.Exists, CommandFlags.None);
-            mock.Verify(_ => _.StringSet(It.Is(valid), When.Exists, CommandFlags.None));
-        }
-
-        [Fact]
-        public void StringSetBit()
-        {
-            wrapper.StringSetBit("key", 123, true, CommandFlags.None);
-            mock.Verify(_ => _.StringSetBit("prefix:key", 123, true, CommandFlags.None));
-        }
-
-        [Fact]
-        public void StringSetRange()
-        {
-            wrapper.StringSetRange("key", 123, "value", CommandFlags.None);
-            mock.Verify(_ => _.StringSetRange("prefix:key", 123, "value", CommandFlags.None));
-        }
-=======
     private readonly Mock<IDatabase> mock;
     private readonly IDatabase wrapper;
 
@@ -2327,6 +1011,20 @@
     }
 
     [Fact]
+    public void StreamAutoClaim()
+    {
+        wrapper.StreamAutoClaim("key", "group", "consumer", 0, "0-0", 100, CommandFlags.None);
+        mock.Verify(_ => _.StreamAutoClaim("prefix:key", "group", "consumer", 0, "0-0", 100, CommandFlags.None));
+    }
+
+    [Fact]
+    public void StreamAutoClaimIdsOnly()
+    {
+        wrapper.StreamAutoClaimIdsOnly("key", "group", "consumer", 0, "0-0", 100, CommandFlags.None);
+        mock.Verify(_ => _.StreamAutoClaimIdsOnly("prefix:key", "group", "consumer", 0, "0-0", 100, CommandFlags.None));
+    }
+
+    [Fact]
     public void StreamClaimMessages()
     {
         var messageIds = Array.Empty<RedisValue>();
@@ -2624,6 +1322,5 @@
     {
         wrapper.StringSetRange("key", 123, "value", CommandFlags.None);
         mock.Verify(_ => _.StringSetRange("prefix:key", 123, "value", CommandFlags.None));
->>>>>>> cf3e30bf
     }
 }