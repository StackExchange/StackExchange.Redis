﻿using System;
using System.IO;
using System.Linq;
using System.Text;
using System.Threading.Tasks;
using Xunit;
using Xunit.Abstractions;

namespace StackExchange.Redis.Tests;

[Collection(SharedConnectionFixture.Key)]
public class Strings : TestBase // https://redis.io/commands#string
{
    public Strings(ITestOutputHelper output, SharedConnectionFixture fixture) : base(output, fixture) { }

    [Fact]
    public async Task Append()
    {
        using var conn = Create();

        var db = conn.GetDatabase();
        var server = GetServer(conn);
        var key = Me();
        db.KeyDelete(key, CommandFlags.FireAndForget);
        var l0 = server.Features.StringLength ? db.StringLengthAsync(key) : null;

        var s0 = db.StringGetAsync(key);

        db.StringSet(key, "abc", flags: CommandFlags.FireAndForget);
        var s1 = db.StringGetAsync(key);
        var l1 = server.Features.StringLength ? db.StringLengthAsync(key) : null;

        var result = db.StringAppendAsync(key, Encode("defgh"));
        var s3 = db.StringGetAsync(key);
        var l2 = server.Features.StringLength ? db.StringLengthAsync(key) : null;

        Assert.Null((string?)await s0);
        Assert.Equal("abc", await s1);
        Assert.Equal(8, await result);
        Assert.Equal("abcdefgh", await s3);

        if (server.Features.StringLength)
        {
            Assert.Equal(0, await l0!);
            Assert.Equal(3, await l1!);
            Assert.Equal(8, await l2!);
        }
    }

    [Fact]
    public async Task Set()
    {
        using var conn = Create();

        var db = conn.GetDatabase();
        var key = Me();
        db.KeyDelete(key, CommandFlags.FireAndForget);

        db.StringSet(key, "abc", flags: CommandFlags.FireAndForget);
        var v1 = db.StringGetAsync(key);

        db.StringSet(key, Encode("def"), flags: CommandFlags.FireAndForget);
        var v2 = db.StringGetAsync(key);

        Assert.Equal("abc", await v1);
        Assert.Equal("def", Decode(await v2));
    }

    [Fact]
    public async Task StringGetSetExpiryNoValue()
    {
        using var conn = Create(require: RedisFeatures.v6_2_0);

        var db = conn.GetDatabase();
        var key = Me();
        db.KeyDelete(key, CommandFlags.FireAndForget);

        var emptyVal = await db.StringGetSetExpiryAsync(key, TimeSpan.FromHours(1));

        Assert.Equal(RedisValue.Null, emptyVal);
    }

    [Fact]
    public async Task StringGetSetExpiryRelative()
    {
        using var conn = Create(require: RedisFeatures.v6_2_0);

        var db = conn.GetDatabase();
        var key = Me();
        db.KeyDelete(key, CommandFlags.FireAndForget);

        db.StringSet(key, "abc", TimeSpan.FromHours(1));
        var relativeSec = db.StringGetSetExpiryAsync(key, TimeSpan.FromMinutes(30));
        var relativeSecTtl = db.KeyTimeToLiveAsync(key);

        Assert.Equal("abc", await relativeSec);
        var time = await relativeSecTtl;
        Assert.NotNull(time);
        Assert.InRange(time.Value, TimeSpan.FromMinutes(29.8), TimeSpan.FromMinutes(30.2));
    }

    [Fact]
    public async Task StringGetSetExpiryAbsolute()
    {
        using var conn = Create(require: RedisFeatures.v6_2_0);

        var db = conn.GetDatabase();
        var key = Me();
        db.KeyDelete(key, CommandFlags.FireAndForget);

        db.StringSet(key, "abc", TimeSpan.FromHours(1));
        var newDate = DateTime.UtcNow.AddMinutes(30);
        var val = db.StringGetSetExpiryAsync(key, newDate);
        var valTtl = db.KeyTimeToLiveAsync(key);

        Assert.Equal("abc", await val);
        var time = await valTtl;
        Assert.NotNull(time);
        Assert.InRange(time.Value, TimeSpan.FromMinutes(29.8), TimeSpan.FromMinutes(30.2));

        // And ensure our type checking works
        var ex = await Assert.ThrowsAsync<ArgumentException>(() => db.StringGetSetExpiryAsync(key, new DateTime(100, DateTimeKind.Unspecified)));
        Assert.NotNull(ex);
    }

    [Fact]
    public async Task StringGetSetExpiryPersist()
    {
        using var conn = Create(require: RedisFeatures.v6_2_0);

        var db = conn.GetDatabase();
        var key = Me();
        db.KeyDelete(key, CommandFlags.FireAndForget);

        db.StringSet(key, "abc", TimeSpan.FromHours(1));
        var val = db.StringGetSetExpiryAsync(key, null);
        var valTtl = db.KeyTimeToLiveAsync(key);

        Assert.Equal("abc", await val);
        Assert.Null(await valTtl);
    }

    [Fact]
    public async Task GetLease()
    {
        using var conn = Create();

        var db = conn.GetDatabase();
        var key = Me();
        db.KeyDelete(key, CommandFlags.FireAndForget);

        db.StringSet(key, "abc", flags: CommandFlags.FireAndForget);
        using (var v1 = await db.StringGetLeaseAsync(key).ConfigureAwait(false))
        {
            string? s = v1?.DecodeString();
            Assert.Equal("abc", s);
        }
    }

    [Fact]
    public async Task GetLeaseAsStream()
    {
        using var conn = Create();

        var db = conn.GetDatabase();
        var key = Me();
        db.KeyDelete(key, CommandFlags.FireAndForget);

        db.StringSet(key, "abc", flags: CommandFlags.FireAndForget);
        var lease = await db.StringGetLeaseAsync(key).ConfigureAwait(false);
        Assert.NotNull(lease);
        using (var v1 = lease.AsStream())
        {
            using (var sr = new StreamReader(v1))
            {
                string s = sr.ReadToEnd();
                Assert.Equal("abc", s);
            }
        }
    }

    [Fact]
    public void GetDelete()
    {
        using var conn = Create(require: RedisFeatures.v6_2_0);

        var db = conn.GetDatabase();
        var prefix = Me();
        db.KeyDelete(prefix + "1", CommandFlags.FireAndForget);
        db.KeyDelete(prefix + "2", CommandFlags.FireAndForget);
        db.StringSet(prefix + "1", "abc", flags: CommandFlags.FireAndForget);

        Assert.True(db.KeyExists(prefix + "1"));
        Assert.False(db.KeyExists(prefix + "2"));

        var s0 = db.StringGetDelete(prefix + "1");
        var s2 = db.StringGetDelete(prefix + "2");

        Assert.False(db.KeyExists(prefix + "1"));
        Assert.Equal("abc", s0);
        Assert.Equal(RedisValue.Null, s2);
    }

    [Fact]
    public async Task GetDeleteAsync()
    {
        using var conn = Create(require: RedisFeatures.v6_2_0);

        var db = conn.GetDatabase();
        var prefix = Me();
        db.KeyDelete(prefix + "1", CommandFlags.FireAndForget);
        db.KeyDelete(prefix + "2", CommandFlags.FireAndForget);
        db.StringSet(prefix + "1", "abc", flags: CommandFlags.FireAndForget);

        Assert.True(db.KeyExists(prefix + "1"));
        Assert.False(db.KeyExists(prefix + "2"));

        var s0 = db.StringGetDeleteAsync(prefix + "1");
        var s2 = db.StringGetDeleteAsync(prefix + "2");

        Assert.False(db.KeyExists(prefix + "1"));
        Assert.Equal("abc", await s0);
        Assert.Equal(RedisValue.Null, await s2);
    }

    [Fact]
    public async Task SetNotExists()
    {
        using var conn = Create();

        var db = conn.GetDatabase();
        var prefix = Me();
        db.KeyDelete(prefix + "1", CommandFlags.FireAndForget);
        db.KeyDelete(prefix + "2", CommandFlags.FireAndForget);
        db.KeyDelete(prefix + "3", CommandFlags.FireAndForget);
        db.KeyDelete(prefix + "4", CommandFlags.FireAndForget);
        db.KeyDelete(prefix + "5", CommandFlags.FireAndForget);
        db.StringSet(prefix + "1", "abc", flags: CommandFlags.FireAndForget);

        var x0 = db.StringSetAsync(prefix + "1", "def", when: When.NotExists);
        var x1 = db.StringSetAsync(prefix + "1", Encode("def"), when: When.NotExists);
        var x2 = db.StringSetAsync(prefix + "2", "def", when: When.NotExists);
        var x3 = db.StringSetAsync(prefix + "3", Encode("def"), when: When.NotExists);
        var x4 = db.StringSetAsync(prefix + "4", "def", expiry: TimeSpan.FromSeconds(4), when: When.NotExists);
        var x5 = db.StringSetAsync(prefix + "5", "def", expiry: TimeSpan.FromMilliseconds(4001), when: When.NotExists);

        var s0 = db.StringGetAsync(prefix + "1");
        var s2 = db.StringGetAsync(prefix + "2");
        var s3 = db.StringGetAsync(prefix + "3");

        Assert.False(await x0);
        Assert.False(await x1);
        Assert.True(await x2);
        Assert.True(await x3);
        Assert.True(await x4);
        Assert.True(await x5);
        Assert.Equal("abc", await s0);
        Assert.Equal("def", await s2);
        Assert.Equal("def", await s3);
    }

    [Fact]
    public async Task SetKeepTtl()
    {
        using var conn = Create(require: RedisFeatures.v6_0_0);

        var db = conn.GetDatabase();
        var prefix = Me();
        db.KeyDelete(prefix + "1", CommandFlags.FireAndForget);
        db.KeyDelete(prefix + "2", CommandFlags.FireAndForget);
        db.KeyDelete(prefix + "3", CommandFlags.FireAndForget);
        db.StringSet(prefix + "1", "abc", flags: CommandFlags.FireAndForget);
        db.StringSet(prefix + "2", "abc", expiry: TimeSpan.FromMinutes(5), flags: CommandFlags.FireAndForget);
        db.StringSet(prefix + "3", "abc", expiry: TimeSpan.FromMinutes(10), flags: CommandFlags.FireAndForget);

        var x0 = db.KeyTimeToLiveAsync(prefix + "1");
        var x1 = db.KeyTimeToLiveAsync(prefix + "2");
        var x2 = db.KeyTimeToLiveAsync(prefix + "3");

        Assert.Null(await x0);
        Assert.True(await x1 > TimeSpan.FromMinutes(4), "Over 4");
        Assert.True(await x1 <= TimeSpan.FromMinutes(5), "Under 5");
        Assert.True(await x2 > TimeSpan.FromMinutes(9), "Over 9");
        Assert.True(await x2 <= TimeSpan.FromMinutes(10), "Under 10");

        db.StringSet(prefix + "1", "def", keepTtl: true, flags: CommandFlags.FireAndForget);
        db.StringSet(prefix + "2", "def", flags: CommandFlags.FireAndForget);
        db.StringSet(prefix + "3", "def", keepTtl: true, flags: CommandFlags.FireAndForget);

        var y0 = db.KeyTimeToLiveAsync(prefix + "1");
        var y1 = db.KeyTimeToLiveAsync(prefix + "2");
        var y2 = db.KeyTimeToLiveAsync(prefix + "3");

        Assert.Null(await y0);
        Assert.Null(await y1);
        Assert.True(await y2 > TimeSpan.FromMinutes(9), "Over 9");
        Assert.True(await y2 <= TimeSpan.FromMinutes(10), "Under 10");
    }

    [Fact]
    public async Task SetAndGet()
    {
        using var conn = Create(require: RedisFeatures.v6_2_0);

        var db = conn.GetDatabase();
        var prefix = Me();
        db.KeyDelete(prefix + "1", CommandFlags.FireAndForget);
        db.KeyDelete(prefix + "2", CommandFlags.FireAndForget);
        db.KeyDelete(prefix + "3", CommandFlags.FireAndForget);
        db.KeyDelete(prefix + "4", CommandFlags.FireAndForget);
        db.KeyDelete(prefix + "5", CommandFlags.FireAndForget);
        db.KeyDelete(prefix + "6", CommandFlags.FireAndForget);
        db.KeyDelete(prefix + "7", CommandFlags.FireAndForget);
        db.KeyDelete(prefix + "8", CommandFlags.FireAndForget);
        db.KeyDelete(prefix + "9", CommandFlags.FireAndForget);
        db.KeyDelete(prefix + "10", CommandFlags.FireAndForget);
        db.StringSet(prefix + "1", "abc", flags: CommandFlags.FireAndForget);
        db.StringSet(prefix + "2", "abc", flags: CommandFlags.FireAndForget);
        db.StringSet(prefix + "4", "abc", flags: CommandFlags.FireAndForget);
        db.StringSet(prefix + "6", "abc", flags: CommandFlags.FireAndForget);
        db.StringSet(prefix + "7", "abc", flags: CommandFlags.FireAndForget);
        db.StringSet(prefix + "8", "abc", flags: CommandFlags.FireAndForget);
        db.StringSet(prefix + "9", "abc", flags: CommandFlags.FireAndForget);
        db.StringSet(prefix + "10", "abc", expiry: TimeSpan.FromMinutes(10), flags: CommandFlags.FireAndForget);

        var x0 = db.StringSetAndGetAsync(prefix + "1", RedisValue.Null);
        var x1 = db.StringSetAndGetAsync(prefix + "2", "def");
        var x2 = db.StringSetAndGetAsync(prefix + "3", "def");
        var x3 = db.StringSetAndGetAsync(prefix + "4", "def", when: When.Exists);
        var x4 = db.StringSetAndGetAsync(prefix + "5", "def", when: When.Exists);
        var x5 = db.StringSetAndGetAsync(prefix + "6", "def", expiry: TimeSpan.FromSeconds(4));
        var x6 = db.StringSetAndGetAsync(prefix + "7", "def", expiry: TimeSpan.FromMilliseconds(4001));
        var x7 = db.StringSetAndGetAsync(prefix + "8", "def", expiry: TimeSpan.FromSeconds(4), when: When.Exists);
        var x8 = db.StringSetAndGetAsync(prefix + "9", "def", expiry: TimeSpan.FromMilliseconds(4001), when: When.Exists);

        var y0 = db.StringSetAndGetAsync(prefix + "10", "def", keepTtl: true);
        var y1 = db.KeyTimeToLiveAsync(prefix + "10");
        var y2 = db.StringGetAsync(prefix + "10");

        var s0 = db.StringGetAsync(prefix + "1");
        var s1 = db.StringGetAsync(prefix + "2");
        var s2 = db.StringGetAsync(prefix + "3");
        var s3 = db.StringGetAsync(prefix + "4");
        var s4 = db.StringGetAsync(prefix + "5");

        Assert.Equal("abc", await x0);
        Assert.Equal("abc", await x1);
        Assert.Equal(RedisValue.Null, await x2);
        Assert.Equal("abc", await x3);
        Assert.Equal(RedisValue.Null, await x4);
        Assert.Equal("abc", await x5);
        Assert.Equal("abc", await x6);
        Assert.Equal("abc", await x7);
        Assert.Equal("abc", await x8);

        Assert.Equal("abc", await y0);
        Assert.True(await y1 <= TimeSpan.FromMinutes(10), "Under 10 min");
        Assert.True(await y1 >= TimeSpan.FromMinutes(8), "Over 8 min");
        Assert.Equal("def", await y2);

        Assert.Equal(RedisValue.Null, await s0);
        Assert.Equal("def", await s1);
        Assert.Equal("def", await s2);
        Assert.Equal("def", await s3);
        Assert.Equal(RedisValue.Null, await s4);
    }

    [Fact]
    public async Task SetNotExistsAndGet()
    {
        using var conn = Create(require: RedisFeatures.v7_0_0_rc1);

        var db = conn.GetDatabase();
        var prefix = Me();
        db.KeyDelete(prefix + "1", CommandFlags.FireAndForget);
        db.KeyDelete(prefix + "2", CommandFlags.FireAndForget);
        db.KeyDelete(prefix + "3", CommandFlags.FireAndForget);
        db.KeyDelete(prefix + "4", CommandFlags.FireAndForget);
        db.StringSet(prefix + "1", "abc", flags: CommandFlags.FireAndForget);

        var x0 = db.StringSetAndGetAsync(prefix + "1", "def", when: When.NotExists);
        var x1 = db.StringSetAndGetAsync(prefix + "2", "def", when: When.NotExists);
        var x2 = db.StringSetAndGetAsync(prefix + "3", "def", expiry: TimeSpan.FromSeconds(4), when: When.NotExists);
        var x3 = db.StringSetAndGetAsync(prefix + "4", "def", expiry: TimeSpan.FromMilliseconds(4001), when: When.NotExists);

        var s0 = db.StringGetAsync(prefix + "1");
        var s1 = db.StringGetAsync(prefix + "2");

        Assert.Equal("abc", await x0);
        Assert.Equal(RedisValue.Null, await x1);
        Assert.Equal(RedisValue.Null, await x2);
        Assert.Equal(RedisValue.Null, await x3);

        Assert.Equal("abc", await s0);
        Assert.Equal("def", await s1);
    }

    [Fact]
    public async Task Ranges()
    {
        using var conn = Create(require: RedisFeatures.v2_1_8);

        var db = conn.GetDatabase();
        var key = Me();

        db.KeyDelete(key, CommandFlags.FireAndForget);

        db.StringSet(key, "abcdefghi", flags: CommandFlags.FireAndForget);
        db.StringSetRange(key, 2, "xy", CommandFlags.FireAndForget);
        db.StringSetRange(key, 4, Encode("z"), CommandFlags.FireAndForget);

        var val = db.StringGetAsync(key);

        Assert.Equal("abxyzfghi", await val);
    }

    [Fact]
    public async Task IncrDecr()
    {
        using var conn = Create();

        var db = conn.GetDatabase();
        var key = Me();
        db.KeyDelete(key, CommandFlags.FireAndForget);

        db.StringSet(key, "2", flags: CommandFlags.FireAndForget);
        var v1 = db.StringIncrementAsync(key);
        var v2 = db.StringIncrementAsync(key, 5);
        var v3 = db.StringIncrementAsync(key, -2);
        var v4 = db.StringDecrementAsync(key);
        var v5 = db.StringDecrementAsync(key, 5);
        var v6 = db.StringDecrementAsync(key, -2);
        var s = db.StringGetAsync(key);

        Assert.Equal(3, await v1);
        Assert.Equal(8, await v2);
        Assert.Equal(6, await v3);
        Assert.Equal(5, await v4);
        Assert.Equal(0, await v5);
        Assert.Equal(2, await v6);
        Assert.Equal("2", await s);
    }

    [Fact]
    public async Task IncrDecrFloat()
    {
        using var conn = Create(require: RedisFeatures.v2_6_0);

        var db = conn.GetDatabase();
        var key = Me();
        db.KeyDelete(key, CommandFlags.FireAndForget);

        db.StringSet(key, "2", flags: CommandFlags.FireAndForget);
        var v1 = db.StringIncrementAsync(key, 1.1);
        var v2 = db.StringIncrementAsync(key, 5.0);
        var v3 = db.StringIncrementAsync(key, -2.0);
        var v4 = db.StringIncrementAsync(key, -1.0);
        var v5 = db.StringIncrementAsync(key, -5.0);
        var v6 = db.StringIncrementAsync(key, 2.0);

        var s = db.StringGetAsync(key);

        Assert.Equal(3.1, await v1, 5);
        Assert.Equal(8.1, await v2, 5);
        Assert.Equal(6.1, await v3, 5);
        Assert.Equal(5.1, await v4, 5);
        Assert.Equal(0.1, await v5, 5);
        Assert.Equal(2.1, await v6, 5);
        Assert.Equal(2.1, (double)await s, 5);
    }

    [Fact]
    public async Task GetRange()
    {
        using var conn = Create();

        var db = conn.GetDatabase();
        var key = Me();
        db.KeyDelete(key, CommandFlags.FireAndForget);

        db.StringSet(key, "abcdefghi", flags: CommandFlags.FireAndForget);
        var s = db.StringGetRangeAsync(key, 2, 4);
        var b = db.StringGetRangeAsync(key, 2, 4);

        Assert.Equal("cde", await s);
        Assert.Equal("cde", Decode(await b));
    }

    [Fact]
    public async Task BitCount()
    {
        using var conn = Create(require: RedisFeatures.v2_6_0);

        var db = conn.GetDatabase();
        var key = Me();
        db.StringSet(key, "foobar", flags: CommandFlags.FireAndForget);
        var r1 = db.StringBitCountAsync(key);
        var r2 = db.StringBitCountAsync(key, 0, 0);
        var r3 = db.StringBitCountAsync(key, 1, 1);

        Assert.Equal(26, await r1);
        Assert.Equal(4, await r2);
        Assert.Equal(6, await r3);
    }

    [Fact]
    public async Task BitOp()
    {
        using var conn = Create(require: RedisFeatures.v2_6_0);

        var db = conn.GetDatabase();
        var prefix = Me();
        var key1 = prefix + "1";
        var key2 = prefix + "2";
        var key3 = prefix + "3";
        db.StringSet(key1, new byte[] { 3 }, flags: CommandFlags.FireAndForget);
        db.StringSet(key2, new byte[] { 6 }, flags: CommandFlags.FireAndForget);
        db.StringSet(key3, new byte[] { 12 }, flags: CommandFlags.FireAndForget);

        var len_and = db.StringBitOperationAsync(Bitwise.And, "and", new RedisKey[] { key1, key2, key3 });
        var len_or = db.StringBitOperationAsync(Bitwise.Or, "or", new RedisKey[] { key1, key2, key3 });
        var len_xor = db.StringBitOperationAsync(Bitwise.Xor, "xor", new RedisKey[] { key1, key2, key3 });
        var len_not = db.StringBitOperationAsync(Bitwise.Not, "not", key1);

        Assert.Equal(1, await len_and);
        Assert.Equal(1, await len_or);
        Assert.Equal(1, await len_xor);
        Assert.Equal(1, await len_not);

        var r_and = ((byte[]?)(await db.StringGetAsync("and").ForAwait()))?.Single();
        var r_or = ((byte[]?)(await db.StringGetAsync("or").ForAwait()))?.Single();
        var r_xor = ((byte[]?)(await db.StringGetAsync("xor").ForAwait()))?.Single();
        var r_not = ((byte[]?)(await db.StringGetAsync("not").ForAwait()))?.Single();

        Assert.Equal((byte)(3 & 6 & 12), r_and);
        Assert.Equal((byte)(3 | 6 | 12), r_or);
        Assert.Equal((byte)(3 ^ 6 ^ 12), r_xor);
        Assert.Equal(unchecked((byte)(~3)), r_not);
    }

    [Fact]
    public async Task RangeString()
    {
        using var conn = Create();

        var db = conn.GetDatabase();
        var key = Me();
        db.StringSet(key, "hello world", flags: CommandFlags.FireAndForget);
        var result = db.StringGetRangeAsync(key, 2, 6);
        Assert.Equal("llo w", await result);
    }

    [Fact]
    public async Task HashStringLengthAsync()
    {
        using var conn = Create(require: RedisFeatures.v3_2_0);

        var database = conn.GetDatabase();
        var key = Me();
        const string value = "hello world";
        database.HashSet(key, "field", value);
        var resAsync = database.HashStringLengthAsync(key, "field");
        var resNonExistingAsync = database.HashStringLengthAsync(key, "non-existing-field");
        Assert.Equal(value.Length, await resAsync);
        Assert.Equal(0, await resNonExistingAsync);
    }

<<<<<<< HEAD
        [Fact]
        public void LongestCommonSubsequence()
        {
            using var conn = Create();
            Skip.IfBelow(conn, RedisFeatures.v7_0_0_rc1);

            var database = conn.GetDatabase();
            var key1 = Me() + "1";
            var key2 = Me() + "2";
            database.StringSet(key1, "ohmytext");
            database.StringSet(key2, "mynewtext");

            var stringMatchResult = database.LongestCommonSubsequence(key1, key2);
            Assert.Equal("mytext", stringMatchResult.MatchedString);

            stringMatchResult = database.LongestCommonSubsequence(key1, key2, options: LCSOptions.WithMatchedPositions);
            Assert.Equal(stringMatchResult.MatchLength, 6);
            Assert.Equal(2, stringMatchResult.Matcheds?.Length);

            stringMatchResult = database.LongestCommonSubsequence(key1, key2, 10);
            Assert.Equal(0, stringMatchResult.Matcheds?.Length);
        }

        private static byte[] Encode(string value) => Encoding.UTF8.GetBytes(value);
        private static string? Decode(byte[]? value) => value is null ? null : Encoding.UTF8.GetString(value);
=======
    [Fact]
    public void HashStringLength()
    {
        using var conn = Create(require: RedisFeatures.v3_2_0);

        var database = conn.GetDatabase();
        var key = Me();
        const string value = "hello world";
        database.HashSet(key, "field", value);
        Assert.Equal(value.Length, database.HashStringLength(key, "field"));
        Assert.Equal(0, database.HashStringLength(key, "non-existing-field"));
>>>>>>> b8027fb2
    }

    private static byte[] Encode(string value) => Encoding.UTF8.GetBytes(value);
    private static string? Decode(byte[]? value) => value is null ? null : Encoding.UTF8.GetString(value);
}<|MERGE_RESOLUTION|>--- conflicted
+++ resolved
@@ -565,33 +565,7 @@
         Assert.Equal(0, await resNonExistingAsync);
     }
 
-<<<<<<< HEAD
-        [Fact]
-        public void LongestCommonSubsequence()
-        {
-            using var conn = Create();
-            Skip.IfBelow(conn, RedisFeatures.v7_0_0_rc1);
-
-            var database = conn.GetDatabase();
-            var key1 = Me() + "1";
-            var key2 = Me() + "2";
-            database.StringSet(key1, "ohmytext");
-            database.StringSet(key2, "mynewtext");
-
-            var stringMatchResult = database.LongestCommonSubsequence(key1, key2);
-            Assert.Equal("mytext", stringMatchResult.MatchedString);
-
-            stringMatchResult = database.LongestCommonSubsequence(key1, key2, options: LCSOptions.WithMatchedPositions);
-            Assert.Equal(stringMatchResult.MatchLength, 6);
-            Assert.Equal(2, stringMatchResult.Matcheds?.Length);
-
-            stringMatchResult = database.LongestCommonSubsequence(key1, key2, 10);
-            Assert.Equal(0, stringMatchResult.Matcheds?.Length);
-        }
-
-        private static byte[] Encode(string value) => Encoding.UTF8.GetBytes(value);
-        private static string? Decode(byte[]? value) => value is null ? null : Encoding.UTF8.GetString(value);
-=======
+
     [Fact]
     public void HashStringLength()
     {
@@ -603,7 +577,28 @@
         database.HashSet(key, "field", value);
         Assert.Equal(value.Length, database.HashStringLength(key, "field"));
         Assert.Equal(0, database.HashStringLength(key, "non-existing-field"));
->>>>>>> b8027fb2
+    }
+    
+    [Fact]
+    public void LongestCommonSubsequence()
+    {
+        using var conn = Create(require: RedisFeatures.v7_0_0_rc1);
+
+        var database = conn.GetDatabase();
+        var key1 = Me() + "1";
+        var key2 = Me() + "2";
+        database.StringSet(key1, "ohmytext");
+        database.StringSet(key2, "mynewtext");
+
+        var stringMatchResult = database.LongestCommonSubsequence(key1, key2);
+        Assert.Equal("mytext", stringMatchResult.MatchedString);
+
+        stringMatchResult = database.LongestCommonSubsequence(key1, key2, options: LCSOptions.WithMatchedPositions);
+        Assert.Equal(stringMatchResult.MatchLength, 6);
+        Assert.Equal(2, stringMatchResult.Matcheds?.Length);
+
+        stringMatchResult = database.LongestCommonSubsequence(key1, key2, 10);
+        Assert.Equal(0, stringMatchResult.Matcheds?.Length);
     }
 
     private static byte[] Encode(string value) => Encoding.UTF8.GetBytes(value);
