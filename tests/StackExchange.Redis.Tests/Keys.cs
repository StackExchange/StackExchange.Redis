--- conflicted
+++ resolved
@@ -266,16 +266,11 @@
         }
 
         [Fact]
-<<<<<<< HEAD
         public async Task KeyEncoding()
-=======
-        public async Task KeyRefCount()
->>>>>>> 311f898f
         {
             using var muxer = Create();
             var key = Me();
             var db = muxer.GetDatabase();
-<<<<<<< HEAD
 
             db.KeyDelete(key, CommandFlags.FireAndForget);
             db.StringSet(key, "new value", flags: CommandFlags.FireAndForget);
@@ -288,7 +283,14 @@
 
             Assert.Equal("quicklist", db.KeyEncoding(key));
             Assert.Equal("quicklist", await db.KeyEncodingAsync(key));
-=======
+        }
+
+        [Fact]
+        public async Task KeyRefCount()
+        {
+            using var muxer = Create();
+            var key = Me();
+            var db = muxer.GetDatabase();
             db.KeyDelete(key, CommandFlags.FireAndForget);
             db.StringSet(key, "new value", flags: CommandFlags.FireAndForget);
 
@@ -298,7 +300,6 @@
             var keyNotExists = key + "no-exist";
             Assert.Null(db.KeyRefCount(keyNotExists));
             Assert.Null(await db.KeyRefCountAsync(keyNotExists));
->>>>>>> 311f898f
         }
     }
 }