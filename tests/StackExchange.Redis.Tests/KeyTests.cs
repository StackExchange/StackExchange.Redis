--- conflicted
+++ resolved
@@ -182,13 +182,8 @@
         db.KeyDelete(key, CommandFlags.FireAndForget);
         db.StringSet(key, "new value", flags: CommandFlags.FireAndForget);
 
-<<<<<<< HEAD
-        Assert.True(db.KeyEncoding(key) is "embstr" or "raw");
-        Assert.True((await db.KeyEncodingAsync(key)) is "embstr" or "raw");
-=======
         Assert.True(db.KeyEncoding(key) is "embstr" or "raw"); // server-version dependent
         Assert.True(await db.KeyEncodingAsync(key) is "embstr" or "raw");
->>>>>>> 4d2da7ab
 
         db.KeyDelete(key, CommandFlags.FireAndForget);
         db.ListLeftPush(key, "new value", flags: CommandFlags.FireAndForget);
