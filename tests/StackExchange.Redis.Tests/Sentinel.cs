﻿using System;
using System.Collections.Generic;
using System.Diagnostics;
using System.IO;
using System.Linq;
using System.Net;
using System.Threading;
using System.Threading.Tasks;
using Xunit;
using Xunit.Abstractions;

namespace StackExchange.Redis.Tests
{
    public class Sentinel : TestBase
    {
        private string ServiceName => TestConfig.Current.SentinelSeviceName;
        private ConfigurationOptions ServiceOptions => new ConfigurationOptions { ServiceName = ServiceName, AllowAdmin = true };

        private ConnectionMultiplexer Conn { get; }
        private IServer SentinelServerA { get; }
        private IServer SentinelServerB { get; }
        private IServer SentinelServerC { get; }
        public IServer[] SentinelsServers { get; }
        protected StringWriter ConnectionLog { get; }

        public Sentinel(ITestOutputHelper output) : base(output)
        {
            ConnectionLog = new StringWriter();

            Skip.IfNoConfig(nameof(TestConfig.Config.SentinelServer), TestConfig.Current.SentinelServer);
            Skip.IfNoConfig(nameof(TestConfig.Config.SentinelSeviceName), TestConfig.Current.SentinelSeviceName);

            var options = ServiceOptions.Clone();
            options.EndPoints.Add(TestConfig.Current.SentinelServer, TestConfig.Current.SentinelPortA);
            options.EndPoints.Add(TestConfig.Current.SentinelServer, TestConfig.Current.SentinelPortB);
            options.EndPoints.Add(TestConfig.Current.SentinelServer, TestConfig.Current.SentinelPortC);

            Conn = ConnectionMultiplexer.SentinelConnect(options, ConnectionLog);
            for (var i = 0; i < 150; i++)
            {
                Thread.Sleep(20);
                if (Conn.IsConnected && Conn.GetSentinelMasterConnection(options).IsConnected)
                {
                    break;
                }
            }
            Assert.True(Conn.IsConnected);
            SentinelServerA = Conn.GetServer(TestConfig.Current.SentinelServer, TestConfig.Current.SentinelPortA);
            SentinelServerB = Conn.GetServer(TestConfig.Current.SentinelServer, TestConfig.Current.SentinelPortB);
            SentinelServerC = Conn.GetServer(TestConfig.Current.SentinelServer, TestConfig.Current.SentinelPortC);
            SentinelsServers = new[] { SentinelServerA, SentinelServerB, SentinelServerC };

            // wait until we are in a state of a single master and slave
            WaitForReady();
        }

        [Fact]
        public void MasterConnectTest()
        {
            var connectionString = $"{TestConfig.Current.SentinelServer}:{TestConfig.Current.SentinelPortA},serviceName={ServiceOptions.ServiceName},allowAdmin=true";
            var conn = ConnectionMultiplexer.Connect(connectionString);

            var db = conn.GetDatabase();
            db.Ping();

            var endpoints = conn.GetEndPoints();
            Assert.Equal(2, endpoints.Length);

            var servers = endpoints.Select(e => conn.GetServer(e)).ToArray();
            Assert.Equal(2, servers.Length);

            var master = servers.FirstOrDefault(s => !s.IsSlave);
            Assert.NotNull(master);
            var slave = servers.FirstOrDefault(s => s.IsSlave);
            Assert.NotNull(slave);
            Assert.NotEqual(master.EndPoint.ToString(), slave.EndPoint.ToString());

            var expected = DateTime.Now.Ticks.ToString();
            Log("Tick Key: " + expected);
            var key = Me();
            db.KeyDelete(key, CommandFlags.FireAndForget);
            db.StringSet(key, expected);

            var value = db.StringGet(key);
            Assert.Equal(expected, value);

            // force read from slave, replication has some lag
            WaitForReplication(servers.First());
            value = db.StringGet(key, CommandFlags.DemandSlave);
            Assert.Equal(expected, value);
        }

        [Fact]
        public async Task MasterConnectAsyncTest()
        {
            var connectionString = $"{TestConfig.Current.SentinelServer}:{TestConfig.Current.SentinelPortA},serviceName={ServiceOptions.ServiceName},allowAdmin=true";
            var conn = await ConnectionMultiplexer.ConnectAsync(connectionString);

            var db = conn.GetDatabase();
            await db.PingAsync();

            var endpoints = conn.GetEndPoints();
            Assert.Equal(2, endpoints.Length);

            var servers = endpoints.Select(e => conn.GetServer(e)).ToArray();
            Assert.Equal(2, servers.Length);

            var master = servers.FirstOrDefault(s => !s.IsSlave);
            Assert.NotNull(master);
            var slave = servers.FirstOrDefault(s => s.IsSlave);
            Assert.NotNull(slave);
            Assert.NotEqual(master.EndPoint.ToString(), slave.EndPoint.ToString());

            var expected = DateTime.Now.Ticks.ToString();
            Log("Tick Key: " + expected);
            var key = Me();
            await db.KeyDeleteAsync(key, CommandFlags.FireAndForget);
            await db.StringSetAsync(key, expected);

            var value = await db.StringGetAsync(key);
            Assert.Equal(expected, value);

            // force read from slave, replication has some lag
            WaitForReplication(servers.First());
            value = await db.StringGetAsync(key, CommandFlags.DemandSlave);
            Assert.Equal(expected, value);
        }

        [Fact]
        public async Task ManagedMasterConnectionEndToEndWithFailoverTest()
        {
            var connectionString = $"{TestConfig.Current.SentinelServer}:{TestConfig.Current.SentinelPortA},serviceName={ServiceOptions.ServiceName},allowAdmin=true";
            var conn = await ConnectionMultiplexer.ConnectAsync(connectionString);
            conn.ConfigurationChanged += (s, e) => {
                Log($"Configuration changed: {e.EndPoint}");
            };

            var db = conn.GetDatabase();
            await db.PingAsync();

            var endpoints = conn.GetEndPoints();
            Assert.Equal(2, endpoints.Length);

            var servers = endpoints.Select(e => conn.GetServer(e)).ToArray();
            Assert.Equal(2, servers.Length);

            var master = servers.FirstOrDefault(s => !s.IsSlave);
            Assert.NotNull(master);
            var slave = servers.FirstOrDefault(s => s.IsSlave);
            Assert.NotNull(slave);
            Assert.NotEqual(master.EndPoint.ToString(), slave.EndPoint.ToString());

            // set string value on current master
            var expected = DateTime.Now.Ticks.ToString();
            Log("Tick Key: " + expected);
            var key = Me();
            await db.KeyDeleteAsync(key, CommandFlags.FireAndForget);
            await db.StringSetAsync(key, expected);

            var value = await db.StringGetAsync(key);
            Assert.Equal(expected, value);

            // force read from slave, replication has some lag
            WaitForReplication(servers.First());
            value = await db.StringGetAsync(key, CommandFlags.DemandSlave);
            Assert.Equal(expected, value);

            // forces and verifies failover
            DoFailover();

            endpoints = conn.GetEndPoints();
            Assert.Equal(2, endpoints.Length);

            servers = endpoints.Select(e => conn.GetServer(e)).ToArray();
            Assert.Equal(2, servers.Length);

            var newMaster = servers.FirstOrDefault(s => !s.IsSlave);
            Assert.NotNull(newMaster);
            Assert.Equal(slave.EndPoint.ToString(), newMaster.EndPoint.ToString());
            var newSlave = servers.FirstOrDefault(s => s.IsSlave);
            Assert.NotNull(newSlave);
            Assert.Equal(master.EndPoint.ToString(), newSlave.EndPoint.ToString());
            Assert.NotEqual(master.EndPoint.ToString(), slave.EndPoint.ToString());

            value = await db.StringGetAsync(key);
            Assert.Equal(expected, value);

            // force read from slave, replication has some lag
            WaitForReplication(newMaster);
            value = await db.StringGetAsync(key, CommandFlags.DemandSlave);
            Assert.Equal(expected, value);
        }

        [Fact]
        public void SentinelConnectTest()
        {
            var options = ServiceOptions.Clone();
            options.EndPoints.Add(TestConfig.Current.SentinelServer, TestConfig.Current.SentinelPortA);

            var conn = ConnectionMultiplexer.SentinelConnect(options);
            var db = conn.GetDatabase();

            var test = db.Ping();
            Log("ping to sentinel {0}:{1} took {2} ms", TestConfig.Current.SentinelServer,
                TestConfig.Current.SentinelPortA, test.TotalMilliseconds);
        }

        [Fact]
        public async Task SentinelConnectAsyncTest()
        {
            var options = ServiceOptions.Clone();
            options.EndPoints.Add(TestConfig.Current.SentinelServer, TestConfig.Current.SentinelPortA);

            var conn = await ConnectionMultiplexer.SentinelConnectAsync(options);
            var db = conn.GetDatabase();

            var test = await db.PingAsync();
            Log("ping to sentinel {0}:{1} took {2} ms", TestConfig.Current.SentinelServer,
                TestConfig.Current.SentinelPortA, test.TotalMilliseconds);
        }

        [Fact]
        public void PingTest()
        {
            var test = SentinelServerA.Ping();
            Log("ping to sentinel {0}:{1} took {2} ms", TestConfig.Current.SentinelServer,
                TestConfig.Current.SentinelPortA, test.TotalMilliseconds);
            test = SentinelServerB.Ping();
            Log("ping to sentinel {0}:{1} took {1} ms", TestConfig.Current.SentinelServer,
                TestConfig.Current.SentinelPortB, test.TotalMilliseconds);
            test = SentinelServerC.Ping();
            Log("ping to sentinel {0}:{1} took {1} ms", TestConfig.Current.SentinelServer,
                TestConfig.Current.SentinelPortC, test.TotalMilliseconds);
        }

        [Fact]
        public void SentinelGetMasterAddressByNameTest()
        {
            foreach (var server in SentinelsServers)
            {
                var master = server.SentinelMaster(ServiceName);
                var endpoint = server.SentinelGetMasterAddressByName(ServiceName);
                Assert.NotNull(endpoint);
                var ipEndPoint = endpoint as IPEndPoint;
                Assert.NotNull(ipEndPoint);
                Assert.Equal(master.ToDictionary()["ip"], ipEndPoint.Address.ToString());
                Assert.Equal(master.ToDictionary()["port"], ipEndPoint.Port.ToString());
                Log("{0}:{1}", ipEndPoint.Address, ipEndPoint.Port);
            }
        }

        [Fact]
        public async Task SentinelGetMasterAddressByNameAsyncTest()
        {
            foreach (var server in SentinelsServers)
            {
                var master = server.SentinelMaster(ServiceName);
                var endpoint = await server.SentinelGetMasterAddressByNameAsync(ServiceName).ForAwait();
                Assert.NotNull(endpoint);
                var ipEndPoint = endpoint as IPEndPoint;
                Assert.NotNull(ipEndPoint);
                Assert.Equal(master.ToDictionary()["ip"], ipEndPoint.Address.ToString());
                Assert.Equal(master.ToDictionary()["port"], ipEndPoint.Port.ToString());
                Log("{0}:{1}", ipEndPoint.Address, ipEndPoint.Port);
            }
        }

        [Fact]
        public void SentinelGetMasterAddressByNameNegativeTest()
        {
            foreach (var server in SentinelsServers)
            {
                var endpoint = server.SentinelGetMasterAddressByName("FakeServiceName");
                Assert.Null(endpoint);
            }
        }

        [Fact]
        public async Task SentinelGetMasterAddressByNameAsyncNegativeTest()
        {
            foreach (var server in SentinelsServers)
            {
                var endpoint = await server.SentinelGetMasterAddressByNameAsync("FakeServiceName").ForAwait();
                Assert.Null(endpoint);
            }
        }

        [Fact]
        public void SentinelMasterTest()
        {
            foreach (var server in SentinelsServers)
            {
                var dict = server.SentinelMaster(ServiceName).ToDictionary();
                Assert.Equal(ServiceName, dict["name"]);
                Assert.StartsWith("master", dict["flags"]);
                foreach (var kvp in dict)
                {
                    Log("{0}:{1}", kvp.Key, kvp.Value);
                }
            }
        }

        [Fact]
        public async Task SentinelMasterAsyncTest()
        {
            foreach (var server in SentinelsServers)
            {
                var results = await server.SentinelMasterAsync(ServiceName).ForAwait();
                Assert.Equal(ServiceName, results.ToDictionary()["name"]);
                Assert.StartsWith("master", results.ToDictionary()["flags"]);
                foreach (var kvp in results)
                {
                    Log("{0}:{1}", kvp.Key, kvp.Value);
                }
            }
        }

        // Sometimes it's global, sometimes it's local
        // Depends what mood Redis is in but they're equal and not the point of our tests
        private static readonly IpComparer _ipComparer = new IpComparer();
        private class IpComparer : IEqualityComparer<string>
        {
            public bool Equals(string x, string y) => x == y || x?.Replace("0.0.0.0", "127.0.0.1") == y?.Replace("0.0.0.0", "127.0.0.1");
            public int GetHashCode(string obj) => obj.GetHashCode();
        }

        [Fact]
        public void SentinelSentinelsTest()
        {
            var sentinels = SentinelServerA.SentinelSentinels(ServiceName);

            var expected = new List<string> {
                SentinelServerB.EndPoint.ToString(),
                SentinelServerC.EndPoint.ToString()
            };

            var actual = new List<string>();
            foreach (var kv in sentinels)
            {
                var data = kv.ToDictionary();
                actual.Add(data["ip"] + ":" + data["port"]);
            }

            Assert.All(expected, ep => Assert.NotEqual(ep, SentinelServerA.EndPoint.ToString()));
            Assert.True(sentinels.Length == 2);
            Assert.All(expected, ep => Assert.Contains(ep, actual, _ipComparer));

            sentinels = SentinelServerB.SentinelSentinels(ServiceName);
            foreach (var kv in sentinels)
            {
                var data = kv.ToDictionary();
                actual.Add(data["ip"] + ":" + data["port"]);
            }
            expected = new List<string> {
                SentinelServerA.EndPoint.ToString(),
                SentinelServerC.EndPoint.ToString()
            };

            Assert.All(expected, ep => Assert.NotEqual(ep, SentinelServerB.EndPoint.ToString()));
            Assert.True(sentinels.Length == 2);
            Assert.All(expected, ep => Assert.Contains(ep, actual, _ipComparer));

            sentinels = SentinelServerC.SentinelSentinels(ServiceName);
            foreach (var kv in sentinels)
            {
                var data = kv.ToDictionary();
                actual.Add(data["ip"] + ":" + data["port"]);
            }
            expected = new List<string> {
                SentinelServerA.EndPoint.ToString(),
                SentinelServerB.EndPoint.ToString()
            };

            Assert.All(expected, ep => Assert.NotEqual(ep, SentinelServerC.EndPoint.ToString()));
            Assert.True(sentinels.Length == 2);
            Assert.All(expected, ep => Assert.Contains(ep, actual, _ipComparer));
        }

        [Fact]
        public async Task SentinelSentinelsAsyncTest()
        {
            var sentinels = await SentinelServerA.SentinelSentinelsAsync(ServiceName).ForAwait();
            var expected = new List<string> {
                SentinelServerB.EndPoint.ToString(),
                SentinelServerC.EndPoint.ToString()
            };

            var actual = new List<string>();
            foreach (var kv in sentinels)
            {
                var data = kv.ToDictionary();
                actual.Add(data["ip"] + ":" + data["port"]);
            }
            Assert.All(expected, ep => Assert.NotEqual(ep, SentinelServerA.EndPoint.ToString()));
            Assert.True(sentinels.Length == 2);
            Assert.All(expected, ep => Assert.Contains(ep, actual, _ipComparer));

            sentinels = await SentinelServerB.SentinelSentinelsAsync(ServiceName).ForAwait();

            expected = new List<string> {
                SentinelServerA.EndPoint.ToString(),
                SentinelServerC.EndPoint.ToString()
            };

            actual = new List<string>();
            foreach (var kv in sentinels)
            {
                var data = kv.ToDictionary();
                actual.Add(data["ip"] + ":" + data["port"]);
            }
            Assert.All(expected, ep => Assert.NotEqual(ep, SentinelServerB.EndPoint.ToString()));
            Assert.True(sentinels.Length == 2);
            Assert.All(expected, ep => Assert.Contains(ep, actual, _ipComparer));

            sentinels = await SentinelServerC.SentinelSentinelsAsync(ServiceName).ForAwait();
            expected = new List<string> {
                SentinelServerA.EndPoint.ToString(),
                SentinelServerB.EndPoint.ToString()
            };
            actual = new List<string>();
            foreach (var kv in sentinels)
            {
                var data = kv.ToDictionary();
                actual.Add(data["ip"] + ":" + data["port"]);
            }
            Assert.All(expected, ep => Assert.NotEqual(ep, SentinelServerC.EndPoint.ToString()));
            Assert.True(sentinels.Length == 2);
            Assert.All(expected, ep => Assert.Contains(ep, actual, _ipComparer));
        }

        [Fact]
        public void SentinelMastersTest()
        {
            var masterConfigs = SentinelServerA.SentinelMasters();
            Assert.Single(masterConfigs);
            Assert.True(masterConfigs[0].ToDictionary().ContainsKey("name"));
            Assert.Equal(ServiceName, masterConfigs[0].ToDictionary()["name"]);
            Assert.StartsWith("master", masterConfigs[0].ToDictionary()["flags"]);
            foreach (var config in masterConfigs)
            {
                foreach (var kvp in config)
                {
                    Log("{0}:{1}", kvp.Key, kvp.Value);
                }
            }
        }

        [Fact]
        public async Task SentinelMastersAsyncTest()
        {
            var masterConfigs = await SentinelServerA.SentinelMastersAsync().ForAwait();
            Assert.Single(masterConfigs);
            Assert.True(masterConfigs[0].ToDictionary().ContainsKey("name"));
            Assert.Equal(ServiceName, masterConfigs[0].ToDictionary()["name"]);
            Assert.StartsWith("master", masterConfigs[0].ToDictionary()["flags"]);
            foreach (var config in masterConfigs)
            {
                foreach (var kvp in config)
                {
                    Log("{0}:{1}", kvp.Key, kvp.Value);
                }
            }
        }

        [Fact]
        public void SentinelReplicasTest()
        {
            var replicaConfigs = SentinelServerA.SentinelReplicas(ServiceName);
            Assert.True(replicaConfigs.Length > 0);
            Assert.True(replicaConfigs[0].ToDictionary().ContainsKey("name"));
            Assert.StartsWith("slave", replicaConfigs[0].ToDictionary()["flags"]);

            foreach (var config in replicaConfigs)
            {
                foreach (var kvp in config)
                {
                    Log("{0}:{1}", kvp.Key, kvp.Value);
                }
            }
        }

        [Fact]
        public async Task SentinelReplicasAsyncTest()
        {
            var replicaConfigs = await SentinelServerA.SentinelReplicasAsync(ServiceName).ForAwait();
            Assert.True(replicaConfigs.Length > 0);
            Assert.True(replicaConfigs[0].ToDictionary().ContainsKey("name"));
            Assert.StartsWith("slave", replicaConfigs[0].ToDictionary()["flags"]);
            foreach (var config in replicaConfigs)
            {
                foreach (var kvp in config)
                {
                    Log("{0}:{1}", kvp.Key, kvp.Value);
                }
            }
        }

        [Fact]
<<<<<<< HEAD
        public async Task SentinelGetSentinelAddressesTest()
        {
            var addresses = await SentinelServerA.SentinelGetSentinelAddressesAsync(ServiceName).ForAwait();
            Assert.Contains(SentinelServerB.EndPoint, addresses);
            Assert.Contains(SentinelServerC.EndPoint, addresses);

            addresses = await SentinelServerB.SentinelGetSentinelAddressesAsync(ServiceName).ForAwait();
            Assert.Contains(SentinelServerA.EndPoint, addresses);
            Assert.Contains(SentinelServerC.EndPoint, addresses);

            addresses = await SentinelServerC.SentinelGetSentinelAddressesAsync(ServiceName).ForAwait();
            Assert.Contains(SentinelServerA.EndPoint, addresses);
            Assert.Contains(SentinelServerB.EndPoint, addresses);
=======
        public async Task SentinelFailoverTest()
        {
            var i = 0;
            foreach (var server in SentinelsServers)
            {
                Log("Failover: " + i++);
                var master = server.SentinelGetMasterAddressByName(ServiceName);
                var slaves = server.SentinelReplicas(ServiceName);

                await Task.Delay(1000).ForAwait();
                try
                {
                    Log("Failover attempted initiated");
                    server.SentinelFailover(ServiceName);
                    Log("  Success!");
                }
                catch (RedisServerException ex) when (ex.Message.Contains("NOGOODSLAVE"))
                {
                    // Retry once
                    Log("  Retry initiated");
                    await Task.Delay(1000).ForAwait();
                    server.SentinelFailover(ServiceName);
                    Log("  Retry complete");
                }
                await Task.Delay(2000).ForAwait();

                var newMaster = server.SentinelGetMasterAddressByName(ServiceName);
                var newSlave = server.SentinelReplicas(ServiceName);

                Assert.Equal(slaves[0].ToDictionary()["name"], newMaster.ToString());
                Assert.Equal(master.ToString(), newSlave[0].ToDictionary()["name"]);
            }
        }

        [Fact]
        public async Task SentinelFailoverAsyncTest()
        {
            var i = 0;
            foreach (var server in SentinelsServers)
            {
                Log("Failover: " + i++);
                var master = server.SentinelGetMasterAddressByName(ServiceName);
                var slaves = server.SentinelReplicas(ServiceName);

                await Task.Delay(1000).ForAwait();
                try
                {
                    Log("Failover attempted initiated");
                    await server.SentinelFailoverAsync(ServiceName).ForAwait();
                    Log("  Success!");
                }
                catch (RedisServerException ex) when (ex.Message.Contains("NOGOODSLAVE"))
                {
                    // Retry once
                    Log("  Retry initiated");
                    await Task.Delay(1000).ForAwait();
                    await server.SentinelFailoverAsync(ServiceName).ForAwait();
                    Log("  Retry complete");
                }
                await Task.Delay(2000).ForAwait();

                var newMaster = server.SentinelGetMasterAddressByName(ServiceName);
                var newReplica = server.SentinelReplicas(ServiceName);

                Assert.Equal(slaves[0].ToDictionary()["name"], newMaster.ToString());
                Assert.Equal(master.ToString(), newReplica[0].ToDictionary()["name"]);
            }
>>>>>>> b8a8e7ce
        }

        [Fact]
        public async Task ReadOnlyConnectionSlavesTest()
        {
            var slaves = SentinelServerA.SentinelGetSlaveAddresses(ServiceName);
            var config = new ConfigurationOptions();

            foreach (var slave in slaves)
            {
                config.EndPoints.Add(slave);
            }

            var readonlyConn = await ConnectionMultiplexer.ConnectAsync(config);

            await UntilCondition(TimeSpan.FromSeconds(2), () => readonlyConn.IsConnected);
            Assert.True(readonlyConn.IsConnected);
            var db = readonlyConn.GetDatabase();
            var s = db.StringGet("test");
            Assert.True(s.IsNullOrEmpty);
            //var ex = Assert.Throws<RedisConnectionException>(() => db.StringSet("test", "try write to read only instance"));
            //Assert.StartsWith("No connection is available to service this operation", ex.Message);

        }

        private void DoFailover()
        {
            WaitForReady();

            // capture current slave
            var slaves = SentinelServerA.SentinelGetSlaveAddresses(ServiceName);

            Log("Starting failover...");
            var sw = Stopwatch.StartNew();
            SentinelServerA.SentinelFailover(ServiceName);

            // wait until the slave becomes the master
            WaitForReady(expectedMaster: slaves[0]);
            Log($"Time to failover: {sw.Elapsed}");
        }

        private void WaitForReady(EndPoint expectedMaster = null, bool waitForReplication = false, TimeSpan? duration = null)
        {
<<<<<<< HEAD
            duration ??= TimeSpan.FromSeconds(30);

            var sw = Stopwatch.StartNew();
=======
            Log("Conn:");
            foreach (var server in Conn.GetServerSnapshot().ToArray())
            {
                Log("  Endpoint: " + server.EndPoint);
            }
            Log("Conn Replicas:");
            foreach (var replicas in SentinelServerA.SentinelReplicas(ServiceName))
            {
                foreach(var pair in replicas)
                {
                    Log("  {0}: {1}", pair.Key, pair.Value);
                }
            }
>>>>>>> b8a8e7ce

            // wait until we have 1 master and 1 slave and have verified their roles
            var master = SentinelServerA.SentinelGetMasterAddressByName(ServiceName);
            if (expectedMaster != null && expectedMaster.ToString() != master.ToString())
            {
<<<<<<< HEAD
                while (sw.Elapsed < duration.Value)
=======
                Log("  Server: " + server.EndPoint);
                Log("    Master Endpoint: " + server.MasterEndPoint);
                Log("    IsSlave: " + server.IsReplica);
                Log("    ReplicaReadOnly: " + server.ReplicaReadOnly);
                var info = conn.GetServer(server.EndPoint).Info("Replication");
                foreach (var section in info)
>>>>>>> b8a8e7ce
                {
                    Thread.Sleep(1000);
                    try
                    {
                        master = SentinelServerA.SentinelGetMasterAddressByName(ServiceName);
                        if (expectedMaster.ToString() == master.ToString())
                            break;
                    }
                    catch (Exception)
                    {
                        // ignore
                    }
                }
            }
            if (expectedMaster != null && expectedMaster.ToString() != master.ToString())
                throw new RedisException($"Master was expected to be {expectedMaster}");
            Log($"Master is {master}");

            var slaves = SentinelServerA.SentinelGetSlaveAddresses(ServiceName);
            var checkConn = Conn.GetSentinelMasterConnection(ServiceOptions);

            WaitForRole(checkConn.GetServer(master), "master", duration.Value.Subtract(sw.Elapsed));
            WaitForRole(checkConn.GetServer(slaves[0]), "slave", duration.Value.Subtract(sw.Elapsed));

            if (waitForReplication)
            {
                WaitForReplication(checkConn.GetServer(master), duration.Value.Subtract(sw.Elapsed));
            }
        }

        private void WaitForRole(IServer server, string role, TimeSpan? duration = null)
        {
            duration ??= TimeSpan.FromSeconds(30);

            Log($"Waiting for server ({server.EndPoint}) role to be \"{role}\"...");
            var sw = Stopwatch.StartNew();
            while (sw.Elapsed < duration.Value)
            {
                try
                {
                    if (server.Role() == role)
                    {
                        Log($"Done waiting for server ({server.EndPoint}) role to be \"{role}\"");
                        return;
                    }
                }
                catch (Exception)
                {
                    // ignore
                }

                Thread.Sleep(1000);
            }

            throw new RedisException("Timeout waiting for server to have expected role assigned");
        }

<<<<<<< HEAD
        private void WaitForReplication(IServer master, TimeSpan? duration = null)
        {
            duration ??= TimeSpan.FromSeconds(10);

            Log("Waiting for master/slave replication to be in sync...");
            var sw = Stopwatch.StartNew();
            while (sw.Elapsed < duration.Value)
=======
        [Fact]
        public async Task ReadOnlyConnectionReplicasTest()
        {
            var replicas = SentinelServerA.SentinelReplicas(ServiceName);
            var config = new ConfigurationOptions
            {
                TieBreaker = "",
                ServiceName = TestConfig.Current.SentinelSeviceName,
            };

            foreach (var kv in replicas)
>>>>>>> b8a8e7ce
            {
                var info = master.Info("replication");
                var replicationInfo = info.FirstOrDefault(f => f.Key == "Replication")?.ToArray().ToDictionary();
                var slaveInfo = replicationInfo?.FirstOrDefault(i => i.Key.StartsWith("slave")).Value?.Split(',').ToDictionary(i => i.Split('=').First(), i => i.Split('=').Last());
                var slaveOffset = slaveInfo?["offset"];
                var masterOffset = replicationInfo?["master_repl_offset"];

                if (slaveOffset == masterOffset)
                {
                    Log($"Done waiting for master ({masterOffset}) / slave ({slaveOffset}) replication to be in sync");
                    return;
                }

                Log($"Waiting for master ({masterOffset}) / slave ({slaveOffset}) replication to be in sync...");

                Thread.Sleep(250);
            }

            throw new RedisException("Timeout waiting for test servers master/slave replication to be in sync.");
        }
    }
}<|MERGE_RESOLUTION|>--- conflicted
+++ resolved
@@ -50,7 +50,7 @@
             SentinelServerC = Conn.GetServer(TestConfig.Current.SentinelServer, TestConfig.Current.SentinelPortC);
             SentinelsServers = new[] { SentinelServerA, SentinelServerB, SentinelServerC };
 
-            // wait until we are in a state of a single master and slave
+            // wait until we are in a state of a single master and replica
             WaitForReady();
         }
 
@@ -69,11 +69,11 @@
             var servers = endpoints.Select(e => conn.GetServer(e)).ToArray();
             Assert.Equal(2, servers.Length);
 
-            var master = servers.FirstOrDefault(s => !s.IsSlave);
+            var master = servers.FirstOrDefault(s => !s.IsReplica);
             Assert.NotNull(master);
-            var slave = servers.FirstOrDefault(s => s.IsSlave);
-            Assert.NotNull(slave);
-            Assert.NotEqual(master.EndPoint.ToString(), slave.EndPoint.ToString());
+            var replica = servers.FirstOrDefault(s => s.IsReplica);
+            Assert.NotNull(replica);
+            Assert.NotEqual(master.EndPoint.ToString(), replica.EndPoint.ToString());
 
             var expected = DateTime.Now.Ticks.ToString();
             Log("Tick Key: " + expected);
@@ -84,9 +84,9 @@
             var value = db.StringGet(key);
             Assert.Equal(expected, value);
 
-            // force read from slave, replication has some lag
+            // force read from replica, replication has some lag
             WaitForReplication(servers.First());
-            value = db.StringGet(key, CommandFlags.DemandSlave);
+            value = db.StringGet(key, CommandFlags.DemandReplica);
             Assert.Equal(expected, value);
         }
 
@@ -105,11 +105,11 @@
             var servers = endpoints.Select(e => conn.GetServer(e)).ToArray();
             Assert.Equal(2, servers.Length);
 
-            var master = servers.FirstOrDefault(s => !s.IsSlave);
+            var master = servers.FirstOrDefault(s => !s.IsReplica);
             Assert.NotNull(master);
-            var slave = servers.FirstOrDefault(s => s.IsSlave);
-            Assert.NotNull(slave);
-            Assert.NotEqual(master.EndPoint.ToString(), slave.EndPoint.ToString());
+            var replica = servers.FirstOrDefault(s => s.IsReplica);
+            Assert.NotNull(replica);
+            Assert.NotEqual(master.EndPoint.ToString(), replica.EndPoint.ToString());
 
             var expected = DateTime.Now.Ticks.ToString();
             Log("Tick Key: " + expected);
@@ -120,9 +120,9 @@
             var value = await db.StringGetAsync(key);
             Assert.Equal(expected, value);
 
-            // force read from slave, replication has some lag
+            // force read from replica, replication has some lag
             WaitForReplication(servers.First());
-            value = await db.StringGetAsync(key, CommandFlags.DemandSlave);
+            value = await db.StringGetAsync(key, CommandFlags.DemandReplica);
             Assert.Equal(expected, value);
         }
 
@@ -144,11 +144,11 @@
             var servers = endpoints.Select(e => conn.GetServer(e)).ToArray();
             Assert.Equal(2, servers.Length);
 
-            var master = servers.FirstOrDefault(s => !s.IsSlave);
+            var master = servers.FirstOrDefault(s => !s.IsReplica);
             Assert.NotNull(master);
-            var slave = servers.FirstOrDefault(s => s.IsSlave);
-            Assert.NotNull(slave);
-            Assert.NotEqual(master.EndPoint.ToString(), slave.EndPoint.ToString());
+            var replica = servers.FirstOrDefault(s => s.IsReplica);
+            Assert.NotNull(replica);
+            Assert.NotEqual(master.EndPoint.ToString(), replica.EndPoint.ToString());
 
             // set string value on current master
             var expected = DateTime.Now.Ticks.ToString();
@@ -160,9 +160,9 @@
             var value = await db.StringGetAsync(key);
             Assert.Equal(expected, value);
 
-            // force read from slave, replication has some lag
+            // force read from replica, replication has some lag
             WaitForReplication(servers.First());
-            value = await db.StringGetAsync(key, CommandFlags.DemandSlave);
+            value = await db.StringGetAsync(key, CommandFlags.DemandReplica);
             Assert.Equal(expected, value);
 
             // forces and verifies failover
@@ -174,20 +174,20 @@
             servers = endpoints.Select(e => conn.GetServer(e)).ToArray();
             Assert.Equal(2, servers.Length);
 
-            var newMaster = servers.FirstOrDefault(s => !s.IsSlave);
+            var newMaster = servers.FirstOrDefault(s => !s.IsReplica);
             Assert.NotNull(newMaster);
-            Assert.Equal(slave.EndPoint.ToString(), newMaster.EndPoint.ToString());
-            var newSlave = servers.FirstOrDefault(s => s.IsSlave);
-            Assert.NotNull(newSlave);
-            Assert.Equal(master.EndPoint.ToString(), newSlave.EndPoint.ToString());
-            Assert.NotEqual(master.EndPoint.ToString(), slave.EndPoint.ToString());
+            Assert.Equal(replica.EndPoint.ToString(), newMaster.EndPoint.ToString());
+            var newReplica = servers.FirstOrDefault(s => s.IsReplica);
+            Assert.NotNull(newReplica);
+            Assert.Equal(master.EndPoint.ToString(), newReplica.EndPoint.ToString());
+            Assert.NotEqual(master.EndPoint.ToString(), replica.EndPoint.ToString());
 
             value = await db.StringGetAsync(key);
             Assert.Equal(expected, value);
 
-            // force read from slave, replication has some lag
+            // force read from replica, replication has some lag
             WaitForReplication(newMaster);
-            value = await db.StringGetAsync(key, CommandFlags.DemandSlave);
+            value = await db.StringGetAsync(key, CommandFlags.DemandReplica);
             Assert.Equal(expected, value);
         }
 
@@ -496,7 +496,6 @@
         }
 
         [Fact]
-<<<<<<< HEAD
         public async Task SentinelGetSentinelAddressesTest()
         {
             var addresses = await SentinelServerA.SentinelGetSentinelAddressesAsync(ServiceName).ForAwait();
@@ -510,86 +509,17 @@
             addresses = await SentinelServerC.SentinelGetSentinelAddressesAsync(ServiceName).ForAwait();
             Assert.Contains(SentinelServerA.EndPoint, addresses);
             Assert.Contains(SentinelServerB.EndPoint, addresses);
-=======
-        public async Task SentinelFailoverTest()
-        {
-            var i = 0;
-            foreach (var server in SentinelsServers)
-            {
-                Log("Failover: " + i++);
-                var master = server.SentinelGetMasterAddressByName(ServiceName);
-                var slaves = server.SentinelReplicas(ServiceName);
-
-                await Task.Delay(1000).ForAwait();
-                try
-                {
-                    Log("Failover attempted initiated");
-                    server.SentinelFailover(ServiceName);
-                    Log("  Success!");
-                }
-                catch (RedisServerException ex) when (ex.Message.Contains("NOGOODSLAVE"))
-                {
-                    // Retry once
-                    Log("  Retry initiated");
-                    await Task.Delay(1000).ForAwait();
-                    server.SentinelFailover(ServiceName);
-                    Log("  Retry complete");
-                }
-                await Task.Delay(2000).ForAwait();
-
-                var newMaster = server.SentinelGetMasterAddressByName(ServiceName);
-                var newSlave = server.SentinelReplicas(ServiceName);
-
-                Assert.Equal(slaves[0].ToDictionary()["name"], newMaster.ToString());
-                Assert.Equal(master.ToString(), newSlave[0].ToDictionary()["name"]);
-            }
-        }
-
-        [Fact]
-        public async Task SentinelFailoverAsyncTest()
-        {
-            var i = 0;
-            foreach (var server in SentinelsServers)
-            {
-                Log("Failover: " + i++);
-                var master = server.SentinelGetMasterAddressByName(ServiceName);
-                var slaves = server.SentinelReplicas(ServiceName);
-
-                await Task.Delay(1000).ForAwait();
-                try
-                {
-                    Log("Failover attempted initiated");
-                    await server.SentinelFailoverAsync(ServiceName).ForAwait();
-                    Log("  Success!");
-                }
-                catch (RedisServerException ex) when (ex.Message.Contains("NOGOODSLAVE"))
-                {
-                    // Retry once
-                    Log("  Retry initiated");
-                    await Task.Delay(1000).ForAwait();
-                    await server.SentinelFailoverAsync(ServiceName).ForAwait();
-                    Log("  Retry complete");
-                }
-                await Task.Delay(2000).ForAwait();
-
-                var newMaster = server.SentinelGetMasterAddressByName(ServiceName);
-                var newReplica = server.SentinelReplicas(ServiceName);
-
-                Assert.Equal(slaves[0].ToDictionary()["name"], newMaster.ToString());
-                Assert.Equal(master.ToString(), newReplica[0].ToDictionary()["name"]);
-            }
->>>>>>> b8a8e7ce
-        }
-
-        [Fact]
-        public async Task ReadOnlyConnectionSlavesTest()
-        {
-            var slaves = SentinelServerA.SentinelGetSlaveAddresses(ServiceName);
+        }
+
+        [Fact]
+        public async Task ReadOnlyConnectionReplicasTest()
+        {
+            var replicas = SentinelServerA.SentinelGetReplicaAddresses(ServiceName);
             var config = new ConfigurationOptions();
 
-            foreach (var slave in slaves)
-            {
-                config.EndPoints.Add(slave);
+            foreach (var replica in replicas)
+            {
+                config.EndPoints.Add(replica);
             }
 
             var readonlyConn = await ConnectionMultiplexer.ConnectAsync(config);
@@ -601,61 +531,35 @@
             Assert.True(s.IsNullOrEmpty);
             //var ex = Assert.Throws<RedisConnectionException>(() => db.StringSet("test", "try write to read only instance"));
             //Assert.StartsWith("No connection is available to service this operation", ex.Message);
-
         }
 
         private void DoFailover()
         {
             WaitForReady();
 
-            // capture current slave
-            var slaves = SentinelServerA.SentinelGetSlaveAddresses(ServiceName);
+            // capture current replica
+            var replicas = SentinelServerA.SentinelGetReplicaAddresses(ServiceName);
 
             Log("Starting failover...");
             var sw = Stopwatch.StartNew();
             SentinelServerA.SentinelFailover(ServiceName);
 
-            // wait until the slave becomes the master
-            WaitForReady(expectedMaster: slaves[0]);
+            // wait until the replica becomes the master
+            WaitForReady(expectedMaster: replicas[0]);
             Log($"Time to failover: {sw.Elapsed}");
         }
 
         private void WaitForReady(EndPoint expectedMaster = null, bool waitForReplication = false, TimeSpan? duration = null)
         {
-<<<<<<< HEAD
             duration ??= TimeSpan.FromSeconds(30);
 
             var sw = Stopwatch.StartNew();
-=======
-            Log("Conn:");
-            foreach (var server in Conn.GetServerSnapshot().ToArray())
-            {
-                Log("  Endpoint: " + server.EndPoint);
-            }
-            Log("Conn Replicas:");
-            foreach (var replicas in SentinelServerA.SentinelReplicas(ServiceName))
-            {
-                foreach(var pair in replicas)
-                {
-                    Log("  {0}: {1}", pair.Key, pair.Value);
-                }
-            }
->>>>>>> b8a8e7ce
-
-            // wait until we have 1 master and 1 slave and have verified their roles
+
+            // wait until we have 1 master and 1 replica and have verified their roles
             var master = SentinelServerA.SentinelGetMasterAddressByName(ServiceName);
             if (expectedMaster != null && expectedMaster.ToString() != master.ToString())
             {
-<<<<<<< HEAD
                 while (sw.Elapsed < duration.Value)
-=======
-                Log("  Server: " + server.EndPoint);
-                Log("    Master Endpoint: " + server.MasterEndPoint);
-                Log("    IsSlave: " + server.IsReplica);
-                Log("    ReplicaReadOnly: " + server.ReplicaReadOnly);
-                var info = conn.GetServer(server.EndPoint).Info("Replication");
-                foreach (var section in info)
->>>>>>> b8a8e7ce
                 {
                     Thread.Sleep(1000);
                     try
@@ -674,11 +578,11 @@
                 throw new RedisException($"Master was expected to be {expectedMaster}");
             Log($"Master is {master}");
 
-            var slaves = SentinelServerA.SentinelGetSlaveAddresses(ServiceName);
+            var replicas = SentinelServerA.SentinelGetReplicaAddresses(ServiceName);
             var checkConn = Conn.GetSentinelMasterConnection(ServiceOptions);
 
             WaitForRole(checkConn.GetServer(master), "master", duration.Value.Subtract(sw.Elapsed));
-            WaitForRole(checkConn.GetServer(slaves[0]), "slave", duration.Value.Subtract(sw.Elapsed));
+            WaitForRole(checkConn.GetServer(replicas[0]), "slave", duration.Value.Subtract(sw.Elapsed));
 
             if (waitForReplication)
             {
@@ -713,46 +617,32 @@
             throw new RedisException("Timeout waiting for server to have expected role assigned");
         }
 
-<<<<<<< HEAD
         private void WaitForReplication(IServer master, TimeSpan? duration = null)
         {
             duration ??= TimeSpan.FromSeconds(10);
 
-            Log("Waiting for master/slave replication to be in sync...");
+            Log("Waiting for master/replica replication to be in sync...");
             var sw = Stopwatch.StartNew();
             while (sw.Elapsed < duration.Value)
-=======
-        [Fact]
-        public async Task ReadOnlyConnectionReplicasTest()
-        {
-            var replicas = SentinelServerA.SentinelReplicas(ServiceName);
-            var config = new ConfigurationOptions
-            {
-                TieBreaker = "",
-                ServiceName = TestConfig.Current.SentinelSeviceName,
-            };
-
-            foreach (var kv in replicas)
->>>>>>> b8a8e7ce
             {
                 var info = master.Info("replication");
                 var replicationInfo = info.FirstOrDefault(f => f.Key == "Replication")?.ToArray().ToDictionary();
-                var slaveInfo = replicationInfo?.FirstOrDefault(i => i.Key.StartsWith("slave")).Value?.Split(',').ToDictionary(i => i.Split('=').First(), i => i.Split('=').Last());
-                var slaveOffset = slaveInfo?["offset"];
+                var replicaInfo = replicationInfo?.FirstOrDefault(i => i.Key.StartsWith("slave")).Value?.Split(',').ToDictionary(i => i.Split('=').First(), i => i.Split('=').Last());
+                var replicaOffset = replicaInfo?["offset"];
                 var masterOffset = replicationInfo?["master_repl_offset"];
 
-                if (slaveOffset == masterOffset)
-                {
-                    Log($"Done waiting for master ({masterOffset}) / slave ({slaveOffset}) replication to be in sync");
+                if (replicaOffset == masterOffset)
+                {
+                    Log($"Done waiting for master ({masterOffset}) / replica ({replicaOffset}) replication to be in sync");
                     return;
                 }
 
-                Log($"Waiting for master ({masterOffset}) / slave ({slaveOffset}) replication to be in sync...");
+                Log($"Waiting for master ({masterOffset}) / replica ({replicaOffset}) replication to be in sync...");
 
                 Thread.Sleep(250);
             }
 
-            throw new RedisException("Timeout waiting for test servers master/slave replication to be in sync.");
+            throw new RedisException("Timeout waiting for test servers master/replica replication to be in sync.");
         }
     }
 }