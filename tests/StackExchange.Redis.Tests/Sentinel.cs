--- conflicted
+++ resolved
@@ -434,22 +434,15 @@
             }
 
             var readonlyConn = ConnectionMultiplexer.Connect(config);
-<<<<<<< HEAD
-            
-=======
->>>>>>> d902ffe5
+
             Thread.Sleep(5000);
             Assert.True(readonlyConn.IsConnected);
             var db = readonlyConn.GetDatabase();
             var s = db.StringGet("test");
             Assert.True(s.IsNullOrEmpty);            
-<<<<<<< HEAD
             //var ex = Assert.Throws<RedisConnectionException>(() => db.StringSet("test", "try write to read only instance"));
             //Assert.StartsWith("No connection is available to service this operation", ex.Message);
-=======
-            var ex = Assert.Throws<RedisConnectionException>(() => db.StringSet("test", "try write to read only instance"));
-            Assert.StartsWith("No connection is available to service this operation", ex.Message);
->>>>>>> d902ffe5
+
         }
     }
 }