--- conflicted
+++ resolved
@@ -27,17 +27,7 @@
             Assert.Matches(@"2\.[0-9]+\.[0-9]+(\.[0-9]+)?", libVer);
         }
 
-<<<<<<< HEAD
 #if DEBUG
-=======
-        [Fact]
-        public void NullSnapshot()
-        {
-            var ex = ExceptionFactory.NoConnectionAvailable(true, true, new RedisCommand(), null, null, null);
-            Assert.Null(ex.InnerException);
-        }
-
->>>>>>> 2ab9b375
         [Fact]
         public void MultipleEndpointsThrowConnectionException()
         {
