﻿using System;
using System.Linq;
using System.Threading.Tasks;
using Xunit;
using Xunit.Abstractions;

namespace StackExchange.Redis.Tests
{
    [Collection(SharedConnectionFixture.Key)]
    public class Sets : TestBase
    {
        public Sets(ITestOutputHelper output, SharedConnectionFixture fixture) : base (output, fixture) { }

        [Fact]
        public void SetIntersectionLength()
        {
            using var conn = Create();
            Skip.IfBelow(conn, RedisFeatures.v7_0_0_rc1);
            var db = conn.GetDatabase();

            var key1 = Me() + "1";
            db.KeyDelete(key1, CommandFlags.FireAndForget);
            db.SetAdd(key1, new RedisValue[] { 0, 1, 2, 3, 4 }, CommandFlags.FireAndForget);
            var key2 = Me() + "2";
            db.KeyDelete(key2, CommandFlags.FireAndForget);
            db.SetAdd(key2, new RedisValue[] { 1, 2, 3, 4, 5 }, CommandFlags.FireAndForget);

            Assert.Equal(4, db.SetIntersectionLength(new RedisKey[]{ key1, key2}));
            // with limit
            Assert.Equal(3, db.SetIntersectionLength(new RedisKey[]{ key1, key2}, 3));

            // Missing keys should be 0
            var key3 = Me() + "3";
            var key4 = Me() + "4";
            db.KeyDelete(key3, CommandFlags.FireAndForget);
            Assert.Equal(0, db.SetIntersectionLength(new RedisKey[] { key1, key3 }));
            Assert.Equal(0, db.SetIntersectionLength(new RedisKey[] { key3, key4 }));
        }

        [Fact]
        public async Task SetIntersectionLengthAsync()
        {
            using var conn = Create();
            Skip.IfBelow(conn, RedisFeatures.v7_0_0_rc1);
            var db = conn.GetDatabase();

            var key1 = Me() + "1";
            db.KeyDelete(key1, CommandFlags.FireAndForget);
            db.SetAdd(key1, new RedisValue[] { 0, 1, 2, 3, 4 }, CommandFlags.FireAndForget);
            var key2 = Me() + "2";
            db.KeyDelete(key2, CommandFlags.FireAndForget);
            db.SetAdd(key2, new RedisValue[] { 1, 2, 3, 4, 5 }, CommandFlags.FireAndForget);

            Assert.Equal(4, await db.SetIntersectionLengthAsync(new RedisKey[]{ key1, key2}));
            // with limit
            Assert.Equal(3, await db.SetIntersectionLengthAsync(new RedisKey[]{ key1, key2}, 3));

            // Missing keys should be 0
            var key3 = Me() + "3";
            var key4 = Me() + "4";
            db.KeyDelete(key3, CommandFlags.FireAndForget);
            Assert.Equal(0, await db.SetIntersectionLengthAsync(new RedisKey[] { key1, key3 }));
            Assert.Equal(0, await db.SetIntersectionLengthAsync(new RedisKey[] { key3, key4 }));
        }

        [Fact]
        public void SScan()
        {
            using var conn = Create();
            var server = GetAnyPrimary(conn);

            var key = Me();
            var db = conn.GetDatabase();
            int totalUnfiltered = 0, totalFiltered = 0;
            for (int i = 1; i < 1001; i++)
            {
<<<<<<< HEAD
                db.SetAdd(key, i, CommandFlags.FireAndForget);
                totalUnfiltered += i;
                if (i.ToString().Contains('3')) totalFiltered += i;
            }

            var unfilteredActual = db.SetScan(key).Select(x => (int)x).Sum();
            Assert.Equal(totalUnfiltered, unfilteredActual);
            if (server.Features.Scan)
            {
                var filteredActual = db.SetScan(key, "*3*").Select(x => (int)x).Sum();
                Assert.Equal(totalFiltered, filteredActual);
=======
                var server = GetAnyPrimary(conn);

                var key = Me();
                var db = conn.GetDatabase();
                int totalUnfiltered = 0, totalFiltered = 0;
                for (int i = 1; i < 1001; i++)
                {
                    db.SetAdd(key, i, CommandFlags.FireAndForget);
                    totalUnfiltered += i;
                    if (i.ToString().Contains('3')) totalFiltered += i;
                }

                var unfilteredActual = db.SetScan(key).Select(x => (int)x).Sum();
                Assert.Equal(totalUnfiltered, unfilteredActual);
                if (server.Features.Scan)
                {
                    var filteredActual = db.SetScan(key, "*3*").Select(x => (int)x).Sum();
                    Assert.Equal(totalFiltered, filteredActual);
                }
>>>>>>> a64f74f2
            }
        }

        [Fact]
        public void SetContains()
        {
            using var conn = Create();
            Skip.IfBelow(conn, RedisFeatures.v6_2_0);

            var key = Me();
            var db = conn.GetDatabase();
            for (int i = 1; i < 1001; i++)
            {
                db.SetAdd(key, i, CommandFlags.FireAndForget);
            }

            // Single member
            var isMemeber = db.SetContains(key, 1);
            Assert.True(isMemeber);

            // Multi members
            var areMemebers = db.SetContains(key, new RedisValue[] { 0, 1, 2 });
            Assert.Equal(3, areMemebers.Length);
            Assert.False(areMemebers[0]);
            Assert.True(areMemebers[1]);

            // key not exists
            var key1 = Me() + "non-exists";
            isMemeber = db.SetContains(key1, 1);
            Assert.False(isMemeber);
            areMemebers = db.SetContains(key1, new RedisValue[] { 0, 1, 2 });
            Assert.Equal(3, areMemebers.Length);
            Assert.True(areMemebers.All(i => !i)); // Check that all the elements are False
        }

        [Fact]
        public async Task SetRemoveArgTests()
        {
            using var conn = Create();
            var db = conn.GetDatabase();
            var key = Me();

            RedisValue[]? values = null;
            Assert.Throws<ArgumentNullException>(() => db.SetRemove(key, values!));
            await Assert.ThrowsAsync<ArgumentNullException>(async () => await db.SetRemoveAsync(key, values!).ForAwait()).ForAwait();

            values = Array.Empty<RedisValue>();
            Assert.Equal(0, db.SetRemove(key, values));
            Assert.Equal(0, await db.SetRemoveAsync(key, values).ForAwait());
        }

        [Fact]
        public void SetPopMulti_Multi()
        {
            using var conn = Create();
            Skip.IfBelow(conn, RedisFeatures.v3_2_0);

            var db = conn.GetDatabase();
            var key = Me();

            db.KeyDelete(key, CommandFlags.FireAndForget);
            for (int i = 1; i < 11; i++)
            {
                db.SetAddAsync(key, i, CommandFlags.FireAndForget);
            }

            var random = db.SetPop(key);
            Assert.False(random.IsNull);
            Assert.True((int)random > 0);
            Assert.True((int)random <= 10);
            Assert.Equal(9, db.SetLength(key));

            var moreRandoms = db.SetPop(key, 2);
            Assert.Equal(2, moreRandoms.Length);
            Assert.False(moreRandoms[0].IsNull);
            Assert.Equal(7, db.SetLength(key));
        }

        [Fact]
        public void SetPopMulti_Single()
        {
            using var conn = Create();
            var db = conn.GetDatabase();
            var key = Me();

            db.KeyDelete(key, CommandFlags.FireAndForget);
            for (int i = 1; i < 11; i++)
            {
                db.SetAdd(key, i, CommandFlags.FireAndForget);
            }

            var random = db.SetPop(key);
            Assert.False(random.IsNull);
            Assert.True((int)random > 0);
            Assert.True((int)random <= 10);
            Assert.Equal(9, db.SetLength(key));

            var moreRandoms = db.SetPop(key, 1);
            Assert.Single(moreRandoms);
            Assert.False(moreRandoms[0].IsNull);
            Assert.Equal(8, db.SetLength(key));
        }

        [Fact]
        public async Task SetPopMulti_Multi_Async()
        {
            using var conn = Create();
            Skip.IfBelow(conn, RedisFeatures.v3_2_0);

            var db = conn.GetDatabase();
            var key = Me();

            db.KeyDelete(key, CommandFlags.FireAndForget);
            for (int i = 1; i < 11; i++)
            {
                db.SetAdd(key, i, CommandFlags.FireAndForget);
            }

            var random = await db.SetPopAsync(key).ForAwait();
            Assert.False(random.IsNull);
            Assert.True((int)random > 0);
            Assert.True((int)random <= 10);
            Assert.Equal(9, db.SetLength(key));

            var moreRandoms = await db.SetPopAsync(key, 2).ForAwait();
            Assert.Equal(2, moreRandoms.Length);
            Assert.False(moreRandoms[0].IsNull);
            Assert.Equal(7, db.SetLength(key));
        }

        [Fact]
        public async Task SetPopMulti_Single_Async()
        {
            using var conn = Create();
            var db = conn.GetDatabase();
            var key = Me();

            db.KeyDelete(key, CommandFlags.FireAndForget);
            for (int i = 1; i < 11; i++)
            {
                db.SetAdd(key, i, CommandFlags.FireAndForget);
            }

            var random = await db.SetPopAsync(key).ForAwait();
            Assert.False(random.IsNull);
            Assert.True((int)random > 0);
            Assert.True((int)random <= 10);
            Assert.Equal(9, db.SetLength(key));

            var moreRandoms = db.SetPop(key, 1);
            Assert.Single(moreRandoms);
            Assert.False(moreRandoms[0].IsNull);
            Assert.Equal(8, db.SetLength(key));
        }

        [Fact]
        public async Task SetPopMulti_Zero_Async()
        {
            using var conn = Create();
            var db = conn.GetDatabase();
            var key = Me();

            db.KeyDelete(key, CommandFlags.FireAndForget);
            for (int i = 1; i < 11; i++)
            {
                db.SetAdd(key, i, CommandFlags.FireAndForget);
            }

            var t = db.SetPopAsync(key, count: 0);
            Assert.True(t.IsCompleted); // sync
            var arr = await t;
            Assert.Empty(arr);
            Assert.Equal(10, db.SetLength(key));
        }

        [Fact]
        public void SetAdd_Zero()
        {
            using var conn = Create();
            var db = conn.GetDatabase();
            var key = Me();

            db.KeyDelete(key, CommandFlags.FireAndForget);

            var result = db.SetAdd(key, Array.Empty<RedisValue>());
            Assert.Equal(0, result);

            Assert.Equal(0, db.SetLength(key));
        }

        [Fact]
        public async Task SetAdd_Zero_Async()
        {
            using var conn = Create();
            var db = conn.GetDatabase();
            var key = Me();

            db.KeyDelete(key, CommandFlags.FireAndForget);

            var t = db.SetAddAsync(key, Array.Empty<RedisValue>());
            Assert.True(t.IsCompleted); // sync
            var count = await t;
            Assert.Equal(0, count);
            Assert.Equal(0, db.SetLength(key));
        }

        [Fact]
        public void SetPopMulti_Nil()
        {
            using var conn = Create();
            Skip.IfBelow(conn, RedisFeatures.v3_2_0);

            var db = conn.GetDatabase();
            var key = Me();

            db.KeyDelete(key, CommandFlags.FireAndForget);

            var arr = db.SetPop(key, 1);
            Assert.Empty(arr);
        }
    }
}<|MERGE_RESOLUTION|>--- conflicted
+++ resolved
@@ -10,105 +10,6 @@
     public class Sets : TestBase
     {
         public Sets(ITestOutputHelper output, SharedConnectionFixture fixture) : base (output, fixture) { }
-
-        [Fact]
-        public void SetIntersectionLength()
-        {
-            using var conn = Create();
-            Skip.IfBelow(conn, RedisFeatures.v7_0_0_rc1);
-            var db = conn.GetDatabase();
-
-            var key1 = Me() + "1";
-            db.KeyDelete(key1, CommandFlags.FireAndForget);
-            db.SetAdd(key1, new RedisValue[] { 0, 1, 2, 3, 4 }, CommandFlags.FireAndForget);
-            var key2 = Me() + "2";
-            db.KeyDelete(key2, CommandFlags.FireAndForget);
-            db.SetAdd(key2, new RedisValue[] { 1, 2, 3, 4, 5 }, CommandFlags.FireAndForget);
-
-            Assert.Equal(4, db.SetIntersectionLength(new RedisKey[]{ key1, key2}));
-            // with limit
-            Assert.Equal(3, db.SetIntersectionLength(new RedisKey[]{ key1, key2}, 3));
-
-            // Missing keys should be 0
-            var key3 = Me() + "3";
-            var key4 = Me() + "4";
-            db.KeyDelete(key3, CommandFlags.FireAndForget);
-            Assert.Equal(0, db.SetIntersectionLength(new RedisKey[] { key1, key3 }));
-            Assert.Equal(0, db.SetIntersectionLength(new RedisKey[] { key3, key4 }));
-        }
-
-        [Fact]
-        public async Task SetIntersectionLengthAsync()
-        {
-            using var conn = Create();
-            Skip.IfBelow(conn, RedisFeatures.v7_0_0_rc1);
-            var db = conn.GetDatabase();
-
-            var key1 = Me() + "1";
-            db.KeyDelete(key1, CommandFlags.FireAndForget);
-            db.SetAdd(key1, new RedisValue[] { 0, 1, 2, 3, 4 }, CommandFlags.FireAndForget);
-            var key2 = Me() + "2";
-            db.KeyDelete(key2, CommandFlags.FireAndForget);
-            db.SetAdd(key2, new RedisValue[] { 1, 2, 3, 4, 5 }, CommandFlags.FireAndForget);
-
-            Assert.Equal(4, await db.SetIntersectionLengthAsync(new RedisKey[]{ key1, key2}));
-            // with limit
-            Assert.Equal(3, await db.SetIntersectionLengthAsync(new RedisKey[]{ key1, key2}, 3));
-
-            // Missing keys should be 0
-            var key3 = Me() + "3";
-            var key4 = Me() + "4";
-            db.KeyDelete(key3, CommandFlags.FireAndForget);
-            Assert.Equal(0, await db.SetIntersectionLengthAsync(new RedisKey[] { key1, key3 }));
-            Assert.Equal(0, await db.SetIntersectionLengthAsync(new RedisKey[] { key3, key4 }));
-        }
-
-        [Fact]
-        public void SScan()
-        {
-            using var conn = Create();
-            var server = GetAnyPrimary(conn);
-
-            var key = Me();
-            var db = conn.GetDatabase();
-            int totalUnfiltered = 0, totalFiltered = 0;
-            for (int i = 1; i < 1001; i++)
-            {
-<<<<<<< HEAD
-                db.SetAdd(key, i, CommandFlags.FireAndForget);
-                totalUnfiltered += i;
-                if (i.ToString().Contains('3')) totalFiltered += i;
-            }
-
-            var unfilteredActual = db.SetScan(key).Select(x => (int)x).Sum();
-            Assert.Equal(totalUnfiltered, unfilteredActual);
-            if (server.Features.Scan)
-            {
-                var filteredActual = db.SetScan(key, "*3*").Select(x => (int)x).Sum();
-                Assert.Equal(totalFiltered, filteredActual);
-=======
-                var server = GetAnyPrimary(conn);
-
-                var key = Me();
-                var db = conn.GetDatabase();
-                int totalUnfiltered = 0, totalFiltered = 0;
-                for (int i = 1; i < 1001; i++)
-                {
-                    db.SetAdd(key, i, CommandFlags.FireAndForget);
-                    totalUnfiltered += i;
-                    if (i.ToString().Contains('3')) totalFiltered += i;
-                }
-
-                var unfilteredActual = db.SetScan(key).Select(x => (int)x).Sum();
-                Assert.Equal(totalUnfiltered, unfilteredActual);
-                if (server.Features.Scan)
-                {
-                    var filteredActual = db.SetScan(key, "*3*").Select(x => (int)x).Sum();
-                    Assert.Equal(totalFiltered, filteredActual);
-                }
->>>>>>> a64f74f2
-            }
-        }
 
         [Fact]
         public void SetContains()
@@ -141,6 +42,83 @@
             Assert.Equal(3, areMemebers.Length);
             Assert.True(areMemebers.All(i => !i)); // Check that all the elements are False
         }
+        
+        [Fact]
+        public void SetIntersectionLength()
+        {
+            using var conn = Create();
+            Skip.IfBelow(conn, RedisFeatures.v7_0_0_rc1);
+            var db = conn.GetDatabase();
+
+            var key1 = Me() + "1";
+            db.KeyDelete(key1, CommandFlags.FireAndForget);
+            db.SetAdd(key1, new RedisValue[] { 0, 1, 2, 3, 4 }, CommandFlags.FireAndForget);
+            var key2 = Me() + "2";
+            db.KeyDelete(key2, CommandFlags.FireAndForget);
+            db.SetAdd(key2, new RedisValue[] { 1, 2, 3, 4, 5 }, CommandFlags.FireAndForget);
+
+            Assert.Equal(4, db.SetIntersectionLength(new RedisKey[]{ key1, key2}));
+            // with limit
+            Assert.Equal(3, db.SetIntersectionLength(new RedisKey[]{ key1, key2}, 3));
+
+            // Missing keys should be 0
+            var key3 = Me() + "3";
+            var key4 = Me() + "4";
+            db.KeyDelete(key3, CommandFlags.FireAndForget);
+            Assert.Equal(0, db.SetIntersectionLength(new RedisKey[] { key1, key3 }));
+            Assert.Equal(0, db.SetIntersectionLength(new RedisKey[] { key3, key4 }));
+        }
+
+        [Fact]
+        public async Task SetIntersectionLengthAsync()
+        {
+            using var conn = Create();
+            Skip.IfBelow(conn, RedisFeatures.v7_0_0_rc1);
+            var db = conn.GetDatabase();
+
+            var key1 = Me() + "1";
+            db.KeyDelete(key1, CommandFlags.FireAndForget);
+            db.SetAdd(key1, new RedisValue[] { 0, 1, 2, 3, 4 }, CommandFlags.FireAndForget);
+            var key2 = Me() + "2";
+            db.KeyDelete(key2, CommandFlags.FireAndForget);
+            db.SetAdd(key2, new RedisValue[] { 1, 2, 3, 4, 5 }, CommandFlags.FireAndForget);
+
+            Assert.Equal(4, await db.SetIntersectionLengthAsync(new RedisKey[]{ key1, key2}));
+            // with limit
+            Assert.Equal(3, await db.SetIntersectionLengthAsync(new RedisKey[]{ key1, key2}, 3));
+
+            // Missing keys should be 0
+            var key3 = Me() + "3";
+            var key4 = Me() + "4";
+            db.KeyDelete(key3, CommandFlags.FireAndForget);
+            Assert.Equal(0, await db.SetIntersectionLengthAsync(new RedisKey[] { key1, key3 }));
+            Assert.Equal(0, await db.SetIntersectionLengthAsync(new RedisKey[] { key3, key4 }));
+        }
+
+        [Fact]
+        public void SScan()
+        {
+            using var conn = Create();
+            var server = GetAnyPrimary(conn);
+
+            var key = Me();
+            var db = conn.GetDatabase();
+            int totalUnfiltered = 0, totalFiltered = 0;
+            for (int i = 1; i < 1001; i++)
+            {
+                db.SetAdd(key, i, CommandFlags.FireAndForget);
+                totalUnfiltered += i;
+                if (i.ToString().Contains('3')) totalFiltered += i;
+            }
+
+            var unfilteredActual = db.SetScan(key).Select(x => (int)x).Sum();
+            Assert.Equal(totalUnfiltered, unfilteredActual);
+            if (server.Features.Scan)
+            {
+                var filteredActual = db.SetScan(key, "*3*").Select(x => (int)x).Sum();
+                Assert.Equal(totalFiltered, filteredActual);
+            }
+        }
 
         [Fact]
         public async Task SetRemoveArgTests()
