--- conflicted
+++ resolved
@@ -755,16 +755,9 @@
         [Fact]
         public async Task SubscriptionsSurviveConnectionFailureAsync()
         {
-<<<<<<< HEAD
-            var session = new ProfilingSession();
             using (var muxer = Create(allowAdmin: true, shared: false, syncTimeout: 1000) as ConnectionMultiplexer)
             {
-                muxer.RegisterProfiler(() => session);
-=======
-            using (var muxer = Create(allowAdmin: true, shared: false, syncTimeout: 1000) as ConnectionMultiplexer)
-            {
                 var profiler = muxer.AddProfiler();
->>>>>>> 237848f5
                 RedisChannel channel = Me();
                 var sub = muxer.GetSubscriber();
                 int counter = 0;
@@ -773,17 +766,7 @@
                     Interlocked.Increment(ref counter);
                 }).ConfigureAwait(false);
 
-<<<<<<< HEAD
-                var profile1 = session.FinishProfiling();
-                foreach (var command in profile1)
-                {
-                    Log($"{command.EndPoint}: {command}");
-                }
-                // We shouldn't see the initial connection here
-                Assert.Equal(0, profile1.Count(p => p.Command == nameof(RedisCommand.SUBSCRIBE)));
-=======
                 var profile1 = Log(profiler);
->>>>>>> 237848f5
 
                 Assert.Equal(1, muxer.GetSubscriptionsCount());
 
@@ -794,11 +777,7 @@
                 await Task.Delay(200).ConfigureAwait(false);
 
                 var counter1 = Thread.VolatileRead(ref counter);
-<<<<<<< HEAD
-                Log($"Expecting 1 messsage, got {counter1}");
-=======
                 Log($"Expecting 1 message, got {counter1}");
->>>>>>> 237848f5
                 Assert.Equal(1, counter1);
 
                 var server = GetServer(muxer);
@@ -815,11 +794,7 @@
                 // Fail all connections
                 server.SimulateConnectionFailure(SimulatedFailureType.All);
                 // Trigger failure
-<<<<<<< HEAD
-                Assert.Throws<RedisTimeoutException>(() => sub.Ping());
-=======
                 Assert.Throws<RedisConnectionException>(() => sub.Ping());
->>>>>>> 237848f5
                 Assert.False(sub.IsConnected(channel));
 
                 // Now reconnect...
@@ -835,15 +810,7 @@
                 await Task.Delay(1000).ConfigureAwait(false);
 
                 // Ensure we've sent the subscribe command after reconnecting
-<<<<<<< HEAD
-                var profile2 = session.FinishProfiling();
-                foreach (var command in profile2)
-                {
-                    Log($"{command.EndPoint}: {command}");
-                }
-=======
                 var profile2 = Log(profiler);
->>>>>>> 237848f5
                 //Assert.Equal(1, profile2.Count(p => p.Command == nameof(RedisCommand.SUBSCRIBE)));
 
                 Log($"Issuing ping after reconnected");
@@ -861,20 +828,12 @@
                 await UntilCondition(TimeSpan.FromSeconds(5), () => Thread.VolatileRead(ref counter) == 2);
 
                 var counter2 = Thread.VolatileRead(ref counter);
-<<<<<<< HEAD
-                Log($"Expecting 2 messsages, got {counter2}");
-=======
                 Log($"Expecting 2 messages, got {counter2}");
->>>>>>> 237848f5
                 Assert.Equal(2, counter2);
 
                 // Log all commands at the end
                 Log("All commands since connecting:");
-<<<<<<< HEAD
-                var profile3 = session.FinishProfiling();
-=======
                 var profile3 = profiler.FinishProfiling();
->>>>>>> 237848f5
                 foreach (var command in profile3)
                 {
                     Log($"{command.EndPoint}: {command}");
