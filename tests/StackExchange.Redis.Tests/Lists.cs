﻿using System;
using System.Linq;
using System.Threading.Tasks;
using Xunit;
using Xunit.Abstractions;

namespace StackExchange.Redis.Tests;

[Collection(SharedConnectionFixture.Key)]
public class Lists : TestBase
{
    public Lists(ITestOutputHelper output, SharedConnectionFixture fixture) : base(output, fixture) { }

    [Fact]
    public void Ranges()
    {
        using var conn = Create();

        var db = conn.GetDatabase();
        RedisKey key = Me();

        db.KeyDelete(key, CommandFlags.FireAndForget);
        db.ListRightPush(key, "abcdefghijklmnopqrstuvwxyz".Select(x => (RedisValue)x.ToString()).ToArray(), CommandFlags.FireAndForget);

        Assert.Equal(26, db.ListLength(key));
        Assert.Equal("abcdefghijklmnopqrstuvwxyz", string.Concat(db.ListRange(key)));

        var last10 = db.ListRange(key, -10, -1);
        Assert.Equal("qrstuvwxyz", string.Concat(last10));
        db.ListTrim(key, 0, -11, CommandFlags.FireAndForget);

        Assert.Equal(16, db.ListLength(key));
        Assert.Equal("abcdefghijklmnop", string.Concat(db.ListRange(key)));
    }

    [Fact]
    public void ListLeftPushEmptyValues()
    {
        using var conn = Create();

        var db = conn.GetDatabase();
        RedisKey key = Me();
        db.KeyDelete(key, CommandFlags.FireAndForget);
        var result = db.ListLeftPush(key, Array.Empty<RedisValue>(), When.Always, CommandFlags.None);
        Assert.Equal(0, result);
    }

    [Fact]
    public void ListLeftPushKeyDoesNotExists()
    {
        using var conn = Create();

        var db = conn.GetDatabase();
        RedisKey key = Me();
        db.KeyDelete(key, CommandFlags.FireAndForget);
        var result = db.ListLeftPush(key, new RedisValue[] { "testvalue" }, When.Exists, CommandFlags.None);
        Assert.Equal(0, result);
    }

    [Fact]
    public void ListLeftPushToExisitingKey()
    {
        using var conn = Create();

        var db = conn.GetDatabase();
        RedisKey key = Me();
        db.KeyDelete(key, CommandFlags.FireAndForget);

        var pushResult = db.ListLeftPush(key, new RedisValue[] { "testvalue1" }, CommandFlags.None);
        Assert.Equal(1, pushResult);
        var pushXResult = db.ListLeftPush(key, new RedisValue[] { "testvalue2" }, When.Exists, CommandFlags.None);
        Assert.Equal(2, pushXResult);

        var rangeResult = db.ListRange(key, 0, -1);
        Assert.Equal(2, rangeResult.Length);
        Assert.Equal("testvalue2", rangeResult[0]);
        Assert.Equal("testvalue1", rangeResult[1]);
    }

    [Fact]
    public void ListLeftPushMultipleToExisitingKey()
    {
        using var conn = Create(require: RedisFeatures.v4_0_0);

        var db = conn.GetDatabase();
        RedisKey key = Me();
        db.KeyDelete(key, CommandFlags.FireAndForget);

        var pushResult = db.ListLeftPush(key, new RedisValue[] { "testvalue1" }, CommandFlags.None);
        Assert.Equal(1, pushResult);
        var pushXResult = db.ListLeftPush(key, new RedisValue[] { "testvalue2", "testvalue3" }, When.Exists, CommandFlags.None);
        Assert.Equal(3, pushXResult);

        var rangeResult = db.ListRange(key, 0, -1);
        Assert.Equal(3, rangeResult.Length);
        Assert.Equal("testvalue3", rangeResult[0]);
        Assert.Equal("testvalue2", rangeResult[1]);
        Assert.Equal("testvalue1", rangeResult[2]);
    }

    [Fact]
    public async Task ListLeftPushAsyncEmptyValues()
    {
        using var conn = Create();

        var db = conn.GetDatabase();
        RedisKey key = Me();
        db.KeyDelete(key, CommandFlags.FireAndForget);
        var result = await db.ListLeftPushAsync(key, Array.Empty<RedisValue>(), When.Always, CommandFlags.None);
        Assert.Equal(0, result);
    }

    [Fact]
    public async Task ListLeftPushAsyncKeyDoesNotExists()
    {
        using var conn = Create();

        var db = conn.GetDatabase();
        RedisKey key = Me();
        db.KeyDelete(key, CommandFlags.FireAndForget);
        var result = await db.ListLeftPushAsync(key, new RedisValue[] { "testvalue" }, When.Exists, CommandFlags.None);
        Assert.Equal(0, result);
    }

    [Fact]
    public async Task ListLeftPushAsyncToExisitingKey()
    {
        using var conn = Create();

        var db = conn.GetDatabase();
        RedisKey key = Me();
        db.KeyDelete(key, CommandFlags.FireAndForget);

        var pushResult = await db.ListLeftPushAsync(key, new RedisValue[] { "testvalue1" }, CommandFlags.None);
        Assert.Equal(1, pushResult);
        var pushXResult = await db.ListLeftPushAsync(key, new RedisValue[] { "testvalue2" }, When.Exists, CommandFlags.None);
        Assert.Equal(2, pushXResult);

        var rangeResult = db.ListRange(key, 0, -1);
        Assert.Equal(2, rangeResult.Length);
        Assert.Equal("testvalue2", rangeResult[0]);
        Assert.Equal("testvalue1", rangeResult[1]);
    }

    [Fact]
    public async Task ListLeftPushAsyncMultipleToExisitingKey()
    {
        using var conn = Create(require: RedisFeatures.v4_0_0);

        var db = conn.GetDatabase();
        RedisKey key = Me();
        db.KeyDelete(key, CommandFlags.FireAndForget);

        var pushResult = await db.ListLeftPushAsync(key, new RedisValue[] { "testvalue1" }, CommandFlags.None);
        Assert.Equal(1, pushResult);
        var pushXResult = await db.ListLeftPushAsync(key, new RedisValue[] { "testvalue2", "testvalue3" }, When.Exists, CommandFlags.None);
        Assert.Equal(3, pushXResult);

        var rangeResult = db.ListRange(key, 0, -1);
        Assert.Equal(3, rangeResult.Length);
        Assert.Equal("testvalue3", rangeResult[0]);
        Assert.Equal("testvalue2", rangeResult[1]);
        Assert.Equal("testvalue1", rangeResult[2]);
    }

    [Fact]
    public void ListRightPushEmptyValues()
    {
        using var conn = Create();

        var db = conn.GetDatabase();
        RedisKey key = Me();
        db.KeyDelete(key, CommandFlags.FireAndForget);
        var result = db.ListRightPush(key, Array.Empty<RedisValue>(), When.Always, CommandFlags.None);
        Assert.Equal(0, result);
    }

    [Fact]
    public void ListRightPushKeyDoesNotExists()
    {
        using var conn = Create();

        var db = conn.GetDatabase();
        RedisKey key = Me();
        db.KeyDelete(key, CommandFlags.FireAndForget);
        var result = db.ListRightPush(key, new RedisValue[] { "testvalue" }, When.Exists, CommandFlags.None);
        Assert.Equal(0, result);
    }

    [Fact]
    public void ListRightPushToExisitingKey()
    {
        using var conn = Create();

        var db = conn.GetDatabase();
        RedisKey key = Me();
        db.KeyDelete(key, CommandFlags.FireAndForget);

        var pushResult = db.ListRightPush(key, new RedisValue[] { "testvalue1" }, CommandFlags.None);
        Assert.Equal(1, pushResult);
        var pushXResult = db.ListRightPush(key, new RedisValue[] { "testvalue2" }, When.Exists, CommandFlags.None);
        Assert.Equal(2, pushXResult);

        var rangeResult = db.ListRange(key, 0, -1);
        Assert.Equal(2, rangeResult.Length);
        Assert.Equal("testvalue1", rangeResult[0]);
        Assert.Equal("testvalue2", rangeResult[1]);
    }

    [Fact]
    public void ListRightPushMultipleToExisitingKey()
    {
        using var conn = Create(require: RedisFeatures.v4_0_0);

        var db = conn.GetDatabase();
        RedisKey key = Me();
        db.KeyDelete(key, CommandFlags.FireAndForget);

        var pushResult = db.ListRightPush(key, new RedisValue[] { "testvalue1" }, CommandFlags.None);
        Assert.Equal(1, pushResult);
        var pushXResult = db.ListRightPush(key, new RedisValue[] { "testvalue2", "testvalue3" }, When.Exists, CommandFlags.None);
        Assert.Equal(3, pushXResult);

        var rangeResult = db.ListRange(key, 0, -1);
        Assert.Equal(3, rangeResult.Length);
        Assert.Equal("testvalue1", rangeResult[0]);
        Assert.Equal("testvalue2", rangeResult[1]);
        Assert.Equal("testvalue3", rangeResult[2]);
    }

    [Fact]
    public async Task ListRightPushAsyncEmptyValues()
    {
        using var conn = Create();

        var db = conn.GetDatabase();
        RedisKey key = Me();
        db.KeyDelete(key, CommandFlags.FireAndForget);
        var result = await db.ListRightPushAsync(key, Array.Empty<RedisValue>(), When.Always, CommandFlags.None);
        Assert.Equal(0, result);
    }

    [Fact]
    public async Task ListRightPushAsyncKeyDoesNotExists()
    {
        using var conn = Create();

        var db = conn.GetDatabase();
        RedisKey key = Me();
        db.KeyDelete(key, CommandFlags.FireAndForget);
        var result = await db.ListRightPushAsync(key, new RedisValue[] { "testvalue" }, When.Exists, CommandFlags.None);
        Assert.Equal(0, result);
    }

    [Fact]
    public async Task ListRightPushAsyncToExisitingKey()
    {
        using var conn = Create();

        var db = conn.GetDatabase();
        RedisKey key = Me();
        db.KeyDelete(key, CommandFlags.FireAndForget);

        var pushResult = await db.ListRightPushAsync(key, new RedisValue[] { "testvalue1" }, CommandFlags.None);
        Assert.Equal(1, pushResult);
        var pushXResult = await db.ListRightPushAsync(key, new RedisValue[] { "testvalue2" }, When.Exists, CommandFlags.None);
        Assert.Equal(2, pushXResult);

        var rangeResult = db.ListRange(key, 0, -1);
        Assert.Equal(2, rangeResult.Length);
        Assert.Equal("testvalue1", rangeResult[0]);
        Assert.Equal("testvalue2", rangeResult[1]);
    }

    [Fact]
    public async Task ListRightPushAsyncMultipleToExisitingKey()
    {
        using var conn = Create(require: RedisFeatures.v4_0_0);

        var db = conn.GetDatabase();
        RedisKey key = Me();
        db.KeyDelete(key, CommandFlags.FireAndForget);

        var pushResult = await db.ListRightPushAsync(key, new RedisValue[] { "testvalue1" }, CommandFlags.None);
        Assert.Equal(1, pushResult);
        var pushXResult = await db.ListRightPushAsync(key, new RedisValue[] { "testvalue2", "testvalue3" }, When.Exists, CommandFlags.None);
        Assert.Equal(3, pushXResult);

        var rangeResult = db.ListRange(key, 0, -1);
        Assert.Equal(3, rangeResult.Length);
        Assert.Equal("testvalue1", rangeResult[0]);
        Assert.Equal("testvalue2", rangeResult[1]);
        Assert.Equal("testvalue3", rangeResult[2]);
    }

    [Fact]
    public async Task ListMove()
    {
        using var conn = Create(require: RedisFeatures.v6_2_0);

        var db = conn.GetDatabase();
        RedisKey src = Me();
        RedisKey dest = Me() + "dest";
        db.KeyDelete(src, CommandFlags.FireAndForget);

        var pushResult = await db.ListRightPushAsync(src, new RedisValue[] { "testvalue1", "testvalue2" });
        Assert.Equal(2, pushResult);

        var rangeResult1 = db.ListMove(src, dest, ListSide.Left, ListSide.Right);
        var rangeResult2 = db.ListMove(src, dest, ListSide.Left, ListSide.Left);
        var rangeResult3 = db.ListMove(dest, src, ListSide.Right, ListSide.Right);
        var rangeResult4 = db.ListMove(dest, src, ListSide.Right, ListSide.Left);
        Assert.Equal("testvalue1", rangeResult1);
        Assert.Equal("testvalue2", rangeResult2);
        Assert.Equal("testvalue1", rangeResult3);
        Assert.Equal("testvalue2", rangeResult4);
    }

    [Fact]
    public void ListMoveKeyDoesNotExist()
    {
        using var conn = Create(require: RedisFeatures.v6_2_0);

        var db = conn.GetDatabase();
        RedisKey src = Me();
        RedisKey dest = Me() + "dest";
        db.KeyDelete(src, CommandFlags.FireAndForget);

        var rangeResult1 = db.ListMove(src, dest, ListSide.Left, ListSide.Right);
        Assert.True(rangeResult1.IsNull);
    }

    [Fact]
    public void ListPositionHappyPath()
    {
        using var conn = Create(require: RedisFeatures.v6_0_6);

        var db = conn.GetDatabase();
        var key = Me();
        const string val = "foo";
        db.KeyDelete(key);

        db.ListLeftPush(key, val);
        var res = db.ListPosition(key, val);

        Assert.Equal(0, res);
    }

    [Fact]
    public void ListPositionEmpty()
    {
        using var conn = Create(require: RedisFeatures.v6_0_6);

        var db = conn.GetDatabase();
        var key = Me();
        const string val = "foo";
        db.KeyDelete(key);

        var res = db.ListPosition(key, val);

        Assert.Equal(-1, res);
    }

    [Fact]
    public void ListPositionsHappyPath()
    {
        using var conn = Create(require: RedisFeatures.v6_0_6);

        var db = conn.GetDatabase();
        var key = Me();
        const string foo = "foo",
                     bar = "bar",
                     baz = "baz";

        db.KeyDelete(key);

        for (var i = 0; i < 10; i++)
        {
            db.ListLeftPush(key, foo);
            db.ListLeftPush(key, bar);
            db.ListLeftPush(key, baz);
        }

        var res = db.ListPositions(key, foo, 5);

        foreach (var item in res)
        {
            Assert.Equal(2, item % 3);
        }

        Assert.Equal(5, res.Length);
    }

    [Fact]
    public void ListPositionsTooFew()
    {
        using var conn = Create(require: RedisFeatures.v6_0_6);

        var db = conn.GetDatabase();
        var key = Me();
        const string foo = "foo",
                     bar = "bar",
                     baz = "baz";

        db.KeyDelete(key);

        for (var i = 0; i < 10; i++)
        {
            db.ListLeftPush(key, bar);
            db.ListLeftPush(key, baz);
        }

        db.ListLeftPush(key, foo);

        var res = db.ListPositions(key, foo, 5);
        Assert.Single(res);
        Assert.Equal(0, res.Single());
    }

    [Fact]
    public void ListPositionsAll()
    {
        using var conn = Create(require: RedisFeatures.v6_0_6);

        var db = conn.GetDatabase();
        var key = Me();
        const string foo = "foo",
                     bar = "bar",
                     baz = "baz";

        db.KeyDelete(key);

        for (var i = 0; i < 10; i++)
        {
            db.ListLeftPush(key, foo);
            db.ListLeftPush(key, bar);
            db.ListLeftPush(key, baz);
        }

        var res = db.ListPositions(key, foo, 0);

        foreach (var item in res)
        {
            Assert.Equal(2, item % 3);
        }

        Assert.Equal(10, res.Length);
    }

    [Fact]
    public void ListPositionsAllLimitLength()
    {
        using var conn = Create(require: RedisFeatures.v6_0_6);

        var db = conn.GetDatabase();
        var key = Me();
        const string foo = "foo",
                     bar = "bar",
                     baz = "baz";

        db.KeyDelete(key);

        for (var i = 0; i < 10; i++)
        {
            db.ListLeftPush(key, foo);
            db.ListLeftPush(key, bar);
            db.ListLeftPush(key, baz);
        }

        var res = db.ListPositions(key, foo, 0, maxLength: 15);

        foreach (var item in res)
        {
            Assert.Equal(2, item % 3);
        }

        Assert.Equal(5, res.Length);
    }

    [Fact]
    public void ListPositionsEmpty()
    {
        using var conn = Create(require: RedisFeatures.v6_0_6);

        var db = conn.GetDatabase();
        var key = Me();
        const string foo = "foo",
                     bar = "bar",
                     baz = "baz";

        db.KeyDelete(key);

        for (var i = 0; i < 10; i++)
        {
            db.ListLeftPush(key, bar);
            db.ListLeftPush(key, baz);
        }

        var res = db.ListPositions(key, foo, 5);

        Assert.Empty(res);
    }

    [Fact]
    public void ListPositionByRank()
    {
        using var conn = Create(require: RedisFeatures.v6_0_6);

        var db = conn.GetDatabase();
        var key = Me();
        const string foo = "foo",
                     bar = "bar",
                     baz = "baz";

        db.KeyDelete(key);

        for (var i = 0; i < 10; i++)
        {
            db.ListLeftPush(key, foo);
            db.ListLeftPush(key, bar);
            db.ListLeftPush(key, baz);
        }

        const int rank = 6;

        var res = db.ListPosition(key, foo, rank: rank);

        Assert.Equal((3 * rank) - 1, res);
    }

    [Fact]
    public void ListPositionLimitSoNull()
    {
        using var conn = Create(require: RedisFeatures.v6_0_6);

        var db = conn.GetDatabase();
        var key = Me();
        const string foo = "foo",
                     bar = "bar",
                     baz = "baz";

        db.KeyDelete(key);

        for (var i = 0; i < 10; i++)
        {
            db.ListLeftPush(key, bar);
            db.ListLeftPush(key, baz);
        }

        db.ListRightPush(key, foo);

        var res = db.ListPosition(key, foo, maxLength: 20);

        Assert.Equal(-1, res);
    }

    [Fact]
    public async Task ListPositionHappyPathAsync()
    {
        using var conn = Create(require: RedisFeatures.v6_0_6);

        var db = conn.GetDatabase();
        var key = Me();
        const string val = "foo";
        await db.KeyDeleteAsync(key);

        await db.ListLeftPushAsync(key, val);
        var res = await db.ListPositionAsync(key, val);

        Assert.Equal(0, res);
    }

    [Fact]
    public async Task ListPositionEmptyAsync()
    {
        using var conn = Create(require: RedisFeatures.v6_0_6);

        var db = conn.GetDatabase();
        var key = Me();
        const string val = "foo";
        await db.KeyDeleteAsync(key);

        var res = await db.ListPositionAsync(key, val);

        Assert.Equal(-1, res);
    }

    [Fact]
    public async Task ListPositionsHappyPathAsync()
    {
        using var conn = Create(require: RedisFeatures.v6_0_6);

        var db = conn.GetDatabase();
        var key = Me();
        const string foo = "foo",
                     bar = "bar",
                     baz = "baz";

        await db.KeyDeleteAsync(key);

        for (var i = 0; i < 10; i++)
        {
            await db.ListLeftPushAsync(key, foo);
            await db.ListLeftPushAsync(key, bar);
            await db.ListLeftPushAsync(key, baz);
        }

        var res = await db.ListPositionsAsync(key, foo, 5);

        foreach (var item in res)
        {
            Assert.Equal(2, item % 3);
        }

        Assert.Equal(5, res.Length);
    }

    [Fact]
    public async Task ListPositionsTooFewAsync()
    {
        using var conn = Create(require: RedisFeatures.v6_0_6);

        var db = conn.GetDatabase();
        var key = Me();
        const string foo = "foo",
                     bar = "bar",
                     baz = "baz";

        await db.KeyDeleteAsync(key);

        for (var i = 0; i < 10; i++)
        {
            await db.ListLeftPushAsync(key, bar);
            await db.ListLeftPushAsync(key, baz);
        }

        db.ListLeftPush(key, foo);

        var res = await db.ListPositionsAsync(key, foo, 5);
        Assert.Single(res);
        Assert.Equal(0, res.Single());
    }

    [Fact]
    public async Task ListPositionsAllAsync()
    {
        using var conn = Create(require: RedisFeatures.v6_0_6);

        var db = conn.GetDatabase();
        var key = Me();
        const string foo = "foo",
                     bar = "bar",
                     baz = "baz";

        await db.KeyDeleteAsync(key);

        for (var i = 0; i < 10; i++)
        {
            await db.ListLeftPushAsync(key, foo);
            await db.ListLeftPushAsync(key, bar);
            await db.ListLeftPushAsync(key, baz);
        }

        var res = await db.ListPositionsAsync(key, foo, 0);

        foreach (var item in res)
        {
            Assert.Equal(2, item % 3);
        }

        Assert.Equal(10, res.Length);
    }

    [Fact]
    public async Task ListPositionsAllLimitLengthAsync()
    {
        using var conn = Create(require: RedisFeatures.v6_0_6);

        var db = conn.GetDatabase();
        var key = Me();
        const string foo = "foo",
                     bar = "bar",
                     baz = "baz";

        await db.KeyDeleteAsync(key);

        for (var i = 0; i < 10; i++)
        {
            await db.ListLeftPushAsync(key, foo);
            await db.ListLeftPushAsync(key, bar);
            await db.ListLeftPushAsync(key, baz);
        }

        var res = await db.ListPositionsAsync(key, foo, 0, maxLength: 15);

        foreach (var item in res)
        {
            Assert.Equal(2, item % 3);
        }

        Assert.Equal(5, res.Length);
    }

    [Fact]
    public async Task ListPositionsEmptyAsync()
    {
        using var conn = Create(require: RedisFeatures.v6_0_6);

        var db = conn.GetDatabase();
        var key = Me();
        const string foo = "foo",
                     bar = "bar",
                     baz = "baz";

        await db.KeyDeleteAsync(key);

        for (var i = 0; i < 10; i++)
        {
            await db.ListLeftPushAsync(key, bar);
            await db.ListLeftPushAsync(key, baz);
        }

        var res = await db.ListPositionsAsync(key, foo, 5);

        Assert.Empty(res);
    }

    [Fact]
    public async Task ListPositionByRankAsync()
    {
        using var conn = Create(require: RedisFeatures.v6_0_6);

        var db = conn.GetDatabase();
        var key = Me();
        const string foo = "foo",
                     bar = "bar",
                     baz = "baz";

        await db.KeyDeleteAsync(key);

        for (var i = 0; i < 10; i++)
        {
            await db.ListLeftPushAsync(key, foo);
            await db.ListLeftPushAsync(key, bar);
            await db.ListLeftPushAsync(key, baz);
        }

        const int rank = 6;

        var res = await db.ListPositionAsync(key, foo, rank: rank);

        Assert.Equal((3 * rank) - 1, res);
    }

    [Fact]
    public async Task ListPositionLimitSoNullAsync()
    {
        using var conn = Create(require: RedisFeatures.v6_0_6);

        var db = conn.GetDatabase();
        var key = Me();
        const string foo = "foo",
                     bar = "bar",
                     baz = "baz";

        await db.KeyDeleteAsync(key);

        for (var i = 0; i < 10; i++)
        {
            await db.ListLeftPushAsync(key, bar);
            await db.ListLeftPushAsync(key, baz);
        }

        await db.ListRightPushAsync(key, foo);

        var res = await db.ListPositionAsync(key, foo, maxLength: 20);

        Assert.Equal(-1, res);
    }

    [Fact]
    public async Task ListPositionFireAndForgetAsync()
    {
        using var conn = Create(require: RedisFeatures.v6_0_6);

        var db = conn.GetDatabase();
        var key = Me();
        const string foo = "foo",
                     bar = "bar",
                     baz = "baz";

        await db.KeyDeleteAsync(key);

        for (var i = 0; i < 10; i++)
        {
            await db.ListLeftPushAsync(key, foo);
            await db.ListLeftPushAsync(key, bar);
            await db.ListLeftPushAsync(key, baz);
        }

        await db.ListRightPushAsync(key, foo);

        var res = await db.ListPositionAsync(key, foo, maxLength: 20, flags: CommandFlags.FireAndForget);

        Assert.Equal(-1, res);
    }

    [Fact]
    public void ListPositionFireAndForget()
    {
        using var conn = Create(require: RedisFeatures.v6_0_6);

        var db = conn.GetDatabase();
        var key = Me();
        const string foo = "foo",
                     bar = "bar",
                     baz = "baz";

        db.KeyDelete(key);

        for (var i = 0; i < 10; i++)
        {
            db.ListLeftPush(key, foo);
            db.ListLeftPush(key, bar);
            db.ListLeftPush(key, baz);
        }

<<<<<<< HEAD
        [Fact]
        public async Task ListMultiPopSingleKeyAsync()
        {
            using var conn = Create(require: RedisFeatures.v7_0_0_rc1);

            var db = conn.GetDatabase();
            var key = Me();
            await db.KeyDeleteAsync(key);

            db.ListLeftPush(key, "yankees");
            db.ListLeftPush(key, "blue jays");
            db.ListLeftPush(key, "orioles");
            db.ListLeftPush(key, "red sox");
            db.ListLeftPush(key, "rays");

            var res = await db.ListLeftPopAsync(new RedisKey[] { key }, 1);

            Assert.False(res.IsNull);
            Assert.Single(res.Values);
            Assert.Equal("rays", res.Values[0]);

            res = await db.ListRightPopAsync(new RedisKey[] { key }, 2);

            Assert.False(res.IsNull);
            Assert.Equal(2, res.Values.Length);
            Assert.Equal("yankees", res.Values[0]);
            Assert.Equal("blue jays", res.Values[1]);
        }

        [Fact]
        public async Task ListMultiPopMultipleKeysAsync()
        {
            using var conn = Create(require: RedisFeatures.v7_0_0_rc1);

            var db = conn.GetDatabase();
            var key = Me();
            await db.KeyDeleteAsync(key);

            db.ListLeftPush(key, "yankees");
            db.ListLeftPush(key, "blue jays");
            db.ListLeftPush(key, "orioles");
            db.ListLeftPush(key, "red sox");
            db.ListLeftPush(key, "rays");

            var res = await db.ListLeftPopAsync(new RedisKey[] { "empty-key", key, "also-empty" }, 2);

            Assert.False(res.IsNull);
            Assert.Equal(2, res.Values.Length);
            Assert.Equal("rays", res.Values[0]);
            Assert.Equal("red sox", res.Values[1]);

            res = await db.ListRightPopAsync(new RedisKey[] { "empty-key", key, "also-empty" }, 1);

            Assert.False(res.IsNull);
            Assert.Single(res.Values);
            Assert.Equal("yankees", res.Values[0]);
        }

        [Fact]
        public void ListMultiPopSingleKey()
        {
            using var conn = Create(require: RedisFeatures.v7_0_0_rc1);

            var db = conn.GetDatabase();
            var key = Me();
            db.KeyDelete(key);

            db.ListLeftPush(key, "yankees");
            db.ListLeftPush(key, "blue jays");
            db.ListLeftPush(key, "orioles");
            db.ListLeftPush(key, "red sox");
            db.ListLeftPush(key, "rays");

            var res = db.ListLeftPop(new RedisKey[] { key }, 1);

            Assert.False(res.IsNull);
            Assert.Single(res.Values);
            Assert.Equal("rays", res.Values[0]);

            res = db.ListRightPop(new RedisKey[] { key }, 2);

            Assert.False(res.IsNull);
            Assert.Equal(2, res.Values.Length);
            Assert.Equal("yankees", res.Values[0]);
            Assert.Equal("blue jays", res.Values[1]);
        }

        [Fact]
        public async Task ListMultiPopZeroCount()
        {
            using var conn = Create(require: RedisFeatures.v7_0_0_rc1);

            var db = conn.GetDatabase();
            var key = Me();
            db.KeyDelete(key);

            var exception = await Assert.ThrowsAsync<RedisServerException>(() => db.ListLeftPopAsync(new RedisKey[] { key }, 0));
            Assert.Contains("ERR count should be greater than 0", exception.Message);
        }

        [Fact]
        public async Task ListMultiPopEmpty()
        {
            using var conn = Create(require: RedisFeatures.v7_0_0_rc1);

            var db = conn.GetDatabase();
            var key = Me();
            db.KeyDelete(key);

            var res = await db.ListLeftPopAsync(new RedisKey[] { key }, 1);
            Assert.True(res.IsNull);
        }

        [Fact]
        public void ListMultiPopEmptyKeys()
        {
            using var conn = Create(require: RedisFeatures.v7_0_0_rc1);

            var db = conn.GetDatabase();
            var exception = Assert.Throws<ArgumentOutOfRangeException>(() => db.ListRightPop(Array.Empty<RedisKey>(), 5));
            Assert.Contains("keys must have a size of at least 1", exception.Message);

            exception = Assert.Throws<ArgumentOutOfRangeException>(() => db.ListLeftPop(Array.Empty<RedisKey>(), 5));
            Assert.Contains("keys must have a size of at least 1", exception.Message);
        }
=======
        db.ListRightPush(key, foo);

        var res = db.ListPosition(key, foo, maxLength: 20, flags: CommandFlags.FireAndForget);

        Assert.Equal(-1, res);
>>>>>>> cf3e30bf
    }
}<|MERGE_RESOLUTION|>--- conflicted
+++ resolved
@@ -825,138 +825,136 @@
             db.ListLeftPush(key, baz);
         }
 
-<<<<<<< HEAD
-        [Fact]
-        public async Task ListMultiPopSingleKeyAsync()
-        {
-            using var conn = Create(require: RedisFeatures.v7_0_0_rc1);
-
-            var db = conn.GetDatabase();
-            var key = Me();
-            await db.KeyDeleteAsync(key);
-
-            db.ListLeftPush(key, "yankees");
-            db.ListLeftPush(key, "blue jays");
-            db.ListLeftPush(key, "orioles");
-            db.ListLeftPush(key, "red sox");
-            db.ListLeftPush(key, "rays");
-
-            var res = await db.ListLeftPopAsync(new RedisKey[] { key }, 1);
-
-            Assert.False(res.IsNull);
-            Assert.Single(res.Values);
-            Assert.Equal("rays", res.Values[0]);
-
-            res = await db.ListRightPopAsync(new RedisKey[] { key }, 2);
-
-            Assert.False(res.IsNull);
-            Assert.Equal(2, res.Values.Length);
-            Assert.Equal("yankees", res.Values[0]);
-            Assert.Equal("blue jays", res.Values[1]);
-        }
-
-        [Fact]
-        public async Task ListMultiPopMultipleKeysAsync()
-        {
-            using var conn = Create(require: RedisFeatures.v7_0_0_rc1);
-
-            var db = conn.GetDatabase();
-            var key = Me();
-            await db.KeyDeleteAsync(key);
-
-            db.ListLeftPush(key, "yankees");
-            db.ListLeftPush(key, "blue jays");
-            db.ListLeftPush(key, "orioles");
-            db.ListLeftPush(key, "red sox");
-            db.ListLeftPush(key, "rays");
-
-            var res = await db.ListLeftPopAsync(new RedisKey[] { "empty-key", key, "also-empty" }, 2);
-
-            Assert.False(res.IsNull);
-            Assert.Equal(2, res.Values.Length);
-            Assert.Equal("rays", res.Values[0]);
-            Assert.Equal("red sox", res.Values[1]);
-
-            res = await db.ListRightPopAsync(new RedisKey[] { "empty-key", key, "also-empty" }, 1);
-
-            Assert.False(res.IsNull);
-            Assert.Single(res.Values);
-            Assert.Equal("yankees", res.Values[0]);
-        }
-
-        [Fact]
-        public void ListMultiPopSingleKey()
-        {
-            using var conn = Create(require: RedisFeatures.v7_0_0_rc1);
-
-            var db = conn.GetDatabase();
-            var key = Me();
-            db.KeyDelete(key);
-
-            db.ListLeftPush(key, "yankees");
-            db.ListLeftPush(key, "blue jays");
-            db.ListLeftPush(key, "orioles");
-            db.ListLeftPush(key, "red sox");
-            db.ListLeftPush(key, "rays");
-
-            var res = db.ListLeftPop(new RedisKey[] { key }, 1);
-
-            Assert.False(res.IsNull);
-            Assert.Single(res.Values);
-            Assert.Equal("rays", res.Values[0]);
-
-            res = db.ListRightPop(new RedisKey[] { key }, 2);
-
-            Assert.False(res.IsNull);
-            Assert.Equal(2, res.Values.Length);
-            Assert.Equal("yankees", res.Values[0]);
-            Assert.Equal("blue jays", res.Values[1]);
-        }
-
-        [Fact]
-        public async Task ListMultiPopZeroCount()
-        {
-            using var conn = Create(require: RedisFeatures.v7_0_0_rc1);
-
-            var db = conn.GetDatabase();
-            var key = Me();
-            db.KeyDelete(key);
-
-            var exception = await Assert.ThrowsAsync<RedisServerException>(() => db.ListLeftPopAsync(new RedisKey[] { key }, 0));
-            Assert.Contains("ERR count should be greater than 0", exception.Message);
-        }
-
-        [Fact]
-        public async Task ListMultiPopEmpty()
-        {
-            using var conn = Create(require: RedisFeatures.v7_0_0_rc1);
-
-            var db = conn.GetDatabase();
-            var key = Me();
-            db.KeyDelete(key);
-
-            var res = await db.ListLeftPopAsync(new RedisKey[] { key }, 1);
-            Assert.True(res.IsNull);
-        }
-
-        [Fact]
-        public void ListMultiPopEmptyKeys()
-        {
-            using var conn = Create(require: RedisFeatures.v7_0_0_rc1);
-
-            var db = conn.GetDatabase();
-            var exception = Assert.Throws<ArgumentOutOfRangeException>(() => db.ListRightPop(Array.Empty<RedisKey>(), 5));
-            Assert.Contains("keys must have a size of at least 1", exception.Message);
-
-            exception = Assert.Throws<ArgumentOutOfRangeException>(() => db.ListLeftPop(Array.Empty<RedisKey>(), 5));
-            Assert.Contains("keys must have a size of at least 1", exception.Message);
-        }
-=======
         db.ListRightPush(key, foo);
 
         var res = db.ListPosition(key, foo, maxLength: 20, flags: CommandFlags.FireAndForget);
 
         Assert.Equal(-1, res);
->>>>>>> cf3e30bf
+    }
+
+    [Fact]
+    public async Task ListMultiPopSingleKeyAsync()
+    {
+        using var conn = Create(require: RedisFeatures.v7_0_0_rc1);
+
+        var db = conn.GetDatabase();
+        var key = Me();
+        await db.KeyDeleteAsync(key);
+
+        db.ListLeftPush(key, "yankees");
+        db.ListLeftPush(key, "blue jays");
+        db.ListLeftPush(key, "orioles");
+        db.ListLeftPush(key, "red sox");
+        db.ListLeftPush(key, "rays");
+
+        var res = await db.ListLeftPopAsync(new RedisKey[] { key }, 1);
+
+        Assert.False(res.IsNull);
+        Assert.Single(res.Values);
+        Assert.Equal("rays", res.Values[0]);
+
+        res = await db.ListRightPopAsync(new RedisKey[] { key }, 2);
+
+        Assert.False(res.IsNull);
+        Assert.Equal(2, res.Values.Length);
+        Assert.Equal("yankees", res.Values[0]);
+        Assert.Equal("blue jays", res.Values[1]);
+    }
+
+    [Fact]
+    public async Task ListMultiPopMultipleKeysAsync()
+    {
+        using var conn = Create(require: RedisFeatures.v7_0_0_rc1);
+
+        var db = conn.GetDatabase();
+        var key = Me();
+        await db.KeyDeleteAsync(key);
+
+        db.ListLeftPush(key, "yankees");
+        db.ListLeftPush(key, "blue jays");
+        db.ListLeftPush(key, "orioles");
+        db.ListLeftPush(key, "red sox");
+        db.ListLeftPush(key, "rays");
+
+        var res = await db.ListLeftPopAsync(new RedisKey[] { "empty-key", key, "also-empty" }, 2);
+
+        Assert.False(res.IsNull);
+        Assert.Equal(2, res.Values.Length);
+        Assert.Equal("rays", res.Values[0]);
+        Assert.Equal("red sox", res.Values[1]);
+
+        res = await db.ListRightPopAsync(new RedisKey[] { "empty-key", key, "also-empty" }, 1);
+
+        Assert.False(res.IsNull);
+        Assert.Single(res.Values);
+        Assert.Equal("yankees", res.Values[0]);
+    }
+
+    [Fact]
+    public void ListMultiPopSingleKey()
+    {
+        using var conn = Create(require: RedisFeatures.v7_0_0_rc1);
+
+        var db = conn.GetDatabase();
+        var key = Me();
+        db.KeyDelete(key);
+
+        db.ListLeftPush(key, "yankees");
+        db.ListLeftPush(key, "blue jays");
+        db.ListLeftPush(key, "orioles");
+        db.ListLeftPush(key, "red sox");
+        db.ListLeftPush(key, "rays");
+
+        var res = db.ListLeftPop(new RedisKey[] { key }, 1);
+
+        Assert.False(res.IsNull);
+        Assert.Single(res.Values);
+        Assert.Equal("rays", res.Values[0]);
+
+        res = db.ListRightPop(new RedisKey[] { key }, 2);
+
+        Assert.False(res.IsNull);
+        Assert.Equal(2, res.Values.Length);
+        Assert.Equal("yankees", res.Values[0]);
+        Assert.Equal("blue jays", res.Values[1]);
+    }
+
+    [Fact]
+    public async Task ListMultiPopZeroCount()
+    {
+        using var conn = Create(require: RedisFeatures.v7_0_0_rc1);
+
+        var db = conn.GetDatabase();
+        var key = Me();
+        db.KeyDelete(key);
+
+        var exception = await Assert.ThrowsAsync<RedisServerException>(() => db.ListLeftPopAsync(new RedisKey[] { key }, 0));
+        Assert.Contains("ERR count should be greater than 0", exception.Message);
+    }
+
+    [Fact]
+    public async Task ListMultiPopEmpty()
+    {
+        using var conn = Create(require: RedisFeatures.v7_0_0_rc1);
+
+        var db = conn.GetDatabase();
+        var key = Me();
+        db.KeyDelete(key);
+
+        var res = await db.ListLeftPopAsync(new RedisKey[] { key }, 1);
+        Assert.True(res.IsNull);
+    }
+
+    [Fact]
+    public void ListMultiPopEmptyKeys()
+    {
+        using var conn = Create(require: RedisFeatures.v7_0_0_rc1);
+
+        var db = conn.GetDatabase();
+        var exception = Assert.Throws<ArgumentOutOfRangeException>(() => db.ListRightPop(Array.Empty<RedisKey>(), 5));
+        Assert.Contains("keys must have a size of at least 1", exception.Message);
+
+        exception = Assert.Throws<ArgumentOutOfRangeException>(() => db.ListLeftPop(Array.Empty<RedisKey>(), 5));
+        Assert.Contains("keys must have a size of at least 1", exception.Message);
     }
 }