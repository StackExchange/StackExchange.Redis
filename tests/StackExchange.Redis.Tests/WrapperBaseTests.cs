--- conflicted
+++ resolved
@@ -564,19 +564,19 @@
         }
 
         [Fact]
-<<<<<<< HEAD
         public void SetContainsAsync_2()
         {
             RedisValue[] values = new RedisValue[] { "value1", "value2" };
             wrapper.SetContainsAsync("key", values, CommandFlags.None);
             mock.Verify(_ => _.SetContainsAsync("prefix:key", values, CommandFlags.None));
-=======
+        }
+
+        [Fact]
         public void SetIntersectionLengthAsync()
         {
             var keys = new RedisKey[] { "key1", "key2" };
             wrapper.SetIntersectionLengthAsync(keys);
             mock.Verify(_ => _.SetIntersectionLengthAsync(keys, 0, CommandFlags.None));
->>>>>>> a64f74f2
         }
 
         [Fact]
