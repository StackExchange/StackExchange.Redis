﻿using System;
using System.Threading.Tasks;
using Xunit;
using Xunit.Abstractions;

namespace StackExchange.Redis.Tests
{
    [Collection(SharedConnectionFixture.Key)]
    public class SortedSets : TestBase
    {
        public SortedSets(ITestOutputHelper output, SharedConnectionFixture fixture) : base(output, fixture) { }

        private static readonly SortedSetEntry[] entries = new SortedSetEntry[]
        {
            new SortedSetEntry("a", 1),
            new SortedSetEntry("b", 2),
            new SortedSetEntry("c", 3),
            new SortedSetEntry("d", 4),
            new SortedSetEntry("e", 5),
            new SortedSetEntry("f", 6),
            new SortedSetEntry("g", 7),
            new SortedSetEntry("h", 8),
            new SortedSetEntry("i", 9),
            new SortedSetEntry("j", 10)
        };

        private static readonly SortedSetEntry[] entriesPow2 = new SortedSetEntry[]
        {
            new SortedSetEntry("a", 1),
            new SortedSetEntry("b", 2),
            new SortedSetEntry("c", 4),
            new SortedSetEntry("d", 8),
            new SortedSetEntry("e", 16),
            new SortedSetEntry("f", 32),
            new SortedSetEntry("g", 64),
            new SortedSetEntry("h", 128),
            new SortedSetEntry("i", 256),
            new SortedSetEntry("j", 512)
        };

        private static readonly SortedSetEntry[] entriesPow3 = new SortedSetEntry[]
        {
            new SortedSetEntry("a", 1),
            new SortedSetEntry("c", 4),
            new SortedSetEntry("e", 16),
            new SortedSetEntry("g", 64),
            new SortedSetEntry("i", 256),
        };

        private static readonly SortedSetEntry[] lexEntries = new SortedSetEntry[]
        {
            new SortedSetEntry("a", 0),
            new SortedSetEntry("b", 0),
            new SortedSetEntry("c", 0),
            new SortedSetEntry("d", 0),
            new SortedSetEntry("e", 0),
            new SortedSetEntry("f", 0),
            new SortedSetEntry("g", 0),
            new SortedSetEntry("h", 0),
            new SortedSetEntry("i", 0),
            new SortedSetEntry("j", 0)
        };

        [Fact]
        public void SortedSetCombine()
        {
            using var conn = Create();
            Skip.IfBelow(conn, RedisFeatures.v6_2_0);

            var db = conn.GetDatabase();
            var key1 = Me();
            db.KeyDelete(key1, CommandFlags.FireAndForget);
            var key2 = Me() + "2";
            db.KeyDelete(key2, CommandFlags.FireAndForget);

            db.SortedSetAdd(key1, entries);
            db.SortedSetAdd(key2, entriesPow3);

            var diff = db.SortedSetCombine(SetOperation.Difference, new RedisKey[]{ key1, key2});
            Assert.Equal(5, diff.Length);
            Assert.Equal("b", diff[0]);

            var inter = db.SortedSetCombine(SetOperation.Intersect, new RedisKey[]{ key1, key2});
            Assert.Equal(5, inter.Length);
            Assert.Equal("a", inter[0]);

            var union = db.SortedSetCombine(SetOperation.Union, new RedisKey[]{ key1, key2});
            Assert.Equal(10, union.Length);
            Assert.Equal("a", union[0]);
        }

        [Fact]
        public void SortedSetCombineWithScores()
        {
            using var conn = Create();
            Skip.IfBelow(conn, RedisFeatures.v6_2_0);

            var db = conn.GetDatabase();
            var key1 = Me();
            db.KeyDelete(key1, CommandFlags.FireAndForget);
            var key2 = Me() + "2";
            db.KeyDelete(key2, CommandFlags.FireAndForget);

            db.SortedSetAdd(key1, entries);
            db.SortedSetAdd(key2, entriesPow3);

            var diff = db.SortedSetCombineWithScores(SetOperation.Difference, new RedisKey[]{ key1, key2});
            Assert.Equal(5, diff.Length);
            Assert.Equal(new SortedSetEntry("b", 2), diff[0]);

            var inter = db.SortedSetCombineWithScores(SetOperation.Intersect, new RedisKey[]{ key1, key2});
            Assert.Equal(5, inter.Length);
            Assert.Equal(new SortedSetEntry("a", 2), inter[0]);

            var union = db.SortedSetCombineWithScores(SetOperation.Union, new RedisKey[]{ key1, key2});
            Assert.Equal(10, union.Length);
            Assert.Equal(new SortedSetEntry("a", 2), union[0]);
        }

        [Fact]
        public void SortedSetCombineAndStore()
        {
            using var conn = Create();
            Skip.IfBelow(conn, RedisFeatures.v6_2_0);

            var db = conn.GetDatabase();
            var key1 = Me();
            db.KeyDelete(key1, CommandFlags.FireAndForget);
            var key2 = Me() + "2";
            db.KeyDelete(key2, CommandFlags.FireAndForget);
            var destination = Me() + "dest";
            db.KeyDelete(destination, CommandFlags.FireAndForget);

            db.SortedSetAdd(key1, entries);
            db.SortedSetAdd(key2, entriesPow3);

            var diff = db.SortedSetCombineAndStore(SetOperation.Difference, destination, new RedisKey[]{ key1, key2});
            Assert.Equal(5, diff);

            var inter = db.SortedSetCombineAndStore(SetOperation.Intersect, destination, new RedisKey[]{ key1, key2});
            Assert.Equal(5, inter);

            var union = db.SortedSetCombineAndStore(SetOperation.Union, destination, new RedisKey[]{ key1, key2});
            Assert.Equal(10, union);
        }

        [Fact]
        public void SortedSetCombineErrors()
        {
            using var conn = Create();
            Skip.IfBelow(conn, RedisFeatures.v6_2_0);

            var db = conn.GetDatabase();
            var key1 = Me();
            db.KeyDelete(key1, CommandFlags.FireAndForget);
            var key2 = Me() + "2";
            db.KeyDelete(key2, CommandFlags.FireAndForget);
            var destination = Me() + "dest";
            db.KeyDelete(destination, CommandFlags.FireAndForget);

            db.SortedSetAdd(key1, entries);
            db.SortedSetAdd(key2, entriesPow3);

            // ZDIFF can't be used with weights
            Assert.Throws<StackExchange.Redis.RedisServerException>(() => db.SortedSetCombine(SetOperation.Difference, new RedisKey[]{ key1, key2 }, new double[]{ 1, 2 }));
            Assert.Throws<StackExchange.Redis.RedisServerException>(() => db.SortedSetCombineWithScores(SetOperation.Difference, new RedisKey[]{ key1, key2 }, new double[]{ 1, 2 }));
            Assert.Throws<StackExchange.Redis.RedisServerException>(() => db.SortedSetCombineAndStore(SetOperation.Difference, destination, new RedisKey[]{ key1, key2 }, new double[]{ 1, 2 }));
            // ZDIFF can't be used with aggregation
            Assert.Throws<StackExchange.Redis.RedisServerException>(() => db.SortedSetCombine(SetOperation.Difference, new RedisKey[]{ key1, key2 }, aggregate: Aggregate.Max));
            Assert.Throws<StackExchange.Redis.RedisServerException>(() => db.SortedSetCombineWithScores(SetOperation.Difference, new RedisKey[]{ key1, key2 }, aggregate: Aggregate.Max));
            Assert.Throws<StackExchange.Redis.RedisServerException>(() => db.SortedSetCombineAndStore(SetOperation.Difference, destination, new RedisKey[]{ key1, key2 }, aggregate: Aggregate.Max));
            // too many weights
            Assert.Throws<StackExchange.Redis.RedisServerException>(() => db.SortedSetCombine(SetOperation.Union, new RedisKey[]{ key1, key2 }, new double[]{ 1, 2, 3 }));
            Assert.Throws<StackExchange.Redis.RedisServerException>(() => db.SortedSetCombineWithScores(SetOperation.Union, new RedisKey[]{ key1, key2 }, new double[]{ 1, 2, 3 }));
            Assert.Throws<StackExchange.Redis.RedisServerException>(() => db.SortedSetCombineAndStore(SetOperation.Union, destination, new RedisKey[]{ key1, key2 }, new double[]{ 1, 2, 3 }));
        }

        [Fact]
        public void SortedSetIntersectionLength()
        {
            using var conn = Create();
            Skip.IfBelow(conn, RedisFeatures.v6_9_240);

            var db = conn.GetDatabase();
            var key1 = Me();
            db.KeyDelete(key1, CommandFlags.FireAndForget);
            var key2 = Me() + "2";
            db.KeyDelete(key2, CommandFlags.FireAndForget);

            db.SortedSetAdd(key1, entries);
            db.SortedSetAdd(key2, entriesPow3);

            var inter = db.SortedSetIntersectionLength(new RedisKey[]{ key1, key2});
            Assert.Equal(5, inter);

            // with limit
            inter = db.SortedSetIntersectionLength(new RedisKey[]{ key1, key2}, 3);
            Assert.Equal(3, inter);
        }

        [Fact]
        public void SortedSetPopMulti_Multi()
        {
<<<<<<< HEAD
            using var conn = Create();
            Skip.IfMissingFeature(conn, nameof(RedisFeatures.SortedSetPop), r => r.SortedSetPop);
=======
            using (var conn = Create())
            {
                Skip.IfBelow(conn, RedisFeatures.v5_0_0);
>>>>>>> 35fab74c

            var db = conn.GetDatabase();
            var key = Me();

            db.KeyDelete(key, CommandFlags.FireAndForget);
            db.SortedSetAdd(key, entries, CommandFlags.FireAndForget);

            var first = db.SortedSetPop(key, Order.Ascending);
            Assert.True(first.HasValue);
            Assert.Equal(entries[0], first.Value);
            Assert.Equal(9, db.SortedSetLength(key));

            var lasts = db.SortedSetPop(key, 2, Order.Descending);
            Assert.Equal(2, lasts.Length);
            Assert.Equal(entries[9], lasts[0]);
            Assert.Equal(entries[8], lasts[1]);
            Assert.Equal(7, db.SortedSetLength(key));
        }

        [Fact]
        public void SortedSetPopMulti_Single()
        {
<<<<<<< HEAD
            using var conn = Create();
            Skip.IfMissingFeature(conn, nameof(RedisFeatures.SortedSetPop), r => r.SortedSetPop);
=======
            using (var conn = Create())
            {
                Skip.IfBelow(conn, RedisFeatures.v5_0_0);
>>>>>>> 35fab74c

            var db = conn.GetDatabase();
            var key = Me();

            db.KeyDelete(key, CommandFlags.FireAndForget);
            db.SortedSetAdd(key, entries, CommandFlags.FireAndForget);

            var last = db.SortedSetPop(key, Order.Descending);
            Assert.True(last.HasValue);
            Assert.Equal(entries[9], last.Value);
            Assert.Equal(9, db.SortedSetLength(key));

            var firsts = db.SortedSetPop(key, 1, Order.Ascending);
            Assert.Single(firsts);
            Assert.Equal(entries[0], firsts[0]);
            Assert.Equal(8, db.SortedSetLength(key));
        }

        [Fact]
        public async Task SortedSetPopMulti_Multi_Async()
        {
<<<<<<< HEAD
            using var conn = Create();
            Skip.IfMissingFeature(conn, nameof(RedisFeatures.SortedSetPop), r => r.SortedSetPop);
=======
            using (var conn = Create())
            {
                Skip.IfBelow(conn, RedisFeatures.v5_0_0);
>>>>>>> 35fab74c

            var db = conn.GetDatabase();
            var key = Me();

            db.KeyDelete(key, CommandFlags.FireAndForget);
            db.SortedSetAdd(key, entries, CommandFlags.FireAndForget);

            var last = await db.SortedSetPopAsync(key, Order.Descending).ForAwait();
            Assert.True(last.HasValue);
            Assert.Equal(entries[9], last.Value);
            Assert.Equal(9, db.SortedSetLength(key));

            var moreLasts = await db.SortedSetPopAsync(key, 2, Order.Descending).ForAwait();
            Assert.Equal(2, moreLasts.Length);
            Assert.Equal(entries[8], moreLasts[0]);
            Assert.Equal(entries[7], moreLasts[1]);
            Assert.Equal(7, db.SortedSetLength(key));
        }

        [Fact]
        public async Task SortedSetPopMulti_Single_Async()
        {
<<<<<<< HEAD
            using var conn = Create();
            Skip.IfMissingFeature(conn, nameof(RedisFeatures.SortedSetPop), r => r.SortedSetPop);
=======
            using (var conn = Create())
            {
                Skip.IfBelow(conn, RedisFeatures.v5_0_0);
>>>>>>> 35fab74c

            var db = conn.GetDatabase();
            var key = Me();

            db.KeyDelete(key, CommandFlags.FireAndForget);
            db.SortedSetAdd(key, entries, CommandFlags.FireAndForget);

            var first = await db.SortedSetPopAsync(key).ForAwait();
            Assert.True(first.HasValue);
            Assert.Equal(entries[0], first.Value);
            Assert.Equal(9, db.SortedSetLength(key));

            var moreFirsts = await db.SortedSetPopAsync(key, 1).ForAwait();
            Assert.Single(moreFirsts);
            Assert.Equal(entries[1], moreFirsts[0]);
            Assert.Equal(8, db.SortedSetLength(key));
        }

        [Fact]
        public async Task SortedSetPopMulti_Zero_Async()
        {
<<<<<<< HEAD
            using var conn = Create();
            Skip.IfMissingFeature(conn, nameof(RedisFeatures.SortedSetPop), r => r.SortedSetPop);
=======
            using (var conn = Create())
            {
                Skip.IfBelow(conn, RedisFeatures.v5_0_0);
>>>>>>> 35fab74c

            var db = conn.GetDatabase();
            var key = Me();

            db.KeyDelete(key, CommandFlags.FireAndForget);
            db.SortedSetAdd(key, entries, CommandFlags.FireAndForget);

            var t = db.SortedSetPopAsync(key, count: 0);
            Assert.True(t.IsCompleted); // sync
            var arr = await t;
            Assert.NotNull(arr);
            Assert.Empty(arr);

            Assert.Equal(10, db.SortedSetLength(key));
        }

        [Fact]
        public async Task SortedSetRangeStoreByRankAsync()
        {
            using var conn = Create();
<<<<<<< HEAD
            Skip.IfMissingFeature(conn, nameof(RedisFeatures.SortedSetRangeStore), r => r.SortedSetRangeStore);
=======
            Skip.IfBelow(conn, RedisFeatures.v6_2_0);
>>>>>>> 35fab74c
            var db = conn.GetDatabase();
            var me = Me();
            var sourceKey = $"{me}:ZSetSource";
            var destinationKey = $"{me}:ZSetDestination";

            db.KeyDelete(new RedisKey[] { sourceKey, destinationKey }, CommandFlags.FireAndForget);
            await db.SortedSetAddAsync(sourceKey, entries, CommandFlags.FireAndForget);
            var res = await db.SortedSetRangeAndStoreAsync(sourceKey, destinationKey, 0, -1);
            Assert.Equal(entries.Length, res);
        }

        [Fact]
        public async Task SortedSetRangeStoreByRankLimitedAsync()
        {
            using var conn = Create();
<<<<<<< HEAD
            Skip.IfMissingFeature(conn, nameof(RedisFeatures.SortedSetRangeStore), r => r.SortedSetRangeStore);
=======
            Skip.IfBelow(conn, RedisFeatures.v6_2_0);
>>>>>>> 35fab74c

            var db = conn.GetDatabase();
            var me = Me();
            var sourceKey = $"{me}:ZSetSource";
            var destinationKey = $"{me}:ZSetDestination";

            db.KeyDelete(new RedisKey[] { sourceKey, destinationKey }, CommandFlags.FireAndForget);
            await db.SortedSetAddAsync(sourceKey, entries, CommandFlags.FireAndForget);
            var res = await db.SortedSetRangeAndStoreAsync(sourceKey, destinationKey, 1, 4);
            var range = await db.SortedSetRangeByRankWithScoresAsync(destinationKey);
            Assert.Equal(4, res);
            for (var i = 1; i < 5; i++)
            {
                Assert.Equal(entries[i], range[i-1]);
            }
        }

        [Fact]
        public async Task SortedSetRangeStoreByScoreAsync()
        {
            using var conn = Create();
<<<<<<< HEAD
            Skip.IfMissingFeature(conn, nameof(RedisFeatures.SortedSetRangeStore), r => r.SortedSetRangeStore);
=======
            Skip.IfBelow(conn, RedisFeatures.v6_2_0);
>>>>>>> 35fab74c

            var db = conn.GetDatabase();
            var me = Me();
            var sourceKey = $"{me}:ZSetSource";
            var destinationKey = $"{me}:ZSetDestination";

            db.KeyDelete(new RedisKey[] { sourceKey, destinationKey }, CommandFlags.FireAndForget);
            await db.SortedSetAddAsync(sourceKey, entriesPow2, CommandFlags.FireAndForget);
            var res = await db.SortedSetRangeAndStoreAsync(sourceKey, destinationKey, 64, 128, SortedSetOrder.ByScore);
            var range = await db.SortedSetRangeByRankWithScoresAsync(destinationKey);
            Assert.Equal(2, res);
            for (var i = 6; i < 8; i++)
            {
                Assert.Equal(entriesPow2[i], range[i-6]);
            }
        }

        [Fact]
        public async Task SortedSetRangeStoreByScoreAsyncDefault()
        {
            using var conn = Create();
<<<<<<< HEAD
            Skip.IfMissingFeature(conn, nameof(RedisFeatures.SortedSetRangeStore), r => r.SortedSetRangeStore);
=======
            Skip.IfBelow(conn, RedisFeatures.v6_2_0);
>>>>>>> 35fab74c

            var db = conn.GetDatabase();
            var me = Me();
            var sourceKey = $"{me}:ZSetSource";
            var destinationKey = $"{me}:ZSetDestination";

            db.KeyDelete(new RedisKey[] { sourceKey, destinationKey }, CommandFlags.FireAndForget);
            await db.SortedSetAddAsync(sourceKey, entriesPow2, CommandFlags.FireAndForget);
            var res = await db.SortedSetRangeAndStoreAsync(sourceKey, destinationKey, double.NegativeInfinity, double.PositiveInfinity, SortedSetOrder.ByScore);
            var range = await db.SortedSetRangeByRankWithScoresAsync(destinationKey);
            Assert.Equal(10, res);
            for (var i = 0; i < entriesPow2.Length; i++)
            {
                Assert.Equal(entriesPow2[i], range[i]);
            }
        }

        [Fact]
        public async Task SortedSetRangeStoreByScoreAsyncLimited()
        {
            using var conn = Create();
<<<<<<< HEAD
            Skip.IfMissingFeature(conn, nameof(RedisFeatures.SortedSetRangeStore), r => r.SortedSetRangeStore);
=======
            Skip.IfBelow(conn, RedisFeatures.v6_2_0);
>>>>>>> 35fab74c

            var db = conn.GetDatabase();
            var me = Me();
            var sourceKey = $"{me}:ZSetSource";
            var destinationKey = $"{me}:ZSetDestination";

            db.KeyDelete(new RedisKey[] { sourceKey, destinationKey }, CommandFlags.FireAndForget);
            await db.SortedSetAddAsync(sourceKey, entriesPow2, CommandFlags.FireAndForget);
            var res = await db.SortedSetRangeAndStoreAsync(sourceKey, destinationKey, double.NegativeInfinity, double.PositiveInfinity, SortedSetOrder.ByScore, skip: 1, take: 6);
            var range = await db.SortedSetRangeByRankWithScoresAsync(destinationKey);
            Assert.Equal(6, res);
            for (var i = 1; i < 7; i++)
            {
                Assert.Equal(entriesPow2[i], range[i-1]);
            }
        }

        [Fact]
        public async Task SortedSetRangeStoreByScoreAsyncExclusiveRange()
        {
            using var conn = Create();
<<<<<<< HEAD
            Skip.IfMissingFeature(conn, nameof(RedisFeatures.SortedSetRangeStore), r => r.SortedSetRangeStore);
=======
            Skip.IfBelow(conn, RedisFeatures.v6_2_0);
>>>>>>> 35fab74c

            var db = conn.GetDatabase();
            var me = Me();
            var sourceKey = $"{me}:ZSetSource";
            var destinationKey = $"{me}:ZSetDestination";

            db.KeyDelete(new RedisKey[] { sourceKey, destinationKey }, CommandFlags.FireAndForget);
            await db.SortedSetAddAsync(sourceKey, entriesPow2, CommandFlags.FireAndForget);
            var res = await db.SortedSetRangeAndStoreAsync(sourceKey, destinationKey, 32, 256, SortedSetOrder.ByScore, exclude: Exclude.Both);
            var range = await db.SortedSetRangeByRankWithScoresAsync(destinationKey);
            Assert.Equal(2, res);
            for (var i = 6; i < 8; i++)
            {
                Assert.Equal(entriesPow2[i], range[i-6]);
            }
        }

        [Fact]
        public async Task SortedSetRangeStoreByScoreAsyncReverse()
        {
            using var conn = Create();
<<<<<<< HEAD
            Skip.IfMissingFeature(conn, nameof(RedisFeatures.SortedSetRangeStore), r => r.SortedSetRangeStore);
=======
            Skip.IfBelow(conn, RedisFeatures.v6_2_0);
>>>>>>> 35fab74c

            var db = conn.GetDatabase();
            var me = Me();
            var sourceKey = $"{me}:ZSetSource";
            var destinationKey = $"{me}:ZSetDestination";

            db.KeyDelete(new RedisKey[] { sourceKey, destinationKey }, CommandFlags.FireAndForget);
            await db.SortedSetAddAsync(sourceKey, entriesPow2, CommandFlags.FireAndForget);
            var res = await db.SortedSetRangeAndStoreAsync(sourceKey, destinationKey, start: double.PositiveInfinity, double.NegativeInfinity, SortedSetOrder.ByScore, order: Order.Descending);
            var range = await db.SortedSetRangeByRankWithScoresAsync(destinationKey);
            Assert.Equal(10, res);
            for (var i = 0; i < entriesPow2.Length; i++)
            {
                Assert.Equal(entriesPow2[i], range[i]);
            }
        }

        [Fact]
        public async Task SortedSetRangeStoreByLexAsync()
        {
            using var conn = Create();
<<<<<<< HEAD
            Skip.IfMissingFeature(conn, nameof(RedisFeatures.SortedSetRangeStore), r => r.SortedSetRangeStore);
=======
            Skip.IfBelow(conn, RedisFeatures.v6_2_0);
>>>>>>> 35fab74c

            var db = conn.GetDatabase();
            var me = Me();
            var sourceKey = $"{me}:ZSetSource";
            var destinationKey = $"{me}:ZSetDestination";

            db.KeyDelete(new RedisKey[] { sourceKey, destinationKey }, CommandFlags.FireAndForget);
            await db.SortedSetAddAsync(sourceKey, lexEntries, CommandFlags.FireAndForget);
            var res = await db.SortedSetRangeAndStoreAsync(sourceKey, destinationKey, "a", "j", SortedSetOrder.ByLex);
            var range = await db.SortedSetRangeByRankWithScoresAsync(destinationKey);
            Assert.Equal(10, res);
            for (var i = 0; i < lexEntries.Length; i++)
            {
                Assert.Equal(lexEntries[i], range[i]);
            }
        }

        [Fact]
        public async Task SortedSetRangeStoreByLexExclusiveRangeAsync()
        {
            using var conn = Create();
<<<<<<< HEAD
            Skip.IfMissingFeature(conn, nameof(RedisFeatures.SortedSetRangeStore), r => r.SortedSetRangeStore);
=======
            Skip.IfBelow(conn, RedisFeatures.v6_2_0);
>>>>>>> 35fab74c

            var db = conn.GetDatabase();
            var me = Me();
            var sourceKey = $"{me}:ZSetSource";
            var destinationKey = $"{me}:ZSetDestination";

            db.KeyDelete(new RedisKey[] { sourceKey, destinationKey }, CommandFlags.FireAndForget);
            await db.SortedSetAddAsync(sourceKey, lexEntries, CommandFlags.FireAndForget);
            var res = await db.SortedSetRangeAndStoreAsync(sourceKey, destinationKey, "a", "j", SortedSetOrder.ByLex, Exclude.Both);
            var range = await db.SortedSetRangeByRankWithScoresAsync(destinationKey);
            Assert.Equal(8, res);
            for (var i = 1; i < lexEntries.Length-1; i++)
            {
                Assert.Equal(lexEntries[i], range[i-1]);
            }
        }

        [Fact]
        public async Task SortedSetRangeStoreByLexRevRangeAsync()
        {
            using var conn = Create();
<<<<<<< HEAD
            Skip.IfMissingFeature(conn, nameof(RedisFeatures.SortedSetRangeStore), r => r.SortedSetRangeStore);
=======
            Skip.IfBelow(conn, RedisFeatures.v6_2_0);
>>>>>>> 35fab74c

            var db = conn.GetDatabase();
            var me = Me();
            var sourceKey = $"{me}:ZSetSource";
            var destinationKey = $"{me}:ZSetDestination";

            db.KeyDelete(new RedisKey[] { sourceKey, destinationKey }, CommandFlags.FireAndForget);
            await db.SortedSetAddAsync(sourceKey, lexEntries, CommandFlags.FireAndForget);
            var res = await db.SortedSetRangeAndStoreAsync(sourceKey, destinationKey, "j", "a", SortedSetOrder.ByLex, exclude:Exclude.None, order: Order.Descending);
            var range = await db.SortedSetRangeByRankWithScoresAsync(destinationKey);
            Assert.Equal(10, res);
            for (var i = 0; i < lexEntries.Length; i++)
            {
                Assert.Equal(lexEntries[i], range[i]);
            }
        }

        [Fact]
        public void SortedSetRangeStoreByRank()
        {
            using var conn = Create();
<<<<<<< HEAD
            Skip.IfMissingFeature(conn, nameof(RedisFeatures.SortedSetRangeStore), r => r.SortedSetRangeStore);
=======
            Skip.IfBelow(conn, RedisFeatures.v6_2_0);
>>>>>>> 35fab74c

            var db = conn.GetDatabase();
            var me = Me();
            var sourceKey = $"{me}:ZSetSource";
            var destinationKey = $"{me}:ZSetDestination";

            db.KeyDelete(new RedisKey[] { sourceKey, destinationKey }, CommandFlags.FireAndForget);
            db.SortedSetAdd(sourceKey, entries, CommandFlags.FireAndForget);
            var res = db.SortedSetRangeAndStore(sourceKey, destinationKey, 0, -1);
            Assert.Equal(entries.Length, res);
        }

        [Fact]
        public void SortedSetRangeStoreByRankLimited()
        {
            using var conn = Create();
<<<<<<< HEAD
            Skip.IfMissingFeature(conn, nameof(RedisFeatures.SortedSetRangeStore), r => r.SortedSetRangeStore);
=======
            Skip.IfBelow(conn, RedisFeatures.v6_2_0);
>>>>>>> 35fab74c

            var db = conn.GetDatabase();
            var me = Me();
            var sourceKey = $"{me}:ZSetSource";
            var destinationKey = $"{me}:ZSetDestination";

            db.KeyDelete(new RedisKey[] { sourceKey, destinationKey }, CommandFlags.FireAndForget);
            db.SortedSetAdd(sourceKey, entries, CommandFlags.FireAndForget);
            var res = db.SortedSetRangeAndStore(sourceKey, destinationKey, 1, 4);
            var range = db.SortedSetRangeByRankWithScores(destinationKey);
            Assert.Equal(4, res);
            for (var i = 1; i < 5; i++)
            {
                Assert.Equal(entries[i], range[i-1]);
            }
        }

        [Fact]
        public void SortedSetRangeStoreByScore()
        {
            using var conn = Create();
<<<<<<< HEAD
            Skip.IfMissingFeature(conn, nameof(RedisFeatures.SortedSetRangeStore), r => r.SortedSetRangeStore);
=======
            Skip.IfBelow(conn, RedisFeatures.v6_2_0);
>>>>>>> 35fab74c

            var db = conn.GetDatabase();
            var me = Me();
            var sourceKey = $"{me}:ZSetSource";
            var destinationKey = $"{me}:ZSetDestination";

            db.KeyDelete(new RedisKey[] { sourceKey, destinationKey }, CommandFlags.FireAndForget);
            db.SortedSetAdd(sourceKey, entriesPow2, CommandFlags.FireAndForget);
            var res = db.SortedSetRangeAndStore(sourceKey, destinationKey, 64, 128, SortedSetOrder.ByScore);
            var range = db.SortedSetRangeByRankWithScores(destinationKey);
            Assert.Equal(2, res);
            for (var i = 6; i < 8; i++)
            {
                Assert.Equal(entriesPow2[i], range[i-6]);
            }
        }

        [Fact]
        public void SortedSetRangeStoreByScoreDefault()
        {
            using var conn = Create();
<<<<<<< HEAD
            Skip.IfMissingFeature(conn, nameof(RedisFeatures.SortedSetRangeStore), r => r.SortedSetRangeStore);
=======
            Skip.IfBelow(conn, RedisFeatures.v6_2_0);
>>>>>>> 35fab74c

            var db = conn.GetDatabase();
            var me = Me();
            var sourceKey = $"{me}:ZSetSource";
            var destinationKey = $"{me}:ZSetDestination";

            db.KeyDelete(new RedisKey[] { sourceKey, destinationKey }, CommandFlags.FireAndForget);
            db.SortedSetAdd(sourceKey, entriesPow2, CommandFlags.FireAndForget);
            var res = db.SortedSetRangeAndStore(sourceKey, destinationKey, double.NegativeInfinity, double.PositiveInfinity, SortedSetOrder.ByScore);
            var range = db.SortedSetRangeByRankWithScores(destinationKey);
            Assert.Equal(10, res);
            for (var i = 0; i < entriesPow2.Length; i++)
            {
                Assert.Equal(entriesPow2[i], range[i]);
            }
        }

        [Fact]
        public void SortedSetRangeStoreByScoreLimited()
        {
            using var conn = Create();
<<<<<<< HEAD
            Skip.IfMissingFeature(conn, nameof(RedisFeatures.SortedSetRangeStore), r => r.SortedSetRangeStore);
=======
            Skip.IfBelow(conn, RedisFeatures.v6_2_0);
>>>>>>> 35fab74c

            var db = conn.GetDatabase();
            var me = Me();
            var sourceKey = $"{me}:ZSetSource";
            var destinationKey = $"{me}:ZSetDestination";

            db.KeyDelete(new RedisKey[] { sourceKey, destinationKey }, CommandFlags.FireAndForget);
            db.SortedSetAdd(sourceKey, entriesPow2, CommandFlags.FireAndForget);
            var res = db.SortedSetRangeAndStore(sourceKey, destinationKey,double.NegativeInfinity, double.PositiveInfinity, SortedSetOrder.ByScore, skip: 1, take: 6);
            var range = db.SortedSetRangeByRankWithScores(destinationKey);
            Assert.Equal(6, res);
            for (var i = 1; i < 7; i++)
            {
                Assert.Equal(entriesPow2[i], range[i-1]);
            }
        }

        [Fact]
        public void SortedSetRangeStoreByScoreExclusiveRange()
        {
            using var conn = Create();
<<<<<<< HEAD
            Skip.IfMissingFeature(conn, nameof(RedisFeatures.SortedSetRangeStore), r => r.SortedSetRangeStore);
=======
            Skip.IfBelow(conn, RedisFeatures.v6_2_0);
>>>>>>> 35fab74c

            var db = conn.GetDatabase();
            var me = Me();
            var sourceKey = $"{me}:ZSetSource";
            var destinationKey = $"{me}:ZSetDestination";

            db.KeyDelete(new RedisKey[] { sourceKey, destinationKey }, CommandFlags.FireAndForget);
            db.SortedSetAdd(sourceKey, entriesPow2, CommandFlags.FireAndForget);
            var res = db.SortedSetRangeAndStore(sourceKey, destinationKey, 32, 256, SortedSetOrder.ByScore, exclude: Exclude.Both);
            var range = db.SortedSetRangeByRankWithScores(destinationKey);
            Assert.Equal(2, res);
            for (var i = 6; i < 8; i++)
            {
                Assert.Equal(entriesPow2[i], range[i-6]);
            }
        }

        [Fact]
        public void SortedSetRangeStoreByScoreReverse()
        {
            using var conn = Create();
<<<<<<< HEAD
            Skip.IfMissingFeature(conn, nameof(RedisFeatures.SortedSetRangeStore), r => r.SortedSetRangeStore);
=======
            Skip.IfBelow(conn, RedisFeatures.v6_2_0);
>>>>>>> 35fab74c

            var db = conn.GetDatabase();
            var me = Me();
            var sourceKey = $"{me}:ZSetSource";
            var destinationKey = $"{me}:ZSetDestination";

            db.KeyDelete(new RedisKey[] { sourceKey, destinationKey }, CommandFlags.FireAndForget);
            db.SortedSetAdd(sourceKey, entriesPow2, CommandFlags.FireAndForget);
            var res = db.SortedSetRangeAndStore(sourceKey, destinationKey, start: double.PositiveInfinity, double.NegativeInfinity, SortedSetOrder.ByScore, order: Order.Descending);
            var range = db.SortedSetRangeByRankWithScores(destinationKey);
            Assert.Equal(10, res);
            for (var i = 0; i < entriesPow2.Length; i++)
            {
                Assert.Equal(entriesPow2[i], range[i]);
            }
        }

        [Fact]
        public void SortedSetRangeStoreByLex()
        {
            using var conn = Create();
<<<<<<< HEAD
            Skip.IfMissingFeature(conn, nameof(RedisFeatures.SortedSetRangeStore), r => r.SortedSetRangeStore);
=======
            Skip.IfBelow(conn, RedisFeatures.v6_2_0);
>>>>>>> 35fab74c

            var db = conn.GetDatabase();
            var me = Me();
            var sourceKey = $"{me}:ZSetSource";
            var destinationKey = $"{me}:ZSetDestination";

            db.KeyDelete(new RedisKey[] { sourceKey, destinationKey }, CommandFlags.FireAndForget);
            db.SortedSetAdd(sourceKey, lexEntries, CommandFlags.FireAndForget);
            var res = db.SortedSetRangeAndStore(sourceKey, destinationKey, "a", "j", SortedSetOrder.ByLex);
            var range = db.SortedSetRangeByRankWithScores(destinationKey);
            Assert.Equal(10, res);
            for (var i = 0; i < lexEntries.Length; i++)
            {
                Assert.Equal(lexEntries[i], range[i]);
            }
        }

        [Fact]
        public void SortedSetRangeStoreByLexExclusiveRange()
        {
            using var conn = Create();
<<<<<<< HEAD
            Skip.IfMissingFeature(conn, nameof(RedisFeatures.SortedSetRangeStore), r => r.SortedSetRangeStore);
=======
            Skip.IfBelow(conn, RedisFeatures.v6_2_0);
>>>>>>> 35fab74c

            var db = conn.GetDatabase();
            var me = Me();
            var sourceKey = $"{me}:ZSetSource";
            var destinationKey = $"{me}:ZSetDestination";

            db.KeyDelete(new RedisKey[] { sourceKey, destinationKey }, CommandFlags.FireAndForget);
            db.SortedSetAdd(sourceKey, lexEntries, CommandFlags.FireAndForget);
            var res = db.SortedSetRangeAndStore(sourceKey, destinationKey, "a", "j", SortedSetOrder.ByLex, Exclude.Both);
            var range = db.SortedSetRangeByRankWithScores(destinationKey);
            Assert.Equal(8, res);
            for (var i = 1; i < lexEntries.Length-1; i++)
            {
                Assert.Equal(lexEntries[i], range[i-1]);
            }
        }

        [Fact]
        public void SortedSetRangeStoreByLexRevRange()
        {
            using var conn = Create();
<<<<<<< HEAD
            Skip.IfMissingFeature(conn, nameof(RedisFeatures.SortedSetRangeStore), r => r.SortedSetRangeStore);
=======
            Skip.IfBelow(conn, RedisFeatures.v6_2_0);
>>>>>>> 35fab74c

            var db = conn.GetDatabase();
            var me = Me();
            var sourceKey = $"{me}:ZSetSource";
            var destinationKey = $"{me}:ZSetDestination";

            db.KeyDelete(new RedisKey[] { sourceKey, destinationKey }, CommandFlags.FireAndForget);
            db.SortedSetAdd(sourceKey, lexEntries, CommandFlags.FireAndForget);
            var res = db.SortedSetRangeAndStore(sourceKey, destinationKey, "j", "a", SortedSetOrder.ByLex, Exclude.None, Order.Descending);
            var range = db.SortedSetRangeByRankWithScores(destinationKey);
            Assert.Equal(10, res);
            for (var i = 0; i < lexEntries.Length; i++)
            {
                Assert.Equal(lexEntries[i], range[i]);
            }
        }

        [Fact]
        public void SortedSetRangeStoreFailErroneousTake()
        {
            using var conn = Create();
<<<<<<< HEAD
            Skip.IfMissingFeature(conn, nameof(RedisFeatures.SortedSetRangeStore), r => r.SortedSetRangeStore);
=======
            Skip.IfBelow(conn, RedisFeatures.v6_2_0);
>>>>>>> 35fab74c

            var db = conn.GetDatabase();
            var me = Me();
            var sourceKey = $"{me}:ZSetSource";
            var destinationKey = $"{me}:ZSetDestination";

            db.KeyDelete(new RedisKey[] { sourceKey, destinationKey }, CommandFlags.FireAndForget);
            db.SortedSetAdd(sourceKey, lexEntries, CommandFlags.FireAndForget);
            var exception = Assert.Throws<ArgumentException>(()=>db.SortedSetRangeAndStore(sourceKey, destinationKey, 0, -1, take:5));
            Assert.Equal("take", exception.ParamName);
        }

        [Fact]
        public void SortedSetRangeStoreFailExclude()
        {
            using var conn = Create();
<<<<<<< HEAD
            Skip.IfMissingFeature(conn, nameof(RedisFeatures.SortedSetRangeStore), r => r.SortedSetRangeStore);
=======
            Skip.IfBelow(conn, RedisFeatures.v6_2_0);
>>>>>>> 35fab74c

            var db = conn.GetDatabase();
            var me = Me();
            var sourceKey = $"{me}:ZSetSource";
            var destinationKey = $"{me}:ZSetDestination";

            db.KeyDelete(new RedisKey[] { sourceKey, destinationKey }, CommandFlags.FireAndForget);
            db.SortedSetAdd(sourceKey, lexEntries, CommandFlags.FireAndForget);
            var exception = Assert.Throws<ArgumentException>(()=>db.SortedSetRangeAndStore(sourceKey, destinationKey, 0, -1, exclude: Exclude.Both));
            Assert.Equal("exclude", exception.ParamName);
        }
    }
}<|MERGE_RESOLUTION|>--- conflicted
+++ resolved
@@ -201,14 +201,8 @@
         [Fact]
         public void SortedSetPopMulti_Multi()
         {
-<<<<<<< HEAD
-            using var conn = Create();
-            Skip.IfMissingFeature(conn, nameof(RedisFeatures.SortedSetPop), r => r.SortedSetPop);
-=======
-            using (var conn = Create())
-            {
-                Skip.IfBelow(conn, RedisFeatures.v5_0_0);
->>>>>>> 35fab74c
+            using var conn = Create();
+            Skip.IfBelow(conn, RedisFeatures.v5_0_0);
 
             var db = conn.GetDatabase();
             var key = Me();
@@ -231,14 +225,8 @@
         [Fact]
         public void SortedSetPopMulti_Single()
         {
-<<<<<<< HEAD
-            using var conn = Create();
-            Skip.IfMissingFeature(conn, nameof(RedisFeatures.SortedSetPop), r => r.SortedSetPop);
-=======
-            using (var conn = Create())
-            {
-                Skip.IfBelow(conn, RedisFeatures.v5_0_0);
->>>>>>> 35fab74c
+            using var conn = Create();
+            Skip.IfBelow(conn, RedisFeatures.v5_0_0);
 
             var db = conn.GetDatabase();
             var key = Me();
@@ -260,14 +248,8 @@
         [Fact]
         public async Task SortedSetPopMulti_Multi_Async()
         {
-<<<<<<< HEAD
-            using var conn = Create();
-            Skip.IfMissingFeature(conn, nameof(RedisFeatures.SortedSetPop), r => r.SortedSetPop);
-=======
-            using (var conn = Create())
-            {
-                Skip.IfBelow(conn, RedisFeatures.v5_0_0);
->>>>>>> 35fab74c
+            using var conn = Create();
+            Skip.IfBelow(conn, RedisFeatures.v5_0_0);
 
             var db = conn.GetDatabase();
             var key = Me();
@@ -290,14 +272,8 @@
         [Fact]
         public async Task SortedSetPopMulti_Single_Async()
         {
-<<<<<<< HEAD
-            using var conn = Create();
-            Skip.IfMissingFeature(conn, nameof(RedisFeatures.SortedSetPop), r => r.SortedSetPop);
-=======
-            using (var conn = Create())
-            {
-                Skip.IfBelow(conn, RedisFeatures.v5_0_0);
->>>>>>> 35fab74c
+            using var conn = Create();
+            Skip.IfBelow(conn, RedisFeatures.v5_0_0);
 
             var db = conn.GetDatabase();
             var key = Me();
@@ -319,14 +295,8 @@
         [Fact]
         public async Task SortedSetPopMulti_Zero_Async()
         {
-<<<<<<< HEAD
-            using var conn = Create();
-            Skip.IfMissingFeature(conn, nameof(RedisFeatures.SortedSetPop), r => r.SortedSetPop);
-=======
-            using (var conn = Create())
-            {
-                Skip.IfBelow(conn, RedisFeatures.v5_0_0);
->>>>>>> 35fab74c
+            using var conn = Create();
+            Skip.IfBelow(conn, RedisFeatures.v5_0_0);
 
             var db = conn.GetDatabase();
             var key = Me();
@@ -347,11 +317,8 @@
         public async Task SortedSetRangeStoreByRankAsync()
         {
             using var conn = Create();
-<<<<<<< HEAD
-            Skip.IfMissingFeature(conn, nameof(RedisFeatures.SortedSetRangeStore), r => r.SortedSetRangeStore);
-=======
-            Skip.IfBelow(conn, RedisFeatures.v6_2_0);
->>>>>>> 35fab74c
+            Skip.IfBelow(conn, RedisFeatures.v6_2_0);
+
             var db = conn.GetDatabase();
             var me = Me();
             var sourceKey = $"{me}:ZSetSource";
@@ -367,11 +334,7 @@
         public async Task SortedSetRangeStoreByRankLimitedAsync()
         {
             using var conn = Create();
-<<<<<<< HEAD
-            Skip.IfMissingFeature(conn, nameof(RedisFeatures.SortedSetRangeStore), r => r.SortedSetRangeStore);
-=======
-            Skip.IfBelow(conn, RedisFeatures.v6_2_0);
->>>>>>> 35fab74c
+            Skip.IfBelow(conn, RedisFeatures.v6_2_0);
 
             var db = conn.GetDatabase();
             var me = Me();
@@ -393,11 +356,7 @@
         public async Task SortedSetRangeStoreByScoreAsync()
         {
             using var conn = Create();
-<<<<<<< HEAD
-            Skip.IfMissingFeature(conn, nameof(RedisFeatures.SortedSetRangeStore), r => r.SortedSetRangeStore);
-=======
-            Skip.IfBelow(conn, RedisFeatures.v6_2_0);
->>>>>>> 35fab74c
+            Skip.IfBelow(conn, RedisFeatures.v6_2_0);
 
             var db = conn.GetDatabase();
             var me = Me();
@@ -419,11 +378,7 @@
         public async Task SortedSetRangeStoreByScoreAsyncDefault()
         {
             using var conn = Create();
-<<<<<<< HEAD
-            Skip.IfMissingFeature(conn, nameof(RedisFeatures.SortedSetRangeStore), r => r.SortedSetRangeStore);
-=======
-            Skip.IfBelow(conn, RedisFeatures.v6_2_0);
->>>>>>> 35fab74c
+            Skip.IfBelow(conn, RedisFeatures.v6_2_0);
 
             var db = conn.GetDatabase();
             var me = Me();
@@ -445,11 +400,7 @@
         public async Task SortedSetRangeStoreByScoreAsyncLimited()
         {
             using var conn = Create();
-<<<<<<< HEAD
-            Skip.IfMissingFeature(conn, nameof(RedisFeatures.SortedSetRangeStore), r => r.SortedSetRangeStore);
-=======
-            Skip.IfBelow(conn, RedisFeatures.v6_2_0);
->>>>>>> 35fab74c
+            Skip.IfBelow(conn, RedisFeatures.v6_2_0);
 
             var db = conn.GetDatabase();
             var me = Me();
@@ -471,11 +422,7 @@
         public async Task SortedSetRangeStoreByScoreAsyncExclusiveRange()
         {
             using var conn = Create();
-<<<<<<< HEAD
-            Skip.IfMissingFeature(conn, nameof(RedisFeatures.SortedSetRangeStore), r => r.SortedSetRangeStore);
-=======
-            Skip.IfBelow(conn, RedisFeatures.v6_2_0);
->>>>>>> 35fab74c
+            Skip.IfBelow(conn, RedisFeatures.v6_2_0);
 
             var db = conn.GetDatabase();
             var me = Me();
@@ -497,11 +444,7 @@
         public async Task SortedSetRangeStoreByScoreAsyncReverse()
         {
             using var conn = Create();
-<<<<<<< HEAD
-            Skip.IfMissingFeature(conn, nameof(RedisFeatures.SortedSetRangeStore), r => r.SortedSetRangeStore);
-=======
-            Skip.IfBelow(conn, RedisFeatures.v6_2_0);
->>>>>>> 35fab74c
+            Skip.IfBelow(conn, RedisFeatures.v6_2_0);
 
             var db = conn.GetDatabase();
             var me = Me();
@@ -523,11 +466,7 @@
         public async Task SortedSetRangeStoreByLexAsync()
         {
             using var conn = Create();
-<<<<<<< HEAD
-            Skip.IfMissingFeature(conn, nameof(RedisFeatures.SortedSetRangeStore), r => r.SortedSetRangeStore);
-=======
-            Skip.IfBelow(conn, RedisFeatures.v6_2_0);
->>>>>>> 35fab74c
+            Skip.IfBelow(conn, RedisFeatures.v6_2_0);
 
             var db = conn.GetDatabase();
             var me = Me();
@@ -549,11 +488,7 @@
         public async Task SortedSetRangeStoreByLexExclusiveRangeAsync()
         {
             using var conn = Create();
-<<<<<<< HEAD
-            Skip.IfMissingFeature(conn, nameof(RedisFeatures.SortedSetRangeStore), r => r.SortedSetRangeStore);
-=======
-            Skip.IfBelow(conn, RedisFeatures.v6_2_0);
->>>>>>> 35fab74c
+            Skip.IfBelow(conn, RedisFeatures.v6_2_0);
 
             var db = conn.GetDatabase();
             var me = Me();
@@ -575,11 +510,7 @@
         public async Task SortedSetRangeStoreByLexRevRangeAsync()
         {
             using var conn = Create();
-<<<<<<< HEAD
-            Skip.IfMissingFeature(conn, nameof(RedisFeatures.SortedSetRangeStore), r => r.SortedSetRangeStore);
-=======
-            Skip.IfBelow(conn, RedisFeatures.v6_2_0);
->>>>>>> 35fab74c
+            Skip.IfBelow(conn, RedisFeatures.v6_2_0);
 
             var db = conn.GetDatabase();
             var me = Me();
@@ -601,11 +532,7 @@
         public void SortedSetRangeStoreByRank()
         {
             using var conn = Create();
-<<<<<<< HEAD
-            Skip.IfMissingFeature(conn, nameof(RedisFeatures.SortedSetRangeStore), r => r.SortedSetRangeStore);
-=======
-            Skip.IfBelow(conn, RedisFeatures.v6_2_0);
->>>>>>> 35fab74c
+            Skip.IfBelow(conn, RedisFeatures.v6_2_0);
 
             var db = conn.GetDatabase();
             var me = Me();
@@ -622,11 +549,7 @@
         public void SortedSetRangeStoreByRankLimited()
         {
             using var conn = Create();
-<<<<<<< HEAD
-            Skip.IfMissingFeature(conn, nameof(RedisFeatures.SortedSetRangeStore), r => r.SortedSetRangeStore);
-=======
-            Skip.IfBelow(conn, RedisFeatures.v6_2_0);
->>>>>>> 35fab74c
+            Skip.IfBelow(conn, RedisFeatures.v6_2_0);
 
             var db = conn.GetDatabase();
             var me = Me();
@@ -648,11 +571,7 @@
         public void SortedSetRangeStoreByScore()
         {
             using var conn = Create();
-<<<<<<< HEAD
-            Skip.IfMissingFeature(conn, nameof(RedisFeatures.SortedSetRangeStore), r => r.SortedSetRangeStore);
-=======
-            Skip.IfBelow(conn, RedisFeatures.v6_2_0);
->>>>>>> 35fab74c
+            Skip.IfBelow(conn, RedisFeatures.v6_2_0);
 
             var db = conn.GetDatabase();
             var me = Me();
@@ -674,11 +593,7 @@
         public void SortedSetRangeStoreByScoreDefault()
         {
             using var conn = Create();
-<<<<<<< HEAD
-            Skip.IfMissingFeature(conn, nameof(RedisFeatures.SortedSetRangeStore), r => r.SortedSetRangeStore);
-=======
-            Skip.IfBelow(conn, RedisFeatures.v6_2_0);
->>>>>>> 35fab74c
+            Skip.IfBelow(conn, RedisFeatures.v6_2_0);
 
             var db = conn.GetDatabase();
             var me = Me();
@@ -700,11 +615,7 @@
         public void SortedSetRangeStoreByScoreLimited()
         {
             using var conn = Create();
-<<<<<<< HEAD
-            Skip.IfMissingFeature(conn, nameof(RedisFeatures.SortedSetRangeStore), r => r.SortedSetRangeStore);
-=======
-            Skip.IfBelow(conn, RedisFeatures.v6_2_0);
->>>>>>> 35fab74c
+            Skip.IfBelow(conn, RedisFeatures.v6_2_0);
 
             var db = conn.GetDatabase();
             var me = Me();
@@ -726,11 +637,7 @@
         public void SortedSetRangeStoreByScoreExclusiveRange()
         {
             using var conn = Create();
-<<<<<<< HEAD
-            Skip.IfMissingFeature(conn, nameof(RedisFeatures.SortedSetRangeStore), r => r.SortedSetRangeStore);
-=======
-            Skip.IfBelow(conn, RedisFeatures.v6_2_0);
->>>>>>> 35fab74c
+            Skip.IfBelow(conn, RedisFeatures.v6_2_0);
 
             var db = conn.GetDatabase();
             var me = Me();
@@ -752,11 +659,7 @@
         public void SortedSetRangeStoreByScoreReverse()
         {
             using var conn = Create();
-<<<<<<< HEAD
-            Skip.IfMissingFeature(conn, nameof(RedisFeatures.SortedSetRangeStore), r => r.SortedSetRangeStore);
-=======
-            Skip.IfBelow(conn, RedisFeatures.v6_2_0);
->>>>>>> 35fab74c
+            Skip.IfBelow(conn, RedisFeatures.v6_2_0);
 
             var db = conn.GetDatabase();
             var me = Me();
@@ -778,11 +681,7 @@
         public void SortedSetRangeStoreByLex()
         {
             using var conn = Create();
-<<<<<<< HEAD
-            Skip.IfMissingFeature(conn, nameof(RedisFeatures.SortedSetRangeStore), r => r.SortedSetRangeStore);
-=======
-            Skip.IfBelow(conn, RedisFeatures.v6_2_0);
->>>>>>> 35fab74c
+            Skip.IfBelow(conn, RedisFeatures.v6_2_0);
 
             var db = conn.GetDatabase();
             var me = Me();
@@ -804,11 +703,7 @@
         public void SortedSetRangeStoreByLexExclusiveRange()
         {
             using var conn = Create();
-<<<<<<< HEAD
-            Skip.IfMissingFeature(conn, nameof(RedisFeatures.SortedSetRangeStore), r => r.SortedSetRangeStore);
-=======
-            Skip.IfBelow(conn, RedisFeatures.v6_2_0);
->>>>>>> 35fab74c
+            Skip.IfBelow(conn, RedisFeatures.v6_2_0);
 
             var db = conn.GetDatabase();
             var me = Me();
@@ -830,11 +725,7 @@
         public void SortedSetRangeStoreByLexRevRange()
         {
             using var conn = Create();
-<<<<<<< HEAD
-            Skip.IfMissingFeature(conn, nameof(RedisFeatures.SortedSetRangeStore), r => r.SortedSetRangeStore);
-=======
-            Skip.IfBelow(conn, RedisFeatures.v6_2_0);
->>>>>>> 35fab74c
+            Skip.IfBelow(conn, RedisFeatures.v6_2_0);
 
             var db = conn.GetDatabase();
             var me = Me();
@@ -856,11 +747,7 @@
         public void SortedSetRangeStoreFailErroneousTake()
         {
             using var conn = Create();
-<<<<<<< HEAD
-            Skip.IfMissingFeature(conn, nameof(RedisFeatures.SortedSetRangeStore), r => r.SortedSetRangeStore);
-=======
-            Skip.IfBelow(conn, RedisFeatures.v6_2_0);
->>>>>>> 35fab74c
+            Skip.IfBelow(conn, RedisFeatures.v6_2_0);
 
             var db = conn.GetDatabase();
             var me = Me();
@@ -877,11 +764,7 @@
         public void SortedSetRangeStoreFailExclude()
         {
             using var conn = Create();
-<<<<<<< HEAD
-            Skip.IfMissingFeature(conn, nameof(RedisFeatures.SortedSetRangeStore), r => r.SortedSetRangeStore);
-=======
-            Skip.IfBelow(conn, RedisFeatures.v6_2_0);
->>>>>>> 35fab74c
+            Skip.IfBelow(conn, RedisFeatures.v6_2_0);
 
             var db = conn.GetDatabase();
             var me = Me();
