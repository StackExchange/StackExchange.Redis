--- conflicted
+++ resolved
@@ -967,7 +967,6 @@
     }
 
     [Fact]
-<<<<<<< HEAD
     public void SortedSetMultiPopSingleKey()
     {
         using var conn = Create(require: RedisFeatures.v7_0_0_rc1);
@@ -1102,7 +1101,9 @@
         var db = conn.GetDatabase();
         var exception = Assert.Throws<ArgumentOutOfRangeException>(() => db.SortedSetPop(Array.Empty<RedisKey>(), 5));
         Assert.Contains("keys must have a size of at least 1", exception.Message);
-=======
+    }
+
+    [Fact]
     public void SortedSetRangeStoreFailForReplica()
     {
         using var conn = Create(require: RedisFeatures.v6_2_0);
@@ -1116,7 +1117,6 @@
         db.SortedSetAdd(sourceKey, lexEntries, CommandFlags.FireAndForget);
         var exception = Assert.Throws<RedisCommandException>(() => db.SortedSetRangeAndStore(sourceKey, destinationKey, 0, -1, flags: CommandFlags.DemandReplica));
         Assert.Contains("Command cannot be issued to a replica", exception.Message);
->>>>>>> 75471fbb
     }
 
     [Fact]
