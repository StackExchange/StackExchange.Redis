﻿using System.Threading;
using System.ComponentModel.Design;
using System.Collections.Generic;
using System.Text;
using StackExchange.Redis;
using Xunit;
using Xunit.Abstractions;
using static NRediSearch.Client;
using static NRediSearch.Schema;
using static NRediSearch.SuggestionOptions;

namespace NRediSearch.Test.ClientTests
{
    public class ClientTest : RediSearchTestBase
    {
        public ClientTest(ITestOutputHelper output) : base(output) { }

        [Fact]
        public void Search()
        {
            Client cl = GetClient();

            Schema sc = new Schema().AddTextField("title", 1.0).AddTextField("body", 1.0);

            Assert.True(cl.CreateIndex(sc, new ConfiguredIndexOptions()));
            var fields = new Dictionary<string, RedisValue>
            {
                { "title", "hello world" },
                { "body", "lorem ipsum" }
            };
            for (int i = 0; i < 100; i++)
            {
                Assert.True(cl.AddDocument($"doc{i}", fields, (double)i / 100.0));
            }

            SearchResult res = cl.Search(new Query("hello world") { WithScores = true }.Limit(0, 5));
            Assert.Equal(100, res.TotalResults);
            Assert.Equal(5, res.Documents.Count);
            foreach (var d in res.Documents)
            {
                Assert.StartsWith("doc", d.Id);
                Assert.True(d.Score < 100);
                //System.out.println(d);
            }

            Assert.True(cl.DeleteDocument("doc0"));
            Assert.False(cl.DeleteDocument("doc0"));

            res = cl.Search(new Query("hello world"));
            Assert.Equal(99, res.TotalResults);

            Assert.True(cl.DropIndex());

            var ex = Assert.Throws<RedisServerException>(() => cl.Search(new Query("hello world")));
            Output.WriteLine("Exception: " + ex.Message);
            Assert.True(IsMissingIndexException(ex));
        }

        [Fact]
        public void TestNumericFilter()
        {
            Client cl = GetClient();

            Schema sc = new Schema().AddTextField("title", 1.0).AddNumericField("price");

            Assert.True(cl.CreateIndex(sc, new ConfiguredIndexOptions()));

            for (int i = 0; i < 100; i++)
            {
                var fields = new Dictionary<string, RedisValue>
                {
                    { "title", "hello world" },
                    { "price", i }
                };
                Assert.True(cl.AddDocument($"doc{i}", fields));
            }

            SearchResult res = cl.Search(new Query("hello world").
                    AddFilter(new Query.NumericFilter("price", 0, 49)));
            Assert.Equal(50, res.TotalResults);
            Assert.Equal(10, res.Documents.Count);
            foreach (var d in res.Documents)
            {
                long price = (long)d["price"];
                Assert.True(price >= 0);
                Assert.True(price <= 49);
            }

            res = cl.Search(new Query("hello world").
                    AddFilter(new Query.NumericFilter("price", 0, true, 49, true)));
            Assert.Equal(48, res.TotalResults);
            Assert.Equal(10, res.Documents.Count);
            foreach (var d in res.Documents)
            {
                long price = (long)d["price"];
                Assert.True(price > 0);
                Assert.True(price < 49);
            }
            res = cl.Search(new Query("hello world").
                    AddFilter(new Query.NumericFilter("price", 50, 100)));
            Assert.Equal(50, res.TotalResults);
            Assert.Equal(10, res.Documents.Count);
            foreach (var d in res.Documents)
            {
                long price = (long)d["price"];
                Assert.True(price >= 50);
                Assert.True(price <= 100);
            }

            res = cl.Search(new Query("hello world").
                    AddFilter(new Query.NumericFilter("price", 20, double.PositiveInfinity)));
            Assert.Equal(80, res.TotalResults);
            Assert.Equal(10, res.Documents.Count);

            res = cl.Search(new Query("hello world").
                            AddFilter(new Query.NumericFilter("price", double.NegativeInfinity, 10)));
            Assert.Equal(11, res.TotalResults);
            Assert.Equal(10, res.Documents.Count);
        }

        [Fact]
        public void TestStopwords()
        {
            Client cl = GetClient();

            Schema sc = new Schema().AddTextField("title", 1.0);

            Assert.True(cl.CreateIndex(sc, new ConfiguredIndexOptions().SetStopwords("foo", "bar", "baz")));

            var fields = new Dictionary<string, RedisValue>
            {
                { "title", "hello world foo bar" }
            };
            Assert.True(cl.AddDocument("doc1", fields));
            SearchResult res = cl.Search(new Query("hello world"));
            Assert.Equal(1, res.TotalResults);
            res = cl.Search(new Query("foo bar"));
            Assert.Equal(0, res.TotalResults);

            Reset(cl);

            Assert.True(cl.CreateIndex(sc, new ConfiguredIndexOptions().SetNoStopwords()));
            fields = new Dictionary<string, RedisValue>
            {
                { "title", "hello world foo bar to be or not to be" }
            };
            Assert.True(cl.AddDocument("doc1", fields));

            Assert.Equal(1, cl.Search(new Query("hello world")).TotalResults);
            Assert.Equal(1, cl.Search(new Query("foo bar")).TotalResults);
            Assert.Equal(1, cl.Search(new Query("to be or not to be")).TotalResults);
        }

        [Fact]
<<<<<<< HEAD
        public void TestSkipInitialIndex()
        {
            Db.HashSet("doc1", "foo", "bar");
            var query = new Query("@foo:bar");
            var sc = new Schema().AddTextField("foo");

            var client1 = new Client("idx1", Db);
            Assert.True(client1.CreateIndex(sc, new ConfiguredIndexOptions()));
            Assert.Equal(1, client1.Search(query).TotalResults);

            var client2 = new Client("idx2", Db);
            Assert.True(client2.CreateIndex(sc, new ConfiguredIndexOptions().SetSkipInitialScan()));
            Assert.Equal(0, client2.Search(query).TotalResults);
        }

        [Fact]
        public void TestSummarizationDisabled()
        {
            Client cl = GetClient();

            Schema sc = new Schema().AddTextField("body");

            Assert.True(cl.CreateIndex(sc, new ConfiguredIndexOptions().SetUseTermOffsets()));
            var fields = new Dictionary<string, RedisValue>
            {
                { "body", "hello world" }
            };
            Assert.True(cl.AddDocument("doc1", fields));

            var ex = Assert.Throws<RedisServerException>(() => cl.Search(new Query("hello").SummarizeFields("body")));
            Assert.Equal("Cannot use highlight/summarize because NOOFSETS was specified at index level", ex.Message);

            cl = GetClient();
            Assert.True(cl.CreateIndex(sc, new ConfiguredIndexOptions().SetNoHighligh()));
            Assert.True(cl.AddDocument("doc2", fields));
            Assert.Throws<RedisServerException>(() => cl.Search(new Query("hello").SummarizeFields("body")));
=======
        public void TestExpire()
        {
            var cl = new Client("idx", Db);
            Schema sc = new Schema().AddTextField("title");

            Assert.True(cl.CreateIndex(sc, new ConfiguredIndexOptions().SetTemporaryTime(4)));
            long ttl = (long) Db.Execute("FT.DEBUG", "TTL", "idx");
            while (ttl > 2) {
                ttl = (long) Db.Execute("FT.DEBUG", "TTL", "idx");
                Thread.Sleep(1);
            }

            var fields = new Dictionary<string, RedisValue>
            {
                { "title", "hello world foo bar to be or not to be" }
            };
            Assert.True(cl.AddDocument("doc1", fields));
            ttl = (long) Db.Execute("FT.DEBUG", "TTL", "idx");
            Assert.True(ttl > 2);
>>>>>>> 041a3d53
        }

        [Fact]
        public void TestGeoFilter()
        {
            Client cl = GetClient();

            Schema sc = new Schema().AddTextField("title", 1.0).AddGeoField("loc");

            Assert.True(cl.CreateIndex(sc, new ConfiguredIndexOptions()));
            var fields = new Dictionary<string, RedisValue>
            {
                { "title", "hello world" },
                { "loc", "-0.441,51.458" }
            };
            Assert.True(cl.AddDocument("doc1", fields));

            fields["loc"] = "-0.1,51.2";
            Assert.True(cl.AddDocument("doc2", fields));

            SearchResult res = cl.Search(new Query("hello world").
                    AddFilter(
                            new Query.GeoFilter("loc", -0.44, 51.45,
                                    10, GeoUnit.Kilometers)
                    ));

            Assert.Equal(1, res.TotalResults);
            res = cl.Search(new Query("hello world").
                            AddFilter(
                                    new Query.GeoFilter("loc", -0.44, 51.45,
                                            100, GeoUnit.Kilometers)
                            ));
            Assert.Equal(2, res.TotalResults);
        }

        [Fact]
        public void TestPayloads()
        {
            Client cl = GetClient();

            Schema sc = new Schema().AddTextField("title", 1.0);

            Assert.True(cl.CreateIndex(sc, new ConfiguredIndexOptions()));

            var fields = new Dictionary<string, RedisValue>
            {
                { "title", "hello world" }
            };
            const string payload = "foo bar";
            Assert.True(cl.AddDocument("doc1", fields, 1.0, false, false, Encoding.UTF8.GetBytes(payload)));
            SearchResult res = cl.Search(new Query("hello world") { WithPayloads = true });
            Assert.Equal(1, res.TotalResults);
            Assert.Single(res.Documents);

            Assert.Equal(payload, Encoding.UTF8.GetString(res.Documents[0].Payload));
        }

        [Fact]
        public void TestQueryFlags()
        {
            Client cl = GetClient();

            Schema sc = new Schema().AddTextField("title", 1.0);

            Assert.True(cl.CreateIndex(sc, new ConfiguredIndexOptions()));
            var fields = new Dictionary<string, RedisValue>();

            for (int i = 0; i < 100; i++)
            {
                fields["title"] = i % 2 == 1 ? "hello worlds" : "hello world";
                Assert.True(cl.AddDocument($"doc{i}", fields, (double)i / 100.0));
            }

            Query q = new Query("hello").SetWithScores();
            SearchResult res = cl.Search(q);

            Assert.Equal(100, res.TotalResults);
            Assert.Equal(10, res.Documents.Count);

            foreach (var d in res.Documents)
            {
                Assert.StartsWith("doc", d.Id);
                Assert.True(d.Score != 1.0);
                Assert.StartsWith("hello world", d["title"]);
            }

            q = new Query("hello").SetNoContent();
            res = cl.Search(q);
            foreach (var d in res.Documents)
            {
                Assert.StartsWith("doc", d.Id);
                Assert.True(d.Score == 1.0);
                Assert.True(d["title"].IsNull);
            }

            // test verbatim vs. stemming
            res = cl.Search(new Query("hello worlds"));
            Assert.Equal(100, res.TotalResults);
            res = cl.Search(new Query("hello worlds").SetVerbatim());
            Assert.Equal(50, res.TotalResults);

            res = cl.Search(new Query("hello a world").SetVerbatim());
            Assert.Equal(50, res.TotalResults);
            res = cl.Search(new Query("hello a worlds").SetVerbatim());
            Assert.Equal(50, res.TotalResults);
            res = cl.Search(new Query("hello a world").SetVerbatim().SetNoStopwords());
            Assert.Equal(0, res.TotalResults);
        }

        [Fact]
        public void TestSortQueryFlags()
        {
            Client cl = GetClient();
            Schema sc = new Schema().AddSortableTextField("title", 1.0);

            Assert.True(cl.CreateIndex(sc, new ConfiguredIndexOptions()));
            var fields = new Dictionary<string, RedisValue>
            {
                ["title"] = "b title"
            };
            cl.AddDocument("doc1", fields, 1.0, false, true, null);

            fields["title"] = "a title";
            cl.AddDocument("doc2", fields, 1.0, false, true, null);

            fields["title"] = "c title";
            cl.AddDocument("doc3", fields, 1.0, false, true, null);

            Query q = new Query("title").SetSortBy("title", true);
            SearchResult res = cl.Search(q);

            Assert.Equal(3, res.TotalResults);
            Document doc1 = res.Documents[0];
            Assert.Equal("a title", doc1["title"]);

            doc1 = res.Documents[1];
            Assert.Equal("b title", doc1["title"]);

            doc1 = res.Documents[2];
            Assert.Equal("c title", doc1["title"]);
        }

        [Fact]
        public void TestIndexDefinition()
        {
            Client cl = GetClient();
            Schema sc = new Schema().AddTextField("title", 1.0);
            ConfiguredIndexOptions options = new ConfiguredIndexOptions(
                new IndexDefinition( prefixes: new string[]{cl.IndexName}));
            Assert.True(cl.CreateIndex(sc, options));

            RedisKey hashKey = (string)cl.IndexName + ":foo";
            Db.KeyDelete(hashKey);
            Db.HashSet(hashKey, "title", "hello world");

            try
            {
#pragma warning disable 0618
                Assert.True(cl.AddHash(hashKey, 1, false));
#pragma warning restore 0618
            }
            catch (RedisServerException e)
            {
                Assert.StartsWith("ERR unknown command `FT.ADDHASH`", e.Message);
                return; // Starting from RediSearch 2.0 this command is not supported anymore
            }
            SearchResult res = cl.Search(new Query("hello world").SetVerbatim());
            Assert.Equal(1, res.TotalResults);
            Assert.Equal(hashKey, res.Documents[0].Id);
        }

        [Fact]
        public void TestDrop()
        {
            Client cl = GetClient();

            Schema sc = new Schema().AddTextField("title", 1.0);

            Assert.True(cl.CreateIndex(sc, new ConfiguredIndexOptions()));
            var fields = new Dictionary<string, RedisValue>
            {
                { "title", "hello world" }
            };
            for (int i = 0; i < 100; i++)
            {
                Assert.True(cl.AddDocument($"doc{i}", fields));
            }

            SearchResult res = cl.Search(new Query("hello world"));
            Assert.Equal(100, res.TotalResults);

            var key = (string)Db.KeyRandom();
            Output.WriteLine("Found key: " + key);
            Assert.NotNull(key);

            Reset(cl);

            var indexExists = Db.KeyExists(cl.IndexName);
            Assert.False(indexExists);
        }

        [Fact]
        public void TestAlterAdd()
        {
            Client cl = GetClient();

            Schema sc = new Schema().AddTextField("title", 1.0);

            Assert.True(cl.CreateIndex(sc, new ConfiguredIndexOptions()));
            var fields = new Dictionary<string, RedisValue>
            {
                { "title", "hello world" }
            };
            for (int i = 0; i < 100; i++)
            {
                Assert.True(cl.AddDocument($"doc{i}", fields));
            }

            SearchResult res = cl.Search(new Query("hello world"));
            Assert.Equal(100, res.TotalResults);

            Assert.True(cl.AlterIndex(new TagField("tags", ","), new TextField("name", 0.5)));
            for (int i = 0; i < 100; i++)
            {
                var fields2 = new Dictionary<string, RedisValue>
                {
                    { "name", $"name{i}" },
                    { "tags", $"tagA,tagB,tag{i}" }
                };
                Assert.True(cl.UpdateDocument($"doc{i}", fields2, 1.0));
            }
            SearchResult res2 = cl.Search(new Query("@tags:{tagA}"));
            Assert.Equal(100, res2.TotalResults);

            var info = cl.GetInfoParsed();
            Assert.Equal(cl.IndexName, info.IndexName);

            Assert.True(info.Fields.ContainsKey("tags"));
            Assert.Equal("TAG", (string)info.Fields["tags"][2]);
        }

        [Fact]
        public void TestNoStem()
        {
            Client cl = GetClient();

            Schema sc = new Schema().AddTextField("stemmed", 1.0).AddField(new TextField("notStemmed", 1.0, false, true));
            Assert.True(cl.CreateIndex(sc, new ConfiguredIndexOptions()));

            var doc = new Dictionary<string, RedisValue>
            {
                { "stemmed", "located" },
                { "notStemmed", "located" }
            };
            // Store it
            Assert.True(cl.AddDocument("doc", doc));

            // Query
            SearchResult res = cl.Search(new Query("@stemmed:location"));
            Assert.Equal(1, res.TotalResults);

            res = cl.Search(new Query("@notStemmed:location"));
            Assert.Equal(0, res.TotalResults);
        }

        [Fact]
        public void TestInfoParsed()
        {
            Client cl = GetClient();

            Schema sc = new Schema().AddTextField("title", 1.0);
            Assert.True(cl.CreateIndex(sc, new ConfiguredIndexOptions()));

            var info = cl.GetInfoParsed();
            Assert.Equal(cl.IndexName, info.IndexName);
        }

        [Fact]
        public void TestInfo()
        {
            Client cl = GetClient();

            Schema sc = new Schema().AddTextField("title", 1.0);
            Assert.True(cl.CreateIndex(sc, new ConfiguredIndexOptions()));

            var info = cl.GetInfo();
            Assert.Equal(cl.IndexName, info["index_name"]);
        }

        [Fact]
        public void TestNoIndex()
        {
            Client cl = GetClient();

            Schema sc = new Schema()
                        .AddField(new TextField("f1", 1.0, true, false, true))
                        .AddField(new TextField("f2", 1.0));
            cl.CreateIndex(sc, new ConfiguredIndexOptions());

            var mm = new Dictionary<string, RedisValue>
            {
                { "f1", "MarkZZ" },
                { "f2", "MarkZZ" }
            };
            cl.AddDocument("doc1", mm);

            mm.Clear();
            mm.Add("f1", "MarkAA");
            mm.Add("f2", "MarkBB");
            cl.AddDocument("doc2", mm);

            SearchResult res = cl.Search(new Query("@f1:Mark*"));
            Assert.Equal(0, res.TotalResults);

            res = cl.Search(new Query("@f2:Mark*"));
            Assert.Equal(2, res.TotalResults);

            res = cl.Search(new Query("@f2:Mark*").SetSortBy("f1", false));
            Assert.Equal(2, res.TotalResults);

            Assert.Equal("doc1", res.Documents[0].Id);

            res = cl.Search(new Query("@f2:Mark*").SetSortBy("f1", true));
            Assert.Equal("doc2", res.Documents[0].Id);
        }

        [Fact]
        public void TestReplacePartial()
        {
            Client cl = GetClient();

            Schema sc = new Schema()
                        .AddTextField("f1", 1.0)
                        .AddTextField("f2", 1.0)
                        .AddTextField("f3", 1.0);
            cl.CreateIndex(sc, new ConfiguredIndexOptions());

            var mm = new Dictionary<string, RedisValue>
            {
                { "f1", "f1_val" },
                { "f2", "f2_val" }
            };

            cl.AddDocument("doc1", mm);
            cl.AddDocument("doc2", mm);

            mm.Clear();
            mm.Add("f3", "f3_val");

            cl.UpdateDocument("doc1", mm, 1.0);
            cl.ReplaceDocument("doc2", mm, 1.0);

            // Search for f3 value. All documents should have it.
            SearchResult res = cl.Search(new Query("@f3:f3_Val"));
            Assert.Equal(2, res.TotalResults);

            res = cl.Search(new Query("@f3:f3_val @f2:f2_val @f1:f1_val"));
            Assert.Equal(1, res.TotalResults);
        }

        [Fact]
        public void TestExplain()
        {
            Client cl = GetClient();

            Schema sc = new Schema()
                        .AddTextField("f1", 1.0)
                        .AddTextField("f2", 1.0)
                        .AddTextField("f3", 1.0);
            cl.CreateIndex(sc, new ConfiguredIndexOptions());

            var res = cl.Explain(new Query("@f3:f3_val @f2:f2_val @f1:f1_val"));
            Assert.NotNull(res);
            Assert.False(res.Length == 0);
            Output.WriteLine(res);
        }

        [Fact]
        public void TestHighlightSummarize()
        {
            Client cl = GetClient();
            Schema sc = new Schema().AddTextField("text", 1.0);
            cl.CreateIndex(sc, new ConfiguredIndexOptions());

            var doc = new Dictionary<string, RedisValue>
            {
                { "text", "Redis is often referred as a data structures server. What this means is that Redis provides access to mutable data structures via a set of commands, which are sent using a server-client model with TCP sockets and a simple protocol. So different processes can query and modify the same data structures in a shared way" }
            };
            // Add a document
            cl.AddDocument("foo", doc, 1.0);
            Query q = new Query("data").HighlightFields().SummarizeFields();
            SearchResult res = cl.Search(q);

            Assert.Equal("is often referred as a <b>data</b> structures server. What this means is that Redis provides... What this means is that Redis provides access to mutable <b>data</b> structures via a set of commands, which are sent using a... So different processes can query and modify the same <b>data</b> structures in a shared... ",
                    res.Documents[0]["text"]);

            q = new Query("data").HighlightFields(new Query.HighlightTags("<u>", "</u>")).SummarizeFields();
            res = cl.Search(q);

            Assert.Equal("is often referred as a <u>data</u> structures server. What this means is that Redis provides... What this means is that Redis provides access to mutable <u>data</u> structures via a set of commands, which are sent using a... So different processes can query and modify the same <u>data</u> structures in a shared... ",
                res.Documents[0]["text"]);
        }

        [Fact]
        public void TestLanguage()
        {
            Client cl = GetClient();
            Schema sc = new Schema().AddTextField("text", 1.0);
            cl.CreateIndex(sc, new ConfiguredIndexOptions());

            Document d = new Document("doc1").Set("text", "hello");
            AddOptions options = new AddOptions().SetLanguage("spanish");
            Assert.True(cl.AddDocument(d, options));

            options.SetLanguage("ybreski");
            cl.DeleteDocument(d.Id);

            var ex = Assert.Throws<RedisServerException>(() => cl.AddDocument(d, options));
            Assert.Equal("Unsupported language", ex.Message, ignoreCase: true);
        }

        [Fact]
        public void TestDropMissing()
        {
            Client cl = GetClient();
            var ex = Assert.Throws<RedisServerException>(() => cl.DropIndex());
            Assert.True(IsMissingIndexException(ex));
        }

        [Fact]
        public void TestGet()
        {
            Client cl = GetClient();
            cl.CreateIndex(new Schema().AddTextField("txt1", 1.0), new ConfiguredIndexOptions());
            cl.AddDocument(new Document("doc1").Set("txt1", "Hello World!"), new AddOptions());
            Document d = cl.GetDocument("doc1");
            Assert.NotNull(d);
            Assert.Equal("Hello World!", d["txt1"]);

            // Get something that does not exist. Shouldn't explode
            Assert.Null(cl.GetDocument("nonexist"));
        }

        [Fact]
        public void TestMGet()
        {
            Client cl = GetClient();

            cl.CreateIndex(new Schema().AddTextField("txt1", 1.0), new ConfiguredIndexOptions());
            cl.AddDocument(new Document("doc1").Set("txt1", "Hello World!1"), new AddOptions());
            cl.AddDocument(new Document("doc2").Set("txt1", "Hello World!2"), new AddOptions());
            cl.AddDocument(new Document("doc3").Set("txt1", "Hello World!3"), new AddOptions());

            var docs = cl.GetDocuments();
            Assert.Empty(docs);

            docs = cl.GetDocuments("doc1", "doc3", "doc4");
            Assert.Equal(3, docs.Length);
            Assert.Equal("Hello World!1", docs[0]["txt1"]);
            Assert.Equal("Hello World!3", docs[1]["txt1"]);
            Assert.Null(docs[2]);
        }

        [Fact]
        public void TestAddSuggestionGetSuggestionFuzzy()
        {
            Client cl = GetClient();
            Suggestion suggestion = Suggestion.Builder.String("TOPIC OF WORDS").Score(1).Build();
            // test can add a suggestion string
            Assert.True(cl.AddSuggestion(suggestion, true) > 0, $"{suggestion} insert should of returned at least 1");
            // test that the partial part of that string will be returned using fuzzy

            //Assert.Equal(suggestion.ToString() + " suppose to be returned", suggestion, cl.GetSuggestion(suggestion.String.Substring(0, 3), SuggestionOptions.GetBuilder().Build()).get(0));
            Assert.Equal(suggestion.ToString(), cl.GetSuggestions(suggestion.String.Substring(0, 3), SuggestionOptions.Builder.Build())[0].ToString());
        }

        [Fact]
        public void TestAddSuggestionGetSuggestion()
        {
            Client cl = GetClient();
            Suggestion suggestion = Suggestion.Builder.String("ANOTHER_WORD").Score(1).Build();
            Suggestion noMatch = Suggestion.Builder.String("_WORD MISSED").Score(1).Build();

            Assert.True(cl.AddSuggestion(suggestion, false) > 0, $"{suggestion} should of inserted at least 1");
            Assert.True(cl.AddSuggestion(noMatch, false) > 0, $"{noMatch} should of inserted at least 1");

            // test that with a partial part of that string will have the entire word returned SuggestionOptions.builder().build()
            Assert.Single(cl.GetSuggestions(suggestion.String.Substring(0, 3), SuggestionOptions.Builder.Fuzzy().Build()));

            // turn off fuzzy start at second word no hit
            Assert.Empty(cl.GetSuggestions(noMatch.String.Substring(1, 6), SuggestionOptions.Builder.Build()));
            // my attempt to trigger the fuzzy by 1 character
            Assert.Single(cl.GetSuggestions(noMatch.String.Substring(1, 6), SuggestionOptions.Builder.Fuzzy().Build()));
        }

        [Fact]
        public void TestAddSuggestionGetSuggestionPayloadScores()
        {
            Client cl = GetClient();

            Suggestion suggestion = Suggestion.Builder.String("COUNT_ME TOO").Payload("PAYLOADS ROCK ").Score(0.2).Build();
            Assert.True(cl.AddSuggestion(suggestion, false) > 0, $"{suggestion} insert should of at least returned 1");
            Assert.True(cl.AddSuggestion(suggestion.ToBuilder().String("COUNT").Payload("My PAYLOAD is better").Build(), false) > 1, "Count single added should return more than 1");
            Assert.True(cl.AddSuggestion(suggestion.ToBuilder().String("COUNT_ANOTHER").Score(1).Payload(null).Build(), false) > 1, "Count single added should return more than 1");

            Suggestion noScoreOrPayload = Suggestion.Builder.String("COUNT NO PAYLOAD OR COUNT").Build();
            Assert.True(cl.AddSuggestion(noScoreOrPayload, true) > 1, "Count single added should return more than 1");

            var payloads = cl.GetSuggestions(suggestion.String.Substring(0, 3), SuggestionOptions.Builder.With(WithOptions.PayloadsAndScores).Build());
            Assert.Equal(4, payloads.Length);
            Assert.True(payloads[2].Payload.Length > 0);
            Assert.True(payloads[1].Score < .299, "Actual score: " + payloads[1].Score);
        }

        [Fact]
        public void TestAddSuggestionGetSuggestionPayload()
        {
            Client cl = GetClient();
            cl.AddSuggestion(Suggestion.Builder.String("COUNT_ME TOO").Payload("PAYLOADS ROCK ").Build(), false);
            cl.AddSuggestion(Suggestion.Builder.String("COUNT").Payload("ANOTHER PAYLOAD ").Build(), false);
            cl.AddSuggestion(Suggestion.Builder.String("COUNTNO PAYLOAD OR COUNT").Build(), false);

            // test that with a partial part of that string will have the entire word returned
            var payloads = cl.GetSuggestions("COU", SuggestionOptions.Builder.Max(3).Fuzzy().With(WithOptions.Payloads).Build());
            Assert.Equal(3, payloads.Length);
        }

        [Fact]
        public void TestGetSuggestionNoPayloadTwoOnly()
        {
            Client cl = GetClient();

            cl.AddSuggestion(Suggestion.Builder.String("DIFF_WORD").Score(0.4).Payload("PAYLOADS ROCK ").Build(), false);
            cl.AddSuggestion(Suggestion.Builder.String("DIFF wording").Score(0.5).Payload("ANOTHER PAYLOAD ").Build(), false);
            cl.AddSuggestion(Suggestion.Builder.String("DIFFERENT").Score(0.7).Payload("I am a payload").Build(), false);

            var payloads = cl.GetSuggestions("DIF", SuggestionOptions.Builder.Max(2).Build());
            Assert.Equal(2, payloads.Length);

            var three = cl.GetSuggestions("DIF", SuggestionOptions.Builder.Max(3).Build());
            Assert.Equal(3, three.Length);
        }

        [Fact]
        public void TestGetSuggestionsAsStringArray()
        {
            Client cl = GetClient();

            cl.AddSuggestion(Suggestion.Builder.String("DIFF_WORD").Score(0.4).Payload("PAYLOADS ROCK ").Build(), false);
            cl.AddSuggestion(Suggestion.Builder.String("DIFF wording").Score(0.5).Payload("ANOTHER PAYLOAD ").Build(), false);
            cl.AddSuggestion(Suggestion.Builder.String("DIFFERENT").Score(0.7).Payload("I am a payload").Build(), false);

            var payloads = cl.GetSuggestions("DIF", max: 2);
            Assert.Equal(2, payloads.Length);

            var three = cl.GetSuggestions("DIF", max: 3);
            Assert.Equal(3, three.Length);
        }

        [Fact]
        public void TestGetSuggestionWithScore()
        {
            Client cl = GetClient();

            cl.AddSuggestion(Suggestion.Builder.String("DIFF_WORD").Score(0.4).Payload("PAYLOADS ROCK ").Build(), true);
            var list = cl.GetSuggestions("DIF", SuggestionOptions.Builder.Max(2).With(WithOptions.Scores).Build());
            Assert.True(list[0].Score <= .2, "Actual score: " + list[0].Score);
        }

        [Fact]
        public void TestGetSuggestionAllNoHit()
        {
            Client cl = GetClient();

            cl.AddSuggestion(Suggestion.Builder.String("NO WORD").Score(0.4).Build(), false);

            var none = cl.GetSuggestions("DIF", SuggestionOptions.Builder.Max(3).With(WithOptions.Scores).Build());
            Assert.Empty(none);
        }

        [Fact]
        public void TestGetTagField()
        {
            Client cl = GetClient();
            Schema sc = new Schema()
                    .AddTextField("title", 1.0)
                    .AddTagField("category");

            Assert.True(cl.CreateIndex(sc, new ConfiguredIndexOptions()));

            var search = cl.Search(new Query("hello"));
            Output.WriteLine("Initial search: " + search.TotalResults);
            Assert.Equal(0, search.TotalResults);

            Assert.True(cl.AddDocument("foo", new Dictionary<string, RedisValue>
            {
                { "title", "hello world" },
                { "category", "red" }
            }));
            Assert.True(cl.AddDocument("bar", new Dictionary<string, RedisValue>
            {
                { "title", "hello world" },
                { "category", "blue" }
            }));
            Assert.True(cl.AddDocument("baz", new Dictionary<string, RedisValue>
            {
                { "title", "hello world" },
                { "category", "green,yellow" }
            }));
            Assert.True(cl.AddDocument("qux", new Dictionary<string, RedisValue>
            {
                { "title", "hello world" },
                { "category", "orange;purple" }
            }));

            Assert.Equal(1, cl.Search(new Query("@category:{red}")).TotalResults);
            Assert.Equal(1, cl.Search(new Query("@category:{blue}")).TotalResults);
            Assert.Equal(1, cl.Search(new Query("hello @category:{red}")).TotalResults);
            Assert.Equal(1, cl.Search(new Query("hello @category:{blue}")).TotalResults);
            Assert.Equal(1, cl.Search(new Query("@category:{yellow}")).TotalResults);
            Assert.Equal(0, cl.Search(new Query("@category:{purple}")).TotalResults);
            Assert.Equal(1, cl.Search(new Query("@category:{orange\\;purple}")).TotalResults);
            search = cl.Search(new Query("hello"));
            Output.WriteLine("Post-search: " + search.TotalResults);
            foreach (var doc in search.Documents)
            {
                Output.WriteLine("Found: " + doc.Id);
            }
            Assert.Equal(4, search.TotalResults);
        }

        [Fact]
        public void TestGetTagFieldWithNonDefaultSeparator()
        {
            Client cl = GetClient();
            Schema sc = new Schema()
                    .AddTextField("title", 1.0)
                    .AddTagField("category", ";");

            Assert.True(cl.CreateIndex(sc, new ConfiguredIndexOptions()));
            Assert.True(cl.AddDocument("foo", new Dictionary<string, RedisValue>
            {
                { "title", "hello world" },
                { "category", "red" }
            }));
            Assert.True(cl.AddDocument("bar", new Dictionary<string, RedisValue>
            {
                { "title", "hello world" },
                { "category", "blue" }
            }));
            Assert.True(cl.AddDocument("baz", new Dictionary<string, RedisValue>
            {
                { "title", "hello world" },
                { "category", "green;yellow" }
            }));
            Assert.True(cl.AddDocument("qux", new Dictionary<string, RedisValue>
            {
                { "title", "hello world" },
                { "category", "orange,purple" }
            }));

            Assert.Equal(1, cl.Search(new Query("@category:{red}")).TotalResults);
            Assert.Equal(1, cl.Search(new Query("@category:{blue}")).TotalResults);
            Assert.Equal(1, cl.Search(new Query("hello @category:{red}")).TotalResults);
            Assert.Equal(1, cl.Search(new Query("hello @category:{blue}")).TotalResults);
            Assert.Equal(1, cl.Search(new Query("hello @category:{yellow}")).TotalResults);
            Assert.Equal(0, cl.Search(new Query("@category:{purple}")).TotalResults);
            Assert.Equal(1, cl.Search(new Query("@category:{orange\\,purple}")).TotalResults);
            Assert.Equal(4, cl.Search(new Query("hello")).TotalResults);
        }

        [Fact]
        public void TestMultiDocuments()
        {
            Client cl = GetClient();
            Schema sc = new Schema().AddTextField("title", 1.0).AddTextField("body", 1.0);

            Assert.True(cl.CreateIndex(sc, new ConfiguredIndexOptions()));

            var fields = new Dictionary<string, RedisValue>
            {
                { "title", "hello world" },
                { "body", "lorem ipsum" }
            };

            var results = cl.AddDocuments(new Document("doc1", fields), new Document("doc2", fields), new Document("doc3", fields));

            Assert.Equal(new[] { true, true, true }, results);

            Assert.Equal(3, cl.Search(new Query("hello world")).TotalResults);

            results = cl.AddDocuments(new Document("doc4", fields), new Document("doc2", fields), new Document("doc5", fields));
            Assert.Equal(new[] { true, false, true }, results);

            results = cl.DeleteDocuments(true, "doc1", "doc2", "doc36");
            Assert.Equal(new[] { true, true, false }, results);
        }

        [Fact]
        public void TestReturnFields()
        {
            Client cl = GetClient();

            Schema sc = new Schema().AddTextField("field1", 1.0).AddTextField("field2", 1.0);
            Assert.True(cl.CreateIndex(sc, new ConfiguredIndexOptions()));

            var doc = new Dictionary<string, RedisValue>
            {
                { "field1", "value1" },
                { "field2", "value2" }
            };
            // Store it
            Assert.True(cl.AddDocument("doc", doc));

            // Query
            SearchResult res = cl.Search(new Query("*").ReturnFields("field1"));
            Assert.Equal(1, res.TotalResults);
            Assert.Equal("value1", res.Documents[0]["field1"]);
            Assert.Null((string)res.Documents[0]["field2"]);
        }

        [Fact]
        public void TestInKeys()
        {
            Client cl = GetClient();
            Schema sc = new Schema().AddTextField("field1", 1.0).AddTextField("field2", 1.0);
            Assert.True(cl.CreateIndex(sc, new ConfiguredIndexOptions()));

            var doc = new Dictionary<string, RedisValue>
            {
                { "field1", "value" },
                { "field2", "not" }
            };

            // Store it
            Assert.True(cl.AddDocument("doc1", doc));
            Assert.True(cl.AddDocument("doc2", doc));

            // Query
            SearchResult res = cl.Search(new Query("value").LimitKeys("doc1"));
            Assert.Equal(1, res.TotalResults);
            Assert.Equal("doc1", res.Documents[0].Id);
            Assert.Equal("value", res.Documents[0]["field1"]);
            Assert.Null((string)res.Documents[0]["value"]);
        }
    }
}<|MERGE_RESOLUTION|>--- conflicted
+++ resolved
@@ -152,7 +152,6 @@
         }
 
         [Fact]
-<<<<<<< HEAD
         public void TestSkipInitialIndex()
         {
             Db.HashSet("doc1", "foo", "bar");
@@ -189,17 +188,19 @@
             Assert.True(cl.CreateIndex(sc, new ConfiguredIndexOptions().SetNoHighligh()));
             Assert.True(cl.AddDocument("doc2", fields));
             Assert.Throws<RedisServerException>(() => cl.Search(new Query("hello").SummarizeFields("body")));
-=======
+        }
+
+        [Fact]
         public void TestExpire()
         {
             var cl = new Client("idx", Db);
             Schema sc = new Schema().AddTextField("title");
 
-            Assert.True(cl.CreateIndex(sc, new ConfiguredIndexOptions().SetTemporaryTime(4)));
+            Assert.True(cl.CreateIndex(sc, new ConfiguredIndexOptions().SetTemporaryTime(4).SetMaxTextFields()));
             long ttl = (long) Db.Execute("FT.DEBUG", "TTL", "idx");
             while (ttl > 2) {
                 ttl = (long) Db.Execute("FT.DEBUG", "TTL", "idx");
-                Thread.Sleep(1);
+                Thread.Sleep(10);
             }
 
             var fields = new Dictionary<string, RedisValue>
@@ -209,7 +210,6 @@
             Assert.True(cl.AddDocument("doc1", fields));
             ttl = (long) Db.Execute("FT.DEBUG", "TTL", "idx");
             Assert.True(ttl > 2);
->>>>>>> 041a3d53
         }
 
         [Fact]
