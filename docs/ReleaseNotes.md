# Release Notes

## Unreleased
- NRediSearch: Support on json index (#1808 via AvitalFineRedis)
- NRediSearch: Support sortable TagFields and unNormalizedForm for Tag & Text Fields (#1862 via slorello89 & AvitalFineRedis)
- fix potential errors getting socket bytes (#1836 via NickCraver)
- logging additions (.NET Version and timestamps) for better debugging (#1796 via philon-msft)
- add: `Condition` API (transactions) now supports `StreamLengthEqual` and variants (#1807 via AlphaGremlin)
- Add support for count argument to `ListLeftPop`, `ListLeftPopAsync`, `ListRightPop`, and `ListRightPopAsync` (#1850 via jjfmarket)
- fix potential task/thread exhaustion from the backlog processor (#1854 via mgravell)
<<<<<<< HEAD
- add support for listening to Azure Maintenance Events (#1876 via amsoedal)
=======
- add `StringGetDelete`/`StringGetDeleteAsync` API for Redis `GETDEL` command(#1840 via WeihanLi)
>>>>>>> 082c69b4

## 2.2.62

- Sentinel potential memory leak fix in OnManagedConnectionFailed handler (#1710 via alexSatov)
- fix issue where `GetOutstandingCount` could obscure underlying faults by faulting itself (#1792 via mgravell)
- fix issue #1719 with backlog messages becoming reordered (#1779 via TimLovellSmith)

## 2.2.50

- performance optimization for PING accuracy (#1714 via eduardobr)
- improvement to reconnect logic (exponential backoff) (#1735 via deepakverma)
- refresh replica endpoint list on failover (#1684 by laurauzcategui)
- fix for ReconfigureAsync re-entrancy (caused connection issues) (#1772 by NickCraver)
- fix for ReconfigureAsync Sentinel race resulting in NoConnectionAvailable when using DemandMaster (#1773 by NickCraver)
- resolve race in AUTH and other connection reconfigurations (#1759 via TimLovellSmith and NickCraver)

## 2.2.4

- fix ambiguous signature of the new `RPUSHX`/`LPUSHX` methods (#1620)

## 2.2.3

- add .NET 5 target
- fix mutex race condition (#1585 via arsnyder16)
- allow `CheckCertificateRevocation` to be controlled via the config string (#1591 via lwlwalker)
- fix range end-value inversion (#1573 via tombatron)
- add `ROLE` support (#1551 via zmj)
- add varadic `RPUSHX`/`LPUSHX` support (#1557 via dmytrohridin)
- fix server-selection strategy race condition (#1532 via deepakverma)
- fix sentinel default port (#1525 via ejsmith)
- fix `Int64` parse scenario (#1568 via arsnyder16)
- force replication check during failover (via joroda)
- documentation tweaks (multiple)
- fix backlog contention issue (#1612, see also #1574 via devbv)

## 2.1.58

- fix: `[*]SCAN` - fix possible NRE scenario if the iterator is disposed with an incomplete operation in flight
- fix: `[*]SCAN` - treat the cursor as an opaque value whenever possible, for compatibility with `redis-cluster-proxy`
- add: `[*]SCAN` - include additional exception data in the case of faults

## 2.1.55

- identify assembly binding problem on .NET Framework; drops `System.IO.Pipelines` to 4.7.1, and identifies new `System.Buffers` binding failure on 4.7.2

## 2.1.50

- add: bind direct to sentinel-managed instances from a configuration string/object (#1431 via ejsmith)
- add last-delivered-id to `StreamGroupInfo` (#1477 via AndyPook)
- update naming of replication-related commands to reflect Redis 5 naming (#1488/#945)
- fix: the `IServer` commands that are database-specific (`DBSIZE`, `FLUSHDB`, `KEYS`, `SCAN`) now respect the default database on the config (#1460)
- library updates

## 2.1.39

- fix: mutex around connection was not "fair"; in specific scenario could lead to out-of-order commands (#1440)
- fix: update libs (#1432)
- fix: timing error on linux (#1433 via pengweiqhca)
- fix: add `auth` to command-map for sentinal (#1428 via ejsmith)

## 2.1.30

- fix deterministic builds

## 2.1.28

- fix: stability in new sentinel APIs
- fix: include `SslProtocolos` in `ConfigurationOptions.ToString()` (#1408 via vksampath and Sampath Vuyyuru
- fix: clarify messaging around disconnected multiplexers (#1396)
- change: tweak methods of new sentinel API (this is technically a breaking change, but since this is a new API that was pulled quickly, we consider this to be acceptable)
- add: new thread`SocketManager` mode (opt-in) to always use the regular thread-pool instead of the dedicated pool
- add: improved counters in/around error messages
- add: new `User` property on `ConfigurationOptions`
- build: enable deterministic builds (note: this failed; fixed in 2.1.30)

## 2.1.0

- fix: ensure active-message is cleared (#1374 via hamish-omny)
- add: sentinel support (#1067 via shadim; #692 via lexxdark)
- add: `IAsyncEnumerable<T>` scanning APIs now supported (#1087)
- add: new API for use with misbehaving sync-contexts ([more info](https://stackexchange.github.io/StackExchange.Redis/ThreadTheft))
- add: `TOUCH` support (#1291 via gkorland)
- add: `Condition` API (transactions) now supports `SortedSetLengthEqual` (#1332 via phosphene47)
- add: `SocketManager` is now more configurable (#1115, via naile)
- add: NRediSearch updated in line with JRediSearch (#1267, via tombatron; #1199 via oruchreis)
- add: support for `CheckCertificatRevocation` configuration (#1234, via BLun78 and V912736)
- add: more details about exceptions (#1190, via marafiq)
- add: new stream APIs (#1141 and #1154 via ttingen)
- add: event-args now mockable (#1326 via n1l)
- fix: no-op when adding 0 values to a set (#1283 via omeaart)
- add: support for `LATENCY` and `MEMORY` (#1204)
- add: support for `HSTRLEN` (#1241 via eitanhs)
- add: `GeoRadiusResult` is now mockable (#1175 via firenero)
- fix: various documentation fixes (#1162, #1135, #1203, #1240, #1245, #1159, #1311, #1339, #1336)
- fix: rare race-condition around exception data (#1342)
- fix: `ScriptEvaluateAsync` keyspace isolation (#1377 via gliljas)
- fix: F# compatibility enhancements (#1386)
- fix: improved `ScriptResult` null support (#1392)
- fix: error with DNS resolution breaking endpoint iterator (#1393)
- tests: better docker support for tests (#1389 via ejsmith; #1391)
- tests: general test improvements (#1183, #1385, #1384)

## 2.0.601

- add: tracking for current and next messages to help with debugging timeout issues - helpful in cases of large pipeline blockers

## 2.0.600

- add: `ulong` support to `RedisValue` and `RedisResult` (#1103)
- fix: remove odd equality: `"-" != 0` (we do, however, still allow `"-0"`, as that is at least semantically valid, and is logically `== 0`) (related to #1103)
- performance: rework how pub/sub queues are stored - reduces delegate overheads (related to #1101)
- fix #1108 - ensure that we don't try appending log data to the `TextWriter` once we've returned from a method that accepted one

## 2.0.593

- performance: unify spin-wait usage on sync/async paths to one competitor
- fix #1101 - when a `ChannelMessageQueue` is involved, unsubscribing *via any route* should still unsubscribe and mark the queue-writer as complete

## 2.0.588

- stability and performance: resolve intermittent stall in the write-lock that could lead to unexpected timeouts even when at low/reasonable (but concurrent) load

## 2.0.571

- performance: use new [arena allocation API](https://mgravell.github.io/Pipelines.Sockets.Unofficial/docs/arenas) to avoid `RawResult[]` overhead
- performance: massively simplified how `ResultBox<T>` is implemented, in particular to reduce `TaskCompletionSource<T>` allocations
- performance: fix sync-over-async issue with async call paths, and fix the [SemaphoreSlim](https://blog.marcgravell.com/2019/02/fun-with-spiral-of-death.html) problems that this uncovered
- performance: re-introduce the unsent backlog queue, in particular to improve async performance
- performance: simplify how completions are reactivated, so that external callers use their originating pool, not the dedicated IO pools (prevent thread stealing)
- fix: update Pipelines.Sockets.Unofficial to prevent issue with incorrect buffer re-use in corner-case
- fix: `KeyDeleteAsync` could, in some cases, always use `DEL` (instead of `UNLINK`)
- fix: last unanswered write time was incorrect
- change: use higher `Pipe` thresholds when sending

## 2.0.519

- adapt to late changes in the RC streams API (#983, #1007)
- documentation fixes (#997, #1005)
- build: switch to SDK 2.1.500

## 2.0.513

- fix #961 - fix assembly binding redirect problems; IMPORTANT: this drops to an older `System.Buffers` version - if you have manually added redirects for `4.0.3.0`, you may need to manually update to `4.0.2.0` (or remove completely)
- fix #962 - avoid NRE in edge-case when fetching bridge

## 2.0.505

- fix #943 - ensure transaction inner tasks are completed prior to completing the outer transaction task
- fix #946 - reinstate missing `TryParse` methods on `RedisValue`
- fix #940 - off-by-one on pre-boxed integer cache (NRediSearch)

## 2.0.495

- 2.0 is a large - and breaking - change

The key focus of this release is stability and reliability.

- HARD BREAK: the package identity has changed; instead of `StackExchange.Redis` (not strong-named) and `StackExchange.Redis.StrongName` (strong-named), we are now
  only releasing `StackExchange.Redis` (strong-named). This is a binary breaking change that requires consumers to be re-compiled; it cannot be applied via binding-redirects
- HARD BREAK: the platform targets have been rationalized - supported targets are .NETStandard 2.0 (and above), .NETFramework 4.6.1 (and above), and .NETFramework 4.7.2 (and above)
  (note - the last two are mainly due to assembly binding problems)
- HARD BREAK: the profiling API has been overhauled and simplified; full documentation is [provided here](https://stackexchange.github.io/StackExchange.Redis/Profiling_v2.html)
- SOFT BREAK: the `PreserveAsyncOrder` behaviour of the pub/sub API has been deprecated; a *new* API has been provided for scenarios that require in-order pub/sub handling -
  the `Subscribe` method has a new overload *without* a handler parameter which returns a `ChannelMessageQueue`, which provides `async` ordered access to messsages)
- internal: the network architecture has moved to use `System.IO.Pipelines`; this has allowed us to simplify and unify a lot of the network code, and in particular 
  fix a lot of problems relating to how the library worked with TLS and/or .NETStandard
- change: as a result of the `System.IO.Pipelines` change, the error-reporting on timeouts is now much simpler and clearer; the [timeouts documentation](Timeouts.md) has been updated
- removed: the `HighPriority` (queue-jumping) flag is now deprecated
- internal: most buffers internally now make use of pooled memory; `RedisValue` no longer pre-emptively allocates buffers
- internal: added new custom thread-pool for handling async continuations to avoid thread-pool starvation issues
- internal: all IL generation has been removed; the library should now work on platforms that do not allow runtime-emit
- added: asynchronous operations now have full support for reporting timeouts
- added: new APIs now exist to work with pooled memory without allocations - `RedisValue.CreateFrom(MemoryStream)` and `operator` support for `Memory<byte>` and `ReadOnlyMemory<byte>`; and `IDatabase.StringGetLease[Async](...)`, `IDatabase.HashGetLease[Async](...)`, `Lease<byte>.AsStream()`)
- added: ["streams"](https://redis.io/topics/streams-intro) support (thanks to [ttingen](https://github.com/ttingen) for their contribution)
- various missing commands / overloads have been added; `Execute[Async]` for additional commands is now available on `IServer`
- fix: a *lot* of general bugs and issues have been resolved
- ACCIDENTAL BREAK: `RedisValue.TryParse` was accidentally ommitted in the overhaul; this has been rectified and will be available in the next build

a more complete list of issues addressed can be seen in [this tracking issue](https://github.com/StackExchange/StackExchange.Redis/issues/871)

Note: we currently have no plans to do an additional 1.* release. In particular, even though there was a `1.2.7-alpha` build on nuget, we *do not* currently have
plans to release `1.2.7`.

---

## 1.2.6

- fix change to `cluster nodes` output when using cluster-enabled target and 4.0+ (see [redis #4186](https://github.com/antirez/redis/issues/4186)

## 1.2.5

- critical fix: "poll mode" was disabled in the build for net45/net60 - impact: IO jams and lack of reader during high load

## 1.2.4

- fix: incorrect build configuration (#649)

## 1.2.3

- fix: when using `redis-cluster` with multiple replicas, use round-robin when selecting replica (#610)
- add: can specify `NoScriptCache` flag when using `ScriptEvaluate` to bypass all cache features (always uses `EVAL` instead of `SCRIPT LOAD` and `EVALSHA`) (#617)

## 1.2.2 (preview):

- **UNAVAILABLE**: .NET 4.0 support is not in this build, due to [a build issue](https://github.com/dotnet/cli/issues/5993) - looking into solutions
- add: make performance-counter tracking opt-in (`IncludePerformanceCountersInExceptions`) as it was causing problems (#587)
- add: can now specifiy allowed SSL/TLS protocols  (#603)
- add: track message status in exceptions (#576)
- add: `GetDatabase()` optimization for DB 0 and low numbered databases: `IDatabase` instance is retained and recycled (as long as no `asyncState` is provided)
- improved connection retry policy (#510, #572)
- add `Execute`/`ExecuteAsync` API to support "modules"; [more info](http://blog.marcgravell.com/2017/04/stackexchangeredis-and-redis-40-modules.html)
- fix: timeout link fixed re /docs change (below)
- [`NRediSearch`](https://www.nuget.org/packages/NRediSearch/) added as exploration into "modules"

Other changes (not library related)

- (project) refactor /docs for github pages
- improve release note tracking
- rework build process to use csproj

## 1.2.1

- fix: avoid overlapping per-endpoint heartbeats

## 1.2.0

- (same as 1.2.0-alpha1)

## 1.2.0-alpha1

- add: GEO commands (#489)
- add: ZADD support for new NX/XX switches (#520)
- add: core-clr preview support improvements

## 1.1.608

- fix: bug with race condition in servers indexer (related: 1.1.606)

## 1.1.607

- fix: ensure socket-mode polling is enabled (.net)

## 1.1.606

- fix: bug with race condition in servers indexer

## and the rest

(I'm happy to take PRs for change history going back in time)<|MERGE_RESOLUTION|>--- conflicted
+++ resolved
@@ -8,11 +8,8 @@
 - add: `Condition` API (transactions) now supports `StreamLengthEqual` and variants (#1807 via AlphaGremlin)
 - Add support for count argument to `ListLeftPop`, `ListLeftPopAsync`, `ListRightPop`, and `ListRightPopAsync` (#1850 via jjfmarket)
 - fix potential task/thread exhaustion from the backlog processor (#1854 via mgravell)
-<<<<<<< HEAD
 - add support for listening to Azure Maintenance Events (#1876 via amsoedal)
-=======
 - add `StringGetDelete`/`StringGetDeleteAsync` API for Redis `GETDEL` command(#1840 via WeihanLi)
->>>>>>> 082c69b4
 
 ## 2.2.62
 
