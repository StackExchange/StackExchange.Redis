# Release Notes

## Unreleased

- Makes `StreamEntry` constructor public for better unit test experience (#1923 via WeihanLi)
<<<<<<< HEAD
- Fix integer overflow error (issue #1926) with 2GiB+ result payloads
- Moved tiebreaker fetching in connections into the handshake phase (streamline + simplification) (#1931 via NickCraver)
=======
- Fix integer overflow error (issue #1926) with 2GiB+ result payloads (#1928 via mgravell)
- Update assumed redis versions to v2.8 or v4.0 in the Azure case (#1929 via NickCraver)
>>>>>>> fd795154

## 2.2.88

- Connection backoff default is now exponential instead of linear (#1896 via lolodi)
- Add support for NodeMaintenanceScaleComplete event (handles Redis cluster scaling) (#1902 via NickCraver)

## 2.2.79

- NRediSearch: Support on json index (#1808 via AvitalFineRedis)
- NRediSearch: Support sortable TagFields and unNormalizedForm for Tag & Text Fields (#1862 via slorello89 & AvitalFineRedis)
- fix potential errors getting socket bytes (#1836 via NickCraver)
- logging additions (.NET Version and timestamps) for better debugging (#1796 via philon-msft)
- add: `Condition` API (transactions) now supports `StreamLengthEqual` and variants (#1807 via AlphaGremlin)
- Add support for count argument to `ListLeftPop`, `ListLeftPopAsync`, `ListRightPop`, and `ListRightPopAsync` (#1850 via jjfmarket)
- fix potential task/thread exhaustion from the backlog processor (#1854 via mgravell)
- add support for listening to Azure Maintenance Events (#1876 via amsoedal)
- add `StringGetDelete`/`StringGetDeleteAsync` API for Redis `GETDEL` command(#1840 via WeihanLi)

## 2.2.62

- Sentinel potential memory leak fix in OnManagedConnectionFailed handler (#1710 via alexSatov)
- fix issue where `GetOutstandingCount` could obscure underlying faults by faulting itself (#1792 via mgravell)
- fix issue #1719 with backlog messages becoming reordered (#1779 via TimLovellSmith)

## 2.2.50

- performance optimization for PING accuracy (#1714 via eduardobr)
- improvement to reconnect logic (exponential backoff) (#1735 via deepakverma)
- refresh replica endpoint list on failover (#1684 by laurauzcategui)
- fix for ReconfigureAsync re-entrancy (caused connection issues) (#1772 by NickCraver)
- fix for ReconfigureAsync Sentinel race resulting in NoConnectionAvailable when using DemandMaster (#1773 by NickCraver)
- resolve race in AUTH and other connection reconfigurations (#1759 via TimLovellSmith and NickCraver)

## 2.2.4

- fix ambiguous signature of the new `RPUSHX`/`LPUSHX` methods (#1620)

## 2.2.3

- add .NET 5 target
- fix mutex race condition (#1585 via arsnyder16)
- allow `CheckCertificateRevocation` to be controlled via the config string (#1591 via lwlwalker)
- fix range end-value inversion (#1573 via tombatron)
- add `ROLE` support (#1551 via zmj)
- add varadic `RPUSHX`/`LPUSHX` support (#1557 via dmytrohridin)
- fix server-selection strategy race condition (#1532 via deepakverma)
- fix sentinel default port (#1525 via ejsmith)
- fix `Int64` parse scenario (#1568 via arsnyder16)
- force replication check during failover (via joroda)
- documentation tweaks (multiple)
- fix backlog contention issue (#1612, see also #1574 via devbv)

## 2.1.58

- fix: `[*]SCAN` - fix possible NRE scenario if the iterator is disposed with an incomplete operation in flight
- fix: `[*]SCAN` - treat the cursor as an opaque value whenever possible, for compatibility with `redis-cluster-proxy`
- add: `[*]SCAN` - include additional exception data in the case of faults

## 2.1.55

- identify assembly binding problem on .NET Framework; drops `System.IO.Pipelines` to 4.7.1, and identifies new `System.Buffers` binding failure on 4.7.2

## 2.1.50

- add: bind direct to sentinel-managed instances from a configuration string/object (#1431 via ejsmith)
- add last-delivered-id to `StreamGroupInfo` (#1477 via AndyPook)
- update naming of replication-related commands to reflect Redis 5 naming (#1488/#945)
- fix: the `IServer` commands that are database-specific (`DBSIZE`, `FLUSHDB`, `KEYS`, `SCAN`) now respect the default database on the config (#1460)
- library updates

## 2.1.39

- fix: mutex around connection was not "fair"; in specific scenario could lead to out-of-order commands (#1440)
- fix: update libs (#1432)
- fix: timing error on linux (#1433 via pengweiqhca)
- fix: add `auth` to command-map for sentinal (#1428 via ejsmith)

## 2.1.30

- fix deterministic builds

## 2.1.28

- fix: stability in new sentinel APIs
- fix: include `SslProtocolos` in `ConfigurationOptions.ToString()` (#1408 via vksampath and Sampath Vuyyuru
- fix: clarify messaging around disconnected multiplexers (#1396)
- change: tweak methods of new sentinel API (this is technically a breaking change, but since this is a new API that was pulled quickly, we consider this to be acceptable)
- add: new thread`SocketManager` mode (opt-in) to always use the regular thread-pool instead of the dedicated pool
- add: improved counters in/around error messages
- add: new `User` property on `ConfigurationOptions`
- build: enable deterministic builds (note: this failed; fixed in 2.1.30)

## 2.1.0

- fix: ensure active-message is cleared (#1374 via hamish-omny)
- add: sentinel support (#1067 via shadim; #692 via lexxdark)
- add: `IAsyncEnumerable<T>` scanning APIs now supported (#1087)
- add: new API for use with misbehaving sync-contexts ([more info](https://stackexchange.github.io/StackExchange.Redis/ThreadTheft))
- add: `TOUCH` support (#1291 via gkorland)
- add: `Condition` API (transactions) now supports `SortedSetLengthEqual` (#1332 via phosphene47)
- add: `SocketManager` is now more configurable (#1115, via naile)
- add: NRediSearch updated in line with JRediSearch (#1267, via tombatron; #1199 via oruchreis)
- add: support for `CheckCertificatRevocation` configuration (#1234, via BLun78 and V912736)
- add: more details about exceptions (#1190, via marafiq)
- add: new stream APIs (#1141 and #1154 via ttingen)
- add: event-args now mockable (#1326 via n1l)
- fix: no-op when adding 0 values to a set (#1283 via omeaart)
- add: support for `LATENCY` and `MEMORY` (#1204)
- add: support for `HSTRLEN` (#1241 via eitanhs)
- add: `GeoRadiusResult` is now mockable (#1175 via firenero)
- fix: various documentation fixes (#1162, #1135, #1203, #1240, #1245, #1159, #1311, #1339, #1336)
- fix: rare race-condition around exception data (#1342)
- fix: `ScriptEvaluateAsync` keyspace isolation (#1377 via gliljas)
- fix: F# compatibility enhancements (#1386)
- fix: improved `ScriptResult` null support (#1392)
- fix: error with DNS resolution breaking endpoint iterator (#1393)
- tests: better docker support for tests (#1389 via ejsmith; #1391)
- tests: general test improvements (#1183, #1385, #1384)

## 2.0.601

- add: tracking for current and next messages to help with debugging timeout issues - helpful in cases of large pipeline blockers

## 2.0.600

- add: `ulong` support to `RedisValue` and `RedisResult` (#1103)
- fix: remove odd equality: `"-" != 0` (we do, however, still allow `"-0"`, as that is at least semantically valid, and is logically `== 0`) (related to #1103)
- performance: rework how pub/sub queues are stored - reduces delegate overheads (related to #1101)
- fix #1108 - ensure that we don't try appending log data to the `TextWriter` once we've returned from a method that accepted one

## 2.0.593

- performance: unify spin-wait usage on sync/async paths to one competitor
- fix #1101 - when a `ChannelMessageQueue` is involved, unsubscribing *via any route* should still unsubscribe and mark the queue-writer as complete

## 2.0.588

- stability and performance: resolve intermittent stall in the write-lock that could lead to unexpected timeouts even when at low/reasonable (but concurrent) load

## 2.0.571

- performance: use new [arena allocation API](https://mgravell.github.io/Pipelines.Sockets.Unofficial/docs/arenas) to avoid `RawResult[]` overhead
- performance: massively simplified how `ResultBox<T>` is implemented, in particular to reduce `TaskCompletionSource<T>` allocations
- performance: fix sync-over-async issue with async call paths, and fix the [SemaphoreSlim](https://blog.marcgravell.com/2019/02/fun-with-spiral-of-death.html) problems that this uncovered
- performance: re-introduce the unsent backlog queue, in particular to improve async performance
- performance: simplify how completions are reactivated, so that external callers use their originating pool, not the dedicated IO pools (prevent thread stealing)
- fix: update Pipelines.Sockets.Unofficial to prevent issue with incorrect buffer re-use in corner-case
- fix: `KeyDeleteAsync` could, in some cases, always use `DEL` (instead of `UNLINK`)
- fix: last unanswered write time was incorrect
- change: use higher `Pipe` thresholds when sending

## 2.0.519

- adapt to late changes in the RC streams API (#983, #1007)
- documentation fixes (#997, #1005)
- build: switch to SDK 2.1.500

## 2.0.513

- fix #961 - fix assembly binding redirect problems; IMPORTANT: this drops to an older `System.Buffers` version - if you have manually added redirects for `4.0.3.0`, you may need to manually update to `4.0.2.0` (or remove completely)
- fix #962 - avoid NRE in edge-case when fetching bridge

## 2.0.505

- fix #943 - ensure transaction inner tasks are completed prior to completing the outer transaction task
- fix #946 - reinstate missing `TryParse` methods on `RedisValue`
- fix #940 - off-by-one on pre-boxed integer cache (NRediSearch)

## 2.0.495

- 2.0 is a large - and breaking - change

The key focus of this release is stability and reliability.

- HARD BREAK: the package identity has changed; instead of `StackExchange.Redis` (not strong-named) and `StackExchange.Redis.StrongName` (strong-named), we are now
  only releasing `StackExchange.Redis` (strong-named). This is a binary breaking change that requires consumers to be re-compiled; it cannot be applied via binding-redirects
- HARD BREAK: the platform targets have been rationalized - supported targets are .NETStandard 2.0 (and above), .NETFramework 4.6.1 (and above), and .NETFramework 4.7.2 (and above)
  (note - the last two are mainly due to assembly binding problems)
- HARD BREAK: the profiling API has been overhauled and simplified; full documentation is [provided here](https://stackexchange.github.io/StackExchange.Redis/Profiling_v2.html)
- SOFT BREAK: the `PreserveAsyncOrder` behaviour of the pub/sub API has been deprecated; a *new* API has been provided for scenarios that require in-order pub/sub handling -
  the `Subscribe` method has a new overload *without* a handler parameter which returns a `ChannelMessageQueue`, which provides `async` ordered access to messsages)
- internal: the network architecture has moved to use `System.IO.Pipelines`; this has allowed us to simplify and unify a lot of the network code, and in particular 
  fix a lot of problems relating to how the library worked with TLS and/or .NETStandard
- change: as a result of the `System.IO.Pipelines` change, the error-reporting on timeouts is now much simpler and clearer; the [timeouts documentation](Timeouts.md) has been updated
- removed: the `HighPriority` (queue-jumping) flag is now deprecated
- internal: most buffers internally now make use of pooled memory; `RedisValue` no longer pre-emptively allocates buffers
- internal: added new custom thread-pool for handling async continuations to avoid thread-pool starvation issues
- internal: all IL generation has been removed; the library should now work on platforms that do not allow runtime-emit
- added: asynchronous operations now have full support for reporting timeouts
- added: new APIs now exist to work with pooled memory without allocations - `RedisValue.CreateFrom(MemoryStream)` and `operator` support for `Memory<byte>` and `ReadOnlyMemory<byte>`; and `IDatabase.StringGetLease[Async](...)`, `IDatabase.HashGetLease[Async](...)`, `Lease<byte>.AsStream()`)
- added: ["streams"](https://redis.io/topics/streams-intro) support (thanks to [ttingen](https://github.com/ttingen) for their contribution)
- various missing commands / overloads have been added; `Execute[Async]` for additional commands is now available on `IServer`
- fix: a *lot* of general bugs and issues have been resolved
- ACCIDENTAL BREAK: `RedisValue.TryParse` was accidentally ommitted in the overhaul; this has been rectified and will be available in the next build

a more complete list of issues addressed can be seen in [this tracking issue](https://github.com/StackExchange/StackExchange.Redis/issues/871)

Note: we currently have no plans to do an additional 1.* release. In particular, even though there was a `1.2.7-alpha` build on nuget, we *do not* currently have
plans to release `1.2.7`.

---

## 1.2.6

- fix change to `cluster nodes` output when using cluster-enabled target and 4.0+ (see [redis #4186](https://github.com/antirez/redis/issues/4186)

## 1.2.5

- critical fix: "poll mode" was disabled in the build for net45/net60 - impact: IO jams and lack of reader during high load

## 1.2.4

- fix: incorrect build configuration (#649)

## 1.2.3

- fix: when using `redis-cluster` with multiple replicas, use round-robin when selecting replica (#610)
- add: can specify `NoScriptCache` flag when using `ScriptEvaluate` to bypass all cache features (always uses `EVAL` instead of `SCRIPT LOAD` and `EVALSHA`) (#617)

## 1.2.2 (preview):

- **UNAVAILABLE**: .NET 4.0 support is not in this build, due to [a build issue](https://github.com/dotnet/cli/issues/5993) - looking into solutions
- add: make performance-counter tracking opt-in (`IncludePerformanceCountersInExceptions`) as it was causing problems (#587)
- add: can now specifiy allowed SSL/TLS protocols  (#603)
- add: track message status in exceptions (#576)
- add: `GetDatabase()` optimization for DB 0 and low numbered databases: `IDatabase` instance is retained and recycled (as long as no `asyncState` is provided)
- improved connection retry policy (#510, #572)
- add `Execute`/`ExecuteAsync` API to support "modules"; [more info](http://blog.marcgravell.com/2017/04/stackexchangeredis-and-redis-40-modules.html)
- fix: timeout link fixed re /docs change (below)
- [`NRediSearch`](https://www.nuget.org/packages/NRediSearch/) added as exploration into "modules"

Other changes (not library related)

- (project) refactor /docs for github pages
- improve release note tracking
- rework build process to use csproj

## 1.2.1

- fix: avoid overlapping per-endpoint heartbeats

## 1.2.0

- (same as 1.2.0-alpha1)

## 1.2.0-alpha1

- add: GEO commands (#489)
- add: ZADD support for new NX/XX switches (#520)
- add: core-clr preview support improvements

## 1.1.608

- fix: bug with race condition in servers indexer (related: 1.1.606)

## 1.1.607

- fix: ensure socket-mode polling is enabled (.net)

## 1.1.606

- fix: bug with race condition in servers indexer

## and the rest

(I'm happy to take PRs for change history going back in time)<|MERGE_RESOLUTION|>--- conflicted
+++ resolved
@@ -3,13 +3,9 @@
 ## Unreleased
 
 - Makes `StreamEntry` constructor public for better unit test experience (#1923 via WeihanLi)
-<<<<<<< HEAD
-- Fix integer overflow error (issue #1926) with 2GiB+ result payloads
-- Moved tiebreaker fetching in connections into the handshake phase (streamline + simplification) (#1931 via NickCraver)
-=======
 - Fix integer overflow error (issue #1926) with 2GiB+ result payloads (#1928 via mgravell)
 - Update assumed redis versions to v2.8 or v4.0 in the Azure case (#1929 via NickCraver)
->>>>>>> fd795154
+- Moved tiebreaker fetching in connections into the handshake phase (streamline + simplification) (#1931 via NickCraver)
 
 ## 2.2.88
 
