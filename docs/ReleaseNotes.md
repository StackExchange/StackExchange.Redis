--- conflicted
+++ resolved
@@ -5,12 +5,9 @@
 - performance optimization for PING accuracy (#1714 via eduardobr)
 - improvement to reconnect logic (exponential backoff) (#1735 via deepakverma)
 - refresh replica endpoint list on failover (#1684 by laurauzcategui)
-<<<<<<< HEAD
-- resolve race in AUTH connection reconfigurations (#1759 via TimLovellSmith and NickCraver)
-=======
 - fix for ReconfigureAsync re-entrancy (caused connection issues) (#1772 by NickCraver)
 - fix for ReconfigureAsync Sentinel race resulting in NoConnectionAvailable when using DemandMaster (#1773 by NickCraver)
->>>>>>> c531ddf6
+- resolve race in AUTH connection reconfigurations (#1759 via TimLovellSmith and NickCraver)
 
 ## 2.2.4
 
