# Release Notes

<<<<<<< HEAD
## (unreleased)

- add `ulong` support to `RedisValue` and `RedisResult`
- fix: remove odd equality: `"-" != 0` (we do, however, still allow `"-0"`, as that is at least semantically valid, and is logically `== 0`)
=======
## 2.0.593

- performance: unify spin-wait usage on sync/async paths to one competitor
- fix #1101 - when a `ChannelMessageQueue` is involved, unsubscribing *via any route* should still unsubscribe and mark the queue-writer as complete

## 2.0.588

- stability and performance: resolve intermittent stall in the write-lock that could lead to unexpected timeouts even when at low/reasonable (but concurrent) load
>>>>>>> bb981525

## 2.0.571

- performance: use new [arena allocation API](https://mgravell.github.io/Pipelines.Sockets.Unofficial/docs/arenas) to avoid `RawResult[]` overhead
- performance: massively simplified how `ResultBox<T>` is implemented, in particular to reduce `TaskCompletionSource<T>` allocations
- performance: fix sync-over-async issue with async call paths, and fix the [SemaphoreSlim](https://blog.marcgravell.com/2019/02/fun-with-spiral-of-death.html) problems that this uncovered
- performance: re-introduce the unsent backlog queue, in particular to improve async performance
- performance: simplify how completions are reactivated, so that external callers use their originating pool, not the dedicated IO pools (prevent thread stealing)
- fix: update Pipelines.Sockets.Unofficial to prevent issue with incorrect buffer re-use in corner-case
- fix: `KeyDeleteAsync` could, in some cases, always use `DEL` (instead of `UNLINK`)
- fix: last unanswered write time was incorrect
- change: use higher `Pipe` thresholds when sending

## 2.0.519

- adapt to late changes in the RC streams API (#983, #1007)
- documentation fixes (#997, #1005)
- build: switch to SDK 2.1.500

## 2.0.513

- fix #961 - fix assembly binding redirect problems; IMPORTANT: this drops to an older `System.Buffers` version - if you have manually added redirects for `4.0.3.0`, you may need to manually update to `4.0.2.0` (or remove completely)
- fix #962 - avoid NRE in edge-case when fetching bridge

## 2.0.505

- fix #943 - ensure transaction inner tasks are completed prior to completing the outer transaction task
- fix #946 - reinstate missing `TryParse` methods on `RedisValue`
- fix #940 - off-by-one on pre-boxed integer cache (NRediSearch)

## 2.0.495

- 2.0 is a large - and breaking - change

The key focus of this release is stability and reliability.

- HARD BREAK: the package identity has changed; instead of `StackExchange.Redis` (not strong-named) and `StackExchange.Redis.StrongName` (strong-named), we are now
  only releasing `StackExchange.Redis` (strong-named). This is a binary breaking change that requires consumers to be re-compiled; it cannot be applied via binding-redirects
- HARD BREAK: the platform targets have been rationalized - supported targets are .NETStandard 2.0 (and above), .NETFramework 4.6.1 (and above), and .NETFramework 4.7.2 (and above)
  (note - the last two are mainly due to assembly binding problems)
- HARD BREAK: the profiling API has been overhauled and simplified; full documentation is [provided here](https://stackexchange.github.io/StackExchange.Redis/Profiling_v2.html)
- SOFT BREAK: the `PreserveAsyncOrder` behaviour of the pub/sub API has been deprecated; a *new* API has been provided for scenarios that require in-order pub/sub handling -
  the `Subscribe` method has a new overload *without* a handler parameter which returns a `ChannelMessageQueue`, which provides `async` ordered access to messsages)
- internal: the network architecture has moved to use `System.IO.Pipelines`; this has allowed us to simplify and unify a lot of the network code, and in particular 
  fix a lot of problems relating to how the library worked with TLS and/or .NETStandard
- change: as a result of the `System.IO.Pipelines` change, the error-reporting on timeouts is now much simpler and clearer; the [timeouts documentation](Timeouts.md) has been updated
- removed: the `HighPriority` (queue-jumping) flag is now deprecated
- internal: most buffers internally now make use of pooled memory; `RedisValue` no longer pre-emptively allocates buffers
- internal: added new custom thread-pool for handling async continuations to avoid thread-pool starvation issues
- intenal: all IL generation has been removed; the library should now work on platforms that do not allow runtime-emit
- added: asynchronous operations now have full support for reporting timeouts
- added: new APIs now exist to work with pooled memory without allocations - `RedisValue.CreateFrom(MemoryStream)` and `operator` support for `Memory<byte>` and `ReadOnlyMemory<byte>`; and `IDatabase.StringGetLease[Async](...)`, `IDatabase.HashGetLease[Async](...)`, `Lease<byte>.AsStream()`)
- added: ["streams"](https://redis.io/topics/streams-intro) support (thanks to [ttingen](https://github.com/ttingen) for their contribution)
- various missing commands / overloads have been added; `Execute[Async]` for additional commands is now available on `IServer`
- fix: a *lot* of general bugs and issues have been resolved
- ACCIDENTAL BREAK: `RedisValue.TryParse` was accidentally ommitted in the overhaul; this has been rectified and will be available in the next build

a more complete list of issues addressed can be seen in [this tracking issue](https://github.com/StackExchange/StackExchange.Redis/issues/871)

Note: we currently have no plans to do an additional 1.* release. In particular, even though there was a `1.2.7-alpha` build on nuget, we *do not* currently have
plans to release `1.2.7`.

---

## 1.2.6

- fix change to `cluster nodes` output when using cluster-enabled target and 4.0+ (see [redis #4186](https://github.com/antirez/redis/issues/4186)

## 1.2.5

- critical fix: "poll mode" was disabled in the build for net45/net60 - impact: IO jams and lack of reader during high load

## 1.2.4

- fix: incorrect build configuration (#649)

## 1.2.3

- fix: when using `redis-cluster` with multiple replicas, use round-robin when selecting replica (#610)
- add: can specify `NoScriptCache` flag when using `ScriptEvaluate` to bypass all cache features (always uses `EVAL` instead of `SCRIPT LOAD` and `EVALSHA`) (#617)

## 1.2.2 (preview):

- **UNAVAILABLE**: .NET 4.0 support is not in this build, due to [a build issue](https://github.com/dotnet/cli/issues/5993) - looking into solutions
- add: make performance-counter tracking opt-in (`IncludePerformanceCountersInExceptions`) as it was causing problems (#587)
- add: can now specifiy allowed SSL/TLS protocols  (#603)
- add: track message status in exceptions (#576)
- add: `GetDatabase()` optimization for DB 0 and low numbered databases: `IDatabase` instance is retained and recycled (as long as no `asyncState` is provided)
- improved connection retry policy (#510, #572)
- add `Execute`/`ExecuteAsync` API to support "modules"; [more info](http://blog.marcgravell.com/2017/04/stackexchangeredis-and-redis-40-modules.html)
- fix: timeout link fixed re /docs change (below)
- [`NRediSearch`](https://www.nuget.org/packages/NRediSearch/) added as exploration into "modules"

Other changes (not library related)

- (project) refactor /docs for github pages
- improve release note tracking
- rework build process to use csproj

## 1.2.1

- fix: avoid overlapping per-endpoint heartbeats

## 1.2.0

- (same as 1.2.0-alpha1)

## 1.2.0-alpha1

- add: GEO commands (#489)
- add: ZADD support for new NX/XX switches (#520)
- add: core-clr preview support improvements

## 1.1.608

- fix: bug with race condition in servers indexer (related: 1.1.606)

## 1.1.607

- fix: ensure socket-mode polling is enabled (.net)

## 1.1.606

- fix: bug with race condition in servers indexer

## and the rest

(I'm happy to take PRs for change history going back in time)<|MERGE_RESOLUTION|>--- conflicted
+++ resolved
@@ -1,11 +1,10 @@
 # Release Notes
 
-<<<<<<< HEAD
 ## (unreleased)
 
 - add `ulong` support to `RedisValue` and `RedisResult`
 - fix: remove odd equality: `"-" != 0` (we do, however, still allow `"-0"`, as that is at least semantically valid, and is logically `== 0`)
-=======
+
 ## 2.0.593
 
 - performance: unify spin-wait usage on sync/async paths to one competitor
@@ -14,7 +13,6 @@
 ## 2.0.588
 
 - stability and performance: resolve intermittent stall in the write-lock that could lead to unexpected timeouts even when at low/reasonable (but concurrent) load
->>>>>>> bb981525
 
 ## 2.0.571
 
