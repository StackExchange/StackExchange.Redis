# Release Notes

## Unreleased

- Makes `StreamEntry` constructor public for better unit test experience (#1923 via WeihanLi)
- Fix integer overflow error (issue #1926) with 2GiB+ result payloads (#1928 via mgravell)
- Update assumed redis versions to v2.8 or v4.0 in the Azure case (#1929 via NickCraver)
<<<<<<< HEAD
- Moved tiebreaker fetching in connections into the handshake phase (streamline + simplification) (#1931 via NickCraver)
=======
- Fix profiler showing `EVAL` instead `EVALSHA` (#1930 via martinpotter)
>>>>>>> 9adac779

## 2.2.88

- Connection backoff default is now exponential instead of linear (#1896 via lolodi)
- Add support for NodeMaintenanceScaleComplete event (handles Redis cluster scaling) (#1902 via NickCraver)

## 2.2.79

- NRediSearch: Support on json index (#1808 via AvitalFineRedis)
- NRediSearch: Support sortable TagFields and unNormalizedForm for Tag & Text Fields (#1862 via slorello89 & AvitalFineRedis)
- fix potential errors getting socket bytes (#1836 via NickCraver)
- logging additions (.NET Version and timestamps) for better debugging (#1796 via philon-msft)
- add: `Condition` API (transactions) now supports `StreamLengthEqual` and variants (#1807 via AlphaGremlin)
- Add support for count argument to `ListLeftPop`, `ListLeftPopAsync`, `ListRightPop`, and `ListRightPopAsync` (#1850 via jjfmarket)
- fix potential task/thread exhaustion from the backlog processor (#1854 via mgravell)
- add support for listening to Azure Maintenance Events (#1876 via amsoedal)
- add `StringGetDelete`/`StringGetDeleteAsync` API for Redis `GETDEL` command(#1840 via WeihanLi)

## 2.2.62

- Sentinel potential memory leak fix in OnManagedConnectionFailed handler (#1710 via alexSatov)
- fix issue where `GetOutstandingCount` could obscure underlying faults by faulting itself (#1792 via mgravell)
- fix issue #1719 with backlog messages becoming reordered (#1779 via TimLovellSmith)

## 2.2.50

- performance optimization for PING accuracy (#1714 via eduardobr)
- improvement to reconnect logic (exponential backoff) (#1735 via deepakverma)
- refresh replica endpoint list on failover (#1684 by laurauzcategui)
- fix for ReconfigureAsync re-entrancy (caused connection issues) (#1772 by NickCraver)
- fix for ReconfigureAsync Sentinel race resulting in NoConnectionAvailable when using DemandMaster (#1773 by NickCraver)
- resolve race in AUTH and other connection reconfigurations (#1759 via TimLovellSmith and NickCraver)

## 2.2.4

- fix ambiguous signature of the new `RPUSHX`/`LPUSHX` methods (#1620)

## 2.2.3

- add .NET 5 target
- fix mutex race condition (#1585 via arsnyder16)
- allow `CheckCertificateRevocation` to be controlled via the config string (#1591 via lwlwalker)
- fix range end-value inversion (#1573 via tombatron)
- add `ROLE` support (#1551 via zmj)
- add varadic `RPUSHX`/`LPUSHX` support (#1557 via dmytrohridin)
- fix server-selection strategy race condition (#1532 via deepakverma)
- fix sentinel default port (#1525 via ejsmith)
- fix `Int64` parse scenario (#1568 via arsnyder16)
- force replication check during failover (via joroda)
- documentation tweaks (multiple)
- fix backlog contention issue (#1612, see also #1574 via devbv)

## 2.1.58

- fix: `[*]SCAN` - fix possible NRE scenario if the iterator is disposed with an incomplete operation in flight
- fix: `[*]SCAN` - treat the cursor as an opaque value whenever possible, for compatibility with `redis-cluster-proxy`
- add: `[*]SCAN` - include additional exception data in the case of faults

## 2.1.55

- identify assembly binding problem on .NET Framework; drops `System.IO.Pipelines` to 4.7.1, and identifies new `System.Buffers` binding failure on 4.7.2

## 2.1.50

- add: bind direct to sentinel-managed instances from a configuration string/object (#1431 via ejsmith)
- add last-delivered-id to `StreamGroupInfo` (#1477 via AndyPook)
- update naming of replication-related commands to reflect Redis 5 naming (#1488/#945)
- fix: the `IServer` commands that are database-specific (`DBSIZE`, `FLUSHDB`, `KEYS`, `SCAN`) now respect the default database on the config (#1460)
- library updates

## 2.1.39

- fix: mutex around connection was not "fair"; in specific scenario could lead to out-of-order commands (#1440)
- fix: update libs (#1432)
- fix: timing error on linux (#1433 via pengweiqhca)
- fix: add `auth` to command-map for sentinal (#1428 via ejsmith)

## 2.1.30

- fix deterministic builds

## 2.1.28

- fix: stability in new sentinel APIs
- fix: include `SslProtocolos` in `ConfigurationOptions.ToString()` (#1408 via vksampath and Sampath Vuyyuru
- fix: clarify messaging around disconnected multiplexers (#1396)
- change: tweak methods of new sentinel API (this is technically a breaking change, but since this is a new API that was pulled quickly, we consider this to be acceptable)
- add: new thread`SocketManager` mode (opt-in) to always use the regular thread-pool instead of the dedicated pool
- add: improved counters in/around error messages
- add: new `User` property on `ConfigurationOptions`
- build: enable deterministic builds (note: this failed; fixed in 2.1.30)

## 2.1.0

- fix: ensure active-message is cleared (#1374 via hamish-omny)
- add: sentinel support (#1067 via shadim; #692 via lexxdark)
- add: `IAsyncEnumerable<T>` scanning APIs now supported (#1087)
- add: new API for use with misbehaving sync-contexts ([more info](https://stackexchange.github.io/StackExchange.Redis/ThreadTheft))
- add: `TOUCH` support (#1291 via gkorland)
- add: `Condition` API (transactions) now supports `SortedSetLengthEqual` (#1332 via phosphene47)
- add: `SocketManager` is now more configurable (#1115, via naile)
- add: NRediSearch updated in line with JRediSearch (#1267, via tombatron; #1199 via oruchreis)
- add: support for `CheckCertificatRevocation` configuration (#1234, via BLun78 and V912736)
- add: more details about exceptions (#1190, via marafiq)
- add: new stream APIs (#1141 and #1154 via ttingen)
- add: event-args now mockable (#1326 via n1l)
- fix: no-op when adding 0 values to a set (#1283 via omeaart)
- add: support for `LATENCY` and `MEMORY` (#1204)
- add: support for `HSTRLEN` (#1241 via eitanhs)
- add: `GeoRadiusResult` is now mockable (#1175 via firenero)
- fix: various documentation fixes (#1162, #1135, #1203, #1240, #1245, #1159, #1311, #1339, #1336)
- fix: rare race-condition around exception data (#1342)
- fix: `ScriptEvaluateAsync` keyspace isolation (#1377 via gliljas)
- fix: F# compatibility enhancements (#1386)
- fix: improved `ScriptResult` null support (#1392)
- fix: error with DNS resolution breaking endpoint iterator (#1393)
- tests: better docker support for tests (#1389 via ejsmith; #1391)
- tests: general test improvements (#1183, #1385, #1384)

## 2.0.601

- add: tracking for current and next messages to help with debugging timeout issues - helpful in cases of large pipeline blockers

## 2.0.600

- add: `ulong` support to `RedisValue` and `RedisResult` (#1103)
- fix: remove odd equality: `"-" != 0` (we do, however, still allow `"-0"`, as that is at least semantically valid, and is logically `== 0`) (related to #1103)
- performance: rework how pub/sub queues are stored - reduces delegate overheads (related to #1101)
- fix #1108 - ensure that we don't try appending log data to the `TextWriter` once we've returned from a method that accepted one

## 2.0.593

- performance: unify spin-wait usage on sync/async paths to one competitor
- fix #1101 - when a `ChannelMessageQueue` is involved, unsubscribing *via any route* should still unsubscribe and mark the queue-writer as complete

## 2.0.588

- stability and performance: resolve intermittent stall in the write-lock that could lead to unexpected timeouts even when at low/reasonable (but concurrent) load

## 2.0.571

- performance: use new [arena allocation API](https://mgravell.github.io/Pipelines.Sockets.Unofficial/docs/arenas) to avoid `RawResult[]` overhead
- performance: massively simplified how `ResultBox<T>` is implemented, in particular to reduce `TaskCompletionSource<T>` allocations
- performance: fix sync-over-async issue with async call paths, and fix the [SemaphoreSlim](https://blog.marcgravell.com/2019/02/fun-with-spiral-of-death.html) problems that this uncovered
- performance: re-introduce the unsent backlog queue, in particular to improve async performance
- performance: simplify how completions are reactivated, so that external callers use their originating pool, not the dedicated IO pools (prevent thread stealing)
- fix: update Pipelines.Sockets.Unofficial to prevent issue with incorrect buffer re-use in corner-case
- fix: `KeyDeleteAsync` could, in some cases, always use `DEL` (instead of `UNLINK`)
- fix: last unanswered write time was incorrect
- change: use higher `Pipe` thresholds when sending

## 2.0.519

- adapt to late changes in the RC streams API (#983, #1007)
- documentation fixes (#997, #1005)
- build: switch to SDK 2.1.500

## 2.0.513

- fix #961 - fix assembly binding redirect problems; IMPORTANT: this drops to an older `System.Buffers` version - if you have manually added redirects for `4.0.3.0`, you may need to manually update to `4.0.2.0` (or remove completely)
- fix #962 - avoid NRE in edge-case when fetching bridge

## 2.0.505

- fix #943 - ensure transaction inner tasks are completed prior to completing the outer transaction task
- fix #946 - reinstate missing `TryParse` methods on `RedisValue`
- fix #940 - off-by-one on pre-boxed integer cache (NRediSearch)

## 2.0.495

- 2.0 is a large - and breaking - change

The key focus of this release is stability and reliability.

- HARD BREAK: the package identity has changed; instead of `StackExchange.Redis` (not strong-named) and `StackExchange.Redis.StrongName` (strong-named), we are now
  only releasing `StackExchange.Redis` (strong-named). This is a binary breaking change that requires consumers to be re-compiled; it cannot be applied via binding-redirects
- HARD BREAK: the platform targets have been rationalized - supported targets are .NETStandard 2.0 (and above), .NETFramework 4.6.1 (and above), and .NETFramework 4.7.2 (and above)
  (note - the last two are mainly due to assembly binding problems)
- HARD BREAK: the profiling API has been overhauled and simplified; full documentation is [provided here](https://stackexchange.github.io/StackExchange.Redis/Profiling_v2.html)
- SOFT BREAK: the `PreserveAsyncOrder` behaviour of the pub/sub API has been deprecated; a *new* API has been provided for scenarios that require in-order pub/sub handling -
  the `Subscribe` method has a new overload *without* a handler parameter which returns a `ChannelMessageQueue`, which provides `async` ordered access to messsages)
- internal: the network architecture has moved to use `System.IO.Pipelines`; this has allowed us to simplify and unify a lot of the network code, and in particular 
  fix a lot of problems relating to how the library worked with TLS and/or .NETStandard
- change: as a result of the `System.IO.Pipelines` change, the error-reporting on timeouts is now much simpler and clearer; the [timeouts documentation](Timeouts.md) has been updated
- removed: the `HighPriority` (queue-jumping) flag is now deprecated
- internal: most buffers internally now make use of pooled memory; `RedisValue` no longer pre-emptively allocates buffers
- internal: added new custom thread-pool for handling async continuations to avoid thread-pool starvation issues
- internal: all IL generation has been removed; the library should now work on platforms that do not allow runtime-emit
- added: asynchronous operations now have full support for reporting timeouts
- added: new APIs now exist to work with pooled memory without allocations - `RedisValue.CreateFrom(MemoryStream)` and `operator` support for `Memory<byte>` and `ReadOnlyMemory<byte>`; and `IDatabase.StringGetLease[Async](...)`, `IDatabase.HashGetLease[Async](...)`, `Lease<byte>.AsStream()`)
- added: ["streams"](https://redis.io/topics/streams-intro) support (thanks to [ttingen](https://github.com/ttingen) for their contribution)
- various missing commands / overloads have been added; `Execute[Async]` for additional commands is now available on `IServer`
- fix: a *lot* of general bugs and issues have been resolved
- ACCIDENTAL BREAK: `RedisValue.TryParse` was accidentally ommitted in the overhaul; this has been rectified and will be available in the next build

a more complete list of issues addressed can be seen in [this tracking issue](https://github.com/StackExchange/StackExchange.Redis/issues/871)

Note: we currently have no plans to do an additional 1.* release. In particular, even though there was a `1.2.7-alpha` build on nuget, we *do not* currently have
plans to release `1.2.7`.

---

## 1.2.6

- fix change to `cluster nodes` output when using cluster-enabled target and 4.0+ (see [redis #4186](https://github.com/antirez/redis/issues/4186)

## 1.2.5

- critical fix: "poll mode" was disabled in the build for net45/net60 - impact: IO jams and lack of reader during high load

## 1.2.4

- fix: incorrect build configuration (#649)

## 1.2.3

- fix: when using `redis-cluster` with multiple replicas, use round-robin when selecting replica (#610)
- add: can specify `NoScriptCache` flag when using `ScriptEvaluate` to bypass all cache features (always uses `EVAL` instead of `SCRIPT LOAD` and `EVALSHA`) (#617)

## 1.2.2 (preview):

- **UNAVAILABLE**: .NET 4.0 support is not in this build, due to [a build issue](https://github.com/dotnet/cli/issues/5993) - looking into solutions
- add: make performance-counter tracking opt-in (`IncludePerformanceCountersInExceptions`) as it was causing problems (#587)
- add: can now specifiy allowed SSL/TLS protocols  (#603)
- add: track message status in exceptions (#576)
- add: `GetDatabase()` optimization for DB 0 and low numbered databases: `IDatabase` instance is retained and recycled (as long as no `asyncState` is provided)
- improved connection retry policy (#510, #572)
- add `Execute`/`ExecuteAsync` API to support "modules"; [more info](http://blog.marcgravell.com/2017/04/stackexchangeredis-and-redis-40-modules.html)
- fix: timeout link fixed re /docs change (below)
- [`NRediSearch`](https://www.nuget.org/packages/NRediSearch/) added as exploration into "modules"

Other changes (not library related)

- (project) refactor /docs for github pages
- improve release note tracking
- rework build process to use csproj

## 1.2.1

- fix: avoid overlapping per-endpoint heartbeats

## 1.2.0

- (same as 1.2.0-alpha1)

## 1.2.0-alpha1

- add: GEO commands (#489)
- add: ZADD support for new NX/XX switches (#520)
- add: core-clr preview support improvements

## 1.1.608

- fix: bug with race condition in servers indexer (related: 1.1.606)

## 1.1.607

- fix: ensure socket-mode polling is enabled (.net)

## 1.1.606

- fix: bug with race condition in servers indexer

## and the rest

(I'm happy to take PRs for change history going back in time)<|MERGE_RESOLUTION|>--- conflicted
+++ resolved
@@ -5,11 +5,8 @@
 - Makes `StreamEntry` constructor public for better unit test experience (#1923 via WeihanLi)
 - Fix integer overflow error (issue #1926) with 2GiB+ result payloads (#1928 via mgravell)
 - Update assumed redis versions to v2.8 or v4.0 in the Azure case (#1929 via NickCraver)
-<<<<<<< HEAD
+- Fix profiler showing `EVAL` instead `EVALSHA` (#1930 via martinpotter)
 - Moved tiebreaker fetching in connections into the handshake phase (streamline + simplification) (#1931 via NickCraver)
-=======
-- Fix profiler showing `EVAL` instead `EVALSHA` (#1930 via martinpotter)
->>>>>>> 9adac779
 
 ## 2.2.88
 
