--- conflicted
+++ resolved
@@ -8,13 +8,8 @@
 
 ## Unreleased
 
-<<<<<<< HEAD
-<!-- No pending changes for the next release yet. -->
-
-- Adds: general-purpose tunnel support, with HTTP proxy "connect" support included
-=======
 - Adds: `last-in` and `cur-in` (bytes) to timeout exceptions to help identify timeouts that were just-behind another large payload off the wire ([#2276 by NickCraver](https://github.com/StackExchange/StackExchange.Redis/pull/2276))
->>>>>>> 35beeeb6
+- Adds: general-purpose tunnel support, with HTTP proxy "connect" support included ([#2274 by mgravell](https://github.com/StackExchange/StackExchange.Redis/pull/2274))
 
 ## 2.6.70
 
