# Release Notes

## Unreleased
- Adds bounds checking for `ExponentialRetry` backoff policy (#1921 via gliljas) 
- Adds Envoy proxy support (#1989 via rkarthick)
- When `SUBSCRIBE` is disabled, give proper errors and connect faster (#2001 via NickCraver)
<<<<<<< HEAD
- Adds `GET` on `SET` command support (present in Redis 6.2+ - #2003 via martinekvili)
=======
- Improve concurrent load performance when backlogs are utilized (#2008 via NickCraver)
>>>>>>> d59d34ec

## 2.5.27 (prerelease)

- Adds a backlog/retry mechanism for commands issued while a connection isn't available (#1912 via NickCraver)
  - Commands will be queued if a multiplexer isn't yet connected to a Redis server.
  - Commands will be queued if a connection is lost and then sent to the server when the connection is restored.
  - All commands queued will only remain in the backlog for the duration of the configured timeout.
  - To revert to previous behavior, a new `ConfigurationOptions.BacklogPolicy` is available - old behavior is configured via `options.BacklogPolicy = BacklogPolicy.FailFast`. This backlogs nothing and fails commands immediately if no connection is available.
- Makes `StreamEntry` constructor public for better unit test experience (#1923 via WeihanLi)
- Fix integer overflow error (issue #1926) with 2GiB+ result payloads (#1928 via mgravell)
- Update assumed redis versions to v2.8 or v4.0 in the Azure case (#1929 via NickCraver)
- Fix profiler showing `EVAL` instead `EVALSHA` (#1930 via martinpotter)
- Moved tiebreaker fetching in connections into the handshake phase (streamline + simplification) (#1931 via NickCraver)
- Fixed potential disposed object usage around Arenas (pulling in [Piplines.Sockets.Unofficial#63](https://github.com/mgravell/Pipelines.Sockets.Unofficial/pull/63) by MarcGravell)
- Adds thread pool work item stats to exception messages to help diagnose contention (#1964 via NickCraver)
- Overhauls pub/sub implementation for correctness (#1947 via NickCraver)
  - Fixes a race in subscribing right after connected
  - Fixes a race in subscribing immediately before a publish
  - Fixes subscription routing on clusters (spreading instead of choosing 1 node)
  - More correctly reconnects subscriptions on connection failures, including to other endpoints
- Adds "(vX.X.X)" version suffix to the default client ID so server-side `CLIENT LIST` can more easily see what's connected (#1985 via NickCraver)
- Fix for including (or not including) key names on some message failures (#1990 via NickCraver)
- Fixed return of nil results in `LPOP`, `RPOP`, `SRANDMEMBER`, and `SPOP` (#1993 via NickCraver)

## 2.2.88

- Connection backoff default is now exponential instead of linear (#1896 via lolodi)
- Add support for NodeMaintenanceScaleComplete event (handles Redis cluster scaling) (#1902 via NickCraver)

## 2.2.79

- NRediSearch: Support on json index (#1808 via AvitalFineRedis)
- NRediSearch: Support sortable TagFields and unNormalizedForm for Tag & Text Fields (#1862 via slorello89 & AvitalFineRedis)
- fix potential errors getting socket bytes (#1836 via NickCraver)
- logging additions (.NET Version and timestamps) for better debugging (#1796 via philon-msft)
- add: `Condition` API (transactions) now supports `StreamLengthEqual` and variants (#1807 via AlphaGremlin)
- Add support for count argument to `ListLeftPop`, `ListLeftPopAsync`, `ListRightPop`, and `ListRightPopAsync` (#1850 via jjfmarket)
- fix potential task/thread exhaustion from the backlog processor (#1854 via mgravell)
- add support for listening to Azure Maintenance Events (#1876 via amsoedal)
- add `StringGetDelete`/`StringGetDeleteAsync` API for Redis `GETDEL` command(#1840 via WeihanLi)

## 2.2.62

- Sentinel potential memory leak fix in OnManagedConnectionFailed handler (#1710 via alexSatov)
- fix issue where `GetOutstandingCount` could obscure underlying faults by faulting itself (#1792 via mgravell)
- fix issue #1719 with backlog messages becoming reordered (#1779 via TimLovellSmith)

## 2.2.50

- performance optimization for PING accuracy (#1714 via eduardobr)
- improvement to reconnect logic (exponential backoff) (#1735 via deepakverma)
- refresh replica endpoint list on failover (#1684 by laurauzcategui)
- fix for ReconfigureAsync re-entrancy (caused connection issues) (#1772 by NickCraver)
- fix for ReconfigureAsync Sentinel race resulting in NoConnectionAvailable when using DemandMaster (#1773 by NickCraver)
- resolve race in AUTH and other connection reconfigurations (#1759 via TimLovellSmith and NickCraver)

## 2.2.4

- fix ambiguous signature of the new `RPUSHX`/`LPUSHX` methods (#1620)

## 2.2.3

- add .NET 5 target
- fix mutex race condition (#1585 via arsnyder16)
- allow `CheckCertificateRevocation` to be controlled via the config string (#1591 via lwlwalker)
- fix range end-value inversion (#1573 via tombatron)
- add `ROLE` support (#1551 via zmj)
- add varadic `RPUSHX`/`LPUSHX` support (#1557 via dmytrohridin)
- fix server-selection strategy race condition (#1532 via deepakverma)
- fix sentinel default port (#1525 via ejsmith)
- fix `Int64` parse scenario (#1568 via arsnyder16)
- force replication check during failover (via joroda)
- documentation tweaks (multiple)
- fix backlog contention issue (#1612, see also #1574 via devbv)

## 2.1.58

- fix: `[*]SCAN` - fix possible NRE scenario if the iterator is disposed with an incomplete operation in flight
- fix: `[*]SCAN` - treat the cursor as an opaque value whenever possible, for compatibility with `redis-cluster-proxy`
- add: `[*]SCAN` - include additional exception data in the case of faults

## 2.1.55

- identify assembly binding problem on .NET Framework; drops `System.IO.Pipelines` to 4.7.1, and identifies new `System.Buffers` binding failure on 4.7.2

## 2.1.50

- add: bind direct to sentinel-managed instances from a configuration string/object (#1431 via ejsmith)
- add last-delivered-id to `StreamGroupInfo` (#1477 via AndyPook)
- update naming of replication-related commands to reflect Redis 5 naming (#1488/#945)
- fix: the `IServer` commands that are database-specific (`DBSIZE`, `FLUSHDB`, `KEYS`, `SCAN`) now respect the default database on the config (#1460)
- library updates

## 2.1.39

- fix: mutex around connection was not "fair"; in specific scenario could lead to out-of-order commands (#1440)
- fix: update libs (#1432)
- fix: timing error on linux (#1433 via pengweiqhca)
- fix: add `auth` to command-map for sentinal (#1428 via ejsmith)

## 2.1.30

- fix deterministic builds

## 2.1.28

- fix: stability in new sentinel APIs
- fix: include `SslProtocolos` in `ConfigurationOptions.ToString()` (#1408 via vksampath and Sampath Vuyyuru
- fix: clarify messaging around disconnected multiplexers (#1396)
- change: tweak methods of new sentinel API (this is technically a breaking change, but since this is a new API that was pulled quickly, we consider this to be acceptable)
- add: new thread`SocketManager` mode (opt-in) to always use the regular thread-pool instead of the dedicated pool
- add: improved counters in/around error messages
- add: new `User` property on `ConfigurationOptions`
- build: enable deterministic builds (note: this failed; fixed in 2.1.30)

## 2.1.0

- fix: ensure active-message is cleared (#1374 via hamish-omny)
- add: sentinel support (#1067 via shadim; #692 via lexxdark)
- add: `IAsyncEnumerable<T>` scanning APIs now supported (#1087)
- add: new API for use with misbehaving sync-contexts ([more info](https://stackexchange.github.io/StackExchange.Redis/ThreadTheft))
- add: `TOUCH` support (#1291 via gkorland)
- add: `Condition` API (transactions) now supports `SortedSetLengthEqual` (#1332 via phosphene47)
- add: `SocketManager` is now more configurable (#1115, via naile)
- add: NRediSearch updated in line with JRediSearch (#1267, via tombatron; #1199 via oruchreis)
- add: support for `CheckCertificatRevocation` configuration (#1234, via BLun78 and V912736)
- add: more details about exceptions (#1190, via marafiq)
- add: new stream APIs (#1141 and #1154 via ttingen)
- add: event-args now mockable (#1326 via n1l)
- fix: no-op when adding 0 values to a set (#1283 via omeaart)
- add: support for `LATENCY` and `MEMORY` (#1204)
- add: support for `HSTRLEN` (#1241 via eitanhs)
- add: `GeoRadiusResult` is now mockable (#1175 via firenero)
- fix: various documentation fixes (#1162, #1135, #1203, #1240, #1245, #1159, #1311, #1339, #1336)
- fix: rare race-condition around exception data (#1342)
- fix: `ScriptEvaluateAsync` keyspace isolation (#1377 via gliljas)
- fix: F# compatibility enhancements (#1386)
- fix: improved `ScriptResult` null support (#1392)
- fix: error with DNS resolution breaking endpoint iterator (#1393)
- tests: better docker support for tests (#1389 via ejsmith; #1391)
- tests: general test improvements (#1183, #1385, #1384)

## 2.0.601

- add: tracking for current and next messages to help with debugging timeout issues - helpful in cases of large pipeline blockers

## 2.0.600

- add: `ulong` support to `RedisValue` and `RedisResult` (#1103)
- fix: remove odd equality: `"-" != 0` (we do, however, still allow `"-0"`, as that is at least semantically valid, and is logically `== 0`) (related to #1103)
- performance: rework how pub/sub queues are stored - reduces delegate overheads (related to #1101)
- fix #1108 - ensure that we don't try appending log data to the `TextWriter` once we've returned from a method that accepted one

## 2.0.593

- performance: unify spin-wait usage on sync/async paths to one competitor
- fix #1101 - when a `ChannelMessageQueue` is involved, unsubscribing *via any route* should still unsubscribe and mark the queue-writer as complete

## 2.0.588

- stability and performance: resolve intermittent stall in the write-lock that could lead to unexpected timeouts even when at low/reasonable (but concurrent) load

## 2.0.571

- performance: use new [arena allocation API](https://mgravell.github.io/Pipelines.Sockets.Unofficial/docs/arenas) to avoid `RawResult[]` overhead
- performance: massively simplified how `ResultBox<T>` is implemented, in particular to reduce `TaskCompletionSource<T>` allocations
- performance: fix sync-over-async issue with async call paths, and fix the [SemaphoreSlim](https://blog.marcgravell.com/2019/02/fun-with-spiral-of-death.html) problems that this uncovered
- performance: re-introduce the unsent backlog queue, in particular to improve async performance
- performance: simplify how completions are reactivated, so that external callers use their originating pool, not the dedicated IO pools (prevent thread stealing)
- fix: update Pipelines.Sockets.Unofficial to prevent issue with incorrect buffer re-use in corner-case
- fix: `KeyDeleteAsync` could, in some cases, always use `DEL` (instead of `UNLINK`)
- fix: last unanswered write time was incorrect
- change: use higher `Pipe` thresholds when sending

## 2.0.519

- adapt to late changes in the RC streams API (#983, #1007)
- documentation fixes (#997, #1005)
- build: switch to SDK 2.1.500

## 2.0.513

- fix #961 - fix assembly binding redirect problems; IMPORTANT: this drops to an older `System.Buffers` version - if you have manually added redirects for `4.0.3.0`, you may need to manually update to `4.0.2.0` (or remove completely)
- fix #962 - avoid NRE in edge-case when fetching bridge

## 2.0.505

- fix #943 - ensure transaction inner tasks are completed prior to completing the outer transaction task
- fix #946 - reinstate missing `TryParse` methods on `RedisValue`
- fix #940 - off-by-one on pre-boxed integer cache (NRediSearch)

## 2.0.495

- 2.0 is a large - and breaking - change

The key focus of this release is stability and reliability.

- HARD BREAK: the package identity has changed; instead of `StackExchange.Redis` (not strong-named) and `StackExchange.Redis.StrongName` (strong-named), we are now
  only releasing `StackExchange.Redis` (strong-named). This is a binary breaking change that requires consumers to be re-compiled; it cannot be applied via binding-redirects
- HARD BREAK: the platform targets have been rationalized - supported targets are .NETStandard 2.0 (and above), .NETFramework 4.6.1 (and above), and .NETFramework 4.7.2 (and above)
  (note - the last two are mainly due to assembly binding problems)
- HARD BREAK: the profiling API has been overhauled and simplified; full documentation is [provided here](https://stackexchange.github.io/StackExchange.Redis/Profiling_v2.html)
- SOFT BREAK: the `PreserveAsyncOrder` behaviour of the pub/sub API has been deprecated; a *new* API has been provided for scenarios that require in-order pub/sub handling -
  the `Subscribe` method has a new overload *without* a handler parameter which returns a `ChannelMessageQueue`, which provides `async` ordered access to messsages)
- internal: the network architecture has moved to use `System.IO.Pipelines`; this has allowed us to simplify and unify a lot of the network code, and in particular 
  fix a lot of problems relating to how the library worked with TLS and/or .NETStandard
- change: as a result of the `System.IO.Pipelines` change, the error-reporting on timeouts is now much simpler and clearer; the [timeouts documentation](Timeouts.md) has been updated
- removed: the `HighPriority` (queue-jumping) flag is now deprecated
- internal: most buffers internally now make use of pooled memory; `RedisValue` no longer pre-emptively allocates buffers
- internal: added new custom thread-pool for handling async continuations to avoid thread-pool starvation issues
- internal: all IL generation has been removed; the library should now work on platforms that do not allow runtime-emit
- added: asynchronous operations now have full support for reporting timeouts
- added: new APIs now exist to work with pooled memory without allocations - `RedisValue.CreateFrom(MemoryStream)` and `operator` support for `Memory<byte>` and `ReadOnlyMemory<byte>`; and `IDatabase.StringGetLease[Async](...)`, `IDatabase.HashGetLease[Async](...)`, `Lease<byte>.AsStream()`)
- added: ["streams"](https://redis.io/topics/streams-intro) support (thanks to [ttingen](https://github.com/ttingen) for their contribution)
- various missing commands / overloads have been added; `Execute[Async]` for additional commands is now available on `IServer`
- fix: a *lot* of general bugs and issues have been resolved
- ACCIDENTAL BREAK: `RedisValue.TryParse` was accidentally ommitted in the overhaul; this has been rectified and will be available in the next build

a more complete list of issues addressed can be seen in [this tracking issue](https://github.com/StackExchange/StackExchange.Redis/issues/871)

Note: we currently have no plans to do an additional 1.* release. In particular, even though there was a `1.2.7-alpha` build on nuget, we *do not* currently have
plans to release `1.2.7`.

---

## 1.2.6

- fix change to `cluster nodes` output when using cluster-enabled target and 4.0+ (see [redis #4186](https://github.com/antirez/redis/issues/4186)

## 1.2.5

- critical fix: "poll mode" was disabled in the build for net45/net60 - impact: IO jams and lack of reader during high load

## 1.2.4

- fix: incorrect build configuration (#649)

## 1.2.3

- fix: when using `redis-cluster` with multiple replicas, use round-robin when selecting replica (#610)
- add: can specify `NoScriptCache` flag when using `ScriptEvaluate` to bypass all cache features (always uses `EVAL` instead of `SCRIPT LOAD` and `EVALSHA`) (#617)

## 1.2.2 (preview):

- **UNAVAILABLE**: .NET 4.0 support is not in this build, due to [a build issue](https://github.com/dotnet/cli/issues/5993) - looking into solutions
- add: make performance-counter tracking opt-in (`IncludePerformanceCountersInExceptions`) as it was causing problems (#587)
- add: can now specifiy allowed SSL/TLS protocols  (#603)
- add: track message status in exceptions (#576)
- add: `GetDatabase()` optimization for DB 0 and low numbered databases: `IDatabase` instance is retained and recycled (as long as no `asyncState` is provided)
- improved connection retry policy (#510, #572)
- add `Execute`/`ExecuteAsync` API to support "modules"; [more info](https://blog.marcgravell.com/2017/04/stackexchangeredis-and-redis-40-modules.html)
- fix: timeout link fixed re /docs change (below)
- [`NRediSearch`](https://www.nuget.org/packages/NRediSearch/) added as exploration into "modules"

Other changes (not library related)

- (project) refactor /docs for github pages
- improve release note tracking
- rework build process to use csproj

## 1.2.1

- fix: avoid overlapping per-endpoint heartbeats

## 1.2.0

- (same as 1.2.0-alpha1)

## 1.2.0-alpha1

- add: GEO commands (#489)
- add: ZADD support for new NX/XX switches (#520)
- add: core-clr preview support improvements

## 1.1.608

- fix: bug with race condition in servers indexer (related: 1.1.606)

## 1.1.607

- fix: ensure socket-mode polling is enabled (.net)

## 1.1.606

- fix: bug with race condition in servers indexer

## and the rest

(I'm happy to take PRs for change history going back in time)<|MERGE_RESOLUTION|>--- conflicted
+++ resolved
@@ -4,11 +4,8 @@
 - Adds bounds checking for `ExponentialRetry` backoff policy (#1921 via gliljas) 
 - Adds Envoy proxy support (#1989 via rkarthick)
 - When `SUBSCRIBE` is disabled, give proper errors and connect faster (#2001 via NickCraver)
-<<<<<<< HEAD
 - Adds `GET` on `SET` command support (present in Redis 6.2+ - #2003 via martinekvili)
-=======
 - Improve concurrent load performance when backlogs are utilized (#2008 via NickCraver)
->>>>>>> d59d34ec
 
 ## 2.5.27 (prerelease)
 
