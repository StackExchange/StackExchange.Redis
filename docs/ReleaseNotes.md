--- conflicted
+++ resolved
@@ -4,11 +4,8 @@
 
 - performance optimization for PING accuracy (#1714 via eduardobr)
 - improvement to reconnect logic (exponential backoff) (#1735 via deepakverma)
-<<<<<<< HEAD
+- refresh replica endpoint list on failover (#1684 by laurauzcategui)
 - resolve race in AUTH connection reconfigurations (#1759 via TimLovellSmith and NickCraver)
-=======
-- refresh replica endpoint list on failover (#1684 by laurauzcategui)
->>>>>>> a767cae6
 
 ## 2.2.4
 
