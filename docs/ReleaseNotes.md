--- conflicted
+++ resolved
@@ -1,11 +1,8 @@
 # Release Notes
 
 ## Unreleased
-<<<<<<< HEAD
 - Connection backoff default is now exponential instead of linear (#1896 via lolodi)
-=======
 - Add support for NodeMaintenanceScaleComplete event (handles Redis cluster scaling) (#1902 via NickCraver)
->>>>>>> ef392e91
 
 ## 2.2.79
 
