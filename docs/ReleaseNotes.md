--- conflicted
+++ resolved
@@ -2,15 +2,12 @@
 
 ## Unreleased
 
-<<<<<<< HEAD
-- Adds: Support for `COPY` ([#2064 by Avital-Fine](https://github.com/StackExchange/StackExchange.Redis/pull/2064))
-=======
 - Adds: [Nullable reference type](https://docs.microsoft.com/en-us/dotnet/csharp/nullable-references) annotations ([#2041 by NickCraver](https://github.com/StackExchange/StackExchange.Redis/pull/2041))
   - Adds annotations themselves for nullability to everything in the library
   - Fixes a few internal edge cases that will now throw proper errors (rather than a downstream null reference)
   - Fixes inconsistencies with `null` vs. empty array returns (preferring an not-null empty array in those edge cases)
   - Note: does *not* increment a major version (as these are warnings to consumers), because: they're warnings (errors are opt-in), removing obsolete types with a 3.0 rev _would_ be binary breaking (this isn't), and reving to 3.0 would cause binding redirect pain for consumers. Bumping from 2.5 to 2.6 only for this change.
->>>>>>> 75da2361
+- Adds: Support for `COPY` ([#2064 by Avital-Fine](https://github.com/StackExchange/StackExchange.Redis/pull/2064))
 
 ## 2.5.61
 
