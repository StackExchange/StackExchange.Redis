﻿using System;
using System.Collections.Generic;
using System.IO;
using System.Linq;
using System.Net;
using System.Threading;
using System.Threading.Tasks;
using StackExchange.Redis.Profiling;
using Xunit;
using Xunit.Abstractions;

namespace StackExchange.Redis.Tests
{
    public class Cluster : TestBase
    {
        public Cluster(ITestOutputHelper output) : base (output) { }

        protected override string GetConfiguration()
        {
            var server = TestConfig.Current.ClusterServer;
            return string.Join(",",
                Enumerable.Range(TestConfig.Current.ClusterStartPort, TestConfig.Current.ClusterServerCount).Select(port => server + ":" + port)
            ) + ",connectTimeout=10000";
        }

        [Fact]
        public void ExportConfiguration()
        {
            if (File.Exists("cluster.zip")) File.Delete("cluster.zip");
            Assert.False(File.Exists("cluster.zip"));
            using (var muxer = Create(allowAdmin: true))
            using (var file = File.Create("cluster.zip"))
            {
                muxer.ExportConfiguration(file);
            }
            Assert.True(File.Exists("cluster.zip"));
        }

        [Fact]
        public void ConnectUsesSingleSocket()
        {
            using (var sw = new StringWriter())
            {
                try
                {
                    for (int i = 0; i < 5; i++)
                    {
                        using (var muxer = Create(failMessage: i + ": ", log: sw))
                        {
                            foreach (var ep in muxer.GetEndPoints())
                            {
                                var srv = muxer.GetServer(ep);
                                var counters = srv.GetCounters();
                                Log($"{i}; interactive, {ep}, count: {counters.Interactive.SocketCount}");
                                Log($"{i}; subscription, {ep}, count: {counters.Subscription.SocketCount}");
                            }
                            foreach (var ep in muxer.GetEndPoints())
                            {
                                var srv = muxer.GetServer(ep);
                                var counters = srv.GetCounters();
                                Assert.Equal(1, counters.Interactive.SocketCount);
                                Assert.Equal(1, counters.Subscription.SocketCount);
                            }
                        }
                    }
                }
                finally
                {
                    // Connection info goes at the end...
                    Log(sw.ToString());
                }
            }
        }

        [Fact]
        public void CanGetTotalStats()
        {
            using (var muxer = Create())
            {
                var counters = muxer.GetCounters();
                Log(counters.ToString());
            }
        }

        private void PrintEndpoints(EndPoint[] endpoints)
        {
            Log($"Endpoints Expected: {TestConfig.Current.ClusterStartPort}+{TestConfig.Current.ClusterServerCount}");
            Log("Endpoints Found:");
            foreach (var endpoint in endpoints)
            {
                Log("  Endpoint: " + endpoint);
            }
        }

        [Fact]
        public void Connect()
        {
            var expectedPorts = new HashSet<int>(Enumerable.Range(TestConfig.Current.ClusterStartPort, TestConfig.Current.ClusterServerCount));
            using (var sw = new StringWriter())
            using (var muxer = Create(log: sw))
            {
                var endpoints = muxer.GetEndPoints();
                if (TestConfig.Current.ClusterServerCount != endpoints.Length)
                {
                    PrintEndpoints(endpoints);
                }
                else
                {
                    Log(sw.ToString());
                }

                Assert.Equal(TestConfig.Current.ClusterServerCount, endpoints.Length);
                int masters = 0, slaves = 0;
                var failed = new List<EndPoint>();
                foreach (var endpoint in endpoints)
                {
                    var server = muxer.GetServer(endpoint);
                    if (!server.IsConnected)
                    {
                        failed.Add(endpoint);
                    }
                    Log("endpoint:" + endpoint);
                    Assert.Equal(endpoint, server.EndPoint);

                    Log("endpoint-type:" + endpoint);
                    Assert.IsType<IPEndPoint>(endpoint);

                    Log("port:" + endpoint);
                    Assert.True(expectedPorts.Remove(((IPEndPoint)endpoint).Port));

                    Log("server-type:" + endpoint);
                    Assert.Equal(ServerType.Cluster, server.ServerType);

                    if (server.IsSlave) slaves++;
                    else masters++;
                }
                if (failed.Count != 0)
                {
                    Log("{0} failues", failed.Count);
                    foreach (var fail in failed)
                    {
                        Log(fail.ToString());
                    }
                    Assert.True(false, "not all servers connected");
                }

                Assert.Equal(TestConfig.Current.ClusterServerCount / 2, slaves);
                Assert.Equal(TestConfig.Current.ClusterServerCount / 2, masters);
            }
        }

        [Fact]
        public void TestIdentity()
        {
            using (var conn = Create())
            {
                RedisKey key = Guid.NewGuid().ToByteArray();
                var ep = conn.GetDatabase().IdentifyEndpoint(key);
                Assert.Equal(ep, conn.GetServer(ep).ClusterConfiguration.GetBySlot(key).EndPoint);
            }
        }

        [Fact]
        public void IntentionalWrongServer()
        {
            string StringGet(IServer server, RedisKey key, CommandFlags flags = CommandFlags.None)
                => (string)server.Execute("GET", new object[] { key }, flags);

            using (var conn = Create())
            {
                var endpoints = conn.GetEndPoints();
                var servers = endpoints.Select(e => conn.GetServer(e));

                var key = Me();
                const string value = "abc";
                var db = conn.GetDatabase();
                db.KeyDelete(key, CommandFlags.FireAndForget);
                db.StringSet(key, value, flags: CommandFlags.FireAndForget);
                servers.First().Ping();
                var config = servers.First().ClusterConfiguration;
                Assert.NotNull(config);
                int slot = conn.HashSlot(key);
                var rightMasterNode = config.GetBySlot(key);
                Assert.NotNull(rightMasterNode);
                Log("Right Master: {0} {1}", rightMasterNode.EndPoint, rightMasterNode.NodeId);

                string a = StringGet(conn.GetServer(rightMasterNode.EndPoint), key);
                Assert.Equal(value, a); // right master

                var node = config.Nodes.FirstOrDefault(x => !x.IsSlave && x.NodeId != rightMasterNode.NodeId);
                Assert.NotNull(node);
                Log("Using Master: {0}", node.EndPoint, node.NodeId);
                if (node != null)
                {
                    string b = StringGet(conn.GetServer(node.EndPoint), key);
                    Assert.Equal(value, b); // wrong master, allow redirect

                    var ex = Assert.Throws<RedisServerException>(() => StringGet(conn.GetServer(node.EndPoint), key, CommandFlags.NoRedirect));
                    Assert.StartsWith($"Key has MOVED from Endpoint {rightMasterNode.EndPoint} and hashslot {slot}", ex.Message);
                }

                node = config.Nodes.FirstOrDefault(x => x.IsSlave && x.ParentNodeId == rightMasterNode.NodeId);
                Assert.NotNull(node);
                if (node != null)
                {
                    string d = StringGet(conn.GetServer(node.EndPoint), key);
                    Assert.Equal(value, d); // right slave
                }

                node = config.Nodes.FirstOrDefault(x => x.IsSlave && x.ParentNodeId != rightMasterNode.NodeId);
                Assert.NotNull(node);
                if (node != null)
                {
                    string e = StringGet(conn.GetServer(node.EndPoint), key);
                    Assert.Equal(value, e); // wrong slave, allow redirect

                    var ex = Assert.Throws<RedisServerException>(() => StringGet(conn.GetServer(node.EndPoint), key, CommandFlags.NoRedirect));
                    Assert.StartsWith($"Key has MOVED from Endpoint {rightMasterNode.EndPoint} and hashslot {slot}", ex.Message);
                }
            }
        }

        [Fact]
        public void TransactionWithMultiServerKeys()
        {
            var ex = Assert.Throws<RedisCommandException>(() =>
            {
                using (var muxer = Create())
                {
                    // connect
                    var cluster = muxer.GetDatabase();
                    var anyServer = muxer.GetServer(muxer.GetEndPoints()[0]);
                    anyServer.Ping();
                    Assert.Equal(ServerType.Cluster, anyServer.ServerType);
                    var config = anyServer.ClusterConfiguration;
                    Assert.NotNull(config);

                    // invent 2 keys that we believe are served by different nodes
                    string x = Guid.NewGuid().ToString(), y;
                    var xNode = config.GetBySlot(x);
                    int abort = 1000;
                    do
                    {
                        y = Guid.NewGuid().ToString();
                    } while (--abort > 0 && config.GetBySlot(y) == xNode);
                    if (abort == 0) Skip.Inconclusive("failed to find a different node to use");
                    var yNode = config.GetBySlot(y);
                    Log("x={0}, served by {1}", x, xNode.NodeId);
                    Log("y={0}, served by {1}", y, yNode.NodeId);
                    Assert.NotEqual(xNode.NodeId, yNode.NodeId);

                    // wipe those keys
                    cluster.KeyDelete(x, CommandFlags.FireAndForget);
                    cluster.KeyDelete(y, CommandFlags.FireAndForget);

                    // create a transaction that attempts to assign both keys
                    var tran = cluster.CreateTransaction();
                    tran.AddCondition(Condition.KeyNotExists(x));
                    tran.AddCondition(Condition.KeyNotExists(y));
                    var setX = tran.StringSetAsync(x, "x-val");
                    var setY = tran.StringSetAsync(y, "y-val");
                    bool success = tran.Execute();

                    Assert.True(false, "Expected single-slot rules to apply");
                    // the rest no longer applies while we are following single-slot rules

                    //// check that everything was aborted
                    //Assert.False(success, "tran aborted");
                    //Assert.True(setX.IsCanceled, "set x cancelled");
                    //Assert.True(setY.IsCanceled, "set y cancelled");
                    //var existsX = cluster.KeyExistsAsync(x);
                    //var existsY = cluster.KeyExistsAsync(y);
                    //Assert.False(cluster.Wait(existsX), "x exists");
                    //Assert.False(cluster.Wait(existsY), "y exists");
                }
            });
            Assert.Equal("Multi-key operations must involve a single slot; keys can use 'hash tags' to help this, i.e. '{/users/12345}/account' and '{/users/12345}/contacts' will always be in the same slot", ex.Message);
        }

        [Fact]
        public void TransactionWithSameServerKeys()
        {
            var ex = Assert.Throws<RedisCommandException>(() =>
            {
                using (var muxer = Create())
                {
                    // connect
                    var cluster = muxer.GetDatabase();
                    var anyServer = muxer.GetServer(muxer.GetEndPoints()[0]);
                    anyServer.Ping();
                    var config = anyServer.ClusterConfiguration;
                    Assert.NotNull(config);

                    // invent 2 keys that we believe are served by different nodes
                    string x = Guid.NewGuid().ToString(), y;
                    var xNode = config.GetBySlot(x);
                    int abort = 1000;
                    do
                    {
                        y = Guid.NewGuid().ToString();
                    } while (--abort > 0 && config.GetBySlot(y) != xNode);
                    if (abort == 0) Skip.Inconclusive("failed to find a key with the same node to use");
                    var yNode = config.GetBySlot(y);
                    Log("x={0}, served by {1}", x, xNode.NodeId);
                    Log("y={0}, served by {1}", y, yNode.NodeId);
                    Assert.Equal(xNode.NodeId, yNode.NodeId);

                    // wipe those keys
                    cluster.KeyDelete(x, CommandFlags.FireAndForget);
                    cluster.KeyDelete(y, CommandFlags.FireAndForget);

                    // create a transaction that attempts to assign both keys
                    var tran = cluster.CreateTransaction();
                    tran.AddCondition(Condition.KeyNotExists(x));
                    tran.AddCondition(Condition.KeyNotExists(y));
                    var setX = tran.StringSetAsync(x, "x-val");
                    var setY = tran.StringSetAsync(y, "y-val");
                    bool success = tran.Execute();

                    Assert.True(false, "Expected single-slot rules to apply");
                    // the rest no longer applies while we are following single-slot rules

                    //// check that everything was aborted
                    //Assert.True(success, "tran aborted");
                    //Assert.False(setX.IsCanceled, "set x cancelled");
                    //Assert.False(setY.IsCanceled, "set y cancelled");
                    //var existsX = cluster.KeyExistsAsync(x);
                    //var existsY = cluster.KeyExistsAsync(y);
                    //Assert.True(cluster.Wait(existsX), "x exists");
                    //Assert.True(cluster.Wait(existsY), "y exists");
                }
            });
            Assert.Equal("Multi-key operations must involve a single slot; keys can use 'hash tags' to help this, i.e. '{/users/12345}/account' and '{/users/12345}/contacts' will always be in the same slot", ex.Message);
        }

        [Fact]
        public void TransactionWithSameSlotKeys()
        {
            using (var muxer = Create())
            {
                // connect
                var cluster = muxer.GetDatabase();
                var anyServer = muxer.GetServer(muxer.GetEndPoints()[0]);
                anyServer.Ping();
                var config = anyServer.ClusterConfiguration;
                Assert.NotNull(config);

                // invent 2 keys that we believe are in the same slot
                var guid = Guid.NewGuid().ToString();
                string x = "/{" + guid + "}/foo", y = "/{" + guid + "}/bar";

                Assert.Equal(muxer.HashSlot(x), muxer.HashSlot(y));
                var xNode = config.GetBySlot(x);
                var yNode = config.GetBySlot(y);
                Log("x={0}, served by {1}", x, xNode.NodeId);
                Log("y={0}, served by {1}", y, yNode.NodeId);
                Assert.Equal(xNode.NodeId, yNode.NodeId);

                // wipe those keys
                cluster.KeyDelete(x, CommandFlags.FireAndForget);
                cluster.KeyDelete(y, CommandFlags.FireAndForget);

                // create a transaction that attempts to assign both keys
                var tran = cluster.CreateTransaction();
                tran.AddCondition(Condition.KeyNotExists(x));
                tran.AddCondition(Condition.KeyNotExists(y));
                var setX = tran.StringSetAsync(x, "x-val");
                var setY = tran.StringSetAsync(y, "y-val");
                bool success = tran.Execute();

                // check that everything was aborted
                Assert.True(success, "tran aborted");
                Assert.False(setX.IsCanceled, "set x cancelled");
                Assert.False(setY.IsCanceled, "set y cancelled");
                var existsX = cluster.KeyExistsAsync(x);
                var existsY = cluster.KeyExistsAsync(y);
                Assert.True(cluster.Wait(existsX), "x exists");
                Assert.True(cluster.Wait(existsY), "y exists");
            }
        }

        [Theory]
        [InlineData(null, 10)]
        [InlineData(null, 100)]
        [InlineData("abc", 10)]
        [InlineData("abc", 100)]

        public void Keys(string pattern, int pageSize)
        {
            using (var conn = Create(allowAdmin: true))
            {
                var cluster = conn.GetDatabase();
                var server = conn.GetEndPoints().Select(x => conn.GetServer(x)).First(x => !x.IsSlave);
                server.FlushAllDatabases();
                try
                {
                    Assert.False(server.Keys(pattern: pattern, pageSize: pageSize).Any());
                    Log("Complete: '{0}' / {1}", pattern, pageSize);
                }
                catch
                {
                    Log("Failed: '{0}' / {1}", pattern, pageSize);
                    throw;
                }
            }
        }

        [Theory]
        [InlineData("", 0)]
        [InlineData("abc", 7638)]
        [InlineData("{abc}", 7638)]
        [InlineData("abcdef", 15101)]
        [InlineData("abc{abc}def", 7638)]
        [InlineData("c", 7365)]
        [InlineData("g", 7233)]
        [InlineData("d", 11298)]

        [InlineData("user1000", 3443)]
        [InlineData("{user1000}", 3443)]
        [InlineData("abc{user1000}", 3443)]
        [InlineData("abc{user1000}def", 3443)]
        [InlineData("{user1000}.following", 3443)]
        [InlineData("{user1000}.followers", 3443)]

        [InlineData("foo{}{bar}", 8363)]

        [InlineData("foo{{bar}}zap", 4015)]
        [InlineData("{bar", 4015)]

        [InlineData("foo{bar}{zap}", 5061)]
        [InlineData("bar", 5061)]

        public void HashSlots(string key, int slot)
        {
            using (var muxer = Create(connectTimeout: 5000))
            {
                Assert.Equal(slot, muxer.HashSlot(key));
            }
        }

        [Fact]
        public void SScan()
        {
            using (var conn = Create())
            {
                RedisKey key = "a";
                var db = conn.GetDatabase();
                db.KeyDelete(key, CommandFlags.FireAndForget);

                int totalUnfiltered = 0, totalFiltered = 0;
                for (int i = 0; i < 1000; i++)
                {
                    db.SetAdd(key, i, CommandFlags.FireAndForget);
                    totalUnfiltered += i;
                    if (i.ToString().Contains("3")) totalFiltered += i;
                }
                var unfilteredActual = db.SetScan(key).Select(x => (int)x).Sum();
                var filteredActual = db.SetScan(key, "*3*").Select(x => (int)x).Sum();
                Assert.Equal(totalUnfiltered, unfilteredActual);
                Assert.Equal(totalFiltered, filteredActual);
            }
        }

        [Fact]
        public void GetConfig()
        {
            using (var sw = new StringWriter())
            using (var muxer = Create(allowAdmin: true, log: sw))
            {
                var endpoints = muxer.GetEndPoints();
                var server = muxer.GetServer(endpoints[0]);
                var nodes = server.ClusterNodes();

                Log("Endpoints:");
                foreach (var endpoint in endpoints)
                {
                    Log(endpoint.ToString());
                }
                Log("Nodes:");
                foreach (var node in nodes.Nodes.OrderBy(x => x))
                {
                    Log(node.ToString());
                }
                Log(sw.ToString());

                Assert.Equal(TestConfig.Current.ClusterServerCount, endpoints.Length);
                Assert.Equal(TestConfig.Current.ClusterServerCount, nodes.Nodes.Count);
            }
        }

        [Fact]
        public void AccessRandomKeys()
        {
            using (var conn = Create(allowAdmin: true))
            {
                var cluster = conn.GetDatabase();
                int slotMovedCount = 0;
                conn.HashSlotMoved += (s, a) =>
                {
                    Log("{0} moved from {1} to {2}", a.HashSlot, Describe(a.OldEndPoint), Describe(a.NewEndPoint));
                    Interlocked.Increment(ref slotMovedCount);
                };
                var pairs = new Dictionary<string, string>();
                const int COUNT = 500;
                int index = 0;

                var servers = conn.GetEndPoints().Select(x => conn.GetServer(x));
                foreach (var server in servers)
                {
                    if (!server.IsSlave)
                    {
                        server.Ping();
                        server.FlushAllDatabases();
                    }
                }

                for (int i = 0; i < COUNT; i++)
                {
                    var key = Guid.NewGuid().ToString();
                    var value = Guid.NewGuid().ToString();
                    pairs.Add(key, value);
                    cluster.StringSet(key, value, flags: CommandFlags.FireAndForget);
                }

                var expected = new string[COUNT];
                var actual = new Task<RedisValue>[COUNT];
                index = 0;
                foreach (var pair in pairs)
                {
                    expected[index] = pair.Value;
                    actual[index] = cluster.StringGetAsync(pair.Key);
                    index++;
                }
                cluster.WaitAll(actual);
                for (int i = 0; i < COUNT; i++)
                {
                    Assert.Equal(expected[i], (string)actual[i].Result);
                }

                int total = 0;
                Parallel.ForEach(servers, server =>
                {
                    if (!server.IsSlave)
                    {
                        int count = server.Keys(pageSize: 100).Count();
                        Log("{0} has {1} keys", server.EndPoint, count);
                        Interlocked.Add(ref total, count);
                    }
                });

                foreach (var server in servers)
                {
                    var counters = server.GetCounters();
                    Log(counters.ToString());
                }
                int final = Interlocked.CompareExchange(ref total, 0, 0);
                Assert.Equal(COUNT, final);
                Assert.Equal(0, Interlocked.CompareExchange(ref slotMovedCount, 0, 0));
            }
        }

        [Theory]
        [InlineData(CommandFlags.DemandMaster, false)]
        [InlineData(CommandFlags.DemandSlave, true)]
        [InlineData(CommandFlags.PreferMaster, false)]
        [InlineData(CommandFlags.PreferSlave, true)]
        public void GetFromRightNodeBasedOnFlags(CommandFlags flags, bool isSlave)
        {
            using (var muxer = Create(allowAdmin: true))
            {
                var db = muxer.GetDatabase();
                for (int i = 0; i < 1000; i++)
                {
                    var key = Guid.NewGuid().ToString();
                    var endpoint = db.IdentifyEndpoint(key, flags);
                    var server = muxer.GetServer(endpoint);
                    Assert.Equal(isSlave, server.IsSlave);
                }
            }
        }

        private static string Describe(EndPoint endpoint) => endpoint?.ToString() ?? "(unknown)";

        [Fact]
        public void SimpleProfiling()
        {
            using (var conn = Create())
            {
                var profiler = new ProfilingSession();
                var key = Me();
                var db = conn.GetDatabase();
                db.KeyDelete(key, CommandFlags.FireAndForget);

                conn.RegisterProfiler(() => profiler);
                db.StringSet(key, "world");
                var val = db.StringGet(key);
                Assert.Equal("world", val);

                var msgs = profiler.FinishProfiling();
                Log("Checking GET...");
                Assert.Contains(msgs, m => m.Command == "GET");
                Log("Checking SET...");
                Assert.Contains(msgs, m => m.Command == "SET");
                Assert.Equal(2, msgs.Count());

                var arr = msgs.ToArray();
                Assert.Equal("SET", arr[0].Command);
                Assert.Equal("GET", arr[1].Command);
            }
        }

        [Fact]
        public void MultiKeyQueryFails()
        {
            var keys = InventKeys(); // note the rules expected of this data are enforced in GroupedQueriesWork

            using (var conn = Create())
            {
                var ex = Assert.Throws<RedisCommandException>(() => conn.GetDatabase(0).StringGet(keys));
                Assert.Contains("Multi-key operations must involve a single slot", ex.Message);
            }
        }

        private static RedisKey[] InventKeys()
        {
            RedisKey[] keys = new RedisKey[512];
            Random rand = new Random(12324);
            string InventString()
            {
                const string alphabet = "abcdefghijklmnopqrstuvwxyz012345689";
                var len = rand.Next(10, 50);
                char[] chars = new char[len];
                for (int i = 0; i < len; i++)
                    chars[i] = alphabet[rand.Next(alphabet.Length)];
                return new string(chars);
            }

            for (int i = 0; i < keys.Length; i++)
            {
                keys[i] = InventString();
            }
            return keys;
        }

        [Fact]
        public void GroupedQueriesWork()
        {
            // note it doesn't matter that the data doesn't exist for this;
            // the point here is that the entire thing *won't work* otherwise,
            // as per above test

            var keys = InventKeys();
            using (var conn = Create())
            {
                var grouped = keys.GroupBy(key => conn.GetHashSlot(key));
                Assert.True(grouped.Count() > 1); // check not all a super-group
                Assert.True(grouped.Count() < keys.Length); // check not all singleton groups
                Assert.Equal(keys.Length, grouped.Sum(x => x.Count())); // check they're all there
                Assert.Contains(grouped, x => x.Count() > 1); // check at least one group with multiple items (redundant from above, but... meh)

                Log($"{grouped.Count()} groups, min: {grouped.Min(x => x.Count())}, max: {grouped.Max(x => x.Count())}, avg: {grouped.Average(x => x.Count())}");

                var db = conn.GetDatabase(0);
                var all = grouped.SelectMany(grp => {
                    var grpKeys = grp.ToArray();
                    var values = db.StringGet(grpKeys);
                    return grpKeys.Zip(values, (key, val) => new { key, val });
                }).ToDictionary(x => x.key, x => x.val);

                Assert.Equal(keys.Length, all.Count);
            }
        }

        [Fact]
        public void MovedProfiling()
        {
            var Key = Me();
            const string Value = "redirected-value";

<<<<<<< HEAD
            var profiler = new Profiling.PerThreadProfiler();

            using (var conn = Create())
            {
                conn.RegisterProfiler(profiler.GetSession);
=======
            var profiler = new ProfilingSession();

            using (var conn = Create())
            {
                conn.RegisterProfiler(() => profiler);
>>>>>>> b761275e

                var endpoints = conn.GetEndPoints();
                var servers = endpoints.Select(e => conn.GetServer(e));

                var db = conn.GetDatabase();
                db.KeyDelete(Key);
                db.StringSet(Key, Value);
                var config = servers.First().ClusterConfiguration;
                Assert.NotNull(config);

                int slot = conn.HashSlot(Key);
                var rightMasterNode = config.GetBySlot(Key);
                Assert.NotNull(rightMasterNode);

                string a = (string)conn.GetServer(rightMasterNode.EndPoint).Execute("GET", Key);
                Assert.Equal(Value, a); // right master

                var wrongMasterNode = config.Nodes.FirstOrDefault(x => !x.IsSlave && x.NodeId != rightMasterNode.NodeId);
                Assert.NotNull(wrongMasterNode);

                string b = (string)conn.GetServer(wrongMasterNode.EndPoint).Execute("GET", Key);
                Assert.Equal(Value, b); // wrong master, allow redirect

<<<<<<< HEAD
                var msgs = profiler.GetSession().FinishProfiling().ToList();
=======
                var msgs = profiler.FinishProfiling().ToList();
>>>>>>> b761275e

                // verify that things actually got recorded properly, and the retransmission profilings are connected as expected
                {
                    // expect 1 DEL, 1 SET, 1 GET (to right master), 1 GET (to wrong master) that was responded to by an ASK, and 1 GET (to right master or a slave of it)
                    Assert.Equal(5, msgs.Count);
                    Assert.Equal(1, msgs.Count(c => c.Command == "DEL"));
                    Assert.Equal(1, msgs.Count(c => c.Command == "SET"));
                    Assert.Equal(3, msgs.Count(c => c.Command == "GET"));

                    var toRightMasterNotRetransmission = msgs.Where(m => m.Command == "GET" && m.EndPoint.Equals(rightMasterNode.EndPoint) && m.RetransmissionOf == null);
                    Assert.Single(toRightMasterNotRetransmission);

                    var toWrongMasterWithoutRetransmission = msgs.Where(m => m.Command == "GET" && m.EndPoint.Equals(wrongMasterNode.EndPoint) && m.RetransmissionOf == null);
                    Assert.Single(toWrongMasterWithoutRetransmission);

                    var toRightMasterOrSlaveAsRetransmission = msgs.Where(m => m.Command == "GET" && (m.EndPoint.Equals(rightMasterNode.EndPoint) || rightMasterNode.Children.Any(c => m.EndPoint.Equals(c.EndPoint))) && m.RetransmissionOf != null);
                    Assert.Single(toRightMasterOrSlaveAsRetransmission);

                    var originalWrongMaster = toWrongMasterWithoutRetransmission.Single();
                    var retransmissionToRight = toRightMasterOrSlaveAsRetransmission.Single();

                    Assert.True(object.ReferenceEquals(originalWrongMaster, retransmissionToRight.RetransmissionOf));
                }

                foreach (var msg in msgs)
                {
                    Assert.True(msg.CommandCreated != default(DateTime));
                    Assert.True(msg.CreationToEnqueued > TimeSpan.Zero);
                    Assert.True(msg.EnqueuedToSending > TimeSpan.Zero);
                    Assert.True(msg.SentToResponse > TimeSpan.Zero);
                    Assert.True(msg.ResponseToCompletion > TimeSpan.Zero);
                    Assert.True(msg.ElapsedTime > TimeSpan.Zero);

                    if (msg.RetransmissionOf != null)
                    {
                        // imprecision of DateTime.UtcNow makes this pretty approximate
                        Assert.True(msg.RetransmissionOf.CommandCreated <= msg.CommandCreated);
                        Assert.Equal(RetransmissionReasonType.Moved, msg.RetransmissionReason.Value);
                    }
                    else
                    {
                        Assert.False(msg.RetransmissionReason.HasValue);
                    }
                }
            }
        }
    }
}<|MERGE_RESOLUTION|>--- conflicted
+++ resolved
@@ -677,19 +677,11 @@
             var Key = Me();
             const string Value = "redirected-value";
 
-<<<<<<< HEAD
             var profiler = new Profiling.PerThreadProfiler();
 
             using (var conn = Create())
             {
                 conn.RegisterProfiler(profiler.GetSession);
-=======
-            var profiler = new ProfilingSession();
-
-            using (var conn = Create())
-            {
-                conn.RegisterProfiler(() => profiler);
->>>>>>> b761275e
 
                 var endpoints = conn.GetEndPoints();
                 var servers = endpoints.Select(e => conn.GetServer(e));
@@ -713,11 +705,7 @@
                 string b = (string)conn.GetServer(wrongMasterNode.EndPoint).Execute("GET", Key);
                 Assert.Equal(Value, b); // wrong master, allow redirect
 
-<<<<<<< HEAD
                 var msgs = profiler.GetSession().FinishProfiling().ToList();
-=======
-                var msgs = profiler.FinishProfiling().ToList();
->>>>>>> b761275e
 
                 // verify that things actually got recorded properly, and the retransmission profilings are connected as expected
                 {
