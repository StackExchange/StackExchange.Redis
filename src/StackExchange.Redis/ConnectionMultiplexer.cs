﻿using System;
using System.Collections;
using System.Collections.Generic;
using System.Diagnostics.CodeAnalysis;
using System.IO;
using System.Linq;
using System.Net;
using System.Runtime.CompilerServices;
using System.Runtime.InteropServices;
using System.Text;
using System.Threading;
using System.Threading.Tasks;
using Microsoft.Extensions.Logging;
using Pipelines.Sockets.Unofficial;
using StackExchange.Redis.Profiling;

namespace StackExchange.Redis
{
    /// <summary>
    /// Represents an inter-related group of connections to redis servers.
    /// A reference to this should be held and re-used.
    /// </summary>
    /// <remarks><seealso href="https://stackexchange.github.io/StackExchange.Redis/PipelinesMultiplexers"/></remarks>
    public sealed partial class ConnectionMultiplexer : IInternalConnectionMultiplexer // implies : IConnectionMultiplexer and : IDisposable
    {
        // This gets accessed for every received event; let's make sure we can process it "raw"
        internal readonly byte[]? ConfigurationChangedChannel;
        // Unique identifier used when tracing
        internal readonly byte[] UniqueId = Guid.NewGuid().ToByteArray();

        /// <summary>
        /// Tracks overall connection multiplexer counts.
        /// </summary>
        internal int _connectAttemptCount = 0, _connectCompletedCount = 0, _connectionCloseCount = 0;
        private long syncTimeouts, fireAndForgets, asyncTimeouts;
        private string? failureMessage, activeConfigCause;
        private IDisposable? pulse;

        private readonly Hashtable servers = new Hashtable();
        private volatile ServerSnapshot _serverSnapshot = ServerSnapshot.Empty;

        private volatile bool _isDisposed;
        internal bool IsDisposed => _isDisposed;
        private ILogger Logger => RawConfig.Logger;

        internal CommandMap CommandMap { get; }
        internal EndPointCollection EndPoints { get; }
        internal ConfigurationOptions RawConfig { get; }
        internal ServerSelectionStrategy ServerSelectionStrategy { get; }
        internal Exception? LastException { get; set; }

        ConfigurationOptions IInternalConnectionMultiplexer.RawConfig => RawConfig;

        private int _activeHeartbeatErrors, lastHeartbeatTicks;
        internal long LastHeartbeatSecondsAgo =>
            pulse is null
            ? -1
            : unchecked(Environment.TickCount - Thread.VolatileRead(ref lastHeartbeatTicks)) / 1000;

        private static int lastGlobalHeartbeatTicks = Environment.TickCount;
        internal static long LastGlobalHeartbeatSecondsAgo =>
            unchecked(Environment.TickCount - Thread.VolatileRead(ref lastGlobalHeartbeatTicks)) / 1000;

        /// <summary>
        /// Should exceptions include identifiable details? (key names, additional .Data annotations)
        /// </summary>
        [Obsolete($"Please use {nameof(ConfigurationOptions)}.{nameof(ConfigurationOptions.IncludeDetailInExceptions)} instead - this will be removed in 3.0.")]
        public bool IncludeDetailInExceptions
        {
            get => RawConfig.IncludeDetailInExceptions;
            set => RawConfig.IncludeDetailInExceptions = value;
        }

        /// <summary>
        /// Should exceptions include performance counter details?
        /// </summary>
        /// <remarks>
        /// CPU usage, etc - note that this can be problematic on some platforms.
        /// </remarks>
        [Obsolete($"Please use {nameof(ConfigurationOptions)}.{nameof(ConfigurationOptions.IncludePerformanceCountersInExceptions)} instead - this will be removed in 3.0.")]
        public bool IncludePerformanceCountersInExceptions
        {
            get => RawConfig.IncludePerformanceCountersInExceptions;
            set => RawConfig.IncludePerformanceCountersInExceptions = value;
        }

        /// <summary>
        /// Gets the synchronous timeout associated with the connections.
        /// </summary>
        public int TimeoutMilliseconds => RawConfig.SyncTimeout;

        /// <summary>
        /// Gets the asynchronous timeout associated with the connections.
        /// </summary>
        internal int AsyncTimeoutMilliseconds => RawConfig.AsyncTimeout;

        /// <summary>
        /// Gets the client-name that will be used on all new connections.
        /// </summary>
        /// <remarks>
        /// We null coalesce here instead of in Options so that we don't populate it everywhere (e.g. .ToString()), given it's a default.
        /// </remarks>
        public string ClientName => RawConfig.ClientName ?? RawConfig.Defaults.ClientName;

        /// <summary>
        /// Gets the configuration of the connection.
        /// </summary>
        public string Configuration => RawConfig.ToString();

        /// <summary>
        /// Indicates whether any servers are connected.
        /// </summary>
        public bool IsConnected
        {
            get
            {
                var tmp = GetServerSnapshot();
                for (int i = 0; i < tmp.Length; i++)
                    if (tmp[i].IsConnected) return true;
                return false;
            }
        }

        /// <summary>
        /// Indicates whether any servers are currently trying to connect.
        /// </summary>
        public bool IsConnecting
        {
            get
            {
                var tmp = GetServerSnapshot();
                for (int i = 0; i < tmp.Length; i++)
                    if (tmp[i].IsConnecting) return true;
                return false;
            }
        }

        static ConnectionMultiplexer()
        {
            SetAutodetectFeatureFlags();
        }

        private ConnectionMultiplexer(ConfigurationOptions configuration, ServerType? serverType = null, EndPointCollection? endpoints = null)
        {
            RawConfig = configuration ?? throw new ArgumentNullException(nameof(configuration));
            EndPoints = endpoints ?? RawConfig.EndPoints.Clone();
            EndPoints.SetDefaultPorts(serverType, ssl: RawConfig.Ssl);

            var map = CommandMap = configuration.GetCommandMap(serverType);
            if (!string.IsNullOrWhiteSpace(configuration.Password))
            {
                map.AssertAvailable(RedisCommand.AUTH);
            }
            if (!map.IsAvailable(RedisCommand.ECHO) && !map.IsAvailable(RedisCommand.PING) && !map.IsAvailable(RedisCommand.TIME))
            {
                // I mean really, give me a CHANCE! I need *something* to check the server is available to me...
                // see also: SendTracer (matching logic)
                map.AssertAvailable(RedisCommand.EXISTS);
            }

            OnCreateReaderWriter(configuration);
            ServerSelectionStrategy = new ServerSelectionStrategy(this);

            var configChannel = configuration.ConfigurationChannel;
            if (!string.IsNullOrWhiteSpace(configChannel))
            {
                ConfigurationChangedChannel = Encoding.UTF8.GetBytes(configChannel);
            }
            lastHeartbeatTicks = Environment.TickCount;
        }

        private static ConnectionMultiplexer CreateMultiplexer(ConfigurationOptions configuration, LogProxy? log, ServerType? serverType, out EventHandler<ConnectionFailedEventArgs>? connectHandler, EndPointCollection? endpoints = null)
        {
            var muxer = new ConnectionMultiplexer(configuration, serverType, endpoints);
            connectHandler = null;
            if (log is not null)
            {
                // Create a detachable event-handler to log detailed errors if something happens during connect/handshake
                connectHandler = (_, a) =>
                {
                    try
                    {
                        lock (log.SyncLock) // Keep the outer and any inner errors contiguous
                        {
                            var ex = a.Exception;
<<<<<<< HEAD
                            log?.LogError(ex, $"Connection failed: {Format.ToString(a.EndPoint)} ({a.ConnectionType}, {a.FailureType}): {ex?.Message ?? "(unknown)"}");
                            while ((ex = ex.InnerException) != null)
=======
                            log?.WriteLine($"Connection failed: {Format.ToString(a.EndPoint)} ({a.ConnectionType}, {a.FailureType}): {ex?.Message ?? "(unknown)"}");
                            while ((ex = ex?.InnerException) != null)
>>>>>>> 6b20bba3
                            {
                                log?.LogError(ex, $"> {ex.Message}");
                            }
                        }
                    }
                    catch { }
                };
                muxer.ConnectionFailed += connectHandler;
            }
            return muxer;
        }

        /// <summary>
        /// Get summary statistics associated with all servers in this multiplexer.
        /// </summary>
        public ServerCounters GetCounters()
        {
            var counters = new ServerCounters(null);
            var snapshot = GetServerSnapshot();
            for (int i = 0; i < snapshot.Length; i++)
            {
                counters.Add(snapshot[i].GetCounters());
            }
            return counters;
        }

        internal async Task MakePrimaryAsync(ServerEndPoint server, ReplicationChangeOptions options, LogProxy? log)
        {
            _ = server ?? throw new ArgumentNullException(nameof(server));

            var cmd = server.GetFeatures().ReplicaCommands ? RedisCommand.REPLICAOF : RedisCommand.SLAVEOF;
            CommandMap.AssertAvailable(cmd);

            if (!RawConfig.AllowAdmin)
            {
                throw ExceptionFactory.AdminModeNotEnabled(RawConfig.IncludeDetailInExceptions, cmd, null, server);
            }
            var srv = new RedisServer(this, server, null);
            if (!srv.IsConnected)
            {
                throw ExceptionFactory.NoConnectionAvailable(this, null, server, GetServerSnapshot(), command: cmd);
            }

            const CommandFlags flags = CommandFlags.NoRedirect;
            Message msg;

            log?.LogInfo($"Checking {Format.ToString(srv.EndPoint)} is available...");
            try
            {
                await srv.PingAsync(flags).ForAwait(); // if it isn't happy, we're not happy
            }
            catch (Exception ex)
            {
                log?.LogError(ex, $"Operation failed on {Format.ToString(srv.EndPoint)}, aborting: {ex.Message}");
                throw;
            }

            var nodes = GetServerSnapshot().ToArray(); // Have to array because async/await
            RedisValue newPrimary = Format.ToString(server.EndPoint);

            // try and write this everywhere; don't worry if some folks reject our advances
            if (RawConfig.TryGetTieBreaker(out var tieBreakerKey)
                && options.HasFlag(ReplicationChangeOptions.SetTiebreaker)
                && CommandMap.IsAvailable(RedisCommand.SET))
            {
                foreach (var node in nodes)
                {
                    if (!node.IsConnected || node.IsReplica) continue;
                    log?.LogInfo($"Attempting to set tie-breaker on {Format.ToString(node.EndPoint)}...");
                    msg = Message.Create(0, flags | CommandFlags.FireAndForget, RedisCommand.SET, tieBreakerKey, newPrimary);
                    try
                    {
                        await node.WriteDirectAsync(msg, ResultProcessor.DemandOK).ForAwait();
                    }
                    catch { }
                }
            }

            // stop replicating, promote to a standalone primary
            log?.LogInfo($"Making {Format.ToString(srv.EndPoint)} a primary...");
            try
            {
                await srv.ReplicaOfAsync(null, flags).ForAwait();
            }
            catch (Exception ex)
            {
                log?.LogError(ex, $"Operation failed on {Format.ToString(srv.EndPoint)}, aborting: {ex.Message}");
                throw;
            }

            // also, in case it was a replica a moment ago, and hasn't got the tie-breaker yet, we re-send the tie-breaker to this one
            if (!tieBreakerKey.IsNull && !server.IsReplica)
            {
                log?.LogInfo($"Resending tie-breaker to {Format.ToString(server.EndPoint)}...");
                msg = Message.Create(0, flags | CommandFlags.FireAndForget, RedisCommand.SET, tieBreakerKey, newPrimary);
                try
                {
                    await server.WriteDirectAsync(msg, ResultProcessor.DemandOK).ForAwait();
                }
                catch { }
            }

            // There's an inherent race here in zero-latency environments (e.g. when Redis is on localhost) when a broadcast is specified
            // The broadcast can get back from redis and trigger a reconfigure before we get a chance to get to ReconfigureAsync() below
            // This results in running an outdated reconfiguration and the .CompareExchange() (due to already running a reconfiguration)
            // failing...making our needed reconfiguration a no-op.
            // If we don't block *that* run, then *our* run (at low latency) gets blocked. Then we're waiting on the
            // ConfigurationOptions.ConfigCheckSeconds interval to identify the current (created by this method call) topology correctly.
            var blockingReconfig = Interlocked.CompareExchange(ref activeConfigCause, "Block: Pending Primary Reconfig", null) == null;

            // Try and broadcast the fact a change happened to all members
            // We want everyone possible to pick it up.
            // We broadcast before *and after* the change to remote members, so that they don't go without detecting a change happened.
            // This eliminates the race of pub/sub *then* re-slaving happening, since a method both precedes and follows.
            async Task BroadcastAsync(ServerEndPoint[] serverNodes)
            {
                if (options.HasFlag(ReplicationChangeOptions.Broadcast)
                    && ConfigurationChangedChannel != null
                    && CommandMap.IsAvailable(RedisCommand.PUBLISH))
                {
                    RedisValue channel = ConfigurationChangedChannel;
                    foreach (var node in serverNodes)
                    {
                        if (!node.IsConnected) continue;
                        log?.LogInfo($"Broadcasting via {Format.ToString(node.EndPoint)}...");
                        msg = Message.Create(-1, flags | CommandFlags.FireAndForget, RedisCommand.PUBLISH, channel, newPrimary);
                        await node.WriteDirectAsync(msg, ResultProcessor.Int64).ForAwait();
                    }
                }
            }

            // Send a message before it happens - because afterwards a new replica may be unresponsive
            await BroadcastAsync(nodes).ForAwait();

            if (options.HasFlag(ReplicationChangeOptions.ReplicateToOtherEndpoints))
            {
                foreach (var node in nodes)
                {
                    if (node == server || node.ServerType != ServerType.Standalone) continue;

                    log?.LogInfo($"Replicating to {Format.ToString(node.EndPoint)}...");
                    msg = RedisServer.CreateReplicaOfMessage(node, server.EndPoint, flags);
                    await node.WriteDirectAsync(msg, ResultProcessor.DemandOK).ForAwait();
                }
            }

            // ...and send one after it happens - because the first broadcast may have landed on a secondary client
            // and it can reconfigure before any topology change actually happened. This is most likely to happen
            // in low-latency environments.
            await BroadcastAsync(nodes).ForAwait();

            // and reconfigure the muxer
            log?.LogInfo("Reconfiguring all endpoints...");
            // Yes, there is a tiny latency race possible between this code and the next call, but it's far more minute than before.
            // The effective gap between 0 and > 0 (likely off-box) latency is something that may never get hit here by anyone.
            if (blockingReconfig)
            {
                Interlocked.Exchange(ref activeConfigCause, null);
            }
            if (!await ReconfigureAsync(first: false, reconfigureAll: true, log, srv.EndPoint, cause: nameof(MakePrimaryAsync)).ForAwait())
            {
                log?.LogInfo("Verifying the configuration was incomplete; please verify");
            }
        }

        internal void CheckMessage(Message message)
        {
            if (!RawConfig.AllowAdmin && message.IsAdmin)
            {
                throw ExceptionFactory.AdminModeNotEnabled(RawConfig.IncludeDetailInExceptions, message.Command, message, null);
            }
            if (message.Command != RedisCommand.UNKNOWN)
            {
                CommandMap.AssertAvailable(message.Command);
            }

            // using >= here because we will be adding 1 for the command itself (which is an argument for the purposes of the multi-bulk protocol)
            if (message.ArgCount >= PhysicalConnection.REDIS_MAX_ARGS)
            {
                throw ExceptionFactory.TooManyArgs(message.CommandAndKey, message.ArgCount);
            }
        }

        internal bool TryResend(int hashSlot, Message message, EndPoint endpoint, bool isMoved) =>
            ServerSelectionStrategy.TryResend(hashSlot, message, endpoint, isMoved);

        /// <summary>
        /// Wait for a given asynchronous operation to complete (or timeout).
        /// </summary>
        /// <param name="task">The task to wait on.</param>
        public void Wait(Task task)
        {
            _ = task ?? throw new ArgumentNullException(nameof(task));
            try
            {
                if (!task.Wait(TimeoutMilliseconds))
                {
                    throw new TimeoutException();
                }
            }
            catch (AggregateException aex) when (IsSingle(aex))
            {
                throw aex.InnerExceptions[0];
            }
        }

        /// <summary>
        /// Wait for a given asynchronous operation to complete (or timeout).
        /// </summary>
        /// <typeparam name="T">The type contains in the task to wait on.</typeparam>
        /// <param name="task">The task to wait on.</param>
        public T Wait<T>(Task<T> task)
        {
            _ = task ?? throw new ArgumentNullException(nameof(task));
            try
            {
                if (!task.Wait(TimeoutMilliseconds))
                {
                    throw new TimeoutException();
                }
            }
            catch (AggregateException aex) when (IsSingle(aex))
            {
                throw aex.InnerExceptions[0];
            }
            return task.Result;
        }

        private static bool IsSingle(AggregateException aex)
        {
            try
            {
                return aex?.InnerExceptions.Count == 1;
            }
            catch
            {
                return false;
            }
        }

        /// <summary>
        /// Wait for the given asynchronous operations to complete (or timeout).
        /// </summary>
        /// <param name="tasks">The tasks to wait on.</param>
        public void WaitAll(params Task[] tasks)
        {
            _ = tasks ?? throw new ArgumentNullException(nameof(tasks));
            if (tasks.Length == 0) return;
            if (!Task.WaitAll(tasks, TimeoutMilliseconds))
            {
                throw new TimeoutException();
            }
        }

        private bool WaitAllIgnoreErrors(Task[] tasks)
        {
            _ = tasks ?? throw new ArgumentNullException(nameof(tasks));
            if (tasks.Length == 0) return true;
            var watch = ValueStopwatch.StartNew();
            try
            {
                // If no error, great
                if (Task.WaitAll(tasks, TimeoutMilliseconds)) return true;
            }
            catch
            { }
            // If we get problems, need to give the non-failing ones time to be fair and reasonable
            for (int i = 0; i < tasks.Length; i++)
            {
                var task = tasks[i];
                if (!task.IsCanceled && !task.IsCompleted && !task.IsFaulted)
                {
                    var remaining = TimeoutMilliseconds - watch.ElapsedMilliseconds;
                    if (remaining <= 0) return false;
                    try
                    {
                        task.Wait(remaining);
                    }
                    catch
                    { }
                }
            }
            return false;
        }

        private static async Task<bool> WaitAllIgnoreErrorsAsync(string name, Task[] tasks, int timeoutMilliseconds, LogProxy? log, [CallerMemberName] string? caller = null, [CallerLineNumber] int callerLineNumber = 0)
        {
            _ = tasks ?? throw new ArgumentNullException(nameof(tasks));
            if (tasks.Length == 0)
            {
                log?.LogInfo("No tasks to await");
                return true;
            }
            if (AllComplete(tasks))
            {
                log?.LogInfo("All tasks are already complete");
                return true;
            }

            static void LogWithThreadPoolStats(LogProxy? log, string message, out int busyWorkerCount)
            {
                busyWorkerCount = 0;
                if (log is not null)
                {
                    var sb = new StringBuilder();
                    sb.Append(message);
                    busyWorkerCount = PerfCounterHelper.GetThreadPoolStats(out string iocp, out string worker, out string? workItems);
                    sb.Append(", IOCP: ").Append(iocp).Append(", WORKER: ").Append(worker);
                    if (workItems is not null)
                    {
                        sb.Append(", POOL: ").Append(workItems);
                    }
                    log?.LogInfo(sb.ToString());
                }
            }

            var watch = ValueStopwatch.StartNew();
            LogWithThreadPoolStats(log, $"Awaiting {tasks.Length} {name} task completion(s) for {timeoutMilliseconds}ms", out _);
            try
            {
                // if none error, great
                var remaining = timeoutMilliseconds - watch.ElapsedMilliseconds;
                if (remaining <= 0)
                {
                    LogWithThreadPoolStats(log, "Timeout before awaiting for tasks", out _);
                    return false;
                }

                var allTasks = Task.WhenAll(tasks).ObserveErrors();
                bool all = await allTasks.TimeoutAfter(timeoutMs: remaining).ObserveErrors().ForAwait();
                LogWithThreadPoolStats(log, all ? $"All {tasks.Length} {name} tasks completed cleanly" : $"Not all {name} tasks completed cleanly (from {caller}#{callerLineNumber}, timeout {timeoutMilliseconds}ms)", out _);
                return all;
            }
            catch
            { }

            // if we get problems, need to give the non-failing ones time to finish
            // to be fair and reasonable
            for (int i = 0; i < tasks.Length; i++)
            {
                var task = tasks[i];
                if (!task.IsCanceled && !task.IsCompleted && !task.IsFaulted)
                {
                    var remaining = timeoutMilliseconds - watch.ElapsedMilliseconds;
                    if (remaining <= 0)
                    {
                        LogWithThreadPoolStats(log, "Timeout awaiting tasks", out _);
                        return false;
                    }
                    try
                    {
                        await Task.WhenAny(task, Task.Delay(remaining)).ObserveErrors().ForAwait();
                    }
                    catch
                    { }
                }
            }
            LogWithThreadPoolStats(log, "Finished awaiting tasks", out _);
            return false;
        }

        private static bool AllComplete(Task[] tasks)
        {
            for (int i = 0; i < tasks.Length; i++)
            {
                var task = tasks[i];
                if (!task.IsCanceled && !task.IsCompleted && !task.IsFaulted)
                    return false;
            }
            return true;
        }

        internal Exception? AuthException { get; private set; }
        internal void SetAuthSuspect(Exception authException) => AuthException ??= authException;

        /// <summary>
        /// Creates a new <see cref="ConnectionMultiplexer"/> instance.
        /// </summary>
        /// <param name="configuration">The string configuration to use for this multiplexer.</param>
        /// <param name="log">The <see cref="TextWriter"/> to log to.</param>
        public static Task<ConnectionMultiplexer> ConnectAsync(string configuration, TextWriter? log = null) =>
            ConnectAsync(ConfigurationOptions.Parse(configuration), log);

        /// <summary>
        /// Creates a new <see cref="ConnectionMultiplexer"/> instance.
        /// </summary>
        /// <param name="configuration">The string configuration to use for this multiplexer.</param>
        /// <param name="configure">Action to further modify the parsed configuration options.</param>
        /// <param name="log">The <see cref="TextWriter"/> to log to.</param>
        public static Task<ConnectionMultiplexer> ConnectAsync(string configuration, Action<ConfigurationOptions> configure, TextWriter? log = null) =>
            ConnectAsync(ConfigurationOptions.Parse(configuration).Apply(configure), log);

        /// <summary>
        /// Creates a new <see cref="ConnectionMultiplexer"/> instance.
        /// </summary>
        /// <param name="configuration">The configuration options to use for this multiplexer.</param>
        /// <param name="log">The <see cref="TextWriter"/> to log to.</param>
        /// <remarks>Note: For Sentinel, do <b>not</b> specify a <see cref="ConfigurationOptions.CommandMap"/> - this is handled automatically.</remarks>
        public static Task<ConnectionMultiplexer> ConnectAsync(ConfigurationOptions configuration, TextWriter? log = null)
        {
            SocketConnection.AssertDependencies();
            Validate(configuration);

            return configuration.IsSentinel
                ? SentinelPrimaryConnectAsync(configuration, log)
                : ConnectImplAsync(configuration, log);
        }

        private static async Task<ConnectionMultiplexer> ConnectImplAsync(ConfigurationOptions configuration, TextWriter? log = null, ServerType? serverType = null)
        {
<<<<<<< HEAD
            Validate(configuration);
            IDisposable killMe = null;
            EventHandler<ConnectionFailedEventArgs> connectHandler = null;
            ConnectionMultiplexer muxer = null;
            using var logProxy = LogProxy.TryCreate(log, configuration);
=======
            IDisposable? killMe = null;
            EventHandler<ConnectionFailedEventArgs>? connectHandler = null;
            ConnectionMultiplexer? muxer = null;
            using var logProxy = LogProxy.TryCreate(log);
>>>>>>> 6b20bba3
            try
            {
                var sw = ValueStopwatch.StartNew();
                logProxy?.LogInfo($"Connecting (async) on {RuntimeInformation.FrameworkDescription} (StackExchange.Redis: v{Utils.GetLibVersion()})");

                muxer = CreateMultiplexer(configuration, logProxy, serverType, out connectHandler);
                killMe = muxer;
                Interlocked.Increment(ref muxer._connectAttemptCount);
                bool configured = await muxer.ReconfigureAsync(first: true, reconfigureAll: false, logProxy, null, "connect").ObserveErrors().ForAwait();
                if (!configured)
                {
                    throw ExceptionFactory.UnableToConnect(muxer, muxer.failureMessage);
                }
                killMe = null;
                Interlocked.Increment(ref muxer._connectCompletedCount);

                if (muxer.ServerSelectionStrategy.ServerType == ServerType.Sentinel)
                {
                    // Initialize the Sentinel handlers
                    muxer.InitializeSentinel(logProxy);
                }

                await configuration.AfterConnectAsync(muxer, logProxy != null ? logProxy.LogInfo : LogProxy.NullWriter).ForAwait();

                logProxy?.LogInfo($"Total connect time: {sw.ElapsedMilliseconds:n0} ms");

                return muxer;
            }
            finally
            {
                if (connectHandler != null && muxer != null) muxer.ConnectionFailed -= connectHandler;
                if (killMe != null) try { killMe.Dispose(); } catch { }
            }
        }

        private static void Validate([NotNull] ConfigurationOptions? config)
        {
            if (config is null)
            {
                throw new ArgumentNullException(nameof(config));
            }
            if (config.EndPoints.Count == 0)
            {
                throw new ArgumentException("No endpoints specified", nameof(config));
            }
        }

        /// <summary>
        /// Creates a new <see cref="ConnectionMultiplexer"/> instance.
        /// </summary>
        /// <param name="configuration">The string configuration to use for this multiplexer.</param>
        /// <param name="log">The <see cref="TextWriter"/> to log to.</param>
        public static ConnectionMultiplexer Connect(string configuration, TextWriter? log = null) =>
            Connect(ConfigurationOptions.Parse(configuration), log);

        /// <summary>
        /// Creates a new <see cref="ConnectionMultiplexer"/> instance.
        /// </summary>
        /// <param name="configuration">The string configuration to use for this multiplexer.</param>
        /// <param name="configure">Action to further modify the parsed configuration options.</param>
        /// <param name="log">The <see cref="TextWriter"/> to log to.</param>
        public static ConnectionMultiplexer Connect(string configuration, Action<ConfigurationOptions> configure, TextWriter? log = null) =>
            Connect(ConfigurationOptions.Parse(configuration).Apply(configure), log);

        /// <summary>
        /// Creates a new <see cref="ConnectionMultiplexer"/> instance.
        /// </summary>
        /// <param name="configuration">The configuration options to use for this multiplexer.</param>
        /// <param name="log">The <see cref="TextWriter"/> to log to.</param>
        /// <remarks>Note: For Sentinel, do <b>not</b> specify a <see cref="ConfigurationOptions.CommandMap"/> - this is handled automatically.</remarks>
        public static ConnectionMultiplexer Connect(ConfigurationOptions configuration, TextWriter? log = null)
        {
            SocketConnection.AssertDependencies();
            Validate(configuration);

            return configuration.IsSentinel
                ? SentinelPrimaryConnect(configuration, log)
                : ConnectImpl(configuration, log);
        }

        private static ConnectionMultiplexer ConnectImpl(ConfigurationOptions configuration, TextWriter? log, ServerType? serverType = null, EndPointCollection? endpoints = null)
        {
<<<<<<< HEAD
            Validate(configuration);
            IDisposable killMe = null;
            EventHandler<ConnectionFailedEventArgs> connectHandler = null;
            ConnectionMultiplexer muxer = null;
            using var logProxy = LogProxy.TryCreate(log, configuration);
=======
            IDisposable? killMe = null;
            EventHandler<ConnectionFailedEventArgs>? connectHandler = null;
            ConnectionMultiplexer? muxer = null;
            using var logProxy = LogProxy.TryCreate(log);
>>>>>>> 6b20bba3
            try
            {
                var sw = ValueStopwatch.StartNew();
                logProxy?.LogInfo($"Connecting (sync) on {RuntimeInformation.FrameworkDescription} (StackExchange.Redis: v{Utils.GetLibVersion()})");

                muxer = CreateMultiplexer(configuration, logProxy, serverType, out connectHandler, endpoints);
                killMe = muxer;
                Interlocked.Increment(ref muxer._connectAttemptCount);
                // note that task has timeouts internally, so it might take *just over* the regular timeout
                var task = muxer.ReconfigureAsync(first: true, reconfigureAll: false, logProxy, null, "connect");

                if (!task.Wait(muxer.SyncConnectTimeout(true)))
                {
                    task.ObserveErrors();
                    if (muxer.RawConfig.AbortOnConnectFail)
                    {
                        throw ExceptionFactory.UnableToConnect(muxer, "ConnectTimeout");
                    }
                    else
                    {
                        var ex = ExceptionFactory.UnableToConnect(muxer, "ConnectTimeout");
                        muxer.LastException = ex;
                        configuration.Logger?.LogError(ex, ex.Message);
                    }
                }

                if (!task.Result) throw ExceptionFactory.UnableToConnect(muxer, muxer.failureMessage);
                killMe = null;
                Interlocked.Increment(ref muxer._connectCompletedCount);

                if (muxer.ServerSelectionStrategy.ServerType == ServerType.Sentinel)
                {
                    // Initialize the Sentinel handlers
                    muxer.InitializeSentinel(logProxy);
                }

                configuration.AfterConnectAsync(muxer, logProxy != null ? logProxy.LogInfo : LogProxy.NullWriter).Wait(muxer.SyncConnectTimeout(true));

                logProxy?.LogInfo($"Total connect time: {sw.ElapsedMilliseconds:n0} ms");

                return muxer;
            }
            finally
            {
                if (connectHandler != null && muxer != null) muxer.ConnectionFailed -= connectHandler;
                if (killMe != null) try { killMe.Dispose(); } catch { }
            }
        }

        ReadOnlySpan<ServerEndPoint> IInternalConnectionMultiplexer.GetServerSnapshot() => GetServerSnapshot();
        internal ReadOnlySpan<ServerEndPoint> GetServerSnapshot() => _serverSnapshot.Span;
        private sealed class ServerSnapshot
        {
            public static ServerSnapshot Empty { get; } = new ServerSnapshot(Array.Empty<ServerEndPoint>(), 0);
            private ServerSnapshot(ServerEndPoint[] arr, int count)
            {
                _arr = arr;
                _count = count;
            }
            private readonly ServerEndPoint[] _arr;
            private readonly int _count;
            public ReadOnlySpan<ServerEndPoint> Span => new ReadOnlySpan<ServerEndPoint>(_arr, 0, _count);

            internal ServerSnapshot Add(ServerEndPoint value)
            {
                if (value == null)
                {
                    return this;
                }

                ServerEndPoint[] arr;
                if (_arr.Length > _count)
                {
                    arr = _arr;
                }
                else
                {
                    // no more room; need a new array
                    int newLen = _arr.Length << 1;
                    if (newLen == 0) newLen = 4;
                    arr = new ServerEndPoint[newLen];
                    _arr.CopyTo(arr, 0);
                }
                arr[_count] = value;
                return new ServerSnapshot(arr, _count + 1);
            }

            internal EndPoint[] GetEndPoints()
            {
                if (_count == 0) return Array.Empty<EndPoint>();

                var arr = new EndPoint[_count];
                for (int i = 0; i < _count; i++)
                {
                    arr[i] = _arr[i].EndPoint;
                }
                return arr;
            }
        }

        [return: NotNullIfNotNull("endpoint")]
        internal ServerEndPoint? GetServerEndPoint(EndPoint? endpoint, LogProxy? log = null, bool activate = true)
        {
            if (endpoint == null) return null;
            var server = (ServerEndPoint?)servers[endpoint];
            if (server == null)
            {
                bool isNew = false;
                lock (servers)
                {
                    server = (ServerEndPoint?)servers[endpoint];
                    if (server == null)
                    {
                        if (_isDisposed) throw new ObjectDisposedException(ToString());

                        server = new ServerEndPoint(this, endpoint);
                        servers.Add(endpoint, server);
                        isNew = true;
                        _serverSnapshot = _serverSnapshot.Add(server);
                    }
                }
                // spin up the connection if this is new
                if (isNew && activate)
                {
                    server.Activate(ConnectionType.Interactive, log);
                    if (server.SupportsSubscriptions)
                    {
                        // Intentionally not logging the sub connection
                        server.Activate(ConnectionType.Subscription, null);
                    }
                }
            }
            return server;
        }

        private sealed class TimerToken
        {
            private TimerToken(ConnectionMultiplexer muxer)
            {
                _ref = new WeakReference(muxer);
            }
            private Timer? _timer;
            public void SetTimer(Timer timer) => _timer = timer;
            private readonly WeakReference _ref;

            private static readonly TimerCallback Heartbeat = state =>
            {
                var token = (TimerToken)state!;
                var muxer = (ConnectionMultiplexer?)(token._ref?.Target);
                if (muxer != null)
                {
                    muxer.OnHeartbeat();
                }
                else
                {
                    // the muxer got disposed from out of us; kill the timer
                    var tmp = token._timer;
                    token._timer = null;
                    if (tmp != null) try { tmp.Dispose(); } catch { }
                }
            };

            internal static IDisposable Create(ConnectionMultiplexer connection)
            {
                var token = new TimerToken(connection);
                var heartbeatMilliseconds = (int)connection.RawConfig.HeartbeatInterval.TotalMilliseconds;
                var timer = new Timer(Heartbeat, token, heartbeatMilliseconds, heartbeatMilliseconds);
                token.SetTimer(timer);
                return timer;
            }
        }

        private void OnHeartbeat()
        {
            try
            {
                int now = Environment.TickCount;
                Interlocked.Exchange(ref lastHeartbeatTicks, now);
                Interlocked.Exchange(ref lastGlobalHeartbeatTicks, now);
                Trace("heartbeat");

                var tmp = GetServerSnapshot();
                for (int i = 0; i < tmp.Length; i++)
                    tmp[i].OnHeartbeat();
            }
            catch (Exception ex)
            {
                if (Interlocked.CompareExchange(ref _activeHeartbeatErrors, 1, 0) == 0)
                {
                    try
                    {
                        OnInternalError(ex);
                    }
                    finally
                    {
                        Interlocked.Exchange(ref _activeHeartbeatErrors, 0);
                    }
                }
            }
        }

        /// <summary>
        /// Obtain a pub/sub subscriber connection to the specified server.
        /// </summary>
        /// <param name="asyncState">The async state object to pass to the created <see cref="RedisSubscriber"/>.</param>
        public ISubscriber GetSubscriber(object? asyncState = null)
        {
            if (!RawConfig.Proxy.SupportsPubSub())
            {
                throw new NotSupportedException($"The pub/sub API is not available via {RawConfig.Proxy}");
            }
            return new RedisSubscriber(this, asyncState);
        }

        /// <summary>
        /// Applies common DB number defaults and rules.
        /// </summary>
        internal int ApplyDefaultDatabase(int db)
        {
            if (db == -1)
            {
                db = RawConfig.DefaultDatabase.GetValueOrDefault();
            }
            else if (db < 0)
            {
                throw new ArgumentOutOfRangeException(nameof(db));
            }

            if (db != 0 && !RawConfig.Proxy.SupportsDatabases())
            {
                throw new NotSupportedException($"{RawConfig.Proxy} only supports database 0");
            }

            return db;
        }

        /// <summary>
        /// Obtain an interactive connection to a database inside redis.
        /// </summary>
        /// <param name="db">The ID to get a database for.</param>
        /// <param name="asyncState">The async state to pass into the resulting <see cref="RedisDatabase"/>.</param>
        public IDatabase GetDatabase(int db = -1, object? asyncState = null)
        {
            db = ApplyDefaultDatabase(db);

            // if there's no async-state, and the DB is suitable, we can hand out a re-used instance
            return (asyncState == null && db <= MaxCachedDatabaseInstance)
                ? GetCachedDatabaseInstance(db) : new RedisDatabase(this, db, asyncState);
        }

        // DB zero is stored separately, since 0-only is a massively common use-case
        private const int MaxCachedDatabaseInstance = 16; // 17 items - [0,16]
        // Side note: "databases 16" is the default in redis.conf; happy to store one extra to get nice alignment etc
        private IDatabase? dbCacheZero;
        private IDatabase[]? dbCacheLow;
        private IDatabase GetCachedDatabaseInstance(int db) // note that we already trust db here; only caller checks range
        {
            // Note: we don't need to worry about *always* returning the same instance.
            // If two threads ask for db 3 at the same time, it is OK for them to get
            // different instances, one of which (arbitrarily) ends up cached for later use.
            if (db == 0)
            {
                return dbCacheZero ??= new RedisDatabase(this, 0, null);
            }
            var arr = dbCacheLow ??= new IDatabase[MaxCachedDatabaseInstance];
            return arr[db - 1] ??= new RedisDatabase(this, db, null);
        }

        /// <summary>
        /// Compute the hash-slot of a specified key.
        /// </summary>
        /// <param name="key">The key to get a hash slot ID for.</param>
        public int HashSlot(RedisKey key) => ServerSelectionStrategy.HashSlot(key);

        internal ServerEndPoint? AnyServer(ServerType serverType, uint startOffset, RedisCommand command, CommandFlags flags, bool allowDisconnected)
        {
            var tmp = GetServerSnapshot();
            int len = tmp.Length;
            ServerEndPoint? fallback = null;
            for (int i = 0; i < len; i++)
            {
                var server = tmp[(int)(((uint)i + startOffset) % len)];
                if (server != null && server.ServerType == serverType && server.IsSelectable(command, allowDisconnected))
                {
                    if (server.IsReplica)
                    {
                        switch (flags)
                        {
                            case CommandFlags.DemandReplica:
                            case CommandFlags.PreferReplica:
                                return server;
                            case CommandFlags.PreferMaster:
                                fallback = server;
                                break;
                        }
                    }
                    else
                    {
                        switch (flags)
                        {
                            case CommandFlags.DemandMaster:
                            case CommandFlags.PreferMaster:
                                return server;
                            case CommandFlags.PreferReplica:
                                fallback = server;
                                break;
                        }
                    }
                }
            }
            return fallback;
        }

        /// <summary>
        /// Obtain a configuration API for an individual server.
        /// </summary>
        /// <param name="host">The host to get a server for.</param>
        /// <param name="port">The port for <paramref name="host"/> to get a server for.</param>
        /// <param name="asyncState">The async state to pass into the resulting <see cref="RedisServer"/>.</param>
        public IServer GetServer(string host, int port, object? asyncState = null) =>
            GetServer(Format.ParseEndPoint(host, port), asyncState);

        /// <summary>
        /// Obtain a configuration API for an individual server.
        /// </summary>
        /// <param name="hostAndPort">The "host:port" string to get a server for.</param>
        /// <param name="asyncState">The async state to pass into the resulting <see cref="RedisServer"/>.</param>
        public IServer GetServer(string hostAndPort, object? asyncState = null) =>
            Format.TryParseEndPoint(hostAndPort, out var ep)
            ? GetServer(ep, asyncState)
            : throw new ArgumentException($"The specified host and port could not be parsed: {hostAndPort}", nameof(hostAndPort));

        /// <summary>
        /// Obtain a configuration API for an individual server.
        /// </summary>
        /// <param name="host">The host to get a server for.</param>
        /// <param name="port">The port for <paramref name="host"/> to get a server for.</param>
        public IServer GetServer(IPAddress host, int port) => GetServer(new IPEndPoint(host, port));

        /// <summary>
        /// Obtain a configuration API for an individual server.
        /// </summary>
        /// <param name="endpoint">The endpoint to get a server for.</param>
        /// <param name="asyncState">The async state to pass into the resulting <see cref="RedisServer"/>.</param>
        public IServer GetServer(EndPoint? endpoint, object? asyncState = null)
        {
            _ = endpoint ?? throw new ArgumentNullException(nameof(endpoint));
            if (!RawConfig.Proxy.SupportsServerApi())
            {
                throw new NotSupportedException($"The server API is not available via {RawConfig.Proxy}");
            }
            var server = servers[endpoint] as ServerEndPoint ?? throw new ArgumentException("The specified endpoint is not defined", nameof(endpoint));
            return new RedisServer(this, server, asyncState);
        }

        /// <summary>
        /// Obtain configuration APIs for all servers in this multiplexer.
        /// </summary>
        public IServer[] GetServers()
        {
            var snapshot = GetServerSnapshot();
            var result = new IServer[snapshot.Length];
            for (var i = 0; i < snapshot.Length; i++)
            {
                result[i] = new RedisServer(this, snapshot[i], null);
            }
            return result;
        }

        /// <summary>
        /// Get the hash-slot associated with a given key, if applicable.
        /// This can be useful for grouping operations.
        /// </summary>
        /// <param name="key">The <see cref="RedisKey"/> to determine the hash slot for.</param>
        public int GetHashSlot(RedisKey key) => ServerSelectionStrategy.HashSlot(key);

        /// <summary>
        /// The number of operations that have been performed on all connections.
        /// </summary>
        public long OperationCount
        {
            get
            {
                long total = 0;
                var snapshot = GetServerSnapshot();
                for (int i = 0; i < snapshot.Length; i++) total += snapshot[i].OperationCount;
                return total;
            }
        }

        /// <summary>
        /// Reconfigure the current connections based on the existing configuration.
        /// </summary>
        /// <param name="log">The <see cref="TextWriter"/> to log to.</param>
        public bool Configure(TextWriter? log = null)
        {
            // Note we expect ReconfigureAsync to internally allow [n] duration,
            // so to avoid near misses, here we wait 2*[n].
            using var logProxy = LogProxy.TryCreate(log, RawConfig);
            var task = ReconfigureAsync(first: false, reconfigureAll: true, logProxy, null, "configure");
            if (!task.Wait(SyncConnectTimeout(false)))
            {
                task.ObserveErrors();
                if (RawConfig.AbortOnConnectFail)
                {
                    throw new TimeoutException();
                }
                else
                {
                    LastException = new TimeoutException("ConnectTimeout");
                }
                return false;
            }
            return task.Result;
        }

        /// <summary>
        /// Reconfigure the current connections based on the existing configuration.
        /// </summary>
        /// <param name="log">The <see cref="TextWriter"/> to log to.</param>
        public async Task<bool> ConfigureAsync(TextWriter? log = null)
        {
<<<<<<< HEAD
            using var logProxy = LogProxy.TryCreate(log, RawConfig);
            return await ReconfigureAsync(first: false, reconfigureAll: true, logProxy, null, "configure").ObserveErrors();
=======
            using var logProxy = LogProxy.TryCreate(log);
            return await ReconfigureAsync(first: false, reconfigureAll: true, logProxy, null, "configure").ObserveErrors().ForAwait();
>>>>>>> 6b20bba3
        }

        internal int SyncConnectTimeout(bool forConnect)
        {
            int retryCount = forConnect ? RawConfig.ConnectRetry : 1;
            if (retryCount <= 0) retryCount = 1;

            int timeout = RawConfig.ConnectTimeout;
            if (timeout >= int.MaxValue / retryCount) return int.MaxValue;

            timeout *= retryCount;
            if (timeout >= int.MaxValue - 500) return int.MaxValue;
            return timeout + Math.Min(500, timeout);
        }

        /// <summary>
        /// Provides a text overview of the status of all connections.
        /// </summary>
        public string GetStatus()
        {
            using var sw = new StringWriter();
            GetStatus(sw);
            return sw.ToString();
        }

        /// <summary>
        /// Provides a text overview of the status of all connections.
        /// </summary>
        /// <param name="log">The <see cref="TextWriter"/> to log to.</param>
        public void GetStatus(TextWriter log)
        {
            using var proxy = LogProxy.TryCreate(log, null);
            GetStatus(proxy);
        }

        internal void GetStatus(LogProxy? log)
        {
            if (log == null) return;

            var tmp = GetServerSnapshot();
            log?.LogInfo("Endpoint Summary:");
            foreach (var server in tmp)
            {
                log?.WriteLine(prefix: "  ", message: server.Summary());
                log?.WriteLine(prefix: "  ", message: server.GetCounters().ToString());
                log?.WriteLine(prefix: "  ", message: server.GetProfile());
            }
            log?.LogInfo($"Sync timeouts: {Interlocked.Read(ref syncTimeouts)}; async timeouts: {Interlocked.Read(ref asyncTimeouts)}; fire and forget: {Interlocked.Read(ref fireAndForgets)}; last heartbeat: {LastHeartbeatSecondsAgo}s ago");
        }

        private void ActivateAllServers(LogProxy? log)
        {
            foreach (var server in GetServerSnapshot())
            {
                server.Activate(ConnectionType.Interactive, log);
                if (server.SupportsSubscriptions)
                {
                    // Intentionally not logging the sub connection
                    server.Activate(ConnectionType.Subscription, null);
                }
            }
        }

        internal bool ReconfigureIfNeeded(EndPoint? blame, bool fromBroadcast, string cause, bool publishReconfigure = false, CommandFlags flags = CommandFlags.None)
        {
            if (fromBroadcast)
            {
                OnConfigurationChangedBroadcast(blame!);
            }
            string? activeCause = Volatile.Read(ref activeConfigCause);
            if (activeCause is null)
            {
                bool reconfigureAll = fromBroadcast || publishReconfigure;
                Trace("Configuration change detected; checking nodes", "Configuration");
                ReconfigureAsync(first: false, reconfigureAll, null, blame, cause, publishReconfigure, flags).ObserveErrors();
                return true;
            }
            else
            {
                Trace("Configuration change skipped; already in progress via " + activeCause, "Configuration");
                return false;
            }
        }

        /// <summary>
        /// Triggers a reconfigure of this multiplexer.
        /// This re-assessment of all server endpoints to get the current topology and adjust, the same as if we had first connected.
        /// </summary>
        public Task<bool> ReconfigureAsync(string reason) =>
            ReconfigureAsync(first: false, reconfigureAll: false, log: null, blame: null, cause: reason);

        internal async Task<bool> ReconfigureAsync(bool first, bool reconfigureAll, LogProxy? log, EndPoint? blame, string cause, bool publishReconfigure = false, CommandFlags publishReconfigureFlags = CommandFlags.None)
        {
            if (_isDisposed) throw new ObjectDisposedException(ToString());
            bool showStats = log is not null;

            bool ranThisCall = false;
            try
            {
                // Note that we *always* exchange the reason (first one counts) to prevent duplicate runs
                ranThisCall = Interlocked.CompareExchange(ref activeConfigCause, cause, null) == null;

                if (!ranThisCall)
                {
                    log?.LogInfo($"Reconfiguration was already in progress due to: {activeConfigCause}, attempted to run for: {cause}");
                    return false;
                }
                Trace("Starting reconfiguration...");
                Trace(blame != null, "Blaming: " + Format.ToString(blame));

                log?.LogInfo(RawConfig.ToString(includePassword: false));
                log?.WriteLine();

                if (first)
                {
                    if (RawConfig.ResolveDns && EndPoints.HasDnsEndPoints())
                    {
                        var dns = EndPoints.ResolveEndPointsAsync(this, log).ObserveErrors();
                        if (!await dns.TimeoutAfter(TimeoutMilliseconds).ForAwait())
                        {
                            throw new TimeoutException("Timeout resolving endpoints");
                        }
                    }
                    foreach (var endpoint in EndPoints)
                    {
                        GetServerEndPoint(endpoint, log, false);
                    }
                    ActivateAllServers(log);
                }
                int attemptsLeft = first ? RawConfig.ConnectRetry : 1;

                bool healthy = false;
                do
                {
                    if (first)
                    {
                        attemptsLeft--;
                    }
                    int standaloneCount = 0, clusterCount = 0, sentinelCount = 0;
                    var endpoints = EndPoints;
                    bool useTieBreakers = RawConfig.TryGetTieBreaker(out var tieBreakerKey);
                    log?.LogInfo($"{endpoints.Count} unique nodes specified ({(useTieBreakers ? "with" : "without")} tiebreaker)");

                    if (endpoints.Count == 0)
                    {
                        throw new InvalidOperationException("No nodes to consider");
                    }
                    List<ServerEndPoint> primaries = new List<ServerEndPoint>(endpoints.Count);

                    ServerEndPoint[]? servers = null;
                    bool encounteredConnectedClusterServer = false;
                    ValueStopwatch? watch = null;

                    int iterCount = first ? 2 : 1;
                    // This is fix for https://github.com/StackExchange/StackExchange.Redis/issues/300
                    // auto discoverability of cluster nodes is made synchronous.
                    // We try to connect to endpoints specified inside the user provided configuration
                    // and when we encounter an endpoint to which we are able to successfully connect,
                    // we get the list of cluster nodes from that endpoint and try to proactively connect
                    // to listed nodes instead of relying on auto configure.
                    for (int iter = 0; iter < iterCount; ++iter)
                    {
                        if (endpoints == null) break;

                        var available = new Task<string>[endpoints.Count];
                        servers = new ServerEndPoint[available.Length];

                        for (int i = 0; i < available.Length; i++)
                        {
                            Trace("Testing: " + Format.ToString(endpoints[i]));

                            var server = GetServerEndPoint(endpoints[i]);
                            //server.ReportNextFailure();
                            servers[i] = server;

                            // This awaits either the endpoint's initial connection, or a tracer if we're already connected
                            // (which is the reconfigure case)
                            available[i] = server.OnConnectedAsync(log, sendTracerIfConnected: true, autoConfigureIfConnected: reconfigureAll);
                        }

                        watch ??= ValueStopwatch.StartNew();
                        var remaining = RawConfig.ConnectTimeout - watch.Value.ElapsedMilliseconds;
                        log?.LogInfo($"Allowing {available.Length} endpoint(s) {TimeSpan.FromMilliseconds(remaining)} to respond...");
                        Trace("Allowing endpoints " + TimeSpan.FromMilliseconds(remaining) + " to respond...");
                        var allConnected = await WaitAllIgnoreErrorsAsync("available", available, remaining, log).ForAwait();

                        if (!allConnected)
                        {
                            // If we failed, log the details so we can debug why per connection
                            for (var i = 0; i < servers.Length; i++)
                            {
                                var server = servers[i];
                                var task = available[i];
                                var bs = server.GetBridgeStatus(ConnectionType.Interactive);

                                log?.LogInfo($"  Server[{i}] ({Format.ToString(server)}) Status: {task.Status} (inst: {bs.MessagesSinceLastHeartbeat}, qs: {bs.Connection.MessagesSentAwaitingResponse}, in: {bs.Connection.BytesAvailableOnSocket}, qu: {bs.MessagesSinceLastHeartbeat}, aw: {bs.IsWriterActive}, in-pipe: {bs.Connection.BytesInReadPipe}, out-pipe: {bs.Connection.BytesInWritePipe}, bw: {bs.BacklogStatus}, rs: {bs.Connection.ReadStatus}. ws: {bs.Connection.WriteStatus})");
                            }
                        }

                        log?.LogInfo("Endpoint summary:");
                        // Log current state after await
                        foreach (var server in servers)
                        {
<<<<<<< HEAD
                            log?.LogInfo($"  {Format.ToString(server.EndPoint)}: Endpoint is {server.ConnectionState}");
=======
                            log?.WriteLine($"  {Format.ToString(server.EndPoint)}: Endpoint is (Interactive: {server.InteractiveConnectionState}, Subscription: {server.SubscriptionConnectionState})");
>>>>>>> 6b20bba3
                        }

                        log?.WriteLine("Task summary:");
                        EndPointCollection? updatedClusterEndpointCollection = null;
                        for (int i = 0; i < available.Length; i++)
                        {
                            var task = available[i];
                            var server = servers[i];
                            Trace(Format.ToString(endpoints[i]) + ": " + task.Status);
                            if (task.IsFaulted)
                            {
                                server.SetUnselectable(UnselectableFlags.DidNotRespond);
                                var aex = task.Exception!;
                                foreach (var ex in aex.InnerExceptions)
                                {
                                    log?.LogError(ex, $"  {Format.ToString(server)}: Faulted: {ex.Message}");
                                    failureMessage = ex.Message;
                                }
                            }
                            else if (task.IsCanceled)
                            {
                                server.SetUnselectable(UnselectableFlags.DidNotRespond);
                                log?.LogInfo($"  {Format.ToString(server)}: Connect task canceled");
                            }
                            else if (task.IsCompleted)
                            {
                                if (task.Result != "Disconnected")
                                {
                                    server.ClearUnselectable(UnselectableFlags.DidNotRespond);
                                    log?.LogInfo($"  {Format.ToString(server)}: Returned with success as {server.ServerType} {(server.IsReplica ? "replica" : "primary")} (Source: {task.Result})");

                                    // Count the server types
                                    switch (server.ServerType)
                                    {
                                        case ServerType.Twemproxy:
                                        case ServerType.Envoyproxy:
                                        case ServerType.Standalone:
                                            standaloneCount++;
                                            break;
                                        case ServerType.Sentinel:
                                            sentinelCount++;
                                            break;
                                        case ServerType.Cluster:
                                            clusterCount++;
                                            break;
                                    }

                                    if (clusterCount > 0 && !encounteredConnectedClusterServer && CommandMap.IsAvailable(RedisCommand.CLUSTER))
                                    {
                                        // We have encountered a connected server with a cluster type for the first time.
                                        // so we will get list of other nodes from this server using "CLUSTER NODES" command
                                        // and try to connect to these other nodes in the next iteration
                                        encounteredConnectedClusterServer = true;
                                        updatedClusterEndpointCollection = await GetEndpointsFromClusterNodes(server, log).ForAwait();
                                    }

                                    // Set the server UnselectableFlags and update primaries list
                                    switch (server.ServerType)
                                    {
                                        case ServerType.Twemproxy:
                                        case ServerType.Envoyproxy:
                                        case ServerType.Sentinel:
                                        case ServerType.Standalone:
                                        case ServerType.Cluster:
                                            server.ClearUnselectable(UnselectableFlags.ServerType);
                                            if (server.IsReplica)
                                            {
                                                server.ClearUnselectable(UnselectableFlags.RedundantPrimary);
                                            }
                                            else
                                            {
                                                primaries.Add(server);
                                            }
                                            break;
                                        default:
                                            server.SetUnselectable(UnselectableFlags.ServerType);
                                            break;
                                    }
                                }
                                else
                                {
                                    server.SetUnselectable(UnselectableFlags.DidNotRespond);
                                    log?.LogInfo($"  {Format.ToString(server)}: Returned, but incorrectly");
                                }
                            }
                            else
                            {
                                server.SetUnselectable(UnselectableFlags.DidNotRespond);
<<<<<<< HEAD
                                log?.LogInfo($"  {Format.ToString(server)}: Did not respond");
=======
                                log?.WriteLine($"  {Format.ToString(server)}: Did not respond (Task.Status: {task.Status})");
>>>>>>> 6b20bba3
                            }
                        }

                        if (encounteredConnectedClusterServer)
                        {
                            endpoints = updatedClusterEndpointCollection;
                        }
                        else
                        {
                            break; // We do not want to repeat the second iteration
                        }
                    }

                    if (clusterCount == 0)
                    {
                        // Set the serverSelectionStrategy
                        if (RawConfig.Proxy == Proxy.Twemproxy)
                        {
                            ServerSelectionStrategy.ServerType = ServerType.Twemproxy;
                        }
                        else if (RawConfig.Proxy == Proxy.Envoyproxy)
                        {
                            ServerSelectionStrategy.ServerType = ServerType.Envoyproxy;
                        }
                        else if (standaloneCount == 0 && sentinelCount > 0)
                        {
                            ServerSelectionStrategy.ServerType = ServerType.Sentinel;
                        }
                        else if (standaloneCount > 0)
                        {
                            ServerSelectionStrategy.ServerType = ServerType.Standalone;
                        }

                        // If multiple primaries are detected, nominate the preferred one
                        // ...but not if the type of server we're connected to supports and expects multiple primaries
                        // ...for those cases, we want to allow sending to any primary endpoint.
                        if (ServerSelectionStrategy.ServerType.HasSinglePrimary())
                        {
                            var preferred = NominatePreferredPrimary(log, servers!, useTieBreakers, primaries);
                            foreach (var primary in primaries)
                            {
                                if (primary == preferred || primary.IsReplica)
                                {
                                    log?.LogInfo($"{Format.ToString(primary)}: Clearing as RedundantPrimary");
                                    primary.ClearUnselectable(UnselectableFlags.RedundantPrimary);
                                }
                                else
                                {
                                    log?.LogInfo($"{Format.ToString(primary)}: Setting as RedundantPrimary");
                                    primary.SetUnselectable(UnselectableFlags.RedundantPrimary);
                                }
                            }
                        }
                    }
                    else
                    {
                        ServerSelectionStrategy.ServerType = ServerType.Cluster;
                        long coveredSlots = ServerSelectionStrategy.CountCoveredSlots();
                        log?.LogInfo($"Cluster: {coveredSlots} of {ServerSelectionStrategy.TotalSlots} slots covered");
                    }
                    if (!first)
                    {
                        // Calling the sync path here because it's all fire and forget
                        long subscriptionChanges = EnsureSubscriptions(CommandFlags.FireAndForget);
                        if (subscriptionChanges == 0)
                        {
                            log?.LogInfo("No subscription changes necessary");
                        }
                        else
                        {
                            log?.LogInfo($"Subscriptions attempting reconnect: {subscriptionChanges}");
                        }
                    }
                    if (showStats)
                    {
                        GetStatus(log);
                    }

                    string? stormLog = GetStormLog();
                    if (!string.IsNullOrWhiteSpace(stormLog))
                    {
                        log?.WriteLine();
                        log?.LogInfo(stormLog);
                    }
                    healthy = standaloneCount != 0 || clusterCount != 0 || sentinelCount != 0;
                    if (first && !healthy && attemptsLeft > 0)
                    {
                        log?.LogInfo("Resetting failing connections to retry...");
                        ResetAllNonConnected();
                        log?.LogInfo($"  Retrying - attempts left: {attemptsLeft}...");
                    }
                    //WTF("?: " + attempts);
                } while (first && !healthy && attemptsLeft > 0);

                if (first && RawConfig.AbortOnConnectFail && !healthy)
                {
                    return false;
                }
                if (first)
                {
                    log?.LogInfo("Starting heartbeat...");
                    pulse = TimerToken.Create(this);
                }
                if (publishReconfigure)
                {
                    try
                    {
                        log?.LogInfo("Broadcasting reconfigure...");
                        PublishReconfigureImpl(publishReconfigureFlags);
                    }
                    catch
                    { }
                }
                return true;
            }
            catch (Exception ex)
            {
                Trace(ex.Message);
                throw;
            }
            finally
            {
                Trace("Exiting reconfiguration...");
                if (ranThisCall) Interlocked.Exchange(ref activeConfigCause, null);
                if (!first && blame is not null) OnConfigurationChanged(blame);
                Trace("Reconfiguration exited");
            }
        }

        /// <summary>
        /// Gets all endpoints defined on the multiplexer.
        /// </summary>
        /// <param name="configuredOnly">Whether to get only the endpoints specified explicitly in the config.</param>
        public EndPoint[] GetEndPoints(bool configuredOnly = false) =>
            configuredOnly
                ? EndPoints.ToArray()
                : _serverSnapshot.GetEndPoints();

        private async Task<EndPointCollection?> GetEndpointsFromClusterNodes(ServerEndPoint server, LogProxy? log)
        {
            var message = Message.Create(-1, CommandFlags.None, RedisCommand.CLUSTER, RedisLiterals.NODES);
            try
            {
                var clusterConfig = await ExecuteAsyncImpl(message, ResultProcessor.ClusterNodes, null, server).ForAwait();
                if (clusterConfig is null)
                {
                    return null;
                }
                var clusterEndpoints = new EndPointCollection(clusterConfig.Nodes.Where(node => node.EndPoint is not null).Select(node => node.EndPoint!).ToList());
                // Loop through nodes in the cluster and update nodes relations to other nodes
                ServerEndPoint? serverEndpoint = null;
                foreach (EndPoint endpoint in clusterEndpoints)
                {
                    serverEndpoint = GetServerEndPoint(endpoint);
                    if (serverEndpoint != null)
                    {
                        serverEndpoint.UpdateNodeRelations(clusterConfig);
                    }
                }
                return clusterEndpoints;
            }
            catch (Exception ex)
            {
                log?.LogError(ex, $"Encountered error while updating cluster config: {ex.Message}");
                return null;
            }
        }

        private void ResetAllNonConnected()
        {
            var snapshot = GetServerSnapshot();
            foreach (var server in snapshot)
            {
                server.ResetNonConnected();
            }
        }

        private static ServerEndPoint? NominatePreferredPrimary(LogProxy? log, ServerEndPoint[] servers, bool useTieBreakers, List<ServerEndPoint> primaries)
        {
            log?.LogInfo("Election summary:");

            Dictionary<string, int>? uniques = null;
            if (useTieBreakers)
            {
                // Count the votes
                uniques = new Dictionary<string, int>(StringComparer.OrdinalIgnoreCase);
                for (int i = 0; i < servers.Length; i++)
                {
                    var server = servers[i];
                    string? serverResult = server.TieBreakerResult;

                    if (serverResult.IsNullOrWhiteSpace())
                    {
                        log?.LogInfo($"  Election: {Format.ToString(server)} had no tiebreaker set");
                    }
                    else
                    {
                        log?.LogInfo($"  Election: {Format.ToString(server)} nominates: {serverResult}");
                        if (!uniques.TryGetValue(serverResult, out int count)) count = 0;
                        uniques[serverResult] = count + 1;
                    }
                }
            }

            switch (primaries.Count)
            {
                case 0:
                    log?.LogInfo("  Election: No primaries detected");
                    return null;
                case 1:
                    log?.LogInfo($"  Election: Single primary detected: {Format.ToString(primaries[0].EndPoint)}");
                    return primaries[0];
                default:
                    log?.LogInfo("  Election: Multiple primaries detected...");
                    if (useTieBreakers && uniques != null)
                    {
                        switch (uniques.Count)
                        {
                            case 0:
                                log?.LogInfo("  Election: No nominations by tie-breaker");
                                break;
                            case 1:
                                string unanimous = uniques.Keys.Single();
                                log?.LogInfo($"  Election: Tie-breaker unanimous: {unanimous}");
                                var found = SelectServerByElection(servers, unanimous, log);
                                if (found != null)
                                {
                                    log?.LogInfo($"  Election: Elected: {Format.ToString(found.EndPoint)}");
                                    return found;
                                }
                                break;
                            default:
<<<<<<< HEAD
                                log?.LogInfo("  Election is contested:");
                                ServerEndPoint highest = null;
=======
                                log?.WriteLine("  Election is contested:");
                                ServerEndPoint? highest = null;
>>>>>>> 6b20bba3
                                bool arbitrary = false;
                                foreach (var pair in uniques.OrderByDescending(x => x.Value))
                                {
                                    log?.LogInfo($"    Election: {pair.Key} has {pair.Value} votes");
                                    if (highest == null)
                                    {
                                        highest = SelectServerByElection(servers, pair.Key, log);
                                        if (highest != null)
                                        {
                                            // any more with this vote? if so: arbitrary
                                            arbitrary = uniques.Where(x => x.Value == pair.Value).Skip(1).Any();
                                        }
                                    }
                                }
                                if (highest != null)
                                {
                                    if (arbitrary)
                                    {
                                        log?.LogInfo($"  Election: Choosing primary arbitrarily: {Format.ToString(highest.EndPoint)}");
                                    }
                                    else
                                    {
                                        log?.LogInfo($"  Election: Elected: {Format.ToString(highest.EndPoint)}");
                                    }
                                    return highest;
                                }
                                break;
                        }
                    }
                    break;
            }

            log?.LogInfo($"  Election: Choosing primary arbitrarily: {Format.ToString(primaries[0].EndPoint)}");
            return primaries[0];
        }

        private static ServerEndPoint? SelectServerByElection(ServerEndPoint[] servers, string endpoint, LogProxy? log)
        {
            if (servers == null || string.IsNullOrWhiteSpace(endpoint)) return null;
            for (int i = 0; i < servers.Length; i++)
            {
                if (string.Equals(Format.ToString(servers[i].EndPoint), endpoint, StringComparison.OrdinalIgnoreCase))
                    return servers[i];
            }
            log?.LogInfo("...but we couldn't find that");
            var deDottedEndpoint = DeDotifyHost(endpoint);
            for (int i = 0; i < servers.Length; i++)
            {
                if (string.Equals(DeDotifyHost(Format.ToString(servers[i].EndPoint)), deDottedEndpoint, StringComparison.OrdinalIgnoreCase))
                {
                    log?.LogInfo($"...but we did find instead: {deDottedEndpoint}");
                    return servers[i];
                }
            }
            return null;
        }

        private static string DeDotifyHost(string input)
        {
            if (string.IsNullOrWhiteSpace(input)) return input; // GIGO

            if (!char.IsLetter(input[0])) return input; // Need first char to be alpha for this to work

            int periodPosition = input.IndexOf('.');
            if (periodPosition <= 0) return input; // No period or starts with a period? Then nothing useful to split

            int colonPosition = input.IndexOf(':');
            if (colonPosition > 0)
            {
                // Has a port specifier
#if NETCOREAPP
                return string.Concat(input.AsSpan(0, periodPosition), input.AsSpan(colonPosition));
#else
                return input.Substring(0, periodPosition) + input.Substring(colonPosition);
#endif
            }
            else
            {
                return input.Substring(0, periodPosition);
            }
        }

        internal void UpdateClusterRange(ClusterConfiguration configuration)
        {
            if (configuration is null)
            {
                return;
            }
            foreach (var node in configuration.Nodes)
            {
                if (node.IsReplica || node.Slots.Count == 0) continue;
                foreach (var slot in node.Slots)
                {
                    if (GetServerEndPoint(node.EndPoint) is ServerEndPoint server)
                    {
                        ServerSelectionStrategy.UpdateClusterRange(slot.From, slot.To, server);
                    }
                }
            }
        }

        internal ServerEndPoint? SelectServer(Message? message) =>
            message == null ? null : ServerSelectionStrategy.Select(message);

        internal ServerEndPoint? SelectServer(RedisCommand command, CommandFlags flags, in RedisKey key) =>
            ServerSelectionStrategy.Select(command, key, flags);

        internal ServerEndPoint? SelectServer(RedisCommand command, CommandFlags flags, in RedisChannel channel) =>
            ServerSelectionStrategy.Select(command, channel, flags);

        private bool PrepareToPushMessageToBridge<T>(Message message, ResultProcessor<T>? processor, IResultBox<T>? resultBox, [NotNullWhen(true)] ref ServerEndPoint? server)
        {
            message.SetSource(processor, resultBox);

            if (server == null)
            {
                // Infer a server automatically
                server = SelectServer(message);

                // If we didn't find one successfully, and we're allowed, queue for any viable server
                if (server == null && RawConfig.BacklogPolicy.QueueWhileDisconnected)
                {
                    server = ServerSelectionStrategy.Select(message, allowDisconnected: true);
                }
            }
            else // A server was specified - do we trust their choice, though?
            {
                if (message.IsPrimaryOnly() && server.IsReplica)
                {
                    throw ExceptionFactory.PrimaryOnly(RawConfig.IncludeDetailInExceptions, message.Command, message, server);
                }

                switch (server.ServerType)
                {
                    case ServerType.Cluster:
                        if (message.GetHashSlot(ServerSelectionStrategy) == ServerSelectionStrategy.MultipleSlots)
                        {
                            throw ExceptionFactory.MultiSlot(RawConfig.IncludeDetailInExceptions, message);
                        }
                        break;
                }

                // If we're not allowed to queue while disconnected, we'll bomb out below.
                if (!server.IsConnected && !RawConfig.BacklogPolicy.QueueWhileDisconnected)
                {
                    // Well, that's no use!
                    server = null;
                }
            }

            if (server != null)
            {
                var profilingSession = _profilingSessionProvider?.Invoke();
                if (profilingSession != null)
                {
                    message.SetProfileStorage(ProfiledCommand.NewWithContext(profilingSession, server));
                }

                if (message.Db >= 0)
                {
                    int availableDatabases = server.Databases;
                    if (availableDatabases > 0 && message.Db >= availableDatabases)
                    {
                        throw ExceptionFactory.DatabaseOutfRange(RawConfig.IncludeDetailInExceptions, message.Db, message, server);
                    }
                }

                Trace("Queuing on server: " + message);
                return true;
            }
            Trace("No server or server unavailable - aborting: " + message);
            return false;
        }

        private ValueTask<WriteResult> TryPushMessageToBridgeAsync<T>(Message message, ResultProcessor<T>? processor, IResultBox<T>? resultBox, [NotNullWhen(true)] ref ServerEndPoint? server)
            => PrepareToPushMessageToBridge(message, processor, resultBox, ref server) ? server.TryWriteAsync(message) : new ValueTask<WriteResult>(WriteResult.NoConnectionAvailable);

        [Obsolete("prefer async")]
        private WriteResult TryPushMessageToBridgeSync<T>(Message message, ResultProcessor<T>? processor, IResultBox<T>? resultBox, [NotNullWhen(true)] ref ServerEndPoint? server)
            => PrepareToPushMessageToBridge(message, processor, resultBox, ref server) ? server.TryWriteSync(message) : WriteResult.NoConnectionAvailable;

        /// <summary>
        /// Gets the client name for this multiplexer.
        /// </summary>
        public override string ToString() => string.IsNullOrWhiteSpace(ClientName) ? GetType().Name : ClientName;

        internal Exception GetException(WriteResult result, Message message, ServerEndPoint? server) => result switch
        {
            WriteResult.Success => throw new ArgumentOutOfRangeException(nameof(result), "Be sure to check result isn't successful before calling GetException."),
            WriteResult.NoConnectionAvailable => ExceptionFactory.NoConnectionAvailable(this, message, server),
            WriteResult.TimeoutBeforeWrite => ExceptionFactory.Timeout(this, "The timeout was reached before the message could be written to the output buffer, and it was not sent", message, server, result),
            _ => ExceptionFactory.ConnectionFailure(RawConfig.IncludeDetailInExceptions, ConnectionFailureType.ProtocolFailure, "An unknown error occurred when writing the message", server),
        };

        [System.Diagnostics.CodeAnalysis.SuppressMessage("Usage", "CA1816:Dispose methods should call SuppressFinalize", Justification = "Intentional observation")]
        internal static void ThrowFailed<T>(TaskCompletionSource<T>? source, Exception unthrownException)
        {
            try
            {
                throw unthrownException;
            }
            catch (Exception ex)
            {
                if (source is not null)
                {
                    source.TrySetException(ex);
                    GC.KeepAlive(source.Task.Exception);
                    GC.SuppressFinalize(source.Task);
                }
            }
        }

        [return: NotNullIfNotNull("defaultValue")]
        internal T? ExecuteSyncImpl<T>(Message message, ResultProcessor<T>? processor, ServerEndPoint? server, T? defaultValue = default)
        {
            if (_isDisposed) throw new ObjectDisposedException(ToString());

            if (message is null) // Fire-and forget could involve a no-op, represented by null - for example Increment by 0
            {
                return defaultValue;
            }

            if (message.IsFireAndForget)
            {
#pragma warning disable CS0618 // Type or member is obsolete
                TryPushMessageToBridgeSync(message, processor, null, ref server);
#pragma warning restore CS0618
                Interlocked.Increment(ref fireAndForgets);
                return defaultValue;
            }
            else
            {
                var source = SimpleResultBox<T>.Get();

                lock (source)
                {
#pragma warning disable CS0618 // Type or member is obsolete
                    var result = TryPushMessageToBridgeSync(message, processor, source, ref server);
#pragma warning restore CS0618
                    if (result != WriteResult.Success)
                    {
                        throw GetException(result, message, server);
                    }

                    if (Monitor.Wait(source, TimeoutMilliseconds))
                    {
                        Trace("Timely response to " + message);
                    }
                    else
                    {
                        Trace("Timeout performing " + message);
                        Interlocked.Increment(ref syncTimeouts);
                        throw ExceptionFactory.Timeout(this, null, message, server);
                        // Very important not to return "source" to the pool here
                    }
                }
                // Snapshot these so that we can recycle the box
                var val = source.GetResult(out var ex, canRecycle: true); // now that we aren't locking it...
                if (ex != null) throw ex;
                Trace(message + " received " + val);
                return val;
            }
        }

        internal Task<T> ExecuteAsyncImpl<T>(Message? message, ResultProcessor<T>? processor, object? state, ServerEndPoint? server, T defaultValue)
        {
            static async Task<T> ExecuteAsyncImpl_Awaited(ConnectionMultiplexer @this, ValueTask<WriteResult> write, TaskCompletionSource<T>? tcs, Message message, ServerEndPoint? server, T defaultValue)
            {
                var result = await write.ForAwait();
                if (result != WriteResult.Success)
                {
                    var ex = @this.GetException(result, message, server);
                    ThrowFailed(tcs, ex);
                }
                return tcs == null ? defaultValue : await tcs.Task.ForAwait();
            }

            if (_isDisposed) throw new ObjectDisposedException(ToString());

            if (message == null)
            {
                return CompletedTask<T>.FromDefault(defaultValue, state);
            }

            TaskCompletionSource<T>? tcs = null;
            IResultBox<T>? source = null;
            if (!message.IsFireAndForget)
            {
                source = TaskResultBox<T>.Create(out tcs, state);
            }
            var write = TryPushMessageToBridgeAsync(message, processor, source, ref server);
            if (!write.IsCompletedSuccessfully)
            {
                return ExecuteAsyncImpl_Awaited(this, write, tcs, message, server, defaultValue);
            }

            if (tcs == null)
            {
                return CompletedTask<T>.FromDefault(defaultValue, null); // F+F explicitly does not get async-state
            }
            else
            {
                var result = write.Result;
                if (result != WriteResult.Success)
                {
                    var ex = GetException(result, message, server);
                    ThrowFailed(tcs, ex);
                }
                return tcs.Task;
            }
        }

        internal Task<T?> ExecuteAsyncImpl<T>(Message? message, ResultProcessor<T>? processor, object? state, ServerEndPoint? server)
        {
            [return: NotNullIfNotNull("tcs")]
            static async Task<T?> ExecuteAsyncImpl_Awaited(ConnectionMultiplexer @this, ValueTask<WriteResult> write, TaskCompletionSource<T?>? tcs, Message message, ServerEndPoint? server)
            {
                var result = await write.ForAwait();
                if (result != WriteResult.Success)
                {
                    var ex = @this.GetException(result, message, server);
                    ThrowFailed(tcs, ex);
                }
                return tcs == null ? default : await tcs.Task.ForAwait();
            }

            if (_isDisposed) throw new ObjectDisposedException(ToString());

            if (message == null)
            {
                return CompletedTask<T?>.Default(state);
            }

            TaskCompletionSource<T?>? tcs = null;
            IResultBox<T?>? source = null;
            if (!message.IsFireAndForget)
            {
                source = TaskResultBox<T?>.Create(out tcs, state);
            }
            var write = TryPushMessageToBridgeAsync(message, processor, source!, ref server);
            if (!write.IsCompletedSuccessfully)
            {
                return ExecuteAsyncImpl_Awaited(this, write, tcs, message, server);
            }

            if (tcs == null)
            {
                return CompletedTask<T?>.Default(null); // F+F explicitly does not get async-state
            }
            else
            {
                var result = write.Result;
                if (result != WriteResult.Success)
                {
                    var ex = GetException(result, message, server);
                    ThrowFailed(tcs, ex);
                }
                return tcs.Task;
            }
        }

        internal void OnAsyncTimeout() => Interlocked.Increment(ref asyncTimeouts);

        /// <summary>
        /// Sends request to all compatible clients to reconfigure or reconnect.
        /// </summary>
        /// <param name="flags">The command flags to use.</param>
        /// <returns>The number of instances known to have received the message (however, the actual number can be higher; returns -1 if the operation is pending).</returns>
        public long PublishReconfigure(CommandFlags flags = CommandFlags.None)
        {
            if (ConfigurationChangedChannel is not null)
            {
                return ReconfigureIfNeeded(null, false, "PublishReconfigure", true, flags)
                    ? -1
                    : PublishReconfigureImpl(flags);
            }
            return 0;
        }

        private long PublishReconfigureImpl(CommandFlags flags) =>
            ConfigurationChangedChannel is byte[] channel
                ? GetSubscriber().Publish(channel, RedisLiterals.Wildcard, flags)
                : 0;

        /// <summary>
        /// Sends request to all compatible clients to reconfigure or reconnect.
        /// </summary>
        /// <param name="flags">The command flags to use.</param>
        /// <returns>The number of instances known to have received the message (however, the actual number can be higher).</returns>
        public Task<long> PublishReconfigureAsync(CommandFlags flags = CommandFlags.None) =>
            ConfigurationChangedChannel is byte[] channel
                ? GetSubscriber().PublishAsync(channel, RedisLiterals.Wildcard, flags)
                : CompletedTask<long>.Default(null);

        /// <summary>
        /// Release all resources associated with this object.
        /// </summary>
        public void Dispose()
        {
            GC.SuppressFinalize(this);
            Close(!_isDisposed);
            sentinelConnection?.Dispose();
            var oldTimer = Interlocked.Exchange(ref sentinelPrimaryReconnectTimer, null);
            oldTimer?.Dispose();
        }

        /// <summary>
        /// Release all resources associated with this object.
        /// </summary>
        public async ValueTask DisposeAsync()
        {
            GC.SuppressFinalize(this);
            await CloseAsync(!_isDisposed).ForAwait();
            if (sentinelConnection is ConnectionMultiplexer sentinel)
            {
                await sentinel.DisposeAsync().ForAwait();
            }
            var oldTimer = Interlocked.Exchange(ref sentinelPrimaryReconnectTimer, null);
            oldTimer?.Dispose();
        }

        /// <summary>
        /// Close all connections and release all resources associated with this object.
        /// </summary>
        /// <param name="allowCommandsToComplete">Whether to allow all in-queue commands to complete first.</param>
        public void Close(bool allowCommandsToComplete = true)
        {
            if (_isDisposed) return;

            OnClosing(false);
            _isDisposed = true;
            _profilingSessionProvider = null;
            using (var tmp = pulse)
            {
                pulse = null;
            }

            if (allowCommandsToComplete)
            {
                var quits = QuitAllServers();
                WaitAllIgnoreErrors(quits);
            }
            DisposeAndClearServers();
            OnCloseReaderWriter();
            OnClosing(true);
            Interlocked.Increment(ref _connectionCloseCount);
        }

        /// <summary>
        /// Close all connections and release all resources associated with this object.
        /// </summary>
        /// <param name="allowCommandsToComplete">Whether to allow all in-queue commands to complete first.</param>
        public async Task CloseAsync(bool allowCommandsToComplete = true)
        {
            _isDisposed = true;
            using (var tmp = pulse)
            {
                pulse = null;
            }

            if (allowCommandsToComplete)
            {
                var quits = QuitAllServers();
                await WaitAllIgnoreErrorsAsync("quit", quits, RawConfig.AsyncTimeout, null).ForAwait();
            }

            DisposeAndClearServers();
        }

        private void DisposeAndClearServers()
        {
            lock (servers)
            {
                var iter = servers.GetEnumerator();
                while (iter.MoveNext())
                {
                    (iter.Value as ServerEndPoint)?.Dispose();
                }
                servers.Clear();
            }
        }

        private Task[] QuitAllServers()
        {
            var quits = new Task[2 * servers.Count];
            lock (servers)
            {
                var iter = servers.GetEnumerator();
                int index = 0;
                while (iter.MoveNext())
                {
                    var server = (ServerEndPoint)iter.Value!;
                    quits[index++] = server.Close(ConnectionType.Interactive);
                    quits[index++] = server.Close(ConnectionType.Subscription);
                }
            }
            return quits;
        }
    }
}<|MERGE_RESOLUTION|>--- conflicted
+++ resolved
@@ -183,13 +183,8 @@
                         lock (log.SyncLock) // Keep the outer and any inner errors contiguous
                         {
                             var ex = a.Exception;
-<<<<<<< HEAD
                             log?.LogError(ex, $"Connection failed: {Format.ToString(a.EndPoint)} ({a.ConnectionType}, {a.FailureType}): {ex?.Message ?? "(unknown)"}");
-                            while ((ex = ex.InnerException) != null)
-=======
-                            log?.WriteLine($"Connection failed: {Format.ToString(a.EndPoint)} ({a.ConnectionType}, {a.FailureType}): {ex?.Message ?? "(unknown)"}");
                             while ((ex = ex?.InnerException) != null)
->>>>>>> 6b20bba3
                             {
                                 log?.LogError(ex, $"> {ex.Message}");
                             }
@@ -600,18 +595,10 @@
 
         private static async Task<ConnectionMultiplexer> ConnectImplAsync(ConfigurationOptions configuration, TextWriter? log = null, ServerType? serverType = null)
         {
-<<<<<<< HEAD
-            Validate(configuration);
-            IDisposable killMe = null;
-            EventHandler<ConnectionFailedEventArgs> connectHandler = null;
-            ConnectionMultiplexer muxer = null;
-            using var logProxy = LogProxy.TryCreate(log, configuration);
-=======
             IDisposable? killMe = null;
             EventHandler<ConnectionFailedEventArgs>? connectHandler = null;
             ConnectionMultiplexer? muxer = null;
-            using var logProxy = LogProxy.TryCreate(log);
->>>>>>> 6b20bba3
+            using var logProxy = LogProxy.TryCreate(log, configuration);
             try
             {
                 var sw = ValueStopwatch.StartNew();
@@ -694,18 +681,10 @@
 
         private static ConnectionMultiplexer ConnectImpl(ConfigurationOptions configuration, TextWriter? log, ServerType? serverType = null, EndPointCollection? endpoints = null)
         {
-<<<<<<< HEAD
-            Validate(configuration);
-            IDisposable killMe = null;
-            EventHandler<ConnectionFailedEventArgs> connectHandler = null;
-            ConnectionMultiplexer muxer = null;
-            using var logProxy = LogProxy.TryCreate(log, configuration);
-=======
             IDisposable? killMe = null;
             EventHandler<ConnectionFailedEventArgs>? connectHandler = null;
             ConnectionMultiplexer? muxer = null;
-            using var logProxy = LogProxy.TryCreate(log);
->>>>>>> 6b20bba3
+            using var logProxy = LogProxy.TryCreate(log, configuration);
             try
             {
                 var sw = ValueStopwatch.StartNew();
@@ -1128,13 +1107,8 @@
         /// <param name="log">The <see cref="TextWriter"/> to log to.</param>
         public async Task<bool> ConfigureAsync(TextWriter? log = null)
         {
-<<<<<<< HEAD
             using var logProxy = LogProxy.TryCreate(log, RawConfig);
-            return await ReconfigureAsync(first: false, reconfigureAll: true, logProxy, null, "configure").ObserveErrors();
-=======
-            using var logProxy = LogProxy.TryCreate(log);
             return await ReconfigureAsync(first: false, reconfigureAll: true, logProxy, null, "configure").ObserveErrors().ForAwait();
->>>>>>> 6b20bba3
         }
 
         internal int SyncConnectTimeout(bool forConnect)
@@ -1338,11 +1312,7 @@
                         // Log current state after await
                         foreach (var server in servers)
                         {
-<<<<<<< HEAD
-                            log?.LogInfo($"  {Format.ToString(server.EndPoint)}: Endpoint is {server.ConnectionState}");
-=======
-                            log?.WriteLine($"  {Format.ToString(server.EndPoint)}: Endpoint is (Interactive: {server.InteractiveConnectionState}, Subscription: {server.SubscriptionConnectionState})");
->>>>>>> 6b20bba3
+                            log?.LogInfo($"  {Format.ToString(server.EndPoint)}: Endpoint is (Interactive: {server.InteractiveConnectionState}, Subscription: {server.SubscriptionConnectionState})");
                         }
 
                         log?.WriteLine("Task summary:");
@@ -1431,11 +1401,7 @@
                             else
                             {
                                 server.SetUnselectable(UnselectableFlags.DidNotRespond);
-<<<<<<< HEAD
-                                log?.LogInfo($"  {Format.ToString(server)}: Did not respond");
-=======
-                                log?.WriteLine($"  {Format.ToString(server)}: Did not respond (Task.Status: {task.Status})");
->>>>>>> 6b20bba3
+                                log?.LogInfo($"  {Format.ToString(server)}: Did not respond (Task.Status: {task.Status})");
                             }
                         }
 
@@ -1668,13 +1634,8 @@
                                 }
                                 break;
                             default:
-<<<<<<< HEAD
                                 log?.LogInfo("  Election is contested:");
-                                ServerEndPoint highest = null;
-=======
-                                log?.WriteLine("  Election is contested:");
                                 ServerEndPoint? highest = null;
->>>>>>> 6b20bba3
                                 bool arbitrary = false;
                                 foreach (var pair in uniques.OrderByDescending(x => x.Value))
                                 {
