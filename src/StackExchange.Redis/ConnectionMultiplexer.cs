--- conflicted
+++ resolved
@@ -959,16 +959,7 @@
                             muxer.LastException = ExceptionFactory.UnableToConnect(muxer, "ConnectTimeout");
                         }
                     }
-                    if (!task.Result) throw ExceptionFactory.UnableToConnect(muxer, muxer.failureMessage);
-                    killMe = null;
-                    return muxer;
-                }
-                finally
-                {
-                    if (connectHandler != null) muxer.ConnectionFailed -= connectHandler;
-                    if (killMe != null) try { killMe.Dispose(); } catch { }
-                }
-<<<<<<< HEAD
+                 
                 if (!task.Result) throw ExceptionFactory.UnableToConnect(muxer, muxer.failureMessage);
                 killMe = null;
 
@@ -983,8 +974,6 @@
             {
                 if (connectHandler != null) muxer.ConnectionFailed -= connectHandler;
                 if (killMe != null) try { killMe.Dispose(); } catch { }
-=======
->>>>>>> 4a0d3538
             }
         }
 
