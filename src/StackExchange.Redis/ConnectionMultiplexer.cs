﻿using System;
using System.Collections;
using System.Collections.Generic;
<<<<<<< HEAD
using System.ComponentModel;
using System.Diagnostics;
using System.Diagnostics.CodeAnalysis;
=======
>>>>>>> 9fb222e8
using System.IO;
using System.Linq;
using System.Net;
using System.Runtime.CompilerServices;
using System.Runtime.InteropServices;
using System.Text;
using System.Threading;
using System.Threading.Tasks;
using Pipelines.Sockets.Unofficial;
using StackExchange.Redis.Profiling;

namespace StackExchange.Redis
{
    /// <summary>
    /// Represents an inter-related group of connections to redis servers.
    /// A reference to this should be held and re-used.
    /// </summary>
    /// <remarks>https://stackexchange.github.io/StackExchange.Redis/PipelinesMultiplexers</remarks>
    public sealed partial class ConnectionMultiplexer : IInternalConnectionMultiplexer // implies : IConnectionMultiplexer and : IDisposable
    {
        internal const int MillisecondsPerHeartbeat = 1000;

        // This gets accessed for every received event; let's make sure we can process it "raw"
        internal readonly byte[] ConfigurationChangedChannel;
        // Unique identifier used when tracing
        internal readonly byte[] UniqueId = Guid.NewGuid().ToByteArray();

        /// <summary>
        /// Tracks overall connection multiplexer counts.
        /// </summary>
        internal int _connectAttemptCount = 0, _connectCompletedCount = 0, _connectionCloseCount = 0;
        private long syncTimeouts, fireAndForgets, asyncTimeouts;
        private string failureMessage, activeConfigCause;
        private IDisposable pulse;

        private readonly Hashtable servers = new Hashtable();
        private volatile ServerSnapshot _serverSnapshot = ServerSnapshot.Empty;

        private volatile bool _isDisposed;
        internal bool IsDisposed => _isDisposed;

        internal CommandMap CommandMap { get; }
        internal ConfigurationOptions RawConfig { get; }
        internal ServerSelectionStrategy ServerSelectionStrategy { get; }
        internal Exception LastException { get; set; }

        private int _activeHeartbeatErrors, lastHeartbeatTicks;
        internal long LastHeartbeatSecondsAgo =>
            pulse is null
            ? -1
            : unchecked(Environment.TickCount - Thread.VolatileRead(ref lastHeartbeatTicks)) / 1000;

        private static int lastGlobalHeartbeatTicks = Environment.TickCount;
        internal static long LastGlobalHeartbeatSecondsAgo =>
            unchecked(Environment.TickCount - Thread.VolatileRead(ref lastGlobalHeartbeatTicks)) / 1000;

        /// <summary>
        /// Should exceptions include identifiable details? (key names, additional .Data annotations)
        /// </summary>
        public bool IncludeDetailInExceptions { get; set; }

        /// <summary>
        /// Should exceptions include performance counter details? (CPU usage, etc - note that this can be problematic on some platforms)
        /// </summary>
        public bool IncludePerformanceCountersInExceptions { get; set; }

        /// <summary>
        /// Gets the synchronous timeout associated with the connections.
        /// </summary>
        public int TimeoutMilliseconds { get; }

        /// <summary>
        /// Gets the asynchronous timeout associated with the connections.
        /// </summary>
        internal int AsyncTimeoutMilliseconds { get; }

        /// <summary>
        /// Gets the client-name that will be used on all new connections.
        /// </summary>
        /// <remarks>
        /// We null coalesce here instead of in Options so that we don't populate it everywhere (e.g. .ToString()), given it's a default.
        /// </remarks>
        public string ClientName => RawConfig.ClientName ?? RawConfig.Defaults.ClientName;

        /// <summary>
        /// Gets the configuration of the connection.
        /// </summary>
        public string Configuration => RawConfig.ToString();

<<<<<<< HEAD
        internal void OnConnectionFailed(EndPoint endpoint, ConnectionType connectionType, ConnectionFailureType failureType, Exception exception, bool reconfigure, string? physicalName)
=======
        /// <summary>
        /// Indicates whether any servers are connected.
        /// </summary>
        public bool IsConnected
>>>>>>> 9fb222e8
        {
            get
            {
                var tmp = GetServerSnapshot();
                for (int i = 0; i < tmp.Length; i++)
                    if (tmp[i].IsConnected) return true;
                return false;
            }
        }

<<<<<<< HEAD
        internal void OnInternalError(Exception exception, EndPoint? endpoint = null, ConnectionType connectionType = ConnectionType.None, [CallerMemberName] string? origin = null)
=======
        /// <summary>
        /// Indicates whether any servers are currently trying to connect.
        /// </summary>
        public bool IsConnecting
>>>>>>> 9fb222e8
        {
            get
            {
                var tmp = GetServerSnapshot();
                for (int i = 0; i < tmp.Length; i++)
                    if (tmp[i].IsConnecting) return true;
                return false;
            }
        }

<<<<<<< HEAD
        internal void OnConnectionRestored(EndPoint endpoint, ConnectionType connectionType, string? physicalName)
=======
        static ConnectionMultiplexer()
>>>>>>> 9fb222e8
        {
            SetAutodetectFeatureFlags();
        }

<<<<<<< HEAD
        private void OnEndpointChanged(EndPoint endpoint, EventHandler<EndPointEventArgs>? handler)
=======
        private ConnectionMultiplexer(ConfigurationOptions configuration)
>>>>>>> 9fb222e8
        {
            IncludeDetailInExceptions = true;
            IncludePerformanceCountersInExceptions = false;

            RawConfig = configuration ?? throw new ArgumentNullException(nameof(configuration));

            var map = CommandMap = configuration.CommandMap;
            if (!string.IsNullOrWhiteSpace(configuration.Password)) map.AssertAvailable(RedisCommand.AUTH);

            if (!map.IsAvailable(RedisCommand.ECHO) && !map.IsAvailable(RedisCommand.PING) && !map.IsAvailable(RedisCommand.TIME))
            {
                // I mean really, give me a CHANCE! I need *something* to check the server is available to me...
                // see also: SendTracer (matching logic)
                map.AssertAvailable(RedisCommand.EXISTS);
            }

            TimeoutMilliseconds = configuration.SyncTimeout;
            AsyncTimeoutMilliseconds = configuration.AsyncTimeout;

<<<<<<< HEAD
        /// <summary>
        /// Raised when a server replied with an error message.
        /// </summary>
        public event EventHandler<RedisErrorEventArgs>? ErrorMessage;
        internal void OnErrorMessage(EndPoint endpoint, string message)
        {
            if (_isDisposed) return;
            var handler = ErrorMessage;
            if (handler != null)
=======
            OnCreateReaderWriter(configuration);
            ServerSelectionStrategy = new ServerSelectionStrategy(this);

            var configChannel = configuration.ConfigurationChannel;
            if (!string.IsNullOrWhiteSpace(configChannel))
>>>>>>> 9fb222e8
            {
                ConfigurationChangedChannel = Encoding.UTF8.GetBytes(configChannel);
            }
            lastHeartbeatTicks = Environment.TickCount;
        }

<<<<<<< HEAD
        [SuppressMessage("Microsoft.Usage", "CA2202:Do not dispose objects multiple times")]
        private static void Write<T>(ZipArchive zip, string name, Task task, Action<T, StreamWriter> callback)
=======
        private static ConnectionMultiplexer CreateMultiplexer(ConfigurationOptions configuration, LogProxy log, out EventHandler<ConnectionFailedEventArgs> connectHandler)
>>>>>>> 9fb222e8
        {
            var muxer = new ConnectionMultiplexer(configuration);
            connectHandler = null;
            if (log is not null)
            {
                // Create a detachable event-handler to log detailed errors if something happens during connect/handshake
                connectHandler = (_, a) =>
                {
<<<<<<< HEAD
                    case TaskStatus.RanToCompletion:
                        T val = ((Task<T>)task).Result;
                        callback(val, writer);
                        break;
                    case TaskStatus.Faulted:
                        writer.WriteLine(string.Join(", ", task.Exception!.InnerExceptions.Select(x => x.Message)));
                        break;
                    default:
                        writer.WriteLine(status.ToString());
                        break;
                }
=======
                    try
                    {
                        lock (log.SyncLock) // Keep the outer and any inner errors contiguous
                        {
                            var ex = a.Exception;
                            log?.WriteLine($"Connection failed: {Format.ToString(a.EndPoint)} ({a.ConnectionType}, {a.FailureType}): {ex?.Message ?? "(unknown)"}");
                            while ((ex = ex.InnerException) != null)
                            {
                                log?.WriteLine($"> {ex.Message}");
                            }
                        }
                    }
                    catch { }
                };
                muxer.ConnectionFailed += connectHandler;
>>>>>>> 9fb222e8
            }
            return muxer;
        }

        /// <summary>
        /// Get summary statistics associated with all servers in this multiplexer.
        /// </summary>
        public ServerCounters GetCounters()
        {
            var counters = new ServerCounters(null);
            var snapshot = GetServerSnapshot();
            for (int i = 0; i < snapshot.Length; i++)
            {
                counters.Add(snapshot[i].GetCounters());
            }
            return counters;
        }

        internal async Task MakePrimaryAsync(ServerEndPoint server, ReplicationChangeOptions options, LogProxy? log)
        {
            _ = server ?? throw new ArgumentNullException(nameof(server));

            var cmd = server.GetFeatures().ReplicaCommands ? RedisCommand.REPLICAOF : RedisCommand.SLAVEOF;
            CommandMap.AssertAvailable(cmd);

            if (!RawConfig.AllowAdmin)
            {
                throw ExceptionFactory.AdminModeNotEnabled(IncludeDetailInExceptions, cmd, null, server);
            }
            var srv = new RedisServer(this, server, null);
            if (!srv.IsConnected)
            {
                throw ExceptionFactory.NoConnectionAvailable(this, null, server, GetServerSnapshot(), command: cmd);
            }

            const CommandFlags flags = CommandFlags.NoRedirect;
            Message msg;

            log?.WriteLine($"Checking {Format.ToString(srv.EndPoint)} is available...");
            try
            {
                await srv.PingAsync(flags); // if it isn't happy, we're not happy
            }
            catch (Exception ex)
            {
                log?.WriteLine($"Operation failed on {Format.ToString(srv.EndPoint)}, aborting: {ex.Message}");
                throw;
            }

            var nodes = GetServerSnapshot().ToArray(); // Have to array because async/await
            RedisValue newPrimary = Format.ToString(server.EndPoint);

            RedisKey tieBreakerKey = default(RedisKey);
            // try and write this everywhere; don't worry if some folks reject our advances
            if (options.HasFlag(ReplicationChangeOptions.SetTiebreaker)
                && !string.IsNullOrWhiteSpace(RawConfig.TieBreaker)
                && CommandMap.IsAvailable(RedisCommand.SET))
            {
                tieBreakerKey = RawConfig.TieBreaker;

                foreach (var node in nodes)
                {
                    if (!node.IsConnected || node.IsReplica) continue;
                    log?.WriteLine($"Attempting to set tie-breaker on {Format.ToString(node.EndPoint)}...");
                    msg = Message.Create(0, flags | CommandFlags.FireAndForget, RedisCommand.SET, tieBreakerKey, newPrimary);
                    try
                    {
                        await node.WriteDirectAsync(msg, ResultProcessor.DemandOK);
                    }
                    catch { }
                }
            }

            // stop replicating, promote to a standalone primary
            log?.WriteLine($"Making {Format.ToString(srv.EndPoint)} a primary...");
            try
            {
                await srv.ReplicaOfAsync(null, flags);
            }
            catch (Exception ex)
            {
                log?.WriteLine($"Operation failed on {Format.ToString(srv.EndPoint)}, aborting: {ex.Message}");
                throw;
            }

            // also, in case it was a replica a moment ago, and hasn't got the tie-breaker yet, we re-send the tie-breaker to this one
            if (!tieBreakerKey.IsNull && !server.IsReplica)
            {
                log?.WriteLine($"Resending tie-breaker to {Format.ToString(server.EndPoint)}...");
                msg = Message.Create(0, flags | CommandFlags.FireAndForget, RedisCommand.SET, tieBreakerKey, newPrimary);
                try
                {
                    await server.WriteDirectAsync(msg, ResultProcessor.DemandOK);
                }
                catch { }
            }

            // There's an inherent race here in zero-latency environments (e.g. when Redis is on localhost) when a broadcast is specified
            // The broadcast can get back from redis and trigger a reconfigure before we get a chance to get to ReconfigureAsync() below
            // This results in running an outdated reconfiguration and the .CompareExchange() (due to already running a reconfiguration)
            // failing...making our needed reconfiguration a no-op.
            // If we don't block *that* run, then *our* run (at low latency) gets blocked. Then we're waiting on the
            // ConfigurationOptions.ConfigCheckSeconds interval to identify the current (created by this method call) topology correctly.
            var blockingReconfig = Interlocked.CompareExchange(ref activeConfigCause, "Block: Pending Primary Reconfig", null) == null;

            // Try and broadcast the fact a change happened to all members
            // We want everyone possible to pick it up.
            // We broadcast before *and after* the change to remote members, so that they don't go without detecting a change happened.
            // This eliminates the race of pub/sub *then* re-slaving happening, since a method both precedes and follows.
            async Task BroadcastAsync(ServerEndPoint[] serverNodes)
            {
                if (options.HasFlag(ReplicationChangeOptions.Broadcast)
                    && ConfigurationChangedChannel != null
                    && CommandMap.IsAvailable(RedisCommand.PUBLISH))
                {
                    RedisValue channel = ConfigurationChangedChannel;
                    foreach (var node in serverNodes)
                    {
                        if (!node.IsConnected) continue;
                        log?.WriteLine($"Broadcasting via {Format.ToString(node.EndPoint)}...");
                        msg = Message.Create(-1, flags | CommandFlags.FireAndForget, RedisCommand.PUBLISH, channel, newPrimary);
                        await node.WriteDirectAsync(msg, ResultProcessor.Int64);
                    }
                }
            }

            // Send a message before it happens - because afterwards a new replica may be unresponsive
            await BroadcastAsync(nodes);

            if (options.HasFlag(ReplicationChangeOptions.ReplicateToOtherEndpoints))
            {
                foreach (var node in nodes)
                {
                    if (node == server || node.ServerType != ServerType.Standalone) continue;

                    log?.WriteLine($"Replicating to {Format.ToString(node.EndPoint)}...");
                    msg = RedisServer.CreateReplicaOfMessage(node, server.EndPoint, flags);
                    await node.WriteDirectAsync(msg, ResultProcessor.DemandOK);
                }
            }

            // ...and send one after it happens - because the first broadcast may have landed on a secondary client
            // and it can reconfigure before any topology change actually happened. This is most likely to happen
            // in low-latency environments.
            await BroadcastAsync(nodes);

            // and reconfigure the muxer
            log?.WriteLine("Reconfiguring all endpoints...");
            // Yes, there is a tiny latency race possible between this code and the next call, but it's far more minute than before.
            // The effective gap between 0 and > 0 (likely off-box) latency is something that may never get hit here by anyone.
            if (blockingReconfig)
            {
                Interlocked.Exchange(ref activeConfigCause, null);
            }
            if (!await ReconfigureAsync(first: false, reconfigureAll: true, log, srv.EndPoint, cause: nameof(MakePrimaryAsync)))
            {
                log?.WriteLine("Verifying the configuration was incomplete; please verify");
            }
        }

        internal void CheckMessage(Message message)
        {
            if (!RawConfig.AllowAdmin && message.IsAdmin)
            {
                throw ExceptionFactory.AdminModeNotEnabled(IncludeDetailInExceptions, message.Command, message, null);
            }
            if (message.Command != RedisCommand.UNKNOWN)
            {
<<<<<<< HEAD
                using (var reader = new StringReader(source))
                {
                    string? line;
                    while ((line = reader.ReadLine()) != null)
                        writer.WriteLine(line); // normalize line endings
                }
            }
        }

        /// <summary>
        /// Raised whenever a physical connection fails.
        /// </summary>
        public event EventHandler<ConnectionFailedEventArgs>? ConnectionFailed;

        /// <summary>
        /// Raised whenever an internal error occurs (this is primarily for debugging).
        /// </summary>
        public event EventHandler<InternalErrorEventArgs>? InternalError;

        /// <summary>
        /// Raised whenever a physical connection is established.
        /// </summary>
        public event EventHandler<ConnectionFailedEventArgs>? ConnectionRestored;

        /// <summary>
        /// Raised when configuration changes are detected.
        /// </summary>
        public event EventHandler<EndPointEventArgs>? ConfigurationChanged;

        /// <summary>
        /// Raised when nodes are explicitly requested to reconfigure via broadcast.
        /// This usually means primary/replica changes.
        /// </summary>
        public event EventHandler<EndPointEventArgs>? ConfigurationChangedBroadcast;

        /// <summary>
        /// Raised when server indicates a maintenance event is going to happen.
        /// </summary>
        public event EventHandler<ServerMaintenanceEvent>? ServerMaintenanceEvent;

        /// <summary>
        /// Gets the synchronous timeout associated with the connections.
        /// </summary>
        public int TimeoutMilliseconds { get; }

        /// <summary>
        /// Gets the asynchronous timeout associated with the connections.
        /// </summary>
        internal int AsyncTimeoutMilliseconds { get; }
=======
                CommandMap.AssertAvailable(message.Command);
            }
>>>>>>> 9fb222e8

            // using >= here because we will be adding 1 for the command itself (which is an argument for the purposes of the multi-bulk protocol)
            if (message.ArgCount >= PhysicalConnection.REDIS_MAX_ARGS)
            {
                throw ExceptionFactory.TooManyArgs(message.CommandAndKey, message.ArgCount);
            }
        }

        internal bool TryResend(int hashSlot, Message message, EndPoint endpoint, bool isMoved) =>
            ServerSelectionStrategy.TryResend(hashSlot, message, endpoint, isMoved);

        /// <summary>
        /// Wait for a given asynchronous operation to complete (or timeout).
        /// </summary>
        /// <param name="task">The task to wait on.</param>
        public void Wait(Task task)
        {
            _ = task ?? throw new ArgumentNullException(nameof(task));
            try
            {
                if (!task.Wait(TimeoutMilliseconds))
                {
                    throw new TimeoutException();
                }
            }
            catch (AggregateException aex) when (IsSingle(aex))
            {
                throw aex.InnerExceptions[0];
            }
        }

        /// <summary>
        /// Wait for a given asynchronous operation to complete (or timeout).
        /// </summary>
        /// <typeparam name="T">The type contains in the task to wait on.</typeparam>
        /// <param name="task">The task to wait on.</param>
        public T Wait<T>(Task<T> task)
        {
            _ = task ?? throw new ArgumentNullException(nameof(task));
            try
            {
                if (!task.Wait(TimeoutMilliseconds))
                {
                    throw new TimeoutException();
                }
            }
            catch (AggregateException aex) when (IsSingle(aex))
            {
                throw aex.InnerExceptions[0];
            }
            return task.Result;
        }

        private static bool IsSingle(AggregateException aex)
        {
            try
            {
                return aex?.InnerExceptions.Count == 1;
            }
            catch
            {
                return false;
            }
        }

        /// <summary>
        /// Wait for the given asynchronous operations to complete (or timeout).
        /// </summary>
        /// <param name="tasks">The tasks to wait on.</param>
        public void WaitAll(params Task[] tasks)
        {
            _ = tasks ?? throw new ArgumentNullException(nameof(tasks));
            if (tasks.Length == 0) return;
            if (!Task.WaitAll(tasks, TimeoutMilliseconds))
            {
                throw new TimeoutException();
            }
        }

        private bool WaitAllIgnoreErrors(Task[] tasks)
        {
            _ = tasks ?? throw new ArgumentNullException(nameof(tasks));
            if (tasks.Length == 0) return true;
            var watch = ValueStopwatch.StartNew();
            try
            {
                // If no error, great
                if (Task.WaitAll(tasks, TimeoutMilliseconds)) return true;
            }
            catch
            { }
            // If we get problems, need to give the non-failing ones time to be fair and reasonable
            for (int i = 0; i < tasks.Length; i++)
            {
                var task = tasks[i];
                if (!task.IsCanceled && !task.IsCompleted && !task.IsFaulted)
                {
                    var remaining = TimeoutMilliseconds - watch.ElapsedMilliseconds;
                    if (remaining <= 0) return false;
                    try
                    {
                        task.Wait(remaining);
                    }
                    catch
                    { }
                }
            }
            return false;
        }

<<<<<<< HEAD
        internal bool AuthSuspect { get; private set; }
        internal void SetAuthSuspect() => AuthSuspect = true;

        private static void LogWithThreadPoolStats(LogProxy? log, string message, out int busyWorkerCount)
        {
            busyWorkerCount = 0;
            if (log != null)
            {
                var sb = new StringBuilder();
                sb.Append(message);
                busyWorkerCount = PerfCounterHelper.GetThreadPoolStats(out string iocp, out string worker, out string? workItems);
                sb.Append(", IOCP: ").Append(iocp).Append(", WORKER: ").Append(worker);
                if (workItems is not null)
                {
                    sb.Append(", POOL: ").Append(workItems);
                }
                log?.WriteLine(sb.ToString());
            }
        }

        private static bool AllComplete(Task[] tasks)
        {
            for (int i = 0; i < tasks.Length; i++)
            {
                var task = tasks[i];
                if (!task.IsCanceled && !task.IsCompleted && !task.IsFaulted)
                    return false;
            }
            return true;
        }

        private static async Task<bool> WaitAllIgnoreErrorsAsync(string name, Task[] tasks, int timeoutMilliseconds, LogProxy? log, [CallerMemberName] string? caller = null, [CallerLineNumber] int callerLineNumber = 0)
=======
        private static async Task<bool> WaitAllIgnoreErrorsAsync(string name, Task[] tasks, int timeoutMilliseconds, LogProxy log, [CallerMemberName] string caller = null, [CallerLineNumber] int callerLineNumber = 0)
>>>>>>> 9fb222e8
        {
            _ = tasks ?? throw new ArgumentNullException(nameof(tasks));
            if (tasks.Length == 0)
            {
                log?.WriteLine("No tasks to await");
                return true;
            }
            if (AllComplete(tasks))
            {
                log?.WriteLine("All tasks are already complete");
                return true;
            }

            static void LogWithThreadPoolStats(LogProxy log, string message, out int busyWorkerCount)
            {
                busyWorkerCount = 0;
                if (log != null)
                {
                    var sb = new StringBuilder();
                    sb.Append(message);
                    busyWorkerCount = PerfCounterHelper.GetThreadPoolStats(out string iocp, out string worker, out string workItems);
                    sb.Append(", IOCP: ").Append(iocp).Append(", WORKER: ").Append(worker);
                    if (workItems != null)
                    {
                        sb.Append(", POOL: ").Append(workItems);
                    }
                    log?.WriteLine(sb.ToString());
                }
            }

            var watch = ValueStopwatch.StartNew();
            LogWithThreadPoolStats(log, $"Awaiting {tasks.Length} {name} task completion(s) for {timeoutMilliseconds}ms", out _);
            try
            {
                // if none error, great
                var remaining = timeoutMilliseconds - watch.ElapsedMilliseconds;
                if (remaining <= 0)
                {
                    LogWithThreadPoolStats(log, "Timeout before awaiting for tasks", out _);
                    return false;
                }

                var allTasks = Task.WhenAll(tasks).ObserveErrors();
                bool all = await allTasks.TimeoutAfter(timeoutMs: remaining).ObserveErrors().ForAwait();
                LogWithThreadPoolStats(log, all ? $"All {tasks.Length} {name} tasks completed cleanly" : $"Not all {name} tasks completed cleanly (from {caller}#{callerLineNumber}, timeout {timeoutMilliseconds}ms)", out _);
                return all;
            }
            catch
            { }

            // if we get problems, need to give the non-failing ones time to finish
            // to be fair and reasonable
            for (int i = 0; i < tasks.Length; i++)
            {
                var task = tasks[i];
                if (!task.IsCanceled && !task.IsCompleted && !task.IsFaulted)
                {
                    var remaining = timeoutMilliseconds - watch.ElapsedMilliseconds;
                    if (remaining <= 0)
                    {
                        LogWithThreadPoolStats(log, "Timeout awaiting tasks", out _);
                        return false;
                    }
                    try
                    {
                        await Task.WhenAny(task, Task.Delay(remaining)).ObserveErrors().ForAwait();
                    }
                    catch
                    { }
                }
            }
            LogWithThreadPoolStats(log, "Finished awaiting tasks", out _);
            return false;
        }

<<<<<<< HEAD
        /// <summary>
        /// Raised when a hash-slot has been relocated.
        /// </summary>
        public event EventHandler<HashSlotMovedEventArgs>? HashSlotMoved;

        internal void OnHashSlotMoved(int hashSlot, EndPoint? old, EndPoint @new)
        {
            var handler = HashSlotMoved;
            if (handler != null)
            {
                CompleteAsWorker(new HashSlotMovedEventArgs(handler, this, hashSlot, old, @new));
            }
        }

        /// <summary>
        /// Compute the hash-slot of a specified key.
        /// </summary>
        /// <param name="key">The key to get a hash slot ID for.</param>
        public int HashSlot(RedisKey key) => ServerSelectionStrategy.HashSlot(key);

        internal ServerEndPoint? AnyServer(ServerType serverType, uint startOffset, RedisCommand command, CommandFlags flags, bool allowDisconnected)
        {
            var tmp = GetServerSnapshot();
            int len = tmp.Length;
            ServerEndPoint? fallback = null;
            for (int i = 0; i < len; i++)
=======
        private static bool AllComplete(Task[] tasks)
        {
            for (int i = 0; i < tasks.Length; i++)
>>>>>>> 9fb222e8
            {
                var task = tasks[i];
                if (!task.IsCanceled && !task.IsCompleted && !task.IsFaulted)
                    return false;
            }
            return true;
        }

        internal bool AuthSuspect { get; private set; }
        internal void SetAuthSuspect() => AuthSuspect = true;

        /// <summary>
        /// Creates a new <see cref="ConnectionMultiplexer"/> instance.
        /// </summary>
        /// <param name="configuration">The string configuration to use for this multiplexer.</param>
        /// <param name="log">The <see cref="TextWriter"/> to log to.</param>
        public static Task<ConnectionMultiplexer> ConnectAsync(string configuration, TextWriter? log = null) =>
            ConnectAsync(ConfigurationOptions.Parse(configuration), log);

        /// <summary>
        /// Creates a new <see cref="ConnectionMultiplexer"/> instance.
        /// </summary>
        /// <param name="configuration">The string configuration to use for this multiplexer.</param>
        /// <param name="configure">Action to further modify the parsed configuration options.</param>
        /// <param name="log">The <see cref="TextWriter"/> to log to.</param>
        public static Task<ConnectionMultiplexer> ConnectAsync(string configuration, Action<ConfigurationOptions> configure, TextWriter? log = null) =>
            ConnectAsync(ConfigurationOptions.Parse(configuration).Apply(configure), log);

        /// <summary>
        /// Creates a new <see cref="ConnectionMultiplexer"/> instance.
        /// </summary>
        /// <param name="configuration">The configuration options to use for this multiplexer.</param>
        /// <param name="log">The <see cref="TextWriter"/> to log to.</param>
        /// <remarks>Note: For Sentinel, do <b>not</b> specify a <see cref="ConfigurationOptions.CommandMap"/> - this is handled automatically.</remarks>
        public static Task<ConnectionMultiplexer> ConnectAsync(ConfigurationOptions configuration, TextWriter? log = null)
        {
            SocketConnection.AssertDependencies();

            return configuration?.IsSentinel == true
                ? SentinelPrimaryConnectAsync(configuration, log)
                : ConnectImplAsync(PrepareConfig(configuration), log);
        }

        private static async Task<ConnectionMultiplexer> ConnectImplAsync(ConfigurationOptions configuration, TextWriter? log = null)
        {
<<<<<<< HEAD
            IDisposable? killMe = null;
            EventHandler<ConnectionFailedEventArgs>? connectHandler = null;
            ConnectionMultiplexer? muxer = null;
            using (var logProxy = LogProxy.TryCreate(log))
=======
            IDisposable killMe = null;
            EventHandler<ConnectionFailedEventArgs> connectHandler = null;
            ConnectionMultiplexer muxer = null;
            using var logProxy = LogProxy.TryCreate(log);
            try
>>>>>>> 9fb222e8
            {
                var sw = ValueStopwatch.StartNew();
                logProxy?.WriteLine($"Connecting (async) on {RuntimeInformation.FrameworkDescription} (StackExchange.Redis: v{Utils.GetLibVersion()})");

                muxer = CreateMultiplexer(configuration, logProxy, out connectHandler);
                killMe = muxer;
                Interlocked.Increment(ref muxer._connectAttemptCount);
                bool configured = await muxer.ReconfigureAsync(first: true, reconfigureAll: false, logProxy, null, "connect").ObserveErrors().ForAwait();
                if (!configured)
                {
                    throw ExceptionFactory.UnableToConnect(muxer, muxer.failureMessage);
                }
                killMe = null;
                Interlocked.Increment(ref muxer._connectCompletedCount);

                if (muxer.ServerSelectionStrategy.ServerType == ServerType.Sentinel)
                {
<<<<<<< HEAD
                    if (connectHandler != null && muxer != null) muxer.ConnectionFailed -= connectHandler;
                    if (killMe != null) try { killMe.Dispose(); } catch { }
=======
                    // Initialize the Sentinel handlers
                    muxer.InitializeSentinel(logProxy);
>>>>>>> 9fb222e8
                }

                await configuration.AfterConnectAsync(muxer, logProxy != null ? logProxy.WriteLine : LogProxy.NullWriter).ForAwait();

                logProxy?.WriteLine($"Total connect time: {sw.ElapsedMilliseconds:n0} ms");

                return muxer;
            }
            finally
            {
                if (connectHandler != null) muxer.ConnectionFailed -= connectHandler;
                if (killMe != null) try { killMe.Dispose(); } catch { }
            }
        }
<<<<<<< HEAD
        private static ConnectionMultiplexer CreateMultiplexer(ConfigurationOptions configuration, LogProxy? log, out EventHandler<ConnectionFailedEventArgs>? connectHandler)
=======

        internal static ConfigurationOptions PrepareConfig(ConfigurationOptions config, bool sentinel = false)
>>>>>>> 9fb222e8
        {
            _ = config ?? throw new ArgumentNullException(nameof(config));
            if (config.EndPoints.Count == 0)
            {
<<<<<<< HEAD
                // Create a detachable event-handler to log detailed errors if something happens during connect/handshake
                connectHandler = (_, a) =>
                {
                    try
                    {
                        lock (log.SyncLock) // Keep the outer and any inner errors contiguous
                        {
                            var ex = a.Exception;
                            log?.WriteLine($"Connection failed: {Format.ToString(a.EndPoint)} ({a.ConnectionType}, {a.FailureType}): {ex?.Message ?? "(unknown)"}");
                            while ((ex = ex?.InnerException) != null)
                            {
                                log?.WriteLine($"> {ex.Message}");
                            }
                        }
                    }
                    catch { }
                };
                muxer.ConnectionFailed += connectHandler;
=======
                throw new ArgumentException("No endpoints specified", nameof(config));
>>>>>>> 9fb222e8
            }

            return config.Clone().WithDefaults(sentinel);
        }

        /// <summary>
        /// Creates a new <see cref="ConnectionMultiplexer"/> instance.
        /// </summary>
        /// <param name="configuration">The string configuration to use for this multiplexer.</param>
        /// <param name="log">The <see cref="TextWriter"/> to log to.</param>
        public static ConnectionMultiplexer Connect(string configuration, TextWriter? log = null) =>
            Connect(ConfigurationOptions.Parse(configuration), log);

        /// <summary>
        /// Creates a new <see cref="ConnectionMultiplexer"/> instance.
        /// </summary>
        /// <param name="configuration">The string configuration to use for this multiplexer.</param>
        /// <param name="configure">Action to further modify the parsed configuration options.</param>
        /// <param name="log">The <see cref="TextWriter"/> to log to.</param>
        public static ConnectionMultiplexer Connect(string configuration, Action<ConfigurationOptions> configure, TextWriter? log = null) =>
            Connect(ConfigurationOptions.Parse(configuration).Apply(configure), log);

        /// <summary>
        /// Creates a new <see cref="ConnectionMultiplexer"/> instance.
        /// </summary>
        /// <param name="configuration">The configuration options to use for this multiplexer.</param>
        /// <param name="log">The <see cref="TextWriter"/> to log to.</param>
        /// <remarks>Note: For Sentinel, do <b>not</b> specify a <see cref="ConfigurationOptions.CommandMap"/> - this is handled automatically.</remarks>
        public static ConnectionMultiplexer Connect(ConfigurationOptions configuration, TextWriter? log = null)
        {
            SocketConnection.AssertDependencies();

<<<<<<< HEAD
            if (IsSentinel(configuration))
            {
                return SentinelPrimaryConnect(configuration, log);
            }

            return ConnectImpl(PrepareConfig(configuration), log);
        }

        /// <summary>
        /// Create a new <see cref="ConnectionMultiplexer"/> instance that connects to a Sentinel server.
        /// </summary>
        /// <param name="configuration">The string configuration to use for this multiplexer.</param>
        /// <param name="log">The <see cref="TextWriter"/> to log to.</param>
        public static ConnectionMultiplexer SentinelConnect(string configuration, TextWriter? log = null)
        {
            SocketConnection.AssertDependencies();
            return ConnectImpl(PrepareConfig(configuration, sentinel: true), log);
        }

        /// <summary>
        /// Create a new <see cref="ConnectionMultiplexer"/> instance that connects to a Sentinel server.
        /// </summary>
        /// <param name="configuration">The string configuration to use for this multiplexer.</param>
        /// <param name="log">The <see cref="TextWriter"/> to log to.</param>
        public static Task<ConnectionMultiplexer> SentinelConnectAsync(string configuration, TextWriter? log = null)
        {
            SocketConnection.AssertDependencies();
            return ConnectImplAsync(PrepareConfig(configuration, sentinel: true), log);
        }

        /// <summary>
        /// Create a new <see cref="ConnectionMultiplexer"/> instance that connects to a Sentinel server.
        /// </summary>
        /// <param name="configuration">The configuration options to use for this multiplexer.</param>
        /// <param name="log">The <see cref="TextWriter"/> to log to.</param>
        public static ConnectionMultiplexer SentinelConnect(ConfigurationOptions configuration, TextWriter? log = null)
        {
            SocketConnection.AssertDependencies();
            return ConnectImpl(PrepareConfig(configuration, sentinel: true), log);
        }

        /// <summary>
        /// Create a new <see cref="ConnectionMultiplexer"/> instance that connects to a Sentinel server.
        /// </summary>
        /// <param name="configuration">The configuration options to use for this multiplexer.</param>
        /// <param name="log">The <see cref="TextWriter"/> to log to.</param>
        public static Task<ConnectionMultiplexer> SentinelConnectAsync(ConfigurationOptions configuration, TextWriter? log = null)
        {
            SocketConnection.AssertDependencies();
            return ConnectImplAsync(PrepareConfig(configuration, sentinel: true), log);
        }

        /// <summary>
        /// Create a new <see cref="ConnectionMultiplexer"/> instance that connects to a sentinel server, discovers the current primary server
        /// for the specified <see cref="ConfigurationOptions.ServiceName"/> in the config and returns a managed connection to the current primary server.
        /// </summary>
        /// <param name="configuration">The string configuration to use for this multiplexer.</param>
        /// <param name="log">The <see cref="TextWriter"/> to log to.</param>
        private static ConnectionMultiplexer SentinelPrimaryConnect(string configuration, TextWriter? log = null)
        {
            return SentinelPrimaryConnect(PrepareConfig(configuration, sentinel: true), log);
        }

        /// <summary>
        /// Create a new <see cref="ConnectionMultiplexer"/> instance that connects to a sentinel server, discovers the current primary server
        /// for the specified <see cref="ConfigurationOptions.ServiceName"/> in the config and returns a managed connection to the current primary server.
        /// </summary>
        /// <param name="configuration">The configuration options to use for this multiplexer.</param>
        /// <param name="log">The <see cref="TextWriter"/> to log to.</param>
        private static ConnectionMultiplexer SentinelPrimaryConnect(ConfigurationOptions configuration, TextWriter? log = null)
        {
            var sentinelConnection = SentinelConnect(configuration, log);

            var muxer = sentinelConnection.GetSentinelMasterConnection(configuration, log);
            // Set reference to sentinel connection so that we can dispose it
            muxer.sentinelConnection = sentinelConnection;

            return muxer;
        }

        /// <summary>
        /// Create a new <see cref="ConnectionMultiplexer"/> instance that connects to a sentinel server, discovers the current primary server
        /// for the specified <see cref="ConfigurationOptions.ServiceName"/> in the config and returns a managed connection to the current primary server.
        /// </summary>
        /// <param name="configuration">The string configuration to use for this multiplexer.</param>
        /// <param name="log">The <see cref="TextWriter"/> to log to.</param>
        private static Task<ConnectionMultiplexer> SentinelPrimaryConnectAsync(string configuration, TextWriter? log = null)
        {
            return SentinelPrimaryConnectAsync(PrepareConfig(configuration, sentinel: true), log);
        }

        /// <summary>
        /// Create a new <see cref="ConnectionMultiplexer"/> instance that connects to a sentinel server, discovers the current primary server
        /// for the specified <see cref="ConfigurationOptions.ServiceName"/> in the config and returns a managed connection to the current primary server.
        /// </summary>
        /// <param name="configuration">The configuration options to use for this multiplexer.</param>
        /// <param name="log">The <see cref="TextWriter"/> to log to.</param>
        private static async Task<ConnectionMultiplexer> SentinelPrimaryConnectAsync(ConfigurationOptions configuration, TextWriter? log = null)
        {
            var sentinelConnection = await SentinelConnectAsync(configuration, log).ForAwait();

            var muxer = sentinelConnection.GetSentinelMasterConnection(configuration, log);
            // Set reference to sentinel connection so that we can dispose it
            muxer.sentinelConnection = sentinelConnection;

            return muxer;
=======
            return configuration?.IsSentinel == true
                ? SentinelPrimaryConnect(configuration, log)
                : ConnectImpl(PrepareConfig(configuration), log);
>>>>>>> 9fb222e8
        }

        private static ConnectionMultiplexer ConnectImpl(ConfigurationOptions configuration, TextWriter? log)
        {
<<<<<<< HEAD
            IDisposable? killMe = null;
            EventHandler<ConnectionFailedEventArgs>? connectHandler = null;
            ConnectionMultiplexer? muxer = null;
            using (var logProxy = LogProxy.TryCreate(log))
=======
            IDisposable killMe = null;
            EventHandler<ConnectionFailedEventArgs> connectHandler = null;
            ConnectionMultiplexer muxer = null;
            using var logProxy = LogProxy.TryCreate(log);
            try
>>>>>>> 9fb222e8
            {
                var sw = ValueStopwatch.StartNew();
                logProxy?.WriteLine($"Connecting (sync) on {RuntimeInformation.FrameworkDescription} (StackExchange.Redis: v{Utils.GetLibVersion()})");

                muxer = CreateMultiplexer(configuration, logProxy, out connectHandler);
                killMe = muxer;
                Interlocked.Increment(ref muxer._connectAttemptCount);
                // note that task has timeouts internally, so it might take *just over* the regular timeout
                var task = muxer.ReconfigureAsync(first: true, reconfigureAll: false, logProxy, null, "connect");

                if (!task.Wait(muxer.SyncConnectTimeout(true)))
                {
                    task.ObserveErrors();
                    if (muxer.RawConfig.AbortOnConnectFail)
                    {
                        throw ExceptionFactory.UnableToConnect(muxer, "ConnectTimeout");
                    }
                    else
                    {
                        muxer.LastException = ExceptionFactory.UnableToConnect(muxer, "ConnectTimeout");
                    }
                }

                if (!task.Result) throw ExceptionFactory.UnableToConnect(muxer, muxer.failureMessage);
                killMe = null;
                Interlocked.Increment(ref muxer._connectCompletedCount);

                if (muxer.ServerSelectionStrategy.ServerType == ServerType.Sentinel)
                {
                    // Initialize the Sentinel handlers
                    muxer.InitializeSentinel(logProxy);
                }

                configuration.AfterConnectAsync(muxer, logProxy != null ? logProxy.WriteLine : LogProxy.NullWriter).Wait(muxer.SyncConnectTimeout(true));

                logProxy?.WriteLine($"Total connect time: {sw.ElapsedMilliseconds:n0} ms");

                return muxer;
            }
            finally
            {
                if (connectHandler != null && muxer != null) muxer.ConnectionFailed -= connectHandler;
                if (killMe != null) try { killMe.Dispose(); } catch { }
            }
        }

<<<<<<< HEAD
        private string? failureMessage;
        private readonly Hashtable servers = new Hashtable();
        private volatile ServerSnapshot _serverSnapshot = ServerSnapshot.Empty;

=======
>>>>>>> 9fb222e8
        ReadOnlySpan<ServerEndPoint> IInternalConnectionMultiplexer.GetServerSnapshot() => GetServerSnapshot();
        internal ReadOnlySpan<ServerEndPoint> GetServerSnapshot() => _serverSnapshot.Span;
        private sealed class ServerSnapshot
        {
            public static ServerSnapshot Empty { get; } = new ServerSnapshot(Array.Empty<ServerEndPoint>(), 0);
            private ServerSnapshot(ServerEndPoint[] arr, int count)
            {
                _arr = arr;
                _count = count;
            }
            private readonly ServerEndPoint[] _arr;
            private readonly int _count;
            public ReadOnlySpan<ServerEndPoint> Span => new ReadOnlySpan<ServerEndPoint>(_arr, 0, _count);

            internal ServerSnapshot Add(ServerEndPoint value)
            {
                if (value == null)
                {
                    return this;
                }

                ServerEndPoint[] arr;
                if (_arr.Length > _count)
                {
                    arr = _arr;
                }
                else
                {
                    // no more room; need a new array
                    int newLen = _arr.Length << 1;
                    if (newLen == 0) newLen = 4;
                    arr = new ServerEndPoint[newLen];
                    _arr.CopyTo(arr, 0);
                }
                arr[_count] = value;
                return new ServerSnapshot(arr, _count + 1);
            }

            internal EndPoint[] GetEndPoints()
            {
                if (_count == 0) return Array.Empty<EndPoint>();

                var arr = new EndPoint[_count];
                for (int i = 0; i < _count; i++)
                {
                    arr[i] = _arr[i].EndPoint;
                }
                return arr;
            }
        }

        [return: NotNullIfNotNull("endpoint")]
        internal ServerEndPoint? GetServerEndPoint(EndPoint? endpoint, LogProxy? log = null, bool activate = true)
        {
<<<<<<< HEAD
            if (endpoint == null) return null;
            var server = (ServerEndPoint?)servers[endpoint];
            if (server == null)
=======
            if (endpoint == null)
            {
                return null;
            }
            if (servers[endpoint] is not ServerEndPoint server)
>>>>>>> 9fb222e8
            {
                bool isNew = false;
                lock (servers)
                {
                    server = (ServerEndPoint?)servers[endpoint];
                    if (server == null)
                    {
                        if (_isDisposed)
                        {
                            throw new ObjectDisposedException(ToString());
                        }
                        server = new ServerEndPoint(this, endpoint);
                        servers.Add(endpoint, server);
                        isNew = true;
                        _serverSnapshot = _serverSnapshot.Add(server);
                    }
                }
                // spin up the connection if this is new
                if (isNew && activate) server.Activate(ConnectionType.Interactive, log);
            }
            return server;
        }

        private sealed class TimerToken
        {
            public TimerToken(ConnectionMultiplexer muxer)
            {
                _ref = new WeakReference(muxer);
            }
            private Timer? _timer;
            public void SetTimer(Timer timer) => _timer = timer;
            private readonly WeakReference _ref;

            private static readonly TimerCallback Heartbeat = state =>
            {
                var token = (TimerToken)state!;
                var muxer = (ConnectionMultiplexer?)(token._ref?.Target);
                if (muxer != null)
                {
                    muxer.OnHeartbeat();
                }
                else
                {
                    // the muxer got disposed from out of us; kill the timer
                    var tmp = token._timer;
                    token._timer = null;
                    if (tmp != null) try { tmp.Dispose(); } catch { }
                }
            };

            internal static IDisposable Create(ConnectionMultiplexer connection)
            {
                var token = new TimerToken(connection);
                var timer = new Timer(Heartbeat, token, MillisecondsPerHeartbeat, MillisecondsPerHeartbeat);
                token.SetTimer(timer);
                return timer;
            }
        }

        private void OnHeartbeat()
        {
            try
            {
                int now = Environment.TickCount;
                Interlocked.Exchange(ref lastHeartbeatTicks, now);
                Interlocked.Exchange(ref lastGlobalHeartbeatTicks, now);
                Trace("heartbeat");

                var tmp = GetServerSnapshot();
                for (int i = 0; i < tmp.Length; i++)
                    tmp[i].OnHeartbeat();
            }
            catch (Exception ex)
            {
                if (Interlocked.CompareExchange(ref _activeHeartbeatErrors, 1, 0) == 0)
                {
                    try
                    {
                        OnInternalError(ex);
                    }
                    finally
                    {
                        Interlocked.Exchange(ref _activeHeartbeatErrors, 0);
                    }
                }
            }
        }

<<<<<<< HEAD
        private int lastHeartbeatTicks;
        private static int lastGlobalHeartbeatTicks = Environment.TickCount;
        internal long LastHeartbeatSecondsAgo
        {
            get
            {
                if (pulse == null) return -1;
                return unchecked(Environment.TickCount - Thread.VolatileRead(ref lastHeartbeatTicks)) / 1000;
            }
        }

        internal Exception? LastException { get; set; }

        internal static long LastGlobalHeartbeatSecondsAgo => unchecked(Environment.TickCount - Thread.VolatileRead(ref lastGlobalHeartbeatTicks)) / 1000;

=======
>>>>>>> 9fb222e8
        /// <summary>
        /// Obtain a pub/sub subscriber connection to the specified server.
        /// </summary>
        /// <param name="asyncState">The async state object to pass to the created <see cref="RedisSubscriber"/>.</param>
        public ISubscriber GetSubscriber(object? asyncState = null)
        {
            if (!RawConfig.Proxy.SupportsPubSub())
            {
                throw new NotSupportedException($"The pub/sub API is not available via {RawConfig.Proxy}");
            }
            return new RedisSubscriber(this, asyncState);
        }

        /// <summary>
        /// Applies common DB number defaults and rules.
        /// </summary>
        internal int ApplyDefaultDatabase(int db)
        {
            if (db == -1)
            {
                db = RawConfig.DefaultDatabase.GetValueOrDefault();
            }
            else if (db < 0)
            {
                throw new ArgumentOutOfRangeException(nameof(db));
            }

            if (db != 0 && !RawConfig.Proxy.SupportsDatabases())
            {
                throw new NotSupportedException($"{RawConfig.Proxy} only supports database 0");
            }

            return db;
        }

        /// <summary>
        /// Obtain an interactive connection to a database inside redis.
        /// </summary>
        /// <param name="db">The ID to get a database for.</param>
        /// <param name="asyncState">The async state to pass into the resulting <see cref="RedisDatabase"/>.</param>
        public IDatabase GetDatabase(int db = -1, object? asyncState = null)
        {
            db = ApplyDefaultDatabase(db);

            // if there's no async-state, and the DB is suitable, we can hand out a re-used instance
            return (asyncState == null && db <= MaxCachedDatabaseInstance)
                ? GetCachedDatabaseInstance(db) : new RedisDatabase(this, db, asyncState);
        }

        // DB zero is stored separately, since 0-only is a massively common use-case
        private const int MaxCachedDatabaseInstance = 16; // 17 items - [0,16]
        // Side note: "databases 16" is the default in redis.conf; happy to store one extra to get nice alignment etc
        private IDatabase? dbCacheZero;
        private IDatabase[]? dbCacheLow;
        private IDatabase GetCachedDatabaseInstance(int db) // note that we already trust db here; only caller checks range
        {
            // Note: we don't need to worry about *always* returning the same instance.
            // If two threads ask for db 3 at the same time, it is OK for them to get
            // different instances, one of which (arbitrarily) ends up cached for later use.
            if (db == 0)
            {
                return dbCacheZero ??= new RedisDatabase(this, 0, null);
            }
            var arr = dbCacheLow ??= new IDatabase[MaxCachedDatabaseInstance];
            return arr[db - 1] ??= new RedisDatabase(this, db, null);
        }

        /// <summary>
        /// Compute the hash-slot of a specified key.
        /// </summary>
        /// <param name="key">The key to get a hash slot ID for.</param>
        public int HashSlot(RedisKey key) => ServerSelectionStrategy.HashSlot(key);

        internal ServerEndPoint AnyServer(ServerType serverType, uint startOffset, RedisCommand command, CommandFlags flags, bool allowDisconnected)
        {
            var tmp = GetServerSnapshot();
            int len = tmp.Length;
            ServerEndPoint fallback = null;
            for (int i = 0; i < len; i++)
            {
                var server = tmp[(int)(((uint)i + startOffset) % len)];
                if (server != null && server.ServerType == serverType && server.IsSelectable(command, allowDisconnected))
                {
                    if (server.IsReplica)
                    {
                        switch (flags)
                        {
                            case CommandFlags.DemandReplica:
                            case CommandFlags.PreferReplica:
                                return server;
                            case CommandFlags.PreferMaster:
                                fallback = server;
                                break;
                        }
                    }
                    else
                    {
                        switch (flags)
                        {
                            case CommandFlags.DemandMaster:
                            case CommandFlags.PreferMaster:
                                return server;
                            case CommandFlags.PreferReplica:
                                fallback = server;
                                break;
                        }
                    }
                }
            }
            return fallback;
        }

        /// <summary>
        /// Obtain a configuration API for an individual server.
        /// </summary>
        /// <param name="host">The host to get a server for.</param>
        /// <param name="port">The port for <paramref name="host"/> to get a server for.</param>
        /// <param name="asyncState">The async state to pass into the resulting <see cref="RedisServer"/>.</param>
<<<<<<< HEAD
        public IServer GetServer(string host, int port, object? asyncState = null) => GetServer(Format.ParseEndPoint(host, port), asyncState);
=======
        public IServer GetServer(string host, int port, object asyncState = null) =>
            GetServer(Format.ParseEndPoint(host, port), asyncState);
>>>>>>> 9fb222e8

        /// <summary>
        /// Obtain a configuration API for an individual server.
        /// </summary>
        /// <param name="hostAndPort">The "host:port" string to get a server for.</param>
        /// <param name="asyncState">The async state to pass into the resulting <see cref="RedisServer"/>.</param>
<<<<<<< HEAD
        public IServer GetServer(string hostAndPort, object? asyncState = null) => GetServer(Format.TryParseEndPoint(hostAndPort), asyncState);
=======
        public IServer GetServer(string hostAndPort, object asyncState = null) =>
            GetServer(Format.TryParseEndPoint(hostAndPort), asyncState);
>>>>>>> 9fb222e8

        /// <summary>
        /// Obtain a configuration API for an individual server.
        /// </summary>
        /// <param name="host">The host to get a server for.</param>
        /// <param name="port">The port for <paramref name="host"/> to get a server for.</param>
        public IServer GetServer(IPAddress host, int port) => GetServer(new IPEndPoint(host, port));

        /// <summary>
        /// Obtain a configuration API for an individual server.
        /// </summary>
        /// <param name="endpoint">The endpoint to get a server for.</param>
        /// <param name="asyncState">The async state to pass into the resulting <see cref="RedisServer"/>.</param>
        public IServer GetServer(EndPoint? endpoint, object? asyncState = null)
        {
            _ = endpoint ?? throw new ArgumentNullException(nameof(endpoint));
            if (!RawConfig.Proxy.SupportsServerApi())
            {
                throw new NotSupportedException($"The server API is not available via {RawConfig.Proxy}");
            }
<<<<<<< HEAD
            var server = (ServerEndPoint?)servers[endpoint];
            if (server == null) throw new ArgumentException("The specified endpoint is not defined", nameof(endpoint));
=======
            var server = servers[endpoint] as ServerEndPoint ?? throw new ArgumentException("The specified endpoint is not defined", nameof(endpoint));
>>>>>>> 9fb222e8
            return new RedisServer(this, server, asyncState);
        }

        /// <summary>
        /// Get the hash-slot associated with a given key, if applicable.
        /// This can be useful for grouping operations.
        /// </summary>
        /// <param name="key">The <see cref="RedisKey"/> to determine the hash slot for.</param>
        public int GetHashSlot(RedisKey key) => ServerSelectionStrategy.HashSlot(key);

        /// <summary>
        /// The number of operations that have been performed on all connections.
        /// </summary>
        public long OperationCount
        {
            get
            {
                long total = 0;
                var snapshot = GetServerSnapshot();
                for (int i = 0; i < snapshot.Length; i++) total += snapshot[i].OperationCount;
                return total;
            }
        }

<<<<<<< HEAD
        private string? activeConfigCause;

        internal bool ReconfigureIfNeeded(EndPoint? blame, bool fromBroadcast, string cause, bool publishReconfigure = false, CommandFlags flags = CommandFlags.None)
        {
            if (fromBroadcast)
            {
                OnConfigurationChangedBroadcast(blame!);
            }
            string? activeCause = Volatile.Read(ref activeConfigCause);
            if (activeCause == null)
            {
                bool reconfigureAll = fromBroadcast || publishReconfigure;
                Trace("Configuration change detected; checking nodes", "Configuration");
                ReconfigureAsync(first: false, reconfigureAll, null, blame, cause, publishReconfigure, flags).ObserveErrors();
                return true;
            }
            else
            {
                Trace("Configuration change skipped; already in progress via " + activeCause, "Configuration");
                return false;
            }
        }

=======
>>>>>>> 9fb222e8
        /// <summary>
        /// Reconfigure the current connections based on the existing configuration.
        /// </summary>
        /// <param name="log">The <see cref="TextWriter"/> to log to.</param>
<<<<<<< HEAD
        public async Task<bool> ConfigureAsync(TextWriter? log = null)
=======
        public bool Configure(TextWriter log = null)
>>>>>>> 9fb222e8
        {
            // Note we expect ReconfigureAsync to internally allow [n] duration,
            // so to avoid near misses, here we wait 2*[n].
            using var logProxy = LogProxy.TryCreate(log);
            var task = ReconfigureAsync(first: false, reconfigureAll: true, logProxy, null, "configure");
            if (!task.Wait(SyncConnectTimeout(false)))
            {
                task.ObserveErrors();
                if (RawConfig.AbortOnConnectFail)
                {
                    throw new TimeoutException();
                }
                else
                {
                    LastException = new TimeoutException("ConnectTimeout");
                }
                return false;
            }
            return task.Result;
        }

        /// <summary>
        /// Reconfigure the current connections based on the existing configuration.
        /// </summary>
        /// <param name="log">The <see cref="TextWriter"/> to log to.</param>
<<<<<<< HEAD
        public bool Configure(TextWriter? log = null)
=======
        public async Task<bool> ConfigureAsync(TextWriter log = null)
>>>>>>> 9fb222e8
        {
            using var logProxy = LogProxy.TryCreate(log);
            return await ReconfigureAsync(first: false, reconfigureAll: true, logProxy, null, "configure").ObserveErrors();
        }

        internal int SyncConnectTimeout(bool forConnect)
        {
            int retryCount = forConnect ? RawConfig.ConnectRetry : 1;
            if (retryCount <= 0) retryCount = 1;

            int timeout = RawConfig.ConnectTimeout;
            if (timeout >= int.MaxValue / retryCount) return int.MaxValue;

            timeout *= retryCount;
            if (timeout >= int.MaxValue - 500) return int.MaxValue;
            return timeout + Math.Min(500, timeout);
        }

        /// <summary>
        /// Provides a text overview of the status of all connections.
        /// </summary>
        public string GetStatus()
        {
            using var sw = new StringWriter();
            GetStatus(sw);
            return sw.ToString();
        }

        /// <summary>
        /// Provides a text overview of the status of all connections.
        /// </summary>
        /// <param name="log">The <see cref="TextWriter"/> to log to.</param>
        public void GetStatus(TextWriter log)
        {
            using var proxy = LogProxy.TryCreate(log);
            GetStatus(proxy);
        }

        internal void GetStatus(LogProxy? log)
        {
            if (log == null) return;

            var tmp = GetServerSnapshot();
            log?.WriteLine("Endpoint Summary:");
            foreach (var server in tmp)
            {
                log?.WriteLine(prefix: "  ", message: server.Summary());
                log?.WriteLine(prefix: "  ", message: server.GetCounters().ToString());
                log?.WriteLine(prefix: "  ", message: server.GetProfile());
            }
            log?.WriteLine($"Sync timeouts: {Interlocked.Read(ref syncTimeouts)}; async timeouts: {Interlocked.Read(ref asyncTimeouts)}; fire and forget: {Interlocked.Read(ref fireAndForgets)}; last heartbeat: {LastHeartbeatSecondsAgo}s ago");
        }

        private void ActivateAllServers(LogProxy? log)
        {
            foreach (var server in GetServerSnapshot())
            {
                server.Activate(ConnectionType.Interactive, log);
                if (server.SupportsSubscriptions)
                {
                    // Intentionally not logging the sub connection
                    server.Activate(ConnectionType.Subscription, null);
                }
            }
        }

        internal bool ReconfigureIfNeeded(EndPoint blame, bool fromBroadcast, string cause, bool publishReconfigure = false, CommandFlags flags = CommandFlags.None)
        {
            if (fromBroadcast)
            {
                OnConfigurationChangedBroadcast(blame);
            }
            string activeCause = Volatile.Read(ref activeConfigCause);
            if (activeCause == null)
            {
                bool reconfigureAll = fromBroadcast || publishReconfigure;
                Trace("Configuration change detected; checking nodes", "Configuration");
                ReconfigureAsync(first: false, reconfigureAll, null, blame, cause, publishReconfigure, flags).ObserveErrors();
                return true;
            }
            else
            {
                Trace("Configuration change skipped; already in progress via " + activeCause, "Configuration");
                return false;
            }
        }

        /// <summary>
        /// Triggers a reconfigure of this multiplexer.
        /// This re-assessment of all server endpoints to get the current topology and adjust, the same as if we had first connected.
        /// </summary>
        public Task<bool> ReconfigureAsync(string reason) =>
            ReconfigureAsync(first: false, reconfigureAll: false, log: null, blame: null, cause: reason);

        internal async Task<bool> ReconfigureAsync(bool first, bool reconfigureAll, LogProxy? log, EndPoint? blame, string cause, bool publishReconfigure = false, CommandFlags publishReconfigureFlags = CommandFlags.None)
        {
            if (_isDisposed) throw new ObjectDisposedException(ToString());
            bool showStats = log is not null;

            bool ranThisCall = false;
            try
            {
                // Note that we *always* exchange the reason (first one counts) to prevent duplicate runs
                ranThisCall = Interlocked.CompareExchange(ref activeConfigCause, cause, null) == null;

                if (!ranThisCall)
                {
                    log?.WriteLine($"Reconfiguration was already in progress due to: {activeConfigCause}, attempted to run for: {cause}");
                    return false;
                }
                Trace("Starting reconfiguration...");
                Trace(blame != null, "Blaming: " + Format.ToString(blame));

                log?.WriteLine(RawConfig.ToString(includePassword: false));
                log?.WriteLine();

                if (first)
                {
                    if (RawConfig.ResolveDns && RawConfig.EndPoints.HasDnsEndPoints())
                    {
                        var dns = RawConfig.EndPoints.ResolveEndPointsAsync(this, log).ObserveErrors();
                        if (!await dns.TimeoutAfter(TimeoutMilliseconds).ForAwait())
                        {
                            throw new TimeoutException("Timeout resolving endpoints");
                        }
                    }
                    foreach (var endpoint in RawConfig.EndPoints)
                    {
                        GetServerEndPoint(endpoint, log, false);
                    }
                    ActivateAllServers(log);
                }
                int attemptsLeft = first ? RawConfig.ConnectRetry : 1;

                bool healthy = false;
                do
                {
                    if (first)
                    {
                        attemptsLeft--;
                    }
                    int standaloneCount = 0, clusterCount = 0, sentinelCount = 0;
                    var endpoints = RawConfig.EndPoints;
                    bool useTieBreakers = !string.IsNullOrWhiteSpace(RawConfig.TieBreaker);
                    log?.WriteLine($"{endpoints.Count} unique nodes specified ({(useTieBreakers ? "with" : "without")} tiebreaker)");

                    if (endpoints.Count == 0)
                    {
                        throw new InvalidOperationException("No nodes to consider");
                    }
                    List<ServerEndPoint> primaries = new List<ServerEndPoint>(endpoints.Count);

                    ServerEndPoint[]? servers = null;
                    bool encounteredConnectedClusterServer = false;
                    ValueStopwatch? watch = null;

                    int iterCount = first ? 2 : 1;
                    // This is fix for https://github.com/StackExchange/StackExchange.Redis/issues/300
                    // auto discoverability of cluster nodes is made synchronous.
                    // We try to connect to endpoints specified inside the user provided configuration
                    // and when we encounter an endpoint to which we are able to successfully connect,
                    // we get the list of cluster nodes from that endpoint and try to proactively connect
                    // to listed nodes instead of relying on auto configure.
                    for (int iter = 0; iter < iterCount; ++iter)
                    {
                        if (endpoints == null) break;

                        var available = new Task<string>[endpoints.Count];
                        servers = new ServerEndPoint[available.Length];

                        RedisKey tieBreakerKey = useTieBreakers ? (RedisKey)RawConfig.TieBreaker : default(RedisKey);

                        for (int i = 0; i < available.Length; i++)
                        {
                            Trace("Testing: " + Format.ToString(endpoints[i]));

                            var server = GetServerEndPoint(endpoints[i]);
                            //server.ReportNextFailure();
                            servers[i] = server;

                            // This awaits either the endpoint's initial connection, or a tracer if we're already connected
                            // (which is the reconfigure case)
                            available[i] = server.OnConnectedAsync(log, sendTracerIfConnected: true, autoConfigureIfConnected: reconfigureAll);
                        }

                        watch ??= ValueStopwatch.StartNew();
                        var remaining = RawConfig.ConnectTimeout - watch.Value.ElapsedMilliseconds;
                        log?.WriteLine($"Allowing {available.Length} endpoint(s) {TimeSpan.FromMilliseconds(remaining)} to respond...");
                        Trace("Allowing endpoints " + TimeSpan.FromMilliseconds(remaining) + " to respond...");
                        var allConnected = await WaitAllIgnoreErrorsAsync("available", available, remaining, log).ForAwait();

                        if (!allConnected)
                        {
                            // If we failed, log the details so we can debug why per connection
                            for (var i = 0; i < servers.Length; i++)
                            {
                                var server = servers[i];
                                var task = available[i];
                                var bs = server.GetBridgeStatus(ConnectionType.Interactive);

                                log?.WriteLine($"  Server[{i}] ({Format.ToString(server)}) Status: {task.Status} (inst: {bs.MessagesSinceLastHeartbeat}, qs: {bs.Connection.MessagesSentAwaitingResponse}, in: {bs.Connection.BytesAvailableOnSocket}, qu: {bs.MessagesSinceLastHeartbeat}, aw: {bs.IsWriterActive}, in-pipe: {bs.Connection.BytesInReadPipe}, out-pipe: {bs.Connection.BytesInWritePipe}, bw: {bs.BacklogStatus}, rs: {bs.Connection.ReadStatus}. ws: {bs.Connection.WriteStatus})");
                            }
                        }

                        log?.WriteLine("Endpoint summary:");
                        // Log current state after await
                        foreach (var server in servers)
                        {
                            log?.WriteLine($"  {Format.ToString(server.EndPoint)}: Endpoint is {server.ConnectionState}");
                        }

                        EndPointCollection? updatedClusterEndpointCollection = null;
                        for (int i = 0; i < available.Length; i++)
                        {
                            var task = available[i];
                            var server = servers[i];
                            Trace(Format.ToString(endpoints[i]) + ": " + task.Status);
                            if (task.IsFaulted)
                            {
                                server.SetUnselectable(UnselectableFlags.DidNotRespond);
                                var aex = task.Exception!;
                                foreach (var ex in aex.InnerExceptions)
                                {
                                    log?.WriteLine($"  {Format.ToString(server)}: Faulted: {ex.Message}");
                                    failureMessage = ex.Message;
                                }
                            }
                            else if (task.IsCanceled)
                            {
                                server.SetUnselectable(UnselectableFlags.DidNotRespond);
                                log?.WriteLine($"  {Format.ToString(server)}: Connect task canceled");
                            }
                            else if (task.IsCompleted)
                            {
                                if (task.Result != "Disconnected")
                                {
                                    server.ClearUnselectable(UnselectableFlags.DidNotRespond);
                                    log?.WriteLine($"  {Format.ToString(server)}: Returned with success as {server.ServerType} {(server.IsReplica ? "replica" : "primary")} (Source: {task.Result})");

                                    // Count the server types
                                    switch (server.ServerType)
                                    {
                                        case ServerType.Twemproxy:
                                        case ServerType.Envoyproxy:
                                        case ServerType.Standalone:
                                            standaloneCount++;
                                            break;
                                        case ServerType.Sentinel:
                                            sentinelCount++;
                                            break;
                                        case ServerType.Cluster:
                                            clusterCount++;
                                            break;
                                    }

                                    if (clusterCount > 0 && !encounteredConnectedClusterServer && CommandMap.IsAvailable(RedisCommand.CLUSTER))
                                    {
                                        // We have encountered a connected server with a cluster type for the first time.
                                        // so we will get list of other nodes from this server using "CLUSTER NODES" command
                                        // and try to connect to these other nodes in the next iteration
                                        encounteredConnectedClusterServer = true;
                                        updatedClusterEndpointCollection = await GetEndpointsFromClusterNodes(server, log).ForAwait();
                                    }

                                    // Set the server UnselectableFlags and update primaries list
                                    switch (server.ServerType)
                                    {
                                        case ServerType.Twemproxy:
                                        case ServerType.Envoyproxy:
                                        case ServerType.Sentinel:
                                        case ServerType.Standalone:
                                        case ServerType.Cluster:
                                            server.ClearUnselectable(UnselectableFlags.ServerType);
                                            if (server.IsReplica)
                                            {
                                                server.ClearUnselectable(UnselectableFlags.RedundantPrimary);
                                            }
                                            else
                                            {
                                                primaries.Add(server);
                                            }
                                            break;
                                        default:
                                            server.SetUnselectable(UnselectableFlags.ServerType);
                                            break;
                                    }
                                }
                                else
                                {
                                    server.SetUnselectable(UnselectableFlags.DidNotRespond);
                                    log?.WriteLine($"  {Format.ToString(server)}: Returned, but incorrectly");
                                }
                            }
                            else
                            {
                                server.SetUnselectable(UnselectableFlags.DidNotRespond);
                                log?.WriteLine($"  {Format.ToString(server)}: Did not respond");
                            }
                        }

                        if (encounteredConnectedClusterServer)
                        {
                            endpoints = updatedClusterEndpointCollection;
                        }
                        else
                        {
                            break; // We do not want to repeat the second iteration
                        }
                    }

                    if (clusterCount == 0)
                    {
                        // Set the serverSelectionStrategy
                        if (RawConfig.Proxy == Proxy.Twemproxy)
                        {
                            ServerSelectionStrategy.ServerType = ServerType.Twemproxy;
                        }
                        else if (RawConfig.Proxy == Proxy.Envoyproxy)
                        {
                            ServerSelectionStrategy.ServerType = ServerType.Envoyproxy;
                        }
                        else if (standaloneCount == 0 && sentinelCount > 0)
                        {
                            ServerSelectionStrategy.ServerType = ServerType.Sentinel;
                        }
                        else if (standaloneCount > 0)
                        {
                            ServerSelectionStrategy.ServerType = ServerType.Standalone;
                        }

                        // If multiple primaries are detected, nominate the preferred one
                        // ...but not if the type of server we're connected to supports and expects multiple primaries
                        // ...for those cases, we want to allow sending to any primary endpoint.
                        if (ServerSelectionStrategy.ServerType.HasSinglePrimary())
                        {
                            var preferred = NominatePreferredPrimary(log, servers!, useTieBreakers, primaries);
                            foreach (var primary in primaries)
                            {
                                if (primary == preferred || primary.IsReplica)
                                {
                                    log?.WriteLine($"{Format.ToString(primary)}: Clearing as RedundantPrimary");
                                    primary.ClearUnselectable(UnselectableFlags.RedundantPrimary);
                                }
                                else
                                {
                                    log?.WriteLine($"{Format.ToString(primary)}: Setting as RedundantPrimary");
                                    primary.SetUnselectable(UnselectableFlags.RedundantPrimary);
                                }
                            }
                        }
                    }
                    else
                    {
                        ServerSelectionStrategy.ServerType = ServerType.Cluster;
                        long coveredSlots = ServerSelectionStrategy.CountCoveredSlots();
                        log?.WriteLine($"Cluster: {coveredSlots} of {ServerSelectionStrategy.TotalSlots} slots covered");
                    }
                    if (!first)
                    {
                        // Calling the sync path here because it's all fire and forget
                        long subscriptionChanges = EnsureSubscriptions(CommandFlags.FireAndForget);
                        if (subscriptionChanges == 0)
                        {
                            log?.WriteLine("No subscription changes necessary");
                        }
                        else
                        {
                            log?.WriteLine($"Subscriptions attempting reconnect: {subscriptionChanges}");
                        }
                    }
                    if (showStats)
                    {
                        GetStatus(log);
                    }

                    string? stormLog = GetStormLog();
                    if (!string.IsNullOrWhiteSpace(stormLog))
                    {
                        log?.WriteLine();
                        log?.WriteLine(stormLog);
                    }
                    healthy = standaloneCount != 0 || clusterCount != 0 || sentinelCount != 0;
                    if (first && !healthy && attemptsLeft > 0)
                    {
                        log?.WriteLine("Resetting failing connections to retry...");
                        ResetAllNonConnected();
                        log?.WriteLine($"  Retrying - attempts left: {attemptsLeft}...");
                    }
                    //WTF("?: " + attempts);
                } while (first && !healthy && attemptsLeft > 0);

                if (first && RawConfig.AbortOnConnectFail && !healthy)
                {
                    return false;
                }
                if (first)
                {
                    log?.WriteLine("Starting heartbeat...");
                    pulse = TimerToken.Create(this);
                }
                if (publishReconfigure)
                {
                    try
                    {
                        log?.WriteLine("Broadcasting reconfigure...");
                        PublishReconfigureImpl(publishReconfigureFlags);
                    }
                    catch
                    { }
                }
                return true;
            }
            catch (Exception ex)
            {
                Trace(ex.Message);
                throw;
            }
            finally
            {
                Trace("Exiting reconfiguration...");
                if (ranThisCall) Interlocked.Exchange(ref activeConfigCause, null);
                if (!first && blame is not null) OnConfigurationChanged(blame);
                Trace("Reconfiguration exited");
            }
        }

<<<<<<< HEAD
        private async Task<EndPointCollection?> GetEndpointsFromClusterNodes(ServerEndPoint server, LogProxy? log)
=======
        /// <summary>
        /// Gets all endpoints defined on the multiplexer.
        /// </summary>
        /// <param name="configuredOnly">Whether to get only the endpoints specified explicitly in the config.</param>
        public EndPoint[] GetEndPoints(bool configuredOnly = false) =>
            configuredOnly
                ? RawConfig.EndPoints.ToArray()
                : _serverSnapshot.GetEndPoints();

        private async Task<EndPointCollection> GetEndpointsFromClusterNodes(ServerEndPoint server, LogProxy log)
>>>>>>> 9fb222e8
        {
            var message = Message.Create(-1, CommandFlags.None, RedisCommand.CLUSTER, RedisLiterals.NODES);
            try
            {
                var clusterConfig = await ExecuteAsyncImpl(message, ResultProcessor.ClusterNodes, null, server).ForAwait();
                var clusterEndpoints = new EndPointCollection(clusterConfig!.Nodes.Select(node => node.EndPoint).ToList());
                // Loop through nodes in the cluster and update nodes relations to other nodes
                ServerEndPoint? serverEndpoint = null;
                foreach (EndPoint endpoint in clusterEndpoints)
                {
                    serverEndpoint = GetServerEndPoint(endpoint);
                    if (serverEndpoint != null)
                    {
                        serverEndpoint.UpdateNodeRelations(clusterConfig);
                    }
                }
                return clusterEndpoints;
            }
            catch (Exception ex)
            {
                log?.WriteLine($"Encountered error while updating cluster config: {ex.Message}");
                return null;
            }
        }

        private void ResetAllNonConnected()
        {
            var snapshot = GetServerSnapshot();
            foreach (var server in snapshot)
            {
                server.ResetNonConnected();
            }
        }

<<<<<<< HEAD
        [SuppressMessage("Style", "IDE0060:Remove unused parameter", Justification = "Used - it's a partial")]
        [SuppressMessage("Performance", "CA1822:Mark members as static", Justification = "Partial - may use instance data")]
        partial void OnTraceLog(LogProxy? log, [CallerMemberName] string? caller = null);

        private static ServerEndPoint? NominatePreferredPrimary(LogProxy? log, ServerEndPoint[] servers, bool useTieBreakers, List<ServerEndPoint> primaries)
=======
        private static ServerEndPoint NominatePreferredPrimary(LogProxy log, ServerEndPoint[] servers, bool useTieBreakers, List<ServerEndPoint> primaries)
>>>>>>> 9fb222e8
        {
            log?.WriteLine("Election summary:");

            Dictionary<string, int>? uniques = null;
            if (useTieBreakers)
            {
                // Count the votes
                uniques = new Dictionary<string, int>(StringComparer.OrdinalIgnoreCase);
                for (int i = 0; i < servers.Length; i++)
                {
                    var server = servers[i];
                    string? serverResult = server.TieBreakerResult;

                    if (serverResult.IsNullOrWhiteSpace())
                    {
                        log?.WriteLine($"  Election: {Format.ToString(server)} had no tiebreaker set");
                    }
                    else
                    {
                        log?.WriteLine($"  Election: {Format.ToString(server)} nominates: {serverResult}");
                        if (!uniques.TryGetValue(serverResult, out int count)) count = 0;
                        uniques[serverResult] = count + 1;
                    }
                }
            }

            switch (primaries.Count)
            {
                case 0:
                    log?.WriteLine("  Election: No primaries detected");
                    return null;
                case 1:
                    log?.WriteLine($"  Election: Single primary detected: {Format.ToString(primaries[0].EndPoint)}");
                    return primaries[0];
                default:
                    log?.WriteLine("  Election: Multiple primaries detected...");
                    if (useTieBreakers && uniques != null)
                    {
                        switch (uniques.Count)
                        {
                            case 0:
                                log?.WriteLine("  Election: No nominations by tie-breaker");
                                break;
                            case 1:
                                string unanimous = uniques.Keys.Single();
                                log?.WriteLine($"  Election: Tie-breaker unanimous: {unanimous}");
                                var found = SelectServerByElection(servers, unanimous, log);
                                if (found != null)
                                {
                                    log?.WriteLine($"  Election: Elected: {Format.ToString(found.EndPoint)}");
                                    return found;
                                }
                                break;
                            default:
                                log?.WriteLine("  Election is contested:");
                                ServerEndPoint? highest = null;
                                bool arbitrary = false;
                                foreach (var pair in uniques.OrderByDescending(x => x.Value))
                                {
                                    log?.WriteLine($"    Election: {pair.Key} has {pair.Value} votes");
                                    if (highest == null)
                                    {
                                        highest = SelectServerByElection(servers, pair.Key, log);
                                        if (highest != null)
                                        {
                                            // any more with this vote? if so: arbitrary
                                            arbitrary = uniques.Where(x => x.Value == pair.Value).Skip(1).Any();
                                        }
                                    }
                                }
                                if (highest != null)
                                {
                                    if (arbitrary)
                                    {
                                        log?.WriteLine($"  Election: Choosing primary arbitrarily: {Format.ToString(highest.EndPoint)}");
                                    }
                                    else
                                    {
                                        log?.WriteLine($"  Election: Elected: {Format.ToString(highest.EndPoint)}");
                                    }
                                    return highest;
                                }
                                break;
                        }
                    }
                    break;
            }

            log?.WriteLine($"  Election: Choosing primary arbitrarily: {Format.ToString(primaries[0].EndPoint)}");
            return primaries[0];
        }

        private static ServerEndPoint? SelectServerByElection(ServerEndPoint[] servers, string endpoint, LogProxy? log)
        {
            if (servers == null || string.IsNullOrWhiteSpace(endpoint)) return null;
            for (int i = 0; i < servers.Length; i++)
            {
                if (string.Equals(Format.ToString(servers[i].EndPoint), endpoint, StringComparison.OrdinalIgnoreCase))
                    return servers[i];
            }
            log?.WriteLine("...but we couldn't find that");
            var deDottedEndpoint = DeDotifyHost(endpoint);
            for (int i = 0; i < servers.Length; i++)
            {
                if (string.Equals(DeDotifyHost(Format.ToString(servers[i].EndPoint)), deDottedEndpoint, StringComparison.OrdinalIgnoreCase))
                {
                    log?.WriteLine($"...but we did find instead: {deDottedEndpoint}");
                    return servers[i];
                }
            }
            return null;
        }

        private static string DeDotifyHost(string input)
        {
            if (string.IsNullOrWhiteSpace(input)) return input; // GIGO

            if (!char.IsLetter(input[0])) return input; // Need first char to be alpha for this to work

            int periodPosition = input.IndexOf('.');
            if (periodPosition <= 0) return input; // No period or starts with a period? Then nothing useful to split

            int colonPosition = input.IndexOf(':');
            if (colonPosition > 0)
            {
                // Has a port specifier
#if NETCOREAPP
                return string.Concat(input.AsSpan(0, periodPosition), input.AsSpan(colonPosition));
#else
                return input.Substring(0, periodPosition) + input.Substring(colonPosition);
#endif
            }
            else
            {
                return input.Substring(0, periodPosition);
            }
        }

        internal void UpdateClusterRange(ClusterConfiguration configuration)
        {
            if (configuration is null)
            {
                return;
            }
            foreach (var node in configuration.Nodes)
            {
                if (node.IsReplica || node.Slots.Count == 0) continue;
                foreach (var slot in node.Slots)
                {
                    if (GetServerEndPoint(node.EndPoint) is ServerEndPoint server)
                    {
                        ServerSelectionStrategy.UpdateClusterRange(slot.From, slot.To, server);
                    }
                }
            }
        }

<<<<<<< HEAD
        private IDisposable? pulse;

        internal ServerEndPoint? SelectServer(Message? message) =>
=======
        internal ServerEndPoint SelectServer(Message message) =>
>>>>>>> 9fb222e8
            message == null ? null : ServerSelectionStrategy.Select(message);

        internal ServerEndPoint? SelectServer(RedisCommand command, CommandFlags flags, in RedisKey key) =>
            ServerSelectionStrategy.Select(command, key, flags);

        internal ServerEndPoint? SelectServer(RedisCommand command, CommandFlags flags, in RedisChannel channel) =>
            ServerSelectionStrategy.Select(command, channel, flags);

        private bool PrepareToPushMessageToBridge<T>(Message message, ResultProcessor<T>? processor, IResultBox<T>? resultBox, [NotNullWhen(true)] ref ServerEndPoint? server)
        {
            message.SetSource(processor, resultBox);

            if (server == null)
            {
                // Infer a server automatically
                server = SelectServer(message);

                // If we didn't find one successfully, and we're allowed, queue for any viable server
                if (server == null && RawConfig.BacklogPolicy.QueueWhileDisconnected)
                {
                    server = ServerSelectionStrategy.Select(message, allowDisconnected: true);
                }
            }
            else // A server was specified - do we trust their choice, though?
            {
                if (message.IsPrimaryOnly() && server.IsReplica)
                {
                    throw ExceptionFactory.PrimaryOnly(IncludeDetailInExceptions, message.Command, message, server);
                }

                switch (server.ServerType)
                {
                    case ServerType.Cluster:
                        if (message.GetHashSlot(ServerSelectionStrategy) == ServerSelectionStrategy.MultipleSlots)
                        {
                            throw ExceptionFactory.MultiSlot(IncludeDetailInExceptions, message);
                        }
                        break;
                }

                // If we're not allowed to queue while disconnected, we'll bomb out below.
                if (!server.IsConnected && !RawConfig.BacklogPolicy.QueueWhileDisconnected)
                {
                    // Well, that's no use!
                    server = null;
                }
            }

            if (server != null)
            {
                var profilingSession = _profilingSessionProvider?.Invoke();
                if (profilingSession != null)
                {
                    message.SetProfileStorage(ProfiledCommand.NewWithContext(profilingSession, server));
                }

                if (message.Db >= 0)
                {
                    int availableDatabases = server.Databases;
                    if (availableDatabases > 0 && message.Db >= availableDatabases)
                    {
                        throw ExceptionFactory.DatabaseOutfRange(IncludeDetailInExceptions, message.Db, message, server);
                    }
                }

                Trace("Queuing on server: " + message);
                return true;
            }
            Trace("No server or server unavailable - aborting: " + message);
            return false;
        }
<<<<<<< HEAD
        private ValueTask<WriteResult> TryPushMessageToBridgeAsync<T>(Message message, ResultProcessor<T>? processor, IResultBox<T>? resultBox, [NotNullWhen(true)] ref ServerEndPoint? server)
            => PrepareToPushMessageToBridge(message, processor, resultBox, ref server) ? server!.TryWriteAsync(message) : new ValueTask<WriteResult>(WriteResult.NoConnectionAvailable);
=======

        private ValueTask<WriteResult> TryPushMessageToBridgeAsync<T>(Message message, ResultProcessor<T> processor, IResultBox<T> resultBox, ref ServerEndPoint server)
            => PrepareToPushMessageToBridge(message, processor, resultBox, ref server) ? server.TryWriteAsync(message) : new ValueTask<WriteResult>(WriteResult.NoConnectionAvailable);
>>>>>>> 9fb222e8

        [Obsolete("prefer async")]
        private WriteResult TryPushMessageToBridgeSync<T>(Message message, ResultProcessor<T>? processor, IResultBox<T>? resultBox, [NotNullWhen(true)] ref ServerEndPoint? server)
            => PrepareToPushMessageToBridge(message, processor, resultBox, ref server) ? server!.TryWriteSync(message) : WriteResult.NoConnectionAvailable;

        /// <summary>
        /// Gets the client name for this multiplexer.
        /// </summary>
        public override string ToString() => string.IsNullOrWhiteSpace(ClientName) ? GetType().Name : ClientName;

<<<<<<< HEAD
        internal readonly byte[]? ConfigurationChangedChannel; // This gets accessed for every received event; let's make sure we can process it "raw"
        internal readonly byte[] UniqueId = Guid.NewGuid().ToByteArray(); // Unique identifier used when tracing

        /// <summary>
        /// Gets or sets whether asynchronous operations should be invoked in a way that guarantees their original delivery order.
        /// </summary>
        [Obsolete("Not supported; if you require ordered pub/sub, please see " + nameof(ChannelMessageQueue) + ", will be removed in 3.0", false)]
        public bool PreserveAsyncOrder
=======
        internal Exception GetException(WriteResult result, Message message, ServerEndPoint server) => result switch
>>>>>>> 9fb222e8
        {
            WriteResult.Success => null,
            WriteResult.NoConnectionAvailable => ExceptionFactory.NoConnectionAvailable(this, message, server),
            WriteResult.TimeoutBeforeWrite => ExceptionFactory.Timeout(this, "The timeout was reached before the message could be written to the output buffer, and it was not sent", message, server, result),
            _ => ExceptionFactory.ConnectionFailure(IncludeDetailInExceptions, ConnectionFailureType.ProtocolFailure, "An unknown error occurred when writing the message", server),
        };

        [System.Diagnostics.CodeAnalysis.SuppressMessage("Usage", "CA1816:Dispose methods should call SuppressFinalize", Justification = "Intentional observation")]
        internal static void ThrowFailed<T>(TaskCompletionSource<T> source, Exception unthrownException)
        {
            try
            {
                throw unthrownException;
            }
            catch (Exception ex)
            {
                source.TrySetException(ex);
                GC.KeepAlive(source.Task.Exception);
                GC.SuppressFinalize(source.Task);
            }
        }

<<<<<<< HEAD
        internal ConfigurationOptions RawConfig { get; }

        internal ServerSelectionStrategy ServerSelectionStrategy { get; }

        internal Timer? sentinelPrimaryReconnectTimer;

        internal Dictionary<string, ConnectionMultiplexer> sentinelConnectionChildren = new Dictionary<string, ConnectionMultiplexer>();
        internal ConnectionMultiplexer? sentinelConnection = null;

        /// <summary>
        /// Initializes the connection as a Sentinel connection and adds the necessary event handlers to track changes to the managed primaries.
        /// </summary>
        /// <param name="logProxy">The writer to log to, if any.</param>
        internal void InitializeSentinel(LogProxy? logProxy)
=======
        internal T ExecuteSyncImpl<T>(Message message, ResultProcessor<T> processor, ServerEndPoint server)
>>>>>>> 9fb222e8
        {
            if (_isDisposed) throw new ObjectDisposedException(ToString());

            if (message == null) // Fire-and forget could involve a no-op, represented by null - for example Increment by 0
            {
                return default(T);
            }

            if (message.IsFireAndForget)
            {
<<<<<<< HEAD
                sub.Subscribe("+switch-master", (_, message) =>
                {
                    string[] messageParts = ((string)message!).Split(new[] { ' ' }, StringSplitOptions.RemoveEmptyEntries);
                    EndPoint? switchBlame = Format.TryParseEndPoint(string.Format("{0}:{1}", messageParts[1], messageParts[2]));

                    lock (sentinelConnectionChildren)
                    {
                        // Switch the primary if we have connections for that service
                        if (sentinelConnectionChildren.ContainsKey(messageParts[0]))
                        {
                            ConnectionMultiplexer child = sentinelConnectionChildren[messageParts[0]];

                            // Is the connection still valid?
                            if (child.IsDisposed)
                            {
                                child.ConnectionFailed -= OnManagedConnectionFailed;
                                child.ConnectionRestored -= OnManagedConnectionRestored;
                                sentinelConnectionChildren.Remove(messageParts[0]);
                            }
                            else
                            {
                                SwitchPrimary(switchBlame, sentinelConnectionChildren[messageParts[0]]);
                            }
                        }
                    }
                }, CommandFlags.FireAndForget);
=======
#pragma warning disable CS0618 // Type or member is obsolete
                TryPushMessageToBridgeSync(message, processor, null, ref server);
#pragma warning restore CS0618
                Interlocked.Increment(ref fireAndForgets);
                return default(T);
>>>>>>> 9fb222e8
            }
            else
            {
                var source = SimpleResultBox<T>.Get();

                lock (source)
                {
<<<<<<< HEAD
                    string[] messageParts = ((string)message!).Split(new[] { ' ' }, StringSplitOptions.RemoveEmptyEntries);
                    UpdateSentinelAddressList(messageParts[0]);
                }, CommandFlags.FireAndForget);
            }
        }

        /// <summary>
        /// Returns a managed connection to the primary server indicated by the <see cref="ConfigurationOptions.ServiceName"/> in the config.
        /// </summary>
        /// <param name="config">The configuration to be used when connecting to the primary.</param>
        /// <param name="log">The writer to log to, if any.</param>
        public ConnectionMultiplexer GetSentinelMasterConnection(ConfigurationOptions config, TextWriter? log = null)
        {
            if (ServerSelectionStrategy.ServerType != ServerType.Sentinel)
            {
                throw new RedisConnectionException(ConnectionFailureType.UnableToConnect,
                    "Sentinel: The ConnectionMultiplexer is not a Sentinel connection. Detected as: " + ServerSelectionStrategy.ServerType);
=======
#pragma warning disable CS0618 // Type or member is obsolete
                    var result = TryPushMessageToBridgeSync(message, processor, source, ref server);
#pragma warning restore CS0618
                    if (result != WriteResult.Success)
                    {
                        throw GetException(result, message, server);
                    }

                    if (Monitor.Wait(source, TimeoutMilliseconds))
                    {
                        Trace("Timely response to " + message);
                    }
                    else
                    {
                        Trace("Timeout performing " + message);
                        Interlocked.Increment(ref syncTimeouts);
                        throw ExceptionFactory.Timeout(this, null, message, server);
                        // Very important not to return "source" to the pool here
                    }
                }
                // Snapshot these so that we can recycle the box
                var val = source.GetResult(out var ex, canRecycle: true); // now that we aren't locking it...
                if (ex != null) throw ex;
                Trace(message + " received " + val);
                return val;
>>>>>>> 9fb222e8
            }
        }

<<<<<<< HEAD
            var serviceName = config.ServiceName;
            if (serviceName.IsNullOrEmpty())
            {
                throw new ArgumentException("A ServiceName must be specified.");
            }
=======
        internal Task<T> ExecuteAsyncImpl<T>(Message message, ResultProcessor<T> processor, object state, ServerEndPoint server)
        {
            if (_isDisposed) throw new ObjectDisposedException(ToString());
>>>>>>> 9fb222e8

            if (message == null)
            {
<<<<<<< HEAD
                if (sentinelConnectionChildren.TryGetValue(serviceName, out var sentinelConnectionChild) && !sentinelConnectionChild.IsDisposed)
                    return sentinelConnectionChild;
            }

            bool success = false;
            ConnectionMultiplexer? connection = null;

            var sw = ValueStopwatch.StartNew();
            do
            {
                // Get an initial endpoint - try twice
#pragma warning disable CS8600 // Converting null literal or possible null value to non-nullable type.
                EndPoint newPrimaryEndPoint = GetConfiguredPrimaryForService(serviceName)
                                             ?? GetConfiguredPrimaryForService(serviceName);

                if (newPrimaryEndPoint is null)
                {
                    throw new RedisConnectionException(ConnectionFailureType.UnableToConnect,
                        $"Sentinel: Failed connecting to configured primary for service: {config.ServiceName}");
                }

                EndPoint[] replicaEndPoints = GetReplicasForService(serviceName)
                                           ?? GetReplicasForService(serviceName);
#pragma warning restore CS8600 // Converting null literal or possible null value to non-nullable type.

                // Replace the primary endpoint, if we found another one
                // If not, assume the last state is the best we have and minimize the race
                if (config.EndPoints.Count == 1)
                {
                    config.EndPoints[0] = newPrimaryEndPoint;
                }
                else
                {
                    config.EndPoints.Clear();
                    config.EndPoints.TryAdd(newPrimaryEndPoint);
                }

                if (replicaEndPoints is not null)
                {
                    foreach (var replicaEndPoint in replicaEndPoints)
                    {
                        config.EndPoints.TryAdd(replicaEndPoint);
                    }
                }

                connection = ConnectImpl(config, log);

                // verify role is primary according to:
                // https://redis.io/topics/sentinel-clientsS
                if (connection.GetServer(newPrimaryEndPoint)?.Role()?.Value == (string?)RedisLiterals.master)
=======
                return CompletedTask<T>.Default(state);
            }

            static async Task<T> ExecuteAsyncImpl_Awaited(ConnectionMultiplexer @this, ValueTask<WriteResult> write, TaskCompletionSource<T> tcs, Message message, ServerEndPoint server)
            {
                var result = await write.ForAwait();
                if (result != WriteResult.Success)
>>>>>>> 9fb222e8
                {
                    var ex = @this.GetException(result, message, server);
                    ThrowFailed(tcs, ex);
                }
<<<<<<< HEAD

                Thread.Sleep(100);
            } while (sw.ElapsedMilliseconds < config.ConnectTimeout);

            if (!success)
            {
                throw new RedisConnectionException(ConnectionFailureType.UnableToConnect,
                    $"Sentinel: Failed connecting to configured primary for service: {serviceName}");
=======
                return tcs == null ? default : await tcs.Task.ForAwait();
>>>>>>> 9fb222e8
            }

            TaskCompletionSource<T> tcs = null;
            IResultBox<T> source = null;
            if (!message.IsFireAndForget)
            {
<<<<<<< HEAD
                sentinelConnectionChildren[serviceName] = connection;
=======
                source = TaskResultBox<T>.Create(out tcs, state);
>>>>>>> 9fb222e8
            }
            var write = TryPushMessageToBridgeAsync(message, processor, source, ref server);
            if (!write.IsCompletedSuccessfully) return ExecuteAsyncImpl_Awaited(this, write, tcs, message, server);

<<<<<<< HEAD
            // Perform the initial switchover
            SwitchPrimary(RawConfig.EndPoints[0], connection, log);

            return connection;
        }

        [SuppressMessage("Roslynator", "RCS1075:Avoid empty catch clause that catches System.Exception.", Justification = "We don't care.")]
        internal void OnManagedConnectionRestored(object? sender, ConnectionFailedEventArgs e)
        {
            ConnectionMultiplexer connection = (ConnectionMultiplexer)sender!;

            var oldTimer = Interlocked.Exchange(ref connection.sentinelPrimaryReconnectTimer, null);
            oldTimer?.Dispose();

            try
            {
                // Run a switch to make sure we have update-to-date
                // information about which primary we should connect to
                SwitchPrimary(e.EndPoint, connection);

                try
                {
                    // Verify that the reconnected endpoint is a primary,
                    // and the correct one otherwise we should reconnect
                    if (connection.GetServer(e.EndPoint).IsReplica || e.EndPoint != connection.currentSentinelPrimaryEndPoint)
                    {
                        // This isn't a primary, so try connecting again
                        SwitchPrimary(e.EndPoint, connection);
                    }
                }
                catch (Exception)
                {
                    // If we get here it means that we tried to reconnect to a server that is no longer
                    // considered a primary by Sentinel and was removed from the list of endpoints.

                    // If we caught an exception, we may have gotten a stale endpoint
                    // we are not aware of, so retry
                    SwitchPrimary(e.EndPoint, connection);
                }
            }
            catch (Exception)
=======
            if (tcs == null)
>>>>>>> 9fb222e8
            {
                return CompletedTask<T>.Default(null); // F+F explicitly does not get async-state
            }
<<<<<<< HEAD
        }

        [SuppressMessage("Roslynator", "RCS1075:Avoid empty catch clause that catches System.Exception.", Justification = "We don't care.")]
        internal void OnManagedConnectionFailed(object? sender, ConnectionFailedEventArgs e)
        {
            ConnectionMultiplexer connection = (ConnectionMultiplexer)sender!;
            // Periodically check to see if we can reconnect to the proper primary.
            // This is here in case we lost our subscription to a good sentinel instance
            // or if we miss the published primary change.
            if (connection.sentinelPrimaryReconnectTimer == null)
=======
            else
>>>>>>> 9fb222e8
            {
                var result = write.Result;
                if (result != WriteResult.Success)
                {
                    var ex = GetException(result, message, server);
                    ThrowFailed(tcs, ex);
                }
                return tcs.Task;
            }
        }

<<<<<<< HEAD
        internal EndPoint? GetConfiguredPrimaryForService(string serviceName) =>
            GetServerSnapshot()
                .ToArray()
                .Where(s => s.ServerType == ServerType.Sentinel)
                .AsParallel()
                .Select(s =>
                {
                    try { return GetServer(s.EndPoint).SentinelGetMasterAddressByName(serviceName); }
                    catch { return null; }
                })
                .FirstOrDefault(r => r != null);

        internal EndPoint? currentSentinelPrimaryEndPoint;

        internal EndPoint[]? GetReplicasForService(string serviceName) =>
            GetServerSnapshot()
                .ToArray()
                .Where(s => s.ServerType == ServerType.Sentinel)
                .AsParallel()
                .Select(s =>
                {
                    try { return GetServer(s.EndPoint).SentinelGetReplicaAddresses(serviceName); }
                    catch { return null; }
                })
                .FirstOrDefault(r => r != null);
=======
        internal void OnAsyncTimeout() => Interlocked.Increment(ref asyncTimeouts);
>>>>>>> 9fb222e8

        /// <summary>
        /// Sends request to all compatible clients to reconfigure or reconnect.
        /// </summary>
<<<<<<< HEAD
        /// <param name="switchBlame">The endpoint responsible for the switch.</param>
        /// <param name="connection">The connection that should be switched over to a new primary endpoint.</param>
        /// <param name="log">The writer to log to, if any.</param>
        internal void SwitchPrimary(EndPoint? switchBlame, ConnectionMultiplexer connection, TextWriter? log = null)
=======
        /// <param name="flags">The command flags to use.</param>
        /// <returns>The number of instances known to have received the message (however, the actual number can be higher; returns -1 if the operation is pending).</returns>
        public long PublishReconfigure(CommandFlags flags = CommandFlags.None)
>>>>>>> 9fb222e8
        {
            if (ConfigurationChangedChannel is null)
            {
<<<<<<< HEAD
                if (connection.RawConfig.ServiceName is not string serviceName)
                {
                    logProxy?.WriteLine("Service name not defined.");
                    return;
                }

                // Get new primary - try twice
                EndPoint newPrimaryEndPoint = GetConfiguredPrimaryForService(serviceName)
                                           ?? GetConfiguredPrimaryForService(serviceName)
                                           ?? throw new RedisConnectionException(ConnectionFailureType.UnableToConnect,
                                                $"Sentinel: Failed connecting to switch primary for service: {serviceName}");

                connection.currentSentinelPrimaryEndPoint = newPrimaryEndPoint;

                if (!connection.servers.Contains(newPrimaryEndPoint))
                {
                    EndPoint[]? replicaEndPoints = GetReplicasForService(serviceName)
                                                ?? GetReplicasForService(serviceName);

                    connection.servers.Clear();
                    connection.RawConfig.EndPoints.Clear();
                    connection.RawConfig.EndPoints.TryAdd(newPrimaryEndPoint);
                    if (replicaEndPoints is not null)
                    {
                        foreach (var replicaEndPoint in replicaEndPoints)
                        {
                            connection.RawConfig.EndPoints.TryAdd(replicaEndPoint);
                        }
                    }
                    Trace($"Switching primary to {newPrimaryEndPoint}");
                    // Trigger a reconfigure
                    connection.ReconfigureAsync(first: false, reconfigureAll: false, logProxy, switchBlame,
                        $"Primary switch {serviceName}", false, CommandFlags.PreferMaster).Wait();

                    UpdateSentinelAddressList(serviceName);
                }
=======
                return 0;
>>>>>>> 9fb222e8
            }
            else if (ReconfigureIfNeeded(null, false, "PublishReconfigure", true, flags))
            {
                return -1;
            }
            else
            {
                return PublishReconfigureImpl(flags);
            }
        }

        private long PublishReconfigureImpl(CommandFlags flags) =>
            ConfigurationChangedChannel is byte[] channel
                ? GetSubscriber().Publish(channel, RedisLiterals.Wildcard, flags)
                : 0;

        /// <summary>
        /// Sends request to all compatible clients to reconfigure or reconnect.
        /// </summary>
        /// <param name="flags">The command flags to use.</param>
        /// <returns>The number of instances known to have received the message (however, the actual number can be higher).</returns>
        public Task<long> PublishReconfigureAsync(CommandFlags flags = CommandFlags.None) =>
            ConfigurationChangedChannel is byte[] channel
                ? GetSubscriber().PublishAsync(channel, RedisLiterals.Wildcard, flags)
                : CompletedTask<long>.Default(null);

        /// <summary>
        /// Release all resources associated with this object.
        /// </summary>
        public void Dispose()
        {
            GC.SuppressFinalize(this);
            Close(!_isDisposed);
            sentinelConnection?.Dispose();
            var oldTimer = Interlocked.Exchange(ref sentinelPrimaryReconnectTimer, null);
            oldTimer?.Dispose();
        }

        /// <summary>
        /// Close all connections and release all resources associated with this object.
        /// </summary>
        /// <param name="allowCommandsToComplete">Whether to allow all in-queue commands to complete first.</param>
        public void Close(bool allowCommandsToComplete = true)
        {
            if (_isDisposed) return;

            OnClosing(false);
            _isDisposed = true;
            _profilingSessionProvider = null;
            using (var tmp = pulse)
            {
                pulse = null;
            }

            if (allowCommandsToComplete)
            {
                var quits = QuitAllServers();
                WaitAllIgnoreErrors(quits);
            }
            DisposeAndClearServers();
            OnCloseReaderWriter();
            OnClosing(true);
            Interlocked.Increment(ref _connectionCloseCount);
        }

<<<<<<< HEAD
        partial void OnCloseReaderWriter();

        private void DisposeAndClearServers()
        {
            lock (servers)
            {
                var iter = servers.GetEnumerator();
                while (iter.MoveNext())
                {
                    (iter.Value as ServerEndPoint)?.Dispose();
                }
                servers.Clear();
            }
        }

        private Task[] QuitAllServers()
        {
            var quits = new Task[2 * servers.Count];
            lock (servers)
            {
                var iter = servers.GetEnumerator();
                int index = 0;
                while (iter.MoveNext())
                {
                    if (iter.Value is ServerEndPoint server)
                    {
                        quits[index++] = server.Close(ConnectionType.Interactive);
                        quits[index++] = server.Close(ConnectionType.Subscription);
                    }
                }
            }
            return quits;
        }

=======
>>>>>>> 9fb222e8
        /// <summary>
        /// Close all connections and release all resources associated with this object.
        /// </summary>
        /// <param name="allowCommandsToComplete">Whether to allow all in-queue commands to complete first.</param>
        public async Task CloseAsync(bool allowCommandsToComplete = true)
        {
            _isDisposed = true;
            using (var tmp = pulse)
            {
                pulse = null;
            }

            if (allowCommandsToComplete)
            {
                var quits = QuitAllServers();
                await WaitAllIgnoreErrorsAsync("quit", quits, RawConfig.AsyncTimeout, null).ForAwait();
            }

            DisposeAndClearServers();
        }

<<<<<<< HEAD
        /// <summary>
        /// Release all resources associated with this object.
        /// </summary>
        public void Dispose()
        {
            GC.SuppressFinalize(this);
            Close(!_isDisposed);
            sentinelConnection?.Dispose();
            var oldTimer = Interlocked.Exchange(ref sentinelPrimaryReconnectTimer, null);
            oldTimer?.Dispose();
        }

        internal Task<T> ExecuteAsyncImpl<T>(Message? message, ResultProcessor<T>? processor, object? state, ServerEndPoint? server, T defaultValue)
        {
            static async Task<T> ExecuteAsyncImpl_Awaited(ConnectionMultiplexer @this, ValueTask<WriteResult> write, TaskCompletionSource<T>? tcs, Message message, ServerEndPoint? server, T defaultValue)
            {
                var result = await write.ForAwait();
                if (result != WriteResult.Success)
                {
                    var ex = @this.GetException(result, message, server)!;
                    ThrowFailed(tcs, ex);
                }
                return tcs == null ? defaultValue : await tcs.Task.ForAwait();
            }

            if (_isDisposed) throw new ObjectDisposedException(ToString());

            if (message == null)
            {
                return CompletedTask<T>.FromDefault(defaultValue, state);
            }

            TaskCompletionSource<T>? tcs = null;
            IResultBox<T>? source = null;
            if (!message.IsFireAndForget)
            {
                source = TaskResultBox<T>.Create(out tcs, state);
            }
            var write = TryPushMessageToBridgeAsync(message, processor, source, ref server);
            if (!write.IsCompletedSuccessfully)
            {
                return ExecuteAsyncImpl_Awaited(this, write, tcs, message, server, defaultValue);
            }

            if (tcs == null)
            {
                return CompletedTask<T>.FromDefault(defaultValue, null); // F+F explicitly does not get async-state
            }
            else
=======
        private void DisposeAndClearServers()
        {
            lock (servers)
>>>>>>> 9fb222e8
            {
                var iter = servers.GetEnumerator();
                while (iter.MoveNext())
                {
<<<<<<< HEAD
                    var ex = GetException(result, message, server)!;
                    ThrowFailed(tcs, ex);
                }
                return tcs.Task;
            }
        }

        internal Task<T?> ExecuteAsyncImpl<T>(Message? message, ResultProcessor<T>? processor, object? state, ServerEndPoint? server)
        {
            [return: NotNullIfNotNull("tcs")]
            static async Task<T?> ExecuteAsyncImpl_Awaited(ConnectionMultiplexer @this, ValueTask<WriteResult> write, TaskCompletionSource<T?>? tcs, Message message, ServerEndPoint? server)
            {
                var result = await write.ForAwait();
                if (result != WriteResult.Success)
                {
                    var ex = @this.GetException(result, message, server)!;
                    ThrowFailed(tcs, ex);
                }
                return tcs == null ? default : await tcs.Task.ForAwait();
            }

            if (_isDisposed) throw new ObjectDisposedException(ToString());

            if (message == null)
            {
                return CompletedTask<T?>.Default(state);
            }

            TaskCompletionSource<T?>? tcs = null;
            IResultBox<T?>? source = null;
            if (!message.IsFireAndForget)
            {
                source = TaskResultBox<T?>.Create(out tcs, state);
            }
            var write = TryPushMessageToBridgeAsync(message, processor, source!, ref server);
            if (!write.IsCompletedSuccessfully)
            {
                return ExecuteAsyncImpl_Awaited(this, write, tcs, message, server);
            }

            if (tcs == null)
            {
                return CompletedTask<T?>.Default(null); // F+F explicitly does not get async-state
            }
            else
            {
                var result = write.Result;
                if (result != WriteResult.Success)
                {
                    var ex = GetException(result, message, server)!;
                    ThrowFailed(tcs, ex);
                }
                return tcs.Task;
            }
        }

        internal Exception? GetException(WriteResult result, Message message, ServerEndPoint? server) => result switch
        {
            WriteResult.Success => null,
            WriteResult.NoConnectionAvailable => ExceptionFactory.NoConnectionAvailable(this, message, server),
            WriteResult.TimeoutBeforeWrite => ExceptionFactory.Timeout(this, "The timeout was reached before the message could be written to the output buffer, and it was not sent", message, server, result),
            _ => ExceptionFactory.ConnectionFailure(IncludeDetailInExceptions, ConnectionFailureType.ProtocolFailure, "An unknown error occurred when writing the message", server),
        };

        [SuppressMessage("Usage", "CA1816:Dispose methods should call SuppressFinalize", Justification = "Intentional observation")]
        internal static void ThrowFailed<T>(TaskCompletionSource<T>? source, Exception unthrownException)
        {
            try
            {
                throw unthrownException;
            }
            catch (Exception ex)
            {
                if (source is not null)
                {
                    source.TrySetException(ex);
                    GC.KeepAlive(source.Task.Exception);
                    GC.SuppressFinalize(source.Task);
                }
            }
        }

        [return: NotNullIfNotNull("defaultValue")]
        internal T? ExecuteSyncImpl<T>(Message message, ResultProcessor<T>? processor, ServerEndPoint? server, T? defaultValue = default)
        {
            if (_isDisposed) throw new ObjectDisposedException(ToString());

            if (message is null) // Fire-and forget could involve a no-op, represented by null - for example Increment by 0
            {
                return defaultValue;
            }

            if (message.IsFireAndForget)
            {
#pragma warning disable CS0618 // Type or member is obsolete
                TryPushMessageToBridgeSync(message, processor, null, ref server);
#pragma warning restore CS0618
                Interlocked.Increment(ref fireAndForgets);
                return defaultValue;
            }
            else
=======
                    var server = (ServerEndPoint)iter.Value;
                    server.Dispose();
                }
                servers.Clear();
            }
        }

        private Task[] QuitAllServers()
        {
            var quits = new Task[2 * servers.Count];
            lock (servers)
>>>>>>> 9fb222e8
            {
                var iter = servers.GetEnumerator();
                int index = 0;
                while (iter.MoveNext())
                {
<<<<<<< HEAD
#pragma warning disable CS0618 // Type or member is obsolete
                    var result = TryPushMessageToBridgeSync(message, processor, source, ref server);
#pragma warning restore CS0618
                    if (result != WriteResult.Success)
                    {
                        throw GetException(result, message, server)!;
                    }

                    if (Monitor.Wait(source, TimeoutMilliseconds))
                    {
                        Trace("Timely response to " + message);
                    }
                    else
                    {
                        Trace("Timeout performing " + message);
                        Interlocked.Increment(ref syncTimeouts);
                        throw ExceptionFactory.Timeout(this, null, message, server);
                        // Very important not to return "source" to the pool here
                    }
                }
                // Snapshot these so that we can recycle the box
                var val = source.GetResult(out var ex, canRecycle: true); // now that we aren't locking it...
                if (ex != null) throw ex;
                Trace(message + " received " + val);
                return val;
            }
        }

        /// <summary>
        /// Should exceptions include identifiable details? (key names, additional .Data annotations)
        /// </summary>
        public bool IncludeDetailInExceptions { get; set; }

        /// <summary>
        /// Should exceptions include performance counter details? (CPU usage, etc - note that this can be problematic on some platforms)
        /// </summary>
        public bool IncludePerformanceCountersInExceptions { get; set; }

        internal int haveStormLog = 0;
        internal string? stormLogSnapshot;
        /// <summary>
        /// Limit at which to start recording unusual busy patterns (only one log will be retained at a time).
        /// Set to a negative value to disable this feature.
        /// </summary>
        public int StormLogThreshold { get; set; } = 15;

        /// <summary>
        /// Obtains the log of unusual busy patterns.
        /// </summary>
        public string? GetStormLog() => Volatile.Read(ref stormLogSnapshot);

        /// <summary>
        /// Resets the log of unusual busy patterns.
        /// </summary>
        public void ResetStormLog()
        {
            Interlocked.Exchange(ref stormLogSnapshot, null);
            Interlocked.Exchange(ref haveStormLog, 0);
        }

        private long syncTimeouts, fireAndForgets, asyncTimeouts;

        internal void OnAsyncTimeout() => Interlocked.Increment(ref asyncTimeouts);

        /// <summary>
        /// Sends request to all compatible clients to reconfigure or reconnect.
        /// </summary>
        /// <param name="flags">The command flags to use.</param>
        /// <returns>The number of instances known to have received the message (however, the actual number can be higher; returns -1 if the operation is pending).</returns>
        public long PublishReconfigure(CommandFlags flags = CommandFlags.None)
        {
            if (ConfigurationChangedChannel is not null)
            {
                return ReconfigureIfNeeded(null, false, "PublishReconfigure", true, flags)
                    ? -1
                    : PublishReconfigureImpl(flags);
            }
            return 0;
        }

        private long PublishReconfigureImpl(CommandFlags flags)
        {
            if (ConfigurationChangedChannel is byte[] channel)
            {
                return GetSubscriber().Publish(channel, RedisLiterals.Wildcard, flags);
            }
            return 0;
        }

        /// <summary>
        /// Sends request to all compatible clients to reconfigure or reconnect.
        /// </summary>
        /// <param name="flags">The command flags to use.</param>
        /// <returns>The number of instances known to have received the message (however, the actual number can be higher).</returns>
        public Task<long> PublishReconfigureAsync(CommandFlags flags = CommandFlags.None)
        {
            if (ConfigurationChangedChannel is byte[] channel)
            {
                return GetSubscriber().PublishAsync(channel, RedisLiterals.Wildcard, flags);
            }
            return CompletedTask<long>.Default(null);
        }

        /// <summary>
        /// Get the hash-slot associated with a given key, if applicable.
        /// This can be useful for grouping operations.
        /// </summary>
        /// <param name="key">The <see cref="RedisKey"/> to determine the hash slot for.</param>
        public int GetHashSlot(RedisKey key) => ServerSelectionStrategy.HashSlot(key);
    }

    internal enum WriteResult
    {
        Success,
        NoConnectionAvailable,
        TimeoutBeforeWrite,
        WriteFailure,
=======
                    var server = (ServerEndPoint)iter.Value;
                    quits[index++] = server.Close(ConnectionType.Interactive);
                    quits[index++] = server.Close(ConnectionType.Subscription);
                }
            }
            return quits;
        }
>>>>>>> 9fb222e8
    }
}<|MERGE_RESOLUTION|>--- conflicted
+++ resolved
@@ -1,12 +1,9 @@
 ﻿using System;
 using System.Collections;
 using System.Collections.Generic;
-<<<<<<< HEAD
 using System.ComponentModel;
 using System.Diagnostics;
 using System.Diagnostics.CodeAnalysis;
-=======
->>>>>>> 9fb222e8
 using System.IO;
 using System.Linq;
 using System.Net;
@@ -30,7 +27,7 @@
         internal const int MillisecondsPerHeartbeat = 1000;
 
         // This gets accessed for every received event; let's make sure we can process it "raw"
-        internal readonly byte[] ConfigurationChangedChannel;
+        internal readonly byte[]? ConfigurationChangedChannel;
         // Unique identifier used when tracing
         internal readonly byte[] UniqueId = Guid.NewGuid().ToByteArray();
 
@@ -39,8 +36,8 @@
         /// </summary>
         internal int _connectAttemptCount = 0, _connectCompletedCount = 0, _connectionCloseCount = 0;
         private long syncTimeouts, fireAndForgets, asyncTimeouts;
-        private string failureMessage, activeConfigCause;
-        private IDisposable pulse;
+        private string? failureMessage, activeConfigCause;
+        private IDisposable? pulse;
 
         private readonly Hashtable servers = new Hashtable();
         private volatile ServerSnapshot _serverSnapshot = ServerSnapshot.Empty;
@@ -51,7 +48,7 @@
         internal CommandMap CommandMap { get; }
         internal ConfigurationOptions RawConfig { get; }
         internal ServerSelectionStrategy ServerSelectionStrategy { get; }
-        internal Exception LastException { get; set; }
+        internal Exception? LastException { get; set; }
 
         private int _activeHeartbeatErrors, lastHeartbeatTicks;
         internal long LastHeartbeatSecondsAgo =>
@@ -96,14 +93,10 @@
         /// </summary>
         public string Configuration => RawConfig.ToString();
 
-<<<<<<< HEAD
-        internal void OnConnectionFailed(EndPoint endpoint, ConnectionType connectionType, ConnectionFailureType failureType, Exception exception, bool reconfigure, string? physicalName)
-=======
         /// <summary>
         /// Indicates whether any servers are connected.
         /// </summary>
         public bool IsConnected
->>>>>>> 9fb222e8
         {
             get
             {
@@ -114,14 +107,10 @@
             }
         }
 
-<<<<<<< HEAD
-        internal void OnInternalError(Exception exception, EndPoint? endpoint = null, ConnectionType connectionType = ConnectionType.None, [CallerMemberName] string? origin = null)
-=======
         /// <summary>
         /// Indicates whether any servers are currently trying to connect.
         /// </summary>
         public bool IsConnecting
->>>>>>> 9fb222e8
         {
             get
             {
@@ -132,20 +121,12 @@
             }
         }
 
-<<<<<<< HEAD
-        internal void OnConnectionRestored(EndPoint endpoint, ConnectionType connectionType, string? physicalName)
-=======
         static ConnectionMultiplexer()
->>>>>>> 9fb222e8
         {
             SetAutodetectFeatureFlags();
         }
 
-<<<<<<< HEAD
-        private void OnEndpointChanged(EndPoint endpoint, EventHandler<EndPointEventArgs>? handler)
-=======
         private ConnectionMultiplexer(ConfigurationOptions configuration)
->>>>>>> 9fb222e8
         {
             IncludeDetailInExceptions = true;
             IncludePerformanceCountersInExceptions = false;
@@ -165,653 +146,23 @@
             TimeoutMilliseconds = configuration.SyncTimeout;
             AsyncTimeoutMilliseconds = configuration.AsyncTimeout;
 
-<<<<<<< HEAD
-        /// <summary>
-        /// Raised when a server replied with an error message.
-        /// </summary>
-        public event EventHandler<RedisErrorEventArgs>? ErrorMessage;
-        internal void OnErrorMessage(EndPoint endpoint, string message)
-        {
-            if (_isDisposed) return;
-            var handler = ErrorMessage;
-            if (handler != null)
-=======
             OnCreateReaderWriter(configuration);
             ServerSelectionStrategy = new ServerSelectionStrategy(this);
 
             var configChannel = configuration.ConfigurationChannel;
             if (!string.IsNullOrWhiteSpace(configChannel))
->>>>>>> 9fb222e8
             {
                 ConfigurationChangedChannel = Encoding.UTF8.GetBytes(configChannel);
             }
             lastHeartbeatTicks = Environment.TickCount;
         }
 
-<<<<<<< HEAD
-        [SuppressMessage("Microsoft.Usage", "CA2202:Do not dispose objects multiple times")]
-        private static void Write<T>(ZipArchive zip, string name, Task task, Action<T, StreamWriter> callback)
-=======
-        private static ConnectionMultiplexer CreateMultiplexer(ConfigurationOptions configuration, LogProxy log, out EventHandler<ConnectionFailedEventArgs> connectHandler)
->>>>>>> 9fb222e8
+        private static ConnectionMultiplexer CreateMultiplexer(ConfigurationOptions configuration, LogProxy? log, out EventHandler<ConnectionFailedEventArgs>? connectHandler)
         {
             var muxer = new ConnectionMultiplexer(configuration);
             connectHandler = null;
             if (log is not null)
             {
-                // Create a detachable event-handler to log detailed errors if something happens during connect/handshake
-                connectHandler = (_, a) =>
-                {
-<<<<<<< HEAD
-                    case TaskStatus.RanToCompletion:
-                        T val = ((Task<T>)task).Result;
-                        callback(val, writer);
-                        break;
-                    case TaskStatus.Faulted:
-                        writer.WriteLine(string.Join(", ", task.Exception!.InnerExceptions.Select(x => x.Message)));
-                        break;
-                    default:
-                        writer.WriteLine(status.ToString());
-                        break;
-                }
-=======
-                    try
-                    {
-                        lock (log.SyncLock) // Keep the outer and any inner errors contiguous
-                        {
-                            var ex = a.Exception;
-                            log?.WriteLine($"Connection failed: {Format.ToString(a.EndPoint)} ({a.ConnectionType}, {a.FailureType}): {ex?.Message ?? "(unknown)"}");
-                            while ((ex = ex.InnerException) != null)
-                            {
-                                log?.WriteLine($"> {ex.Message}");
-                            }
-                        }
-                    }
-                    catch { }
-                };
-                muxer.ConnectionFailed += connectHandler;
->>>>>>> 9fb222e8
-            }
-            return muxer;
-        }
-
-        /// <summary>
-        /// Get summary statistics associated with all servers in this multiplexer.
-        /// </summary>
-        public ServerCounters GetCounters()
-        {
-            var counters = new ServerCounters(null);
-            var snapshot = GetServerSnapshot();
-            for (int i = 0; i < snapshot.Length; i++)
-            {
-                counters.Add(snapshot[i].GetCounters());
-            }
-            return counters;
-        }
-
-        internal async Task MakePrimaryAsync(ServerEndPoint server, ReplicationChangeOptions options, LogProxy? log)
-        {
-            _ = server ?? throw new ArgumentNullException(nameof(server));
-
-            var cmd = server.GetFeatures().ReplicaCommands ? RedisCommand.REPLICAOF : RedisCommand.SLAVEOF;
-            CommandMap.AssertAvailable(cmd);
-
-            if (!RawConfig.AllowAdmin)
-            {
-                throw ExceptionFactory.AdminModeNotEnabled(IncludeDetailInExceptions, cmd, null, server);
-            }
-            var srv = new RedisServer(this, server, null);
-            if (!srv.IsConnected)
-            {
-                throw ExceptionFactory.NoConnectionAvailable(this, null, server, GetServerSnapshot(), command: cmd);
-            }
-
-            const CommandFlags flags = CommandFlags.NoRedirect;
-            Message msg;
-
-            log?.WriteLine($"Checking {Format.ToString(srv.EndPoint)} is available...");
-            try
-            {
-                await srv.PingAsync(flags); // if it isn't happy, we're not happy
-            }
-            catch (Exception ex)
-            {
-                log?.WriteLine($"Operation failed on {Format.ToString(srv.EndPoint)}, aborting: {ex.Message}");
-                throw;
-            }
-
-            var nodes = GetServerSnapshot().ToArray(); // Have to array because async/await
-            RedisValue newPrimary = Format.ToString(server.EndPoint);
-
-            RedisKey tieBreakerKey = default(RedisKey);
-            // try and write this everywhere; don't worry if some folks reject our advances
-            if (options.HasFlag(ReplicationChangeOptions.SetTiebreaker)
-                && !string.IsNullOrWhiteSpace(RawConfig.TieBreaker)
-                && CommandMap.IsAvailable(RedisCommand.SET))
-            {
-                tieBreakerKey = RawConfig.TieBreaker;
-
-                foreach (var node in nodes)
-                {
-                    if (!node.IsConnected || node.IsReplica) continue;
-                    log?.WriteLine($"Attempting to set tie-breaker on {Format.ToString(node.EndPoint)}...");
-                    msg = Message.Create(0, flags | CommandFlags.FireAndForget, RedisCommand.SET, tieBreakerKey, newPrimary);
-                    try
-                    {
-                        await node.WriteDirectAsync(msg, ResultProcessor.DemandOK);
-                    }
-                    catch { }
-                }
-            }
-
-            // stop replicating, promote to a standalone primary
-            log?.WriteLine($"Making {Format.ToString(srv.EndPoint)} a primary...");
-            try
-            {
-                await srv.ReplicaOfAsync(null, flags);
-            }
-            catch (Exception ex)
-            {
-                log?.WriteLine($"Operation failed on {Format.ToString(srv.EndPoint)}, aborting: {ex.Message}");
-                throw;
-            }
-
-            // also, in case it was a replica a moment ago, and hasn't got the tie-breaker yet, we re-send the tie-breaker to this one
-            if (!tieBreakerKey.IsNull && !server.IsReplica)
-            {
-                log?.WriteLine($"Resending tie-breaker to {Format.ToString(server.EndPoint)}...");
-                msg = Message.Create(0, flags | CommandFlags.FireAndForget, RedisCommand.SET, tieBreakerKey, newPrimary);
-                try
-                {
-                    await server.WriteDirectAsync(msg, ResultProcessor.DemandOK);
-                }
-                catch { }
-            }
-
-            // There's an inherent race here in zero-latency environments (e.g. when Redis is on localhost) when a broadcast is specified
-            // The broadcast can get back from redis and trigger a reconfigure before we get a chance to get to ReconfigureAsync() below
-            // This results in running an outdated reconfiguration and the .CompareExchange() (due to already running a reconfiguration)
-            // failing...making our needed reconfiguration a no-op.
-            // If we don't block *that* run, then *our* run (at low latency) gets blocked. Then we're waiting on the
-            // ConfigurationOptions.ConfigCheckSeconds interval to identify the current (created by this method call) topology correctly.
-            var blockingReconfig = Interlocked.CompareExchange(ref activeConfigCause, "Block: Pending Primary Reconfig", null) == null;
-
-            // Try and broadcast the fact a change happened to all members
-            // We want everyone possible to pick it up.
-            // We broadcast before *and after* the change to remote members, so that they don't go without detecting a change happened.
-            // This eliminates the race of pub/sub *then* re-slaving happening, since a method both precedes and follows.
-            async Task BroadcastAsync(ServerEndPoint[] serverNodes)
-            {
-                if (options.HasFlag(ReplicationChangeOptions.Broadcast)
-                    && ConfigurationChangedChannel != null
-                    && CommandMap.IsAvailable(RedisCommand.PUBLISH))
-                {
-                    RedisValue channel = ConfigurationChangedChannel;
-                    foreach (var node in serverNodes)
-                    {
-                        if (!node.IsConnected) continue;
-                        log?.WriteLine($"Broadcasting via {Format.ToString(node.EndPoint)}...");
-                        msg = Message.Create(-1, flags | CommandFlags.FireAndForget, RedisCommand.PUBLISH, channel, newPrimary);
-                        await node.WriteDirectAsync(msg, ResultProcessor.Int64);
-                    }
-                }
-            }
-
-            // Send a message before it happens - because afterwards a new replica may be unresponsive
-            await BroadcastAsync(nodes);
-
-            if (options.HasFlag(ReplicationChangeOptions.ReplicateToOtherEndpoints))
-            {
-                foreach (var node in nodes)
-                {
-                    if (node == server || node.ServerType != ServerType.Standalone) continue;
-
-                    log?.WriteLine($"Replicating to {Format.ToString(node.EndPoint)}...");
-                    msg = RedisServer.CreateReplicaOfMessage(node, server.EndPoint, flags);
-                    await node.WriteDirectAsync(msg, ResultProcessor.DemandOK);
-                }
-            }
-
-            // ...and send one after it happens - because the first broadcast may have landed on a secondary client
-            // and it can reconfigure before any topology change actually happened. This is most likely to happen
-            // in low-latency environments.
-            await BroadcastAsync(nodes);
-
-            // and reconfigure the muxer
-            log?.WriteLine("Reconfiguring all endpoints...");
-            // Yes, there is a tiny latency race possible between this code and the next call, but it's far more minute than before.
-            // The effective gap between 0 and > 0 (likely off-box) latency is something that may never get hit here by anyone.
-            if (blockingReconfig)
-            {
-                Interlocked.Exchange(ref activeConfigCause, null);
-            }
-            if (!await ReconfigureAsync(first: false, reconfigureAll: true, log, srv.EndPoint, cause: nameof(MakePrimaryAsync)))
-            {
-                log?.WriteLine("Verifying the configuration was incomplete; please verify");
-            }
-        }
-
-        internal void CheckMessage(Message message)
-        {
-            if (!RawConfig.AllowAdmin && message.IsAdmin)
-            {
-                throw ExceptionFactory.AdminModeNotEnabled(IncludeDetailInExceptions, message.Command, message, null);
-            }
-            if (message.Command != RedisCommand.UNKNOWN)
-            {
-<<<<<<< HEAD
-                using (var reader = new StringReader(source))
-                {
-                    string? line;
-                    while ((line = reader.ReadLine()) != null)
-                        writer.WriteLine(line); // normalize line endings
-                }
-            }
-        }
-
-        /// <summary>
-        /// Raised whenever a physical connection fails.
-        /// </summary>
-        public event EventHandler<ConnectionFailedEventArgs>? ConnectionFailed;
-
-        /// <summary>
-        /// Raised whenever an internal error occurs (this is primarily for debugging).
-        /// </summary>
-        public event EventHandler<InternalErrorEventArgs>? InternalError;
-
-        /// <summary>
-        /// Raised whenever a physical connection is established.
-        /// </summary>
-        public event EventHandler<ConnectionFailedEventArgs>? ConnectionRestored;
-
-        /// <summary>
-        /// Raised when configuration changes are detected.
-        /// </summary>
-        public event EventHandler<EndPointEventArgs>? ConfigurationChanged;
-
-        /// <summary>
-        /// Raised when nodes are explicitly requested to reconfigure via broadcast.
-        /// This usually means primary/replica changes.
-        /// </summary>
-        public event EventHandler<EndPointEventArgs>? ConfigurationChangedBroadcast;
-
-        /// <summary>
-        /// Raised when server indicates a maintenance event is going to happen.
-        /// </summary>
-        public event EventHandler<ServerMaintenanceEvent>? ServerMaintenanceEvent;
-
-        /// <summary>
-        /// Gets the synchronous timeout associated with the connections.
-        /// </summary>
-        public int TimeoutMilliseconds { get; }
-
-        /// <summary>
-        /// Gets the asynchronous timeout associated with the connections.
-        /// </summary>
-        internal int AsyncTimeoutMilliseconds { get; }
-=======
-                CommandMap.AssertAvailable(message.Command);
-            }
->>>>>>> 9fb222e8
-
-            // using >= here because we will be adding 1 for the command itself (which is an argument for the purposes of the multi-bulk protocol)
-            if (message.ArgCount >= PhysicalConnection.REDIS_MAX_ARGS)
-            {
-                throw ExceptionFactory.TooManyArgs(message.CommandAndKey, message.ArgCount);
-            }
-        }
-
-        internal bool TryResend(int hashSlot, Message message, EndPoint endpoint, bool isMoved) =>
-            ServerSelectionStrategy.TryResend(hashSlot, message, endpoint, isMoved);
-
-        /// <summary>
-        /// Wait for a given asynchronous operation to complete (or timeout).
-        /// </summary>
-        /// <param name="task">The task to wait on.</param>
-        public void Wait(Task task)
-        {
-            _ = task ?? throw new ArgumentNullException(nameof(task));
-            try
-            {
-                if (!task.Wait(TimeoutMilliseconds))
-                {
-                    throw new TimeoutException();
-                }
-            }
-            catch (AggregateException aex) when (IsSingle(aex))
-            {
-                throw aex.InnerExceptions[0];
-            }
-        }
-
-        /// <summary>
-        /// Wait for a given asynchronous operation to complete (or timeout).
-        /// </summary>
-        /// <typeparam name="T">The type contains in the task to wait on.</typeparam>
-        /// <param name="task">The task to wait on.</param>
-        public T Wait<T>(Task<T> task)
-        {
-            _ = task ?? throw new ArgumentNullException(nameof(task));
-            try
-            {
-                if (!task.Wait(TimeoutMilliseconds))
-                {
-                    throw new TimeoutException();
-                }
-            }
-            catch (AggregateException aex) when (IsSingle(aex))
-            {
-                throw aex.InnerExceptions[0];
-            }
-            return task.Result;
-        }
-
-        private static bool IsSingle(AggregateException aex)
-        {
-            try
-            {
-                return aex?.InnerExceptions.Count == 1;
-            }
-            catch
-            {
-                return false;
-            }
-        }
-
-        /// <summary>
-        /// Wait for the given asynchronous operations to complete (or timeout).
-        /// </summary>
-        /// <param name="tasks">The tasks to wait on.</param>
-        public void WaitAll(params Task[] tasks)
-        {
-            _ = tasks ?? throw new ArgumentNullException(nameof(tasks));
-            if (tasks.Length == 0) return;
-            if (!Task.WaitAll(tasks, TimeoutMilliseconds))
-            {
-                throw new TimeoutException();
-            }
-        }
-
-        private bool WaitAllIgnoreErrors(Task[] tasks)
-        {
-            _ = tasks ?? throw new ArgumentNullException(nameof(tasks));
-            if (tasks.Length == 0) return true;
-            var watch = ValueStopwatch.StartNew();
-            try
-            {
-                // If no error, great
-                if (Task.WaitAll(tasks, TimeoutMilliseconds)) return true;
-            }
-            catch
-            { }
-            // If we get problems, need to give the non-failing ones time to be fair and reasonable
-            for (int i = 0; i < tasks.Length; i++)
-            {
-                var task = tasks[i];
-                if (!task.IsCanceled && !task.IsCompleted && !task.IsFaulted)
-                {
-                    var remaining = TimeoutMilliseconds - watch.ElapsedMilliseconds;
-                    if (remaining <= 0) return false;
-                    try
-                    {
-                        task.Wait(remaining);
-                    }
-                    catch
-                    { }
-                }
-            }
-            return false;
-        }
-
-<<<<<<< HEAD
-        internal bool AuthSuspect { get; private set; }
-        internal void SetAuthSuspect() => AuthSuspect = true;
-
-        private static void LogWithThreadPoolStats(LogProxy? log, string message, out int busyWorkerCount)
-        {
-            busyWorkerCount = 0;
-            if (log != null)
-            {
-                var sb = new StringBuilder();
-                sb.Append(message);
-                busyWorkerCount = PerfCounterHelper.GetThreadPoolStats(out string iocp, out string worker, out string? workItems);
-                sb.Append(", IOCP: ").Append(iocp).Append(", WORKER: ").Append(worker);
-                if (workItems is not null)
-                {
-                    sb.Append(", POOL: ").Append(workItems);
-                }
-                log?.WriteLine(sb.ToString());
-            }
-        }
-
-        private static bool AllComplete(Task[] tasks)
-        {
-            for (int i = 0; i < tasks.Length; i++)
-            {
-                var task = tasks[i];
-                if (!task.IsCanceled && !task.IsCompleted && !task.IsFaulted)
-                    return false;
-            }
-            return true;
-        }
-
-        private static async Task<bool> WaitAllIgnoreErrorsAsync(string name, Task[] tasks, int timeoutMilliseconds, LogProxy? log, [CallerMemberName] string? caller = null, [CallerLineNumber] int callerLineNumber = 0)
-=======
-        private static async Task<bool> WaitAllIgnoreErrorsAsync(string name, Task[] tasks, int timeoutMilliseconds, LogProxy log, [CallerMemberName] string caller = null, [CallerLineNumber] int callerLineNumber = 0)
->>>>>>> 9fb222e8
-        {
-            _ = tasks ?? throw new ArgumentNullException(nameof(tasks));
-            if (tasks.Length == 0)
-            {
-                log?.WriteLine("No tasks to await");
-                return true;
-            }
-            if (AllComplete(tasks))
-            {
-                log?.WriteLine("All tasks are already complete");
-                return true;
-            }
-
-            static void LogWithThreadPoolStats(LogProxy log, string message, out int busyWorkerCount)
-            {
-                busyWorkerCount = 0;
-                if (log != null)
-                {
-                    var sb = new StringBuilder();
-                    sb.Append(message);
-                    busyWorkerCount = PerfCounterHelper.GetThreadPoolStats(out string iocp, out string worker, out string workItems);
-                    sb.Append(", IOCP: ").Append(iocp).Append(", WORKER: ").Append(worker);
-                    if (workItems != null)
-                    {
-                        sb.Append(", POOL: ").Append(workItems);
-                    }
-                    log?.WriteLine(sb.ToString());
-                }
-            }
-
-            var watch = ValueStopwatch.StartNew();
-            LogWithThreadPoolStats(log, $"Awaiting {tasks.Length} {name} task completion(s) for {timeoutMilliseconds}ms", out _);
-            try
-            {
-                // if none error, great
-                var remaining = timeoutMilliseconds - watch.ElapsedMilliseconds;
-                if (remaining <= 0)
-                {
-                    LogWithThreadPoolStats(log, "Timeout before awaiting for tasks", out _);
-                    return false;
-                }
-
-                var allTasks = Task.WhenAll(tasks).ObserveErrors();
-                bool all = await allTasks.TimeoutAfter(timeoutMs: remaining).ObserveErrors().ForAwait();
-                LogWithThreadPoolStats(log, all ? $"All {tasks.Length} {name} tasks completed cleanly" : $"Not all {name} tasks completed cleanly (from {caller}#{callerLineNumber}, timeout {timeoutMilliseconds}ms)", out _);
-                return all;
-            }
-            catch
-            { }
-
-            // if we get problems, need to give the non-failing ones time to finish
-            // to be fair and reasonable
-            for (int i = 0; i < tasks.Length; i++)
-            {
-                var task = tasks[i];
-                if (!task.IsCanceled && !task.IsCompleted && !task.IsFaulted)
-                {
-                    var remaining = timeoutMilliseconds - watch.ElapsedMilliseconds;
-                    if (remaining <= 0)
-                    {
-                        LogWithThreadPoolStats(log, "Timeout awaiting tasks", out _);
-                        return false;
-                    }
-                    try
-                    {
-                        await Task.WhenAny(task, Task.Delay(remaining)).ObserveErrors().ForAwait();
-                    }
-                    catch
-                    { }
-                }
-            }
-            LogWithThreadPoolStats(log, "Finished awaiting tasks", out _);
-            return false;
-        }
-
-<<<<<<< HEAD
-        /// <summary>
-        /// Raised when a hash-slot has been relocated.
-        /// </summary>
-        public event EventHandler<HashSlotMovedEventArgs>? HashSlotMoved;
-
-        internal void OnHashSlotMoved(int hashSlot, EndPoint? old, EndPoint @new)
-        {
-            var handler = HashSlotMoved;
-            if (handler != null)
-            {
-                CompleteAsWorker(new HashSlotMovedEventArgs(handler, this, hashSlot, old, @new));
-            }
-        }
-
-        /// <summary>
-        /// Compute the hash-slot of a specified key.
-        /// </summary>
-        /// <param name="key">The key to get a hash slot ID for.</param>
-        public int HashSlot(RedisKey key) => ServerSelectionStrategy.HashSlot(key);
-
-        internal ServerEndPoint? AnyServer(ServerType serverType, uint startOffset, RedisCommand command, CommandFlags flags, bool allowDisconnected)
-        {
-            var tmp = GetServerSnapshot();
-            int len = tmp.Length;
-            ServerEndPoint? fallback = null;
-            for (int i = 0; i < len; i++)
-=======
-        private static bool AllComplete(Task[] tasks)
-        {
-            for (int i = 0; i < tasks.Length; i++)
->>>>>>> 9fb222e8
-            {
-                var task = tasks[i];
-                if (!task.IsCanceled && !task.IsCompleted && !task.IsFaulted)
-                    return false;
-            }
-            return true;
-        }
-
-        internal bool AuthSuspect { get; private set; }
-        internal void SetAuthSuspect() => AuthSuspect = true;
-
-        /// <summary>
-        /// Creates a new <see cref="ConnectionMultiplexer"/> instance.
-        /// </summary>
-        /// <param name="configuration">The string configuration to use for this multiplexer.</param>
-        /// <param name="log">The <see cref="TextWriter"/> to log to.</param>
-        public static Task<ConnectionMultiplexer> ConnectAsync(string configuration, TextWriter? log = null) =>
-            ConnectAsync(ConfigurationOptions.Parse(configuration), log);
-
-        /// <summary>
-        /// Creates a new <see cref="ConnectionMultiplexer"/> instance.
-        /// </summary>
-        /// <param name="configuration">The string configuration to use for this multiplexer.</param>
-        /// <param name="configure">Action to further modify the parsed configuration options.</param>
-        /// <param name="log">The <see cref="TextWriter"/> to log to.</param>
-        public static Task<ConnectionMultiplexer> ConnectAsync(string configuration, Action<ConfigurationOptions> configure, TextWriter? log = null) =>
-            ConnectAsync(ConfigurationOptions.Parse(configuration).Apply(configure), log);
-
-        /// <summary>
-        /// Creates a new <see cref="ConnectionMultiplexer"/> instance.
-        /// </summary>
-        /// <param name="configuration">The configuration options to use for this multiplexer.</param>
-        /// <param name="log">The <see cref="TextWriter"/> to log to.</param>
-        /// <remarks>Note: For Sentinel, do <b>not</b> specify a <see cref="ConfigurationOptions.CommandMap"/> - this is handled automatically.</remarks>
-        public static Task<ConnectionMultiplexer> ConnectAsync(ConfigurationOptions configuration, TextWriter? log = null)
-        {
-            SocketConnection.AssertDependencies();
-
-            return configuration?.IsSentinel == true
-                ? SentinelPrimaryConnectAsync(configuration, log)
-                : ConnectImplAsync(PrepareConfig(configuration), log);
-        }
-
-        private static async Task<ConnectionMultiplexer> ConnectImplAsync(ConfigurationOptions configuration, TextWriter? log = null)
-        {
-<<<<<<< HEAD
-            IDisposable? killMe = null;
-            EventHandler<ConnectionFailedEventArgs>? connectHandler = null;
-            ConnectionMultiplexer? muxer = null;
-            using (var logProxy = LogProxy.TryCreate(log))
-=======
-            IDisposable killMe = null;
-            EventHandler<ConnectionFailedEventArgs> connectHandler = null;
-            ConnectionMultiplexer muxer = null;
-            using var logProxy = LogProxy.TryCreate(log);
-            try
->>>>>>> 9fb222e8
-            {
-                var sw = ValueStopwatch.StartNew();
-                logProxy?.WriteLine($"Connecting (async) on {RuntimeInformation.FrameworkDescription} (StackExchange.Redis: v{Utils.GetLibVersion()})");
-
-                muxer = CreateMultiplexer(configuration, logProxy, out connectHandler);
-                killMe = muxer;
-                Interlocked.Increment(ref muxer._connectAttemptCount);
-                bool configured = await muxer.ReconfigureAsync(first: true, reconfigureAll: false, logProxy, null, "connect").ObserveErrors().ForAwait();
-                if (!configured)
-                {
-                    throw ExceptionFactory.UnableToConnect(muxer, muxer.failureMessage);
-                }
-                killMe = null;
-                Interlocked.Increment(ref muxer._connectCompletedCount);
-
-                if (muxer.ServerSelectionStrategy.ServerType == ServerType.Sentinel)
-                {
-<<<<<<< HEAD
-                    if (connectHandler != null && muxer != null) muxer.ConnectionFailed -= connectHandler;
-                    if (killMe != null) try { killMe.Dispose(); } catch { }
-=======
-                    // Initialize the Sentinel handlers
-                    muxer.InitializeSentinel(logProxy);
->>>>>>> 9fb222e8
-                }
-
-                await configuration.AfterConnectAsync(muxer, logProxy != null ? logProxy.WriteLine : LogProxy.NullWriter).ForAwait();
-
-                logProxy?.WriteLine($"Total connect time: {sw.ElapsedMilliseconds:n0} ms");
-
-                return muxer;
-            }
-            finally
-            {
-                if (connectHandler != null) muxer.ConnectionFailed -= connectHandler;
-                if (killMe != null) try { killMe.Dispose(); } catch { }
-            }
-        }
-<<<<<<< HEAD
-        private static ConnectionMultiplexer CreateMultiplexer(ConfigurationOptions configuration, LogProxy? log, out EventHandler<ConnectionFailedEventArgs>? connectHandler)
-=======
-
-        internal static ConfigurationOptions PrepareConfig(ConfigurationOptions config, bool sentinel = false)
->>>>>>> 9fb222e8
-        {
-            _ = config ?? throw new ArgumentNullException(nameof(config));
-            if (config.EndPoints.Count == 0)
-            {
-<<<<<<< HEAD
                 // Create a detachable event-handler to log detailed errors if something happens during connect/handshake
                 connectHandler = (_, a) =>
                 {
@@ -830,9 +181,455 @@
                     catch { }
                 };
                 muxer.ConnectionFailed += connectHandler;
-=======
+            }
+            return muxer;
+        }
+
+        /// <summary>
+        /// Get summary statistics associated with all servers in this multiplexer.
+        /// </summary>
+        public ServerCounters GetCounters()
+        {
+            var counters = new ServerCounters(null);
+            var snapshot = GetServerSnapshot();
+            for (int i = 0; i < snapshot.Length; i++)
+            {
+                counters.Add(snapshot[i].GetCounters());
+            }
+            return counters;
+        }
+
+        internal async Task MakePrimaryAsync(ServerEndPoint server, ReplicationChangeOptions options, LogProxy? log)
+        {
+            _ = server ?? throw new ArgumentNullException(nameof(server));
+
+            var cmd = server.GetFeatures().ReplicaCommands ? RedisCommand.REPLICAOF : RedisCommand.SLAVEOF;
+            CommandMap.AssertAvailable(cmd);
+
+            if (!RawConfig.AllowAdmin)
+            {
+                throw ExceptionFactory.AdminModeNotEnabled(IncludeDetailInExceptions, cmd, null, server);
+            }
+            var srv = new RedisServer(this, server, null);
+            if (!srv.IsConnected)
+            {
+                throw ExceptionFactory.NoConnectionAvailable(this, null, server, GetServerSnapshot(), command: cmd);
+            }
+
+            const CommandFlags flags = CommandFlags.NoRedirect;
+            Message msg;
+
+            log?.WriteLine($"Checking {Format.ToString(srv.EndPoint)} is available...");
+            try
+            {
+                await srv.PingAsync(flags); // if it isn't happy, we're not happy
+            }
+            catch (Exception ex)
+            {
+                log?.WriteLine($"Operation failed on {Format.ToString(srv.EndPoint)}, aborting: {ex.Message}");
+                throw;
+            }
+
+            var nodes = GetServerSnapshot().ToArray(); // Have to array because async/await
+            RedisValue newPrimary = Format.ToString(server.EndPoint);
+
+            RedisKey tieBreakerKey = default(RedisKey);
+            // try and write this everywhere; don't worry if some folks reject our advances
+            if (options.HasFlag(ReplicationChangeOptions.SetTiebreaker)
+                && !string.IsNullOrWhiteSpace(RawConfig.TieBreaker)
+                && CommandMap.IsAvailable(RedisCommand.SET))
+            {
+                tieBreakerKey = RawConfig.TieBreaker;
+
+                foreach (var node in nodes)
+                {
+                    if (!node.IsConnected || node.IsReplica) continue;
+                    log?.WriteLine($"Attempting to set tie-breaker on {Format.ToString(node.EndPoint)}...");
+                    msg = Message.Create(0, flags | CommandFlags.FireAndForget, RedisCommand.SET, tieBreakerKey, newPrimary);
+                    try
+                    {
+                        await node.WriteDirectAsync(msg, ResultProcessor.DemandOK);
+                    }
+                    catch { }
+                }
+            }
+
+            // stop replicating, promote to a standalone primary
+            log?.WriteLine($"Making {Format.ToString(srv.EndPoint)} a primary...");
+            try
+            {
+                await srv.ReplicaOfAsync(null, flags);
+            }
+            catch (Exception ex)
+            {
+                log?.WriteLine($"Operation failed on {Format.ToString(srv.EndPoint)}, aborting: {ex.Message}");
+                throw;
+            }
+
+            // also, in case it was a replica a moment ago, and hasn't got the tie-breaker yet, we re-send the tie-breaker to this one
+            if (!tieBreakerKey.IsNull && !server.IsReplica)
+            {
+                log?.WriteLine($"Resending tie-breaker to {Format.ToString(server.EndPoint)}...");
+                msg = Message.Create(0, flags | CommandFlags.FireAndForget, RedisCommand.SET, tieBreakerKey, newPrimary);
+                try
+                {
+                    await server.WriteDirectAsync(msg, ResultProcessor.DemandOK);
+                }
+                catch { }
+            }
+
+            // There's an inherent race here in zero-latency environments (e.g. when Redis is on localhost) when a broadcast is specified
+            // The broadcast can get back from redis and trigger a reconfigure before we get a chance to get to ReconfigureAsync() below
+            // This results in running an outdated reconfiguration and the .CompareExchange() (due to already running a reconfiguration)
+            // failing...making our needed reconfiguration a no-op.
+            // If we don't block *that* run, then *our* run (at low latency) gets blocked. Then we're waiting on the
+            // ConfigurationOptions.ConfigCheckSeconds interval to identify the current (created by this method call) topology correctly.
+            var blockingReconfig = Interlocked.CompareExchange(ref activeConfigCause, "Block: Pending Primary Reconfig", null) == null;
+
+            // Try and broadcast the fact a change happened to all members
+            // We want everyone possible to pick it up.
+            // We broadcast before *and after* the change to remote members, so that they don't go without detecting a change happened.
+            // This eliminates the race of pub/sub *then* re-slaving happening, since a method both precedes and follows.
+            async Task BroadcastAsync(ServerEndPoint[] serverNodes)
+            {
+                if (options.HasFlag(ReplicationChangeOptions.Broadcast)
+                    && ConfigurationChangedChannel != null
+                    && CommandMap.IsAvailable(RedisCommand.PUBLISH))
+                {
+                    RedisValue channel = ConfigurationChangedChannel;
+                    foreach (var node in serverNodes)
+                    {
+                        if (!node.IsConnected) continue;
+                        log?.WriteLine($"Broadcasting via {Format.ToString(node.EndPoint)}...");
+                        msg = Message.Create(-1, flags | CommandFlags.FireAndForget, RedisCommand.PUBLISH, channel, newPrimary);
+                        await node.WriteDirectAsync(msg, ResultProcessor.Int64);
+                    }
+                }
+            }
+
+            // Send a message before it happens - because afterwards a new replica may be unresponsive
+            await BroadcastAsync(nodes);
+
+            if (options.HasFlag(ReplicationChangeOptions.ReplicateToOtherEndpoints))
+            {
+                foreach (var node in nodes)
+                {
+                    if (node == server || node.ServerType != ServerType.Standalone) continue;
+
+                    log?.WriteLine($"Replicating to {Format.ToString(node.EndPoint)}...");
+                    msg = RedisServer.CreateReplicaOfMessage(node, server.EndPoint, flags);
+                    await node.WriteDirectAsync(msg, ResultProcessor.DemandOK);
+                }
+            }
+
+            // ...and send one after it happens - because the first broadcast may have landed on a secondary client
+            // and it can reconfigure before any topology change actually happened. This is most likely to happen
+            // in low-latency environments.
+            await BroadcastAsync(nodes);
+
+            // and reconfigure the muxer
+            log?.WriteLine("Reconfiguring all endpoints...");
+            // Yes, there is a tiny latency race possible between this code and the next call, but it's far more minute than before.
+            // The effective gap between 0 and > 0 (likely off-box) latency is something that may never get hit here by anyone.
+            if (blockingReconfig)
+            {
+                Interlocked.Exchange(ref activeConfigCause, null);
+            }
+            if (!await ReconfigureAsync(first: false, reconfigureAll: true, log, srv.EndPoint, cause: nameof(MakePrimaryAsync)))
+            {
+                log?.WriteLine("Verifying the configuration was incomplete; please verify");
+            }
+        }
+
+        internal void CheckMessage(Message message)
+        {
+            if (!RawConfig.AllowAdmin && message.IsAdmin)
+            {
+                throw ExceptionFactory.AdminModeNotEnabled(IncludeDetailInExceptions, message.Command, message, null);
+            }
+            if (message.Command != RedisCommand.UNKNOWN)
+            {
+                CommandMap.AssertAvailable(message.Command);
+            }
+
+            // using >= here because we will be adding 1 for the command itself (which is an argument for the purposes of the multi-bulk protocol)
+            if (message.ArgCount >= PhysicalConnection.REDIS_MAX_ARGS)
+            {
+                throw ExceptionFactory.TooManyArgs(message.CommandAndKey, message.ArgCount);
+            }
+        }
+
+        internal bool TryResend(int hashSlot, Message message, EndPoint endpoint, bool isMoved) =>
+            ServerSelectionStrategy.TryResend(hashSlot, message, endpoint, isMoved);
+
+        /// <summary>
+        /// Wait for a given asynchronous operation to complete (or timeout).
+        /// </summary>
+        /// <param name="task">The task to wait on.</param>
+        public void Wait(Task task)
+        {
+            _ = task ?? throw new ArgumentNullException(nameof(task));
+            try
+            {
+                if (!task.Wait(TimeoutMilliseconds))
+                {
+                    throw new TimeoutException();
+                }
+            }
+            catch (AggregateException aex) when (IsSingle(aex))
+            {
+                throw aex.InnerExceptions[0];
+            }
+        }
+
+        /// <summary>
+        /// Wait for a given asynchronous operation to complete (or timeout).
+        /// </summary>
+        /// <typeparam name="T">The type contains in the task to wait on.</typeparam>
+        /// <param name="task">The task to wait on.</param>
+        public T Wait<T>(Task<T> task)
+        {
+            _ = task ?? throw new ArgumentNullException(nameof(task));
+            try
+            {
+                if (!task.Wait(TimeoutMilliseconds))
+                {
+                    throw new TimeoutException();
+                }
+            }
+            catch (AggregateException aex) when (IsSingle(aex))
+            {
+                throw aex.InnerExceptions[0];
+            }
+            return task.Result;
+        }
+
+        private static bool IsSingle(AggregateException aex)
+        {
+            try
+            {
+                return aex?.InnerExceptions.Count == 1;
+            }
+            catch
+            {
+                return false;
+            }
+        }
+
+        /// <summary>
+        /// Wait for the given asynchronous operations to complete (or timeout).
+        /// </summary>
+        /// <param name="tasks">The tasks to wait on.</param>
+        public void WaitAll(params Task[] tasks)
+        {
+            _ = tasks ?? throw new ArgumentNullException(nameof(tasks));
+            if (tasks.Length == 0) return;
+            if (!Task.WaitAll(tasks, TimeoutMilliseconds))
+            {
+                throw new TimeoutException();
+            }
+        }
+
+        private bool WaitAllIgnoreErrors(Task[] tasks)
+        {
+            _ = tasks ?? throw new ArgumentNullException(nameof(tasks));
+            if (tasks.Length == 0) return true;
+            var watch = ValueStopwatch.StartNew();
+            try
+            {
+                // If no error, great
+                if (Task.WaitAll(tasks, TimeoutMilliseconds)) return true;
+            }
+            catch
+            { }
+            // If we get problems, need to give the non-failing ones time to be fair and reasonable
+            for (int i = 0; i < tasks.Length; i++)
+            {
+                var task = tasks[i];
+                if (!task.IsCanceled && !task.IsCompleted && !task.IsFaulted)
+                {
+                    var remaining = TimeoutMilliseconds - watch.ElapsedMilliseconds;
+                    if (remaining <= 0) return false;
+                    try
+                    {
+                        task.Wait(remaining);
+                    }
+                    catch
+                    { }
+                }
+            }
+            return false;
+        }
+
+        private static async Task<bool> WaitAllIgnoreErrorsAsync(string name, Task[] tasks, int timeoutMilliseconds, LogProxy? log, [CallerMemberName] string? caller = null, [CallerLineNumber] int callerLineNumber = 0)
+        {
+            _ = tasks ?? throw new ArgumentNullException(nameof(tasks));
+            if (tasks.Length == 0)
+            {
+                log?.WriteLine("No tasks to await");
+                return true;
+            }
+            if (AllComplete(tasks))
+            {
+                log?.WriteLine("All tasks are already complete");
+                return true;
+            }
+
+            static void LogWithThreadPoolStats(LogProxy? log, string message, out int busyWorkerCount)
+            {
+                busyWorkerCount = 0;
+                if (log is not null)
+                {
+                    var sb = new StringBuilder();
+                    sb.Append(message);
+                    busyWorkerCount = PerfCounterHelper.GetThreadPoolStats(out string iocp, out string worker, out string? workItems);
+                    sb.Append(", IOCP: ").Append(iocp).Append(", WORKER: ").Append(worker);
+                    if (workItems is not null)
+                    {
+                        sb.Append(", POOL: ").Append(workItems);
+                    }
+                    log?.WriteLine(sb.ToString());
+                }
+            }
+
+            var watch = ValueStopwatch.StartNew();
+            LogWithThreadPoolStats(log, $"Awaiting {tasks.Length} {name} task completion(s) for {timeoutMilliseconds}ms", out _);
+            try
+            {
+                // if none error, great
+                var remaining = timeoutMilliseconds - watch.ElapsedMilliseconds;
+                if (remaining <= 0)
+                {
+                    LogWithThreadPoolStats(log, "Timeout before awaiting for tasks", out _);
+                    return false;
+                }
+
+                var allTasks = Task.WhenAll(tasks).ObserveErrors();
+                bool all = await allTasks.TimeoutAfter(timeoutMs: remaining).ObserveErrors().ForAwait();
+                LogWithThreadPoolStats(log, all ? $"All {tasks.Length} {name} tasks completed cleanly" : $"Not all {name} tasks completed cleanly (from {caller}#{callerLineNumber}, timeout {timeoutMilliseconds}ms)", out _);
+                return all;
+            }
+            catch
+            { }
+
+            // if we get problems, need to give the non-failing ones time to finish
+            // to be fair and reasonable
+            for (int i = 0; i < tasks.Length; i++)
+            {
+                var task = tasks[i];
+                if (!task.IsCanceled && !task.IsCompleted && !task.IsFaulted)
+                {
+                    var remaining = timeoutMilliseconds - watch.ElapsedMilliseconds;
+                    if (remaining <= 0)
+                    {
+                        LogWithThreadPoolStats(log, "Timeout awaiting tasks", out _);
+                        return false;
+                    }
+                    try
+                    {
+                        await Task.WhenAny(task, Task.Delay(remaining)).ObserveErrors().ForAwait();
+                    }
+                    catch
+                    { }
+                }
+            }
+            LogWithThreadPoolStats(log, "Finished awaiting tasks", out _);
+            return false;
+        }
+
+        private static bool AllComplete(Task[] tasks)
+        {
+            for (int i = 0; i < tasks.Length; i++)
+            {
+                var task = tasks[i];
+                if (!task.IsCanceled && !task.IsCompleted && !task.IsFaulted)
+                    return false;
+            }
+            return true;
+        }
+
+        internal bool AuthSuspect { get; private set; }
+        internal void SetAuthSuspect() => AuthSuspect = true;
+
+        /// <summary>
+        /// Creates a new <see cref="ConnectionMultiplexer"/> instance.
+        /// </summary>
+        /// <param name="configuration">The string configuration to use for this multiplexer.</param>
+        /// <param name="log">The <see cref="TextWriter"/> to log to.</param>
+        public static Task<ConnectionMultiplexer> ConnectAsync(string configuration, TextWriter? log = null) =>
+            ConnectAsync(ConfigurationOptions.Parse(configuration), log);
+
+        /// <summary>
+        /// Creates a new <see cref="ConnectionMultiplexer"/> instance.
+        /// </summary>
+        /// <param name="configuration">The string configuration to use for this multiplexer.</param>
+        /// <param name="configure">Action to further modify the parsed configuration options.</param>
+        /// <param name="log">The <see cref="TextWriter"/> to log to.</param>
+        public static Task<ConnectionMultiplexer> ConnectAsync(string configuration, Action<ConfigurationOptions> configure, TextWriter? log = null) =>
+            ConnectAsync(ConfigurationOptions.Parse(configuration).Apply(configure), log);
+
+        /// <summary>
+        /// Creates a new <see cref="ConnectionMultiplexer"/> instance.
+        /// </summary>
+        /// <param name="configuration">The configuration options to use for this multiplexer.</param>
+        /// <param name="log">The <see cref="TextWriter"/> to log to.</param>
+        /// <remarks>Note: For Sentinel, do <b>not</b> specify a <see cref="ConfigurationOptions.CommandMap"/> - this is handled automatically.</remarks>
+        public static Task<ConnectionMultiplexer> ConnectAsync(ConfigurationOptions configuration, TextWriter? log = null)
+        {
+            SocketConnection.AssertDependencies();
+
+            return configuration?.IsSentinel == true
+                ? SentinelPrimaryConnectAsync(configuration, log)
+                : ConnectImplAsync(PrepareConfig(configuration), log);
+        }
+
+        private static async Task<ConnectionMultiplexer> ConnectImplAsync(ConfigurationOptions configuration, TextWriter? log = null)
+        {
+            IDisposable? killMe = null;
+            EventHandler<ConnectionFailedEventArgs>? connectHandler = null;
+            ConnectionMultiplexer? muxer = null;
+            using var logProxy = LogProxy.TryCreate(log);
+            try
+            {
+                var sw = ValueStopwatch.StartNew();
+                logProxy?.WriteLine($"Connecting (async) on {RuntimeInformation.FrameworkDescription} (StackExchange.Redis: v{Utils.GetLibVersion()})");
+
+                muxer = CreateMultiplexer(configuration, logProxy, out connectHandler);
+                killMe = muxer;
+                Interlocked.Increment(ref muxer._connectAttemptCount);
+                bool configured = await muxer.ReconfigureAsync(first: true, reconfigureAll: false, logProxy, null, "connect").ObserveErrors().ForAwait();
+                if (!configured)
+                {
+                    throw ExceptionFactory.UnableToConnect(muxer, muxer.failureMessage);
+                }
+                killMe = null;
+                Interlocked.Increment(ref muxer._connectCompletedCount);
+
+                if (muxer.ServerSelectionStrategy.ServerType == ServerType.Sentinel)
+                {
+                    // Initialize the Sentinel handlers
+                    muxer.InitializeSentinel(logProxy);
+                }
+
+                await configuration.AfterConnectAsync(muxer, logProxy != null ? logProxy.WriteLine : LogProxy.NullWriter).ForAwait();
+
+                logProxy?.WriteLine($"Total connect time: {sw.ElapsedMilliseconds:n0} ms");
+
+                return muxer;
+            }
+            finally
+            {
+                if (connectHandler != null && muxer != null) muxer.ConnectionFailed -= connectHandler;
+                if (killMe != null) try { killMe.Dispose(); } catch { }
+            }
+        }
+
+        internal static ConfigurationOptions PrepareConfig(ConfigurationOptions? config, bool sentinel = false)
+        {
+            _ = config ?? throw new ArgumentNullException(nameof(config));
+            if (config.EndPoints.Count == 0)
+            {
                 throw new ArgumentException("No endpoints specified", nameof(config));
->>>>>>> 9fb222e8
             }
 
             return config.Clone().WithDefaults(sentinel);
@@ -865,134 +662,18 @@
         {
             SocketConnection.AssertDependencies();
 
-<<<<<<< HEAD
-            if (IsSentinel(configuration))
-            {
-                return SentinelPrimaryConnect(configuration, log);
-            }
-
-            return ConnectImpl(PrepareConfig(configuration), log);
-        }
-
-        /// <summary>
-        /// Create a new <see cref="ConnectionMultiplexer"/> instance that connects to a Sentinel server.
-        /// </summary>
-        /// <param name="configuration">The string configuration to use for this multiplexer.</param>
-        /// <param name="log">The <see cref="TextWriter"/> to log to.</param>
-        public static ConnectionMultiplexer SentinelConnect(string configuration, TextWriter? log = null)
-        {
-            SocketConnection.AssertDependencies();
-            return ConnectImpl(PrepareConfig(configuration, sentinel: true), log);
-        }
-
-        /// <summary>
-        /// Create a new <see cref="ConnectionMultiplexer"/> instance that connects to a Sentinel server.
-        /// </summary>
-        /// <param name="configuration">The string configuration to use for this multiplexer.</param>
-        /// <param name="log">The <see cref="TextWriter"/> to log to.</param>
-        public static Task<ConnectionMultiplexer> SentinelConnectAsync(string configuration, TextWriter? log = null)
-        {
-            SocketConnection.AssertDependencies();
-            return ConnectImplAsync(PrepareConfig(configuration, sentinel: true), log);
-        }
-
-        /// <summary>
-        /// Create a new <see cref="ConnectionMultiplexer"/> instance that connects to a Sentinel server.
-        /// </summary>
-        /// <param name="configuration">The configuration options to use for this multiplexer.</param>
-        /// <param name="log">The <see cref="TextWriter"/> to log to.</param>
-        public static ConnectionMultiplexer SentinelConnect(ConfigurationOptions configuration, TextWriter? log = null)
-        {
-            SocketConnection.AssertDependencies();
-            return ConnectImpl(PrepareConfig(configuration, sentinel: true), log);
-        }
-
-        /// <summary>
-        /// Create a new <see cref="ConnectionMultiplexer"/> instance that connects to a Sentinel server.
-        /// </summary>
-        /// <param name="configuration">The configuration options to use for this multiplexer.</param>
-        /// <param name="log">The <see cref="TextWriter"/> to log to.</param>
-        public static Task<ConnectionMultiplexer> SentinelConnectAsync(ConfigurationOptions configuration, TextWriter? log = null)
-        {
-            SocketConnection.AssertDependencies();
-            return ConnectImplAsync(PrepareConfig(configuration, sentinel: true), log);
-        }
-
-        /// <summary>
-        /// Create a new <see cref="ConnectionMultiplexer"/> instance that connects to a sentinel server, discovers the current primary server
-        /// for the specified <see cref="ConfigurationOptions.ServiceName"/> in the config and returns a managed connection to the current primary server.
-        /// </summary>
-        /// <param name="configuration">The string configuration to use for this multiplexer.</param>
-        /// <param name="log">The <see cref="TextWriter"/> to log to.</param>
-        private static ConnectionMultiplexer SentinelPrimaryConnect(string configuration, TextWriter? log = null)
-        {
-            return SentinelPrimaryConnect(PrepareConfig(configuration, sentinel: true), log);
-        }
-
-        /// <summary>
-        /// Create a new <see cref="ConnectionMultiplexer"/> instance that connects to a sentinel server, discovers the current primary server
-        /// for the specified <see cref="ConfigurationOptions.ServiceName"/> in the config and returns a managed connection to the current primary server.
-        /// </summary>
-        /// <param name="configuration">The configuration options to use for this multiplexer.</param>
-        /// <param name="log">The <see cref="TextWriter"/> to log to.</param>
-        private static ConnectionMultiplexer SentinelPrimaryConnect(ConfigurationOptions configuration, TextWriter? log = null)
-        {
-            var sentinelConnection = SentinelConnect(configuration, log);
-
-            var muxer = sentinelConnection.GetSentinelMasterConnection(configuration, log);
-            // Set reference to sentinel connection so that we can dispose it
-            muxer.sentinelConnection = sentinelConnection;
-
-            return muxer;
-        }
-
-        /// <summary>
-        /// Create a new <see cref="ConnectionMultiplexer"/> instance that connects to a sentinel server, discovers the current primary server
-        /// for the specified <see cref="ConfigurationOptions.ServiceName"/> in the config and returns a managed connection to the current primary server.
-        /// </summary>
-        /// <param name="configuration">The string configuration to use for this multiplexer.</param>
-        /// <param name="log">The <see cref="TextWriter"/> to log to.</param>
-        private static Task<ConnectionMultiplexer> SentinelPrimaryConnectAsync(string configuration, TextWriter? log = null)
-        {
-            return SentinelPrimaryConnectAsync(PrepareConfig(configuration, sentinel: true), log);
-        }
-
-        /// <summary>
-        /// Create a new <see cref="ConnectionMultiplexer"/> instance that connects to a sentinel server, discovers the current primary server
-        /// for the specified <see cref="ConfigurationOptions.ServiceName"/> in the config and returns a managed connection to the current primary server.
-        /// </summary>
-        /// <param name="configuration">The configuration options to use for this multiplexer.</param>
-        /// <param name="log">The <see cref="TextWriter"/> to log to.</param>
-        private static async Task<ConnectionMultiplexer> SentinelPrimaryConnectAsync(ConfigurationOptions configuration, TextWriter? log = null)
-        {
-            var sentinelConnection = await SentinelConnectAsync(configuration, log).ForAwait();
-
-            var muxer = sentinelConnection.GetSentinelMasterConnection(configuration, log);
-            // Set reference to sentinel connection so that we can dispose it
-            muxer.sentinelConnection = sentinelConnection;
-
-            return muxer;
-=======
             return configuration?.IsSentinel == true
                 ? SentinelPrimaryConnect(configuration, log)
                 : ConnectImpl(PrepareConfig(configuration), log);
->>>>>>> 9fb222e8
         }
 
         private static ConnectionMultiplexer ConnectImpl(ConfigurationOptions configuration, TextWriter? log)
         {
-<<<<<<< HEAD
             IDisposable? killMe = null;
             EventHandler<ConnectionFailedEventArgs>? connectHandler = null;
             ConnectionMultiplexer? muxer = null;
-            using (var logProxy = LogProxy.TryCreate(log))
-=======
-            IDisposable killMe = null;
-            EventHandler<ConnectionFailedEventArgs> connectHandler = null;
-            ConnectionMultiplexer muxer = null;
             using var logProxy = LogProxy.TryCreate(log);
             try
->>>>>>> 9fb222e8
             {
                 var sw = ValueStopwatch.StartNew();
                 logProxy?.WriteLine($"Connecting (sync) on {RuntimeInformation.FrameworkDescription} (StackExchange.Redis: v{Utils.GetLibVersion()})");
@@ -1039,13 +720,6 @@
             }
         }
 
-<<<<<<< HEAD
-        private string? failureMessage;
-        private readonly Hashtable servers = new Hashtable();
-        private volatile ServerSnapshot _serverSnapshot = ServerSnapshot.Empty;
-
-=======
->>>>>>> 9fb222e8
         ReadOnlySpan<ServerEndPoint> IInternalConnectionMultiplexer.GetServerSnapshot() => GetServerSnapshot();
         internal ReadOnlySpan<ServerEndPoint> GetServerSnapshot() => _serverSnapshot.Span;
         private sealed class ServerSnapshot
@@ -1100,17 +774,9 @@
         [return: NotNullIfNotNull("endpoint")]
         internal ServerEndPoint? GetServerEndPoint(EndPoint? endpoint, LogProxy? log = null, bool activate = true)
         {
-<<<<<<< HEAD
             if (endpoint == null) return null;
             var server = (ServerEndPoint?)servers[endpoint];
             if (server == null)
-=======
-            if (endpoint == null)
-            {
-                return null;
-            }
-            if (servers[endpoint] is not ServerEndPoint server)
->>>>>>> 9fb222e8
             {
                 bool isNew = false;
                 lock (servers)
@@ -1118,10 +784,8 @@
                     server = (ServerEndPoint?)servers[endpoint];
                     if (server == null)
                     {
-                        if (_isDisposed)
-                        {
-                            throw new ObjectDisposedException(ToString());
-                        }
+                        if (_isDisposed) throw new ObjectDisposedException(ToString());
+
                         server = new ServerEndPoint(this, endpoint);
                         servers.Add(endpoint, server);
                         isNew = true;
@@ -1199,24 +863,6 @@
             }
         }
 
-<<<<<<< HEAD
-        private int lastHeartbeatTicks;
-        private static int lastGlobalHeartbeatTicks = Environment.TickCount;
-        internal long LastHeartbeatSecondsAgo
-        {
-            get
-            {
-                if (pulse == null) return -1;
-                return unchecked(Environment.TickCount - Thread.VolatileRead(ref lastHeartbeatTicks)) / 1000;
-            }
-        }
-
-        internal Exception? LastException { get; set; }
-
-        internal static long LastGlobalHeartbeatSecondsAgo => unchecked(Environment.TickCount - Thread.VolatileRead(ref lastGlobalHeartbeatTicks)) / 1000;
-
-=======
->>>>>>> 9fb222e8
         /// <summary>
         /// Obtain a pub/sub subscriber connection to the specified server.
         /// </summary>
@@ -1290,11 +936,11 @@
         /// <param name="key">The key to get a hash slot ID for.</param>
         public int HashSlot(RedisKey key) => ServerSelectionStrategy.HashSlot(key);
 
-        internal ServerEndPoint AnyServer(ServerType serverType, uint startOffset, RedisCommand command, CommandFlags flags, bool allowDisconnected)
+        internal ServerEndPoint? AnyServer(ServerType serverType, uint startOffset, RedisCommand command, CommandFlags flags, bool allowDisconnected)
         {
             var tmp = GetServerSnapshot();
             int len = tmp.Length;
-            ServerEndPoint fallback = null;
+            ServerEndPoint? fallback = null;
             for (int i = 0; i < len; i++)
             {
                 var server = tmp[(int)(((uint)i + startOffset) % len)];
@@ -1335,24 +981,16 @@
         /// <param name="host">The host to get a server for.</param>
         /// <param name="port">The port for <paramref name="host"/> to get a server for.</param>
         /// <param name="asyncState">The async state to pass into the resulting <see cref="RedisServer"/>.</param>
-<<<<<<< HEAD
-        public IServer GetServer(string host, int port, object? asyncState = null) => GetServer(Format.ParseEndPoint(host, port), asyncState);
-=======
-        public IServer GetServer(string host, int port, object asyncState = null) =>
+        public IServer GetServer(string host, int port, object? asyncState = null) =>
             GetServer(Format.ParseEndPoint(host, port), asyncState);
->>>>>>> 9fb222e8
 
         /// <summary>
         /// Obtain a configuration API for an individual server.
         /// </summary>
         /// <param name="hostAndPort">The "host:port" string to get a server for.</param>
         /// <param name="asyncState">The async state to pass into the resulting <see cref="RedisServer"/>.</param>
-<<<<<<< HEAD
-        public IServer GetServer(string hostAndPort, object? asyncState = null) => GetServer(Format.TryParseEndPoint(hostAndPort), asyncState);
-=======
-        public IServer GetServer(string hostAndPort, object asyncState = null) =>
+        public IServer GetServer(string hostAndPort, object? asyncState = null) =>
             GetServer(Format.TryParseEndPoint(hostAndPort), asyncState);
->>>>>>> 9fb222e8
 
         /// <summary>
         /// Obtain a configuration API for an individual server.
@@ -1373,12 +1011,7 @@
             {
                 throw new NotSupportedException($"The server API is not available via {RawConfig.Proxy}");
             }
-<<<<<<< HEAD
-            var server = (ServerEndPoint?)servers[endpoint];
-            if (server == null) throw new ArgumentException("The specified endpoint is not defined", nameof(endpoint));
-=======
             var server = servers[endpoint] as ServerEndPoint ?? throw new ArgumentException("The specified endpoint is not defined", nameof(endpoint));
->>>>>>> 9fb222e8
             return new RedisServer(this, server, asyncState);
         }
 
@@ -1403,41 +1036,11 @@
             }
         }
 
-<<<<<<< HEAD
-        private string? activeConfigCause;
-
-        internal bool ReconfigureIfNeeded(EndPoint? blame, bool fromBroadcast, string cause, bool publishReconfigure = false, CommandFlags flags = CommandFlags.None)
-        {
-            if (fromBroadcast)
-            {
-                OnConfigurationChangedBroadcast(blame!);
-            }
-            string? activeCause = Volatile.Read(ref activeConfigCause);
-            if (activeCause == null)
-            {
-                bool reconfigureAll = fromBroadcast || publishReconfigure;
-                Trace("Configuration change detected; checking nodes", "Configuration");
-                ReconfigureAsync(first: false, reconfigureAll, null, blame, cause, publishReconfigure, flags).ObserveErrors();
-                return true;
-            }
-            else
-            {
-                Trace("Configuration change skipped; already in progress via " + activeCause, "Configuration");
-                return false;
-            }
-        }
-
-=======
->>>>>>> 9fb222e8
         /// <summary>
         /// Reconfigure the current connections based on the existing configuration.
         /// </summary>
         /// <param name="log">The <see cref="TextWriter"/> to log to.</param>
-<<<<<<< HEAD
-        public async Task<bool> ConfigureAsync(TextWriter? log = null)
-=======
-        public bool Configure(TextWriter log = null)
->>>>>>> 9fb222e8
+        public bool Configure(TextWriter? log = null)
         {
             // Note we expect ReconfigureAsync to internally allow [n] duration,
             // so to avoid near misses, here we wait 2*[n].
@@ -1463,11 +1066,7 @@
         /// Reconfigure the current connections based on the existing configuration.
         /// </summary>
         /// <param name="log">The <see cref="TextWriter"/> to log to.</param>
-<<<<<<< HEAD
-        public bool Configure(TextWriter? log = null)
-=======
-        public async Task<bool> ConfigureAsync(TextWriter log = null)
->>>>>>> 9fb222e8
+        public async Task<bool> ConfigureAsync(TextWriter? log = null)
         {
             using var logProxy = LogProxy.TryCreate(log);
             return await ReconfigureAsync(first: false, reconfigureAll: true, logProxy, null, "configure").ObserveErrors();
@@ -1534,14 +1133,14 @@
             }
         }
 
-        internal bool ReconfigureIfNeeded(EndPoint blame, bool fromBroadcast, string cause, bool publishReconfigure = false, CommandFlags flags = CommandFlags.None)
+        internal bool ReconfigureIfNeeded(EndPoint? blame, bool fromBroadcast, string cause, bool publishReconfigure = false, CommandFlags flags = CommandFlags.None)
         {
             if (fromBroadcast)
             {
-                OnConfigurationChangedBroadcast(blame);
-            }
-            string activeCause = Volatile.Read(ref activeConfigCause);
-            if (activeCause == null)
+                OnConfigurationChangedBroadcast(blame!);
+            }
+            string? activeCause = Volatile.Read(ref activeConfigCause);
+            if (activeCause is null)
             {
                 bool reconfigureAll = fromBroadcast || publishReconfigure;
                 Trace("Configuration change detected; checking nodes", "Configuration");
@@ -1894,9 +1493,6 @@
             }
         }
 
-<<<<<<< HEAD
-        private async Task<EndPointCollection?> GetEndpointsFromClusterNodes(ServerEndPoint server, LogProxy? log)
-=======
         /// <summary>
         /// Gets all endpoints defined on the multiplexer.
         /// </summary>
@@ -1906,8 +1502,7 @@
                 ? RawConfig.EndPoints.ToArray()
                 : _serverSnapshot.GetEndPoints();
 
-        private async Task<EndPointCollection> GetEndpointsFromClusterNodes(ServerEndPoint server, LogProxy log)
->>>>>>> 9fb222e8
+        private async Task<EndPointCollection?> GetEndpointsFromClusterNodes(ServerEndPoint server, LogProxy? log)
         {
             var message = Message.Create(-1, CommandFlags.None, RedisCommand.CLUSTER, RedisLiterals.NODES);
             try
@@ -1942,15 +1537,7 @@
             }
         }
 
-<<<<<<< HEAD
-        [SuppressMessage("Style", "IDE0060:Remove unused parameter", Justification = "Used - it's a partial")]
-        [SuppressMessage("Performance", "CA1822:Mark members as static", Justification = "Partial - may use instance data")]
-        partial void OnTraceLog(LogProxy? log, [CallerMemberName] string? caller = null);
-
         private static ServerEndPoint? NominatePreferredPrimary(LogProxy? log, ServerEndPoint[] servers, bool useTieBreakers, List<ServerEndPoint> primaries)
-=======
-        private static ServerEndPoint NominatePreferredPrimary(LogProxy log, ServerEndPoint[] servers, bool useTieBreakers, List<ServerEndPoint> primaries)
->>>>>>> 9fb222e8
         {
             log?.WriteLine("Election summary:");
 
@@ -2108,13 +1695,7 @@
             }
         }
 
-<<<<<<< HEAD
-        private IDisposable? pulse;
-
         internal ServerEndPoint? SelectServer(Message? message) =>
-=======
-        internal ServerEndPoint SelectServer(Message message) =>
->>>>>>> 9fb222e8
             message == null ? null : ServerSelectionStrategy.Select(message);
 
         internal ServerEndPoint? SelectServer(RedisCommand command, CommandFlags flags, in RedisKey key) =>
@@ -2186,14 +1767,9 @@
             Trace("No server or server unavailable - aborting: " + message);
             return false;
         }
-<<<<<<< HEAD
+
         private ValueTask<WriteResult> TryPushMessageToBridgeAsync<T>(Message message, ResultProcessor<T>? processor, IResultBox<T>? resultBox, [NotNullWhen(true)] ref ServerEndPoint? server)
             => PrepareToPushMessageToBridge(message, processor, resultBox, ref server) ? server!.TryWriteAsync(message) : new ValueTask<WriteResult>(WriteResult.NoConnectionAvailable);
-=======
-
-        private ValueTask<WriteResult> TryPushMessageToBridgeAsync<T>(Message message, ResultProcessor<T> processor, IResultBox<T> resultBox, ref ServerEndPoint server)
-            => PrepareToPushMessageToBridge(message, processor, resultBox, ref server) ? server.TryWriteAsync(message) : new ValueTask<WriteResult>(WriteResult.NoConnectionAvailable);
->>>>>>> 9fb222e8
 
         [Obsolete("prefer async")]
         private WriteResult TryPushMessageToBridgeSync<T>(Message message, ResultProcessor<T>? processor, IResultBox<T>? resultBox, [NotNullWhen(true)] ref ServerEndPoint? server)
@@ -2204,18 +1780,7 @@
         /// </summary>
         public override string ToString() => string.IsNullOrWhiteSpace(ClientName) ? GetType().Name : ClientName;
 
-<<<<<<< HEAD
-        internal readonly byte[]? ConfigurationChangedChannel; // This gets accessed for every received event; let's make sure we can process it "raw"
-        internal readonly byte[] UniqueId = Guid.NewGuid().ToByteArray(); // Unique identifier used when tracing
-
-        /// <summary>
-        /// Gets or sets whether asynchronous operations should be invoked in a way that guarantees their original delivery order.
-        /// </summary>
-        [Obsolete("Not supported; if you require ordered pub/sub, please see " + nameof(ChannelMessageQueue) + ", will be removed in 3.0", false)]
-        public bool PreserveAsyncOrder
-=======
-        internal Exception GetException(WriteResult result, Message message, ServerEndPoint server) => result switch
->>>>>>> 9fb222e8
+        internal Exception? GetException(WriteResult result, Message message, ServerEndPoint? server) => result switch
         {
             WriteResult.Success => null,
             WriteResult.NoConnectionAvailable => ExceptionFactory.NoConnectionAvailable(this, message, server),
@@ -2224,7 +1789,7 @@
         };
 
         [System.Diagnostics.CodeAnalysis.SuppressMessage("Usage", "CA1816:Dispose methods should call SuppressFinalize", Justification = "Intentional observation")]
-        internal static void ThrowFailed<T>(TaskCompletionSource<T> source, Exception unthrownException)
+        internal static void ThrowFailed<T>(TaskCompletionSource<T>? source, Exception unthrownException)
         {
             try
             {
@@ -2232,74 +1797,31 @@
             }
             catch (Exception ex)
             {
-                source.TrySetException(ex);
-                GC.KeepAlive(source.Task.Exception);
-                GC.SuppressFinalize(source.Task);
-            }
-        }
-
-<<<<<<< HEAD
-        internal ConfigurationOptions RawConfig { get; }
-
-        internal ServerSelectionStrategy ServerSelectionStrategy { get; }
-
-        internal Timer? sentinelPrimaryReconnectTimer;
-
-        internal Dictionary<string, ConnectionMultiplexer> sentinelConnectionChildren = new Dictionary<string, ConnectionMultiplexer>();
-        internal ConnectionMultiplexer? sentinelConnection = null;
-
-        /// <summary>
-        /// Initializes the connection as a Sentinel connection and adds the necessary event handlers to track changes to the managed primaries.
-        /// </summary>
-        /// <param name="logProxy">The writer to log to, if any.</param>
-        internal void InitializeSentinel(LogProxy? logProxy)
-=======
-        internal T ExecuteSyncImpl<T>(Message message, ResultProcessor<T> processor, ServerEndPoint server)
->>>>>>> 9fb222e8
+                if (source is not null)
+                {
+                    source.TrySetException(ex);
+                    GC.KeepAlive(source.Task.Exception);
+                    GC.SuppressFinalize(source.Task);
+                }
+            }
+        }
+
+        internal T? ExecuteSyncImpl<T>(Message message, ResultProcessor<T>? processor, ServerEndPoint? server, T? defaultValue = default)
         {
             if (_isDisposed) throw new ObjectDisposedException(ToString());
 
-            if (message == null) // Fire-and forget could involve a no-op, represented by null - for example Increment by 0
-            {
-                return default(T);
+            if (message is null) // Fire-and forget could involve a no-op, represented by null - for example Increment by 0
+            {
+                return defaultValue;
             }
 
             if (message.IsFireAndForget)
             {
-<<<<<<< HEAD
-                sub.Subscribe("+switch-master", (_, message) =>
-                {
-                    string[] messageParts = ((string)message!).Split(new[] { ' ' }, StringSplitOptions.RemoveEmptyEntries);
-                    EndPoint? switchBlame = Format.TryParseEndPoint(string.Format("{0}:{1}", messageParts[1], messageParts[2]));
-
-                    lock (sentinelConnectionChildren)
-                    {
-                        // Switch the primary if we have connections for that service
-                        if (sentinelConnectionChildren.ContainsKey(messageParts[0]))
-                        {
-                            ConnectionMultiplexer child = sentinelConnectionChildren[messageParts[0]];
-
-                            // Is the connection still valid?
-                            if (child.IsDisposed)
-                            {
-                                child.ConnectionFailed -= OnManagedConnectionFailed;
-                                child.ConnectionRestored -= OnManagedConnectionRestored;
-                                sentinelConnectionChildren.Remove(messageParts[0]);
-                            }
-                            else
-                            {
-                                SwitchPrimary(switchBlame, sentinelConnectionChildren[messageParts[0]]);
-                            }
-                        }
-                    }
-                }, CommandFlags.FireAndForget);
-=======
 #pragma warning disable CS0618 // Type or member is obsolete
                 TryPushMessageToBridgeSync(message, processor, null, ref server);
 #pragma warning restore CS0618
                 Interlocked.Increment(ref fireAndForgets);
-                return default(T);
->>>>>>> 9fb222e8
+                return defaultValue;
             }
             else
             {
@@ -2307,31 +1829,12 @@
 
                 lock (source)
                 {
-<<<<<<< HEAD
-                    string[] messageParts = ((string)message!).Split(new[] { ' ' }, StringSplitOptions.RemoveEmptyEntries);
-                    UpdateSentinelAddressList(messageParts[0]);
-                }, CommandFlags.FireAndForget);
-            }
-        }
-
-        /// <summary>
-        /// Returns a managed connection to the primary server indicated by the <see cref="ConfigurationOptions.ServiceName"/> in the config.
-        /// </summary>
-        /// <param name="config">The configuration to be used when connecting to the primary.</param>
-        /// <param name="log">The writer to log to, if any.</param>
-        public ConnectionMultiplexer GetSentinelMasterConnection(ConfigurationOptions config, TextWriter? log = null)
-        {
-            if (ServerSelectionStrategy.ServerType != ServerType.Sentinel)
-            {
-                throw new RedisConnectionException(ConnectionFailureType.UnableToConnect,
-                    "Sentinel: The ConnectionMultiplexer is not a Sentinel connection. Detected as: " + ServerSelectionStrategy.ServerType);
-=======
 #pragma warning disable CS0618 // Type or member is obsolete
                     var result = TryPushMessageToBridgeSync(message, processor, source, ref server);
 #pragma warning restore CS0618
                     if (result != WriteResult.Success)
                     {
-                        throw GetException(result, message, server);
+                        throw GetException(result, message, server)!;
                     }
 
                     if (Monitor.Wait(source, TimeoutMilliseconds))
@@ -2351,283 +1854,122 @@
                 if (ex != null) throw ex;
                 Trace(message + " received " + val);
                 return val;
->>>>>>> 9fb222e8
-            }
-        }
-
-<<<<<<< HEAD
-            var serviceName = config.ServiceName;
-            if (serviceName.IsNullOrEmpty())
-            {
-                throw new ArgumentException("A ServiceName must be specified.");
-            }
-=======
-        internal Task<T> ExecuteAsyncImpl<T>(Message message, ResultProcessor<T> processor, object state, ServerEndPoint server)
-        {
-            if (_isDisposed) throw new ObjectDisposedException(ToString());
->>>>>>> 9fb222e8
-
-            if (message == null)
-            {
-<<<<<<< HEAD
-                if (sentinelConnectionChildren.TryGetValue(serviceName, out var sentinelConnectionChild) && !sentinelConnectionChild.IsDisposed)
-                    return sentinelConnectionChild;
-            }
-
-            bool success = false;
-            ConnectionMultiplexer? connection = null;
-
-            var sw = ValueStopwatch.StartNew();
-            do
-            {
-                // Get an initial endpoint - try twice
-#pragma warning disable CS8600 // Converting null literal or possible null value to non-nullable type.
-                EndPoint newPrimaryEndPoint = GetConfiguredPrimaryForService(serviceName)
-                                             ?? GetConfiguredPrimaryForService(serviceName);
-
-                if (newPrimaryEndPoint is null)
-                {
-                    throw new RedisConnectionException(ConnectionFailureType.UnableToConnect,
-                        $"Sentinel: Failed connecting to configured primary for service: {config.ServiceName}");
-                }
-
-                EndPoint[] replicaEndPoints = GetReplicasForService(serviceName)
-                                           ?? GetReplicasForService(serviceName);
-#pragma warning restore CS8600 // Converting null literal or possible null value to non-nullable type.
-
-                // Replace the primary endpoint, if we found another one
-                // If not, assume the last state is the best we have and minimize the race
-                if (config.EndPoints.Count == 1)
-                {
-                    config.EndPoints[0] = newPrimaryEndPoint;
-                }
-                else
-                {
-                    config.EndPoints.Clear();
-                    config.EndPoints.TryAdd(newPrimaryEndPoint);
-                }
-
-                if (replicaEndPoints is not null)
-                {
-                    foreach (var replicaEndPoint in replicaEndPoints)
-                    {
-                        config.EndPoints.TryAdd(replicaEndPoint);
-                    }
-                }
-
-                connection = ConnectImpl(config, log);
-
-                // verify role is primary according to:
-                // https://redis.io/topics/sentinel-clientsS
-                if (connection.GetServer(newPrimaryEndPoint)?.Role()?.Value == (string?)RedisLiterals.master)
-=======
-                return CompletedTask<T>.Default(state);
-            }
-
-            static async Task<T> ExecuteAsyncImpl_Awaited(ConnectionMultiplexer @this, ValueTask<WriteResult> write, TaskCompletionSource<T> tcs, Message message, ServerEndPoint server)
+            }
+        }
+
+        internal Task<T> ExecuteAsyncImpl<T>(Message? message, ResultProcessor<T>? processor, object? state, ServerEndPoint? server, T defaultValue)
+        {
+            static async Task<T> ExecuteAsyncImpl_Awaited(ConnectionMultiplexer @this, ValueTask<WriteResult> write, TaskCompletionSource<T>? tcs, Message message, ServerEndPoint? server, T defaultValue)
             {
                 var result = await write.ForAwait();
                 if (result != WriteResult.Success)
->>>>>>> 9fb222e8
-                {
-                    var ex = @this.GetException(result, message, server);
+                {
+                    var ex = @this.GetException(result, message, server)!;
                     ThrowFailed(tcs, ex);
                 }
-<<<<<<< HEAD
-
-                Thread.Sleep(100);
-            } while (sw.ElapsedMilliseconds < config.ConnectTimeout);
-
-            if (!success)
-            {
-                throw new RedisConnectionException(ConnectionFailureType.UnableToConnect,
-                    $"Sentinel: Failed connecting to configured primary for service: {serviceName}");
-=======
-                return tcs == null ? default : await tcs.Task.ForAwait();
->>>>>>> 9fb222e8
-            }
-
-            TaskCompletionSource<T> tcs = null;
-            IResultBox<T> source = null;
+                return tcs == null ? defaultValue : await tcs.Task.ForAwait();
+            }
+
+            if (_isDisposed) throw new ObjectDisposedException(ToString());
+
+            if (message == null)
+            {
+                return CompletedTask<T>.FromDefault(defaultValue, state);
+            }
+
+            TaskCompletionSource<T>? tcs = null;
+            IResultBox<T>? source = null;
             if (!message.IsFireAndForget)
             {
-<<<<<<< HEAD
-                sentinelConnectionChildren[serviceName] = connection;
-=======
                 source = TaskResultBox<T>.Create(out tcs, state);
->>>>>>> 9fb222e8
             }
             var write = TryPushMessageToBridgeAsync(message, processor, source, ref server);
-            if (!write.IsCompletedSuccessfully) return ExecuteAsyncImpl_Awaited(this, write, tcs, message, server);
-
-<<<<<<< HEAD
-            // Perform the initial switchover
-            SwitchPrimary(RawConfig.EndPoints[0], connection, log);
-
-            return connection;
-        }
-
-        [SuppressMessage("Roslynator", "RCS1075:Avoid empty catch clause that catches System.Exception.", Justification = "We don't care.")]
-        internal void OnManagedConnectionRestored(object? sender, ConnectionFailedEventArgs e)
-        {
-            ConnectionMultiplexer connection = (ConnectionMultiplexer)sender!;
-
-            var oldTimer = Interlocked.Exchange(ref connection.sentinelPrimaryReconnectTimer, null);
-            oldTimer?.Dispose();
-
-            try
-            {
-                // Run a switch to make sure we have update-to-date
-                // information about which primary we should connect to
-                SwitchPrimary(e.EndPoint, connection);
-
-                try
-                {
-                    // Verify that the reconnected endpoint is a primary,
-                    // and the correct one otherwise we should reconnect
-                    if (connection.GetServer(e.EndPoint).IsReplica || e.EndPoint != connection.currentSentinelPrimaryEndPoint)
-                    {
-                        // This isn't a primary, so try connecting again
-                        SwitchPrimary(e.EndPoint, connection);
-                    }
-                }
-                catch (Exception)
-                {
-                    // If we get here it means that we tried to reconnect to a server that is no longer
-                    // considered a primary by Sentinel and was removed from the list of endpoints.
-
-                    // If we caught an exception, we may have gotten a stale endpoint
-                    // we are not aware of, so retry
-                    SwitchPrimary(e.EndPoint, connection);
-                }
-            }
-            catch (Exception)
-=======
+            if (!write.IsCompletedSuccessfully)
+            {
+                return ExecuteAsyncImpl_Awaited(this, write, tcs, message, server, defaultValue);
+            }
+
             if (tcs == null)
->>>>>>> 9fb222e8
-            {
-                return CompletedTask<T>.Default(null); // F+F explicitly does not get async-state
-            }
-<<<<<<< HEAD
-        }
-
-        [SuppressMessage("Roslynator", "RCS1075:Avoid empty catch clause that catches System.Exception.", Justification = "We don't care.")]
-        internal void OnManagedConnectionFailed(object? sender, ConnectionFailedEventArgs e)
-        {
-            ConnectionMultiplexer connection = (ConnectionMultiplexer)sender!;
-            // Periodically check to see if we can reconnect to the proper primary.
-            // This is here in case we lost our subscription to a good sentinel instance
-            // or if we miss the published primary change.
-            if (connection.sentinelPrimaryReconnectTimer == null)
-=======
+            {
+                return CompletedTask<T>.FromDefault(defaultValue, null); // F+F explicitly does not get async-state
+            }
             else
->>>>>>> 9fb222e8
             {
                 var result = write.Result;
                 if (result != WriteResult.Success)
                 {
-                    var ex = GetException(result, message, server);
+                    var ex = GetException(result, message, server)!;
                     ThrowFailed(tcs, ex);
                 }
                 return tcs.Task;
             }
         }
 
-<<<<<<< HEAD
-        internal EndPoint? GetConfiguredPrimaryForService(string serviceName) =>
-            GetServerSnapshot()
-                .ToArray()
-                .Where(s => s.ServerType == ServerType.Sentinel)
-                .AsParallel()
-                .Select(s =>
-                {
-                    try { return GetServer(s.EndPoint).SentinelGetMasterAddressByName(serviceName); }
-                    catch { return null; }
-                })
-                .FirstOrDefault(r => r != null);
-
-        internal EndPoint? currentSentinelPrimaryEndPoint;
-
-        internal EndPoint[]? GetReplicasForService(string serviceName) =>
-            GetServerSnapshot()
-                .ToArray()
-                .Where(s => s.ServerType == ServerType.Sentinel)
-                .AsParallel()
-                .Select(s =>
-                {
-                    try { return GetServer(s.EndPoint).SentinelGetReplicaAddresses(serviceName); }
-                    catch { return null; }
-                })
-                .FirstOrDefault(r => r != null);
-=======
+        internal Task<T?> ExecuteAsyncImpl<T>(Message? message, ResultProcessor<T>? processor, object? state, ServerEndPoint? server)
+        {
+            [return: NotNullIfNotNull("tcs")]
+            static async Task<T?> ExecuteAsyncImpl_Awaited(ConnectionMultiplexer @this, ValueTask<WriteResult> write, TaskCompletionSource<T?>? tcs, Message message, ServerEndPoint? server)
+            {
+                var result = await write.ForAwait();
+                if (result != WriteResult.Success)
+                {
+                    var ex = @this.GetException(result, message, server)!;
+                    ThrowFailed(tcs, ex);
+                }
+                return tcs == null ? default : await tcs.Task.ForAwait();
+            }
+
+            if (_isDisposed) throw new ObjectDisposedException(ToString());
+
+            if (message == null)
+            {
+                return CompletedTask<T?>.Default(state);
+            }
+
+            TaskCompletionSource<T?>? tcs = null;
+            IResultBox<T?>? source = null;
+            if (!message.IsFireAndForget)
+            {
+                source = TaskResultBox<T?>.Create(out tcs, state);
+            }
+            var write = TryPushMessageToBridgeAsync(message, processor, source!, ref server);
+            if (!write.IsCompletedSuccessfully)
+            {
+                return ExecuteAsyncImpl_Awaited(this, write, tcs, message, server);
+            }
+
+            if (tcs == null)
+            {
+                return CompletedTask<T?>.Default(null); // F+F explicitly does not get async-state
+            }
+            else
+            {
+                var result = write.Result;
+                if (result != WriteResult.Success)
+                {
+                    var ex = GetException(result, message, server)!;
+                    ThrowFailed(tcs, ex);
+                }
+                return tcs.Task;
+            }
+        }
+
         internal void OnAsyncTimeout() => Interlocked.Increment(ref asyncTimeouts);
->>>>>>> 9fb222e8
 
         /// <summary>
         /// Sends request to all compatible clients to reconfigure or reconnect.
         /// </summary>
-<<<<<<< HEAD
-        /// <param name="switchBlame">The endpoint responsible for the switch.</param>
-        /// <param name="connection">The connection that should be switched over to a new primary endpoint.</param>
-        /// <param name="log">The writer to log to, if any.</param>
-        internal void SwitchPrimary(EndPoint? switchBlame, ConnectionMultiplexer connection, TextWriter? log = null)
-=======
         /// <param name="flags">The command flags to use.</param>
         /// <returns>The number of instances known to have received the message (however, the actual number can be higher; returns -1 if the operation is pending).</returns>
         public long PublishReconfigure(CommandFlags flags = CommandFlags.None)
->>>>>>> 9fb222e8
-        {
-            if (ConfigurationChangedChannel is null)
-            {
-<<<<<<< HEAD
-                if (connection.RawConfig.ServiceName is not string serviceName)
-                {
-                    logProxy?.WriteLine("Service name not defined.");
-                    return;
-                }
-
-                // Get new primary - try twice
-                EndPoint newPrimaryEndPoint = GetConfiguredPrimaryForService(serviceName)
-                                           ?? GetConfiguredPrimaryForService(serviceName)
-                                           ?? throw new RedisConnectionException(ConnectionFailureType.UnableToConnect,
-                                                $"Sentinel: Failed connecting to switch primary for service: {serviceName}");
-
-                connection.currentSentinelPrimaryEndPoint = newPrimaryEndPoint;
-
-                if (!connection.servers.Contains(newPrimaryEndPoint))
-                {
-                    EndPoint[]? replicaEndPoints = GetReplicasForService(serviceName)
-                                                ?? GetReplicasForService(serviceName);
-
-                    connection.servers.Clear();
-                    connection.RawConfig.EndPoints.Clear();
-                    connection.RawConfig.EndPoints.TryAdd(newPrimaryEndPoint);
-                    if (replicaEndPoints is not null)
-                    {
-                        foreach (var replicaEndPoint in replicaEndPoints)
-                        {
-                            connection.RawConfig.EndPoints.TryAdd(replicaEndPoint);
-                        }
-                    }
-                    Trace($"Switching primary to {newPrimaryEndPoint}");
-                    // Trigger a reconfigure
-                    connection.ReconfigureAsync(first: false, reconfigureAll: false, logProxy, switchBlame,
-                        $"Primary switch {serviceName}", false, CommandFlags.PreferMaster).Wait();
-
-                    UpdateSentinelAddressList(serviceName);
-                }
-=======
-                return 0;
->>>>>>> 9fb222e8
-            }
-            else if (ReconfigureIfNeeded(null, false, "PublishReconfigure", true, flags))
-            {
-                return -1;
-            }
-            else
-            {
-                return PublishReconfigureImpl(flags);
-            }
+        {
+            if (ConfigurationChangedChannel is not null)
+            {
+                return ReconfigureIfNeeded(null, false, "PublishReconfigure", true, flags)
+                    ? -1
+                    : PublishReconfigureImpl(flags);
+            }
+            return 0;
         }
 
         private long PublishReconfigureImpl(CommandFlags flags) =>
@@ -2684,8 +2026,26 @@
             Interlocked.Increment(ref _connectionCloseCount);
         }
 
-<<<<<<< HEAD
-        partial void OnCloseReaderWriter();
+        /// <summary>
+        /// Close all connections and release all resources associated with this object.
+        /// </summary>
+        /// <param name="allowCommandsToComplete">Whether to allow all in-queue commands to complete first.</param>
+        public async Task CloseAsync(bool allowCommandsToComplete = true)
+        {
+            _isDisposed = true;
+            using (var tmp = pulse)
+            {
+                pulse = null;
+            }
+
+            if (allowCommandsToComplete)
+            {
+                var quits = QuitAllServers();
+                await WaitAllIgnoreErrorsAsync("quit", quits, RawConfig.AsyncTimeout, null).ForAwait();
+            }
+
+            DisposeAndClearServers();
+        }
 
         private void DisposeAndClearServers()
         {
@@ -2709,344 +2069,12 @@
                 int index = 0;
                 while (iter.MoveNext())
                 {
-                    if (iter.Value is ServerEndPoint server)
-                    {
-                        quits[index++] = server.Close(ConnectionType.Interactive);
-                        quits[index++] = server.Close(ConnectionType.Subscription);
-                    }
-                }
-            }
-            return quits;
-        }
-
-=======
->>>>>>> 9fb222e8
-        /// <summary>
-        /// Close all connections and release all resources associated with this object.
-        /// </summary>
-        /// <param name="allowCommandsToComplete">Whether to allow all in-queue commands to complete first.</param>
-        public async Task CloseAsync(bool allowCommandsToComplete = true)
-        {
-            _isDisposed = true;
-            using (var tmp = pulse)
-            {
-                pulse = null;
-            }
-
-            if (allowCommandsToComplete)
-            {
-                var quits = QuitAllServers();
-                await WaitAllIgnoreErrorsAsync("quit", quits, RawConfig.AsyncTimeout, null).ForAwait();
-            }
-
-            DisposeAndClearServers();
-        }
-
-<<<<<<< HEAD
-        /// <summary>
-        /// Release all resources associated with this object.
-        /// </summary>
-        public void Dispose()
-        {
-            GC.SuppressFinalize(this);
-            Close(!_isDisposed);
-            sentinelConnection?.Dispose();
-            var oldTimer = Interlocked.Exchange(ref sentinelPrimaryReconnectTimer, null);
-            oldTimer?.Dispose();
-        }
-
-        internal Task<T> ExecuteAsyncImpl<T>(Message? message, ResultProcessor<T>? processor, object? state, ServerEndPoint? server, T defaultValue)
-        {
-            static async Task<T> ExecuteAsyncImpl_Awaited(ConnectionMultiplexer @this, ValueTask<WriteResult> write, TaskCompletionSource<T>? tcs, Message message, ServerEndPoint? server, T defaultValue)
-            {
-                var result = await write.ForAwait();
-                if (result != WriteResult.Success)
-                {
-                    var ex = @this.GetException(result, message, server)!;
-                    ThrowFailed(tcs, ex);
-                }
-                return tcs == null ? defaultValue : await tcs.Task.ForAwait();
-            }
-
-            if (_isDisposed) throw new ObjectDisposedException(ToString());
-
-            if (message == null)
-            {
-                return CompletedTask<T>.FromDefault(defaultValue, state);
-            }
-
-            TaskCompletionSource<T>? tcs = null;
-            IResultBox<T>? source = null;
-            if (!message.IsFireAndForget)
-            {
-                source = TaskResultBox<T>.Create(out tcs, state);
-            }
-            var write = TryPushMessageToBridgeAsync(message, processor, source, ref server);
-            if (!write.IsCompletedSuccessfully)
-            {
-                return ExecuteAsyncImpl_Awaited(this, write, tcs, message, server, defaultValue);
-            }
-
-            if (tcs == null)
-            {
-                return CompletedTask<T>.FromDefault(defaultValue, null); // F+F explicitly does not get async-state
-            }
-            else
-=======
-        private void DisposeAndClearServers()
-        {
-            lock (servers)
->>>>>>> 9fb222e8
-            {
-                var iter = servers.GetEnumerator();
-                while (iter.MoveNext())
-                {
-<<<<<<< HEAD
-                    var ex = GetException(result, message, server)!;
-                    ThrowFailed(tcs, ex);
-                }
-                return tcs.Task;
-            }
-        }
-
-        internal Task<T?> ExecuteAsyncImpl<T>(Message? message, ResultProcessor<T>? processor, object? state, ServerEndPoint? server)
-        {
-            [return: NotNullIfNotNull("tcs")]
-            static async Task<T?> ExecuteAsyncImpl_Awaited(ConnectionMultiplexer @this, ValueTask<WriteResult> write, TaskCompletionSource<T?>? tcs, Message message, ServerEndPoint? server)
-            {
-                var result = await write.ForAwait();
-                if (result != WriteResult.Success)
-                {
-                    var ex = @this.GetException(result, message, server)!;
-                    ThrowFailed(tcs, ex);
-                }
-                return tcs == null ? default : await tcs.Task.ForAwait();
-            }
-
-            if (_isDisposed) throw new ObjectDisposedException(ToString());
-
-            if (message == null)
-            {
-                return CompletedTask<T?>.Default(state);
-            }
-
-            TaskCompletionSource<T?>? tcs = null;
-            IResultBox<T?>? source = null;
-            if (!message.IsFireAndForget)
-            {
-                source = TaskResultBox<T?>.Create(out tcs, state);
-            }
-            var write = TryPushMessageToBridgeAsync(message, processor, source!, ref server);
-            if (!write.IsCompletedSuccessfully)
-            {
-                return ExecuteAsyncImpl_Awaited(this, write, tcs, message, server);
-            }
-
-            if (tcs == null)
-            {
-                return CompletedTask<T?>.Default(null); // F+F explicitly does not get async-state
-            }
-            else
-            {
-                var result = write.Result;
-                if (result != WriteResult.Success)
-                {
-                    var ex = GetException(result, message, server)!;
-                    ThrowFailed(tcs, ex);
-                }
-                return tcs.Task;
-            }
-        }
-
-        internal Exception? GetException(WriteResult result, Message message, ServerEndPoint? server) => result switch
-        {
-            WriteResult.Success => null,
-            WriteResult.NoConnectionAvailable => ExceptionFactory.NoConnectionAvailable(this, message, server),
-            WriteResult.TimeoutBeforeWrite => ExceptionFactory.Timeout(this, "The timeout was reached before the message could be written to the output buffer, and it was not sent", message, server, result),
-            _ => ExceptionFactory.ConnectionFailure(IncludeDetailInExceptions, ConnectionFailureType.ProtocolFailure, "An unknown error occurred when writing the message", server),
-        };
-
-        [SuppressMessage("Usage", "CA1816:Dispose methods should call SuppressFinalize", Justification = "Intentional observation")]
-        internal static void ThrowFailed<T>(TaskCompletionSource<T>? source, Exception unthrownException)
-        {
-            try
-            {
-                throw unthrownException;
-            }
-            catch (Exception ex)
-            {
-                if (source is not null)
-                {
-                    source.TrySetException(ex);
-                    GC.KeepAlive(source.Task.Exception);
-                    GC.SuppressFinalize(source.Task);
-                }
-            }
-        }
-
-        [return: NotNullIfNotNull("defaultValue")]
-        internal T? ExecuteSyncImpl<T>(Message message, ResultProcessor<T>? processor, ServerEndPoint? server, T? defaultValue = default)
-        {
-            if (_isDisposed) throw new ObjectDisposedException(ToString());
-
-            if (message is null) // Fire-and forget could involve a no-op, represented by null - for example Increment by 0
-            {
-                return defaultValue;
-            }
-
-            if (message.IsFireAndForget)
-            {
-#pragma warning disable CS0618 // Type or member is obsolete
-                TryPushMessageToBridgeSync(message, processor, null, ref server);
-#pragma warning restore CS0618
-                Interlocked.Increment(ref fireAndForgets);
-                return defaultValue;
-            }
-            else
-=======
-                    var server = (ServerEndPoint)iter.Value;
-                    server.Dispose();
-                }
-                servers.Clear();
-            }
-        }
-
-        private Task[] QuitAllServers()
-        {
-            var quits = new Task[2 * servers.Count];
-            lock (servers)
->>>>>>> 9fb222e8
-            {
-                var iter = servers.GetEnumerator();
-                int index = 0;
-                while (iter.MoveNext())
-                {
-<<<<<<< HEAD
-#pragma warning disable CS0618 // Type or member is obsolete
-                    var result = TryPushMessageToBridgeSync(message, processor, source, ref server);
-#pragma warning restore CS0618
-                    if (result != WriteResult.Success)
-                    {
-                        throw GetException(result, message, server)!;
-                    }
-
-                    if (Monitor.Wait(source, TimeoutMilliseconds))
-                    {
-                        Trace("Timely response to " + message);
-                    }
-                    else
-                    {
-                        Trace("Timeout performing " + message);
-                        Interlocked.Increment(ref syncTimeouts);
-                        throw ExceptionFactory.Timeout(this, null, message, server);
-                        // Very important not to return "source" to the pool here
-                    }
-                }
-                // Snapshot these so that we can recycle the box
-                var val = source.GetResult(out var ex, canRecycle: true); // now that we aren't locking it...
-                if (ex != null) throw ex;
-                Trace(message + " received " + val);
-                return val;
-            }
-        }
-
-        /// <summary>
-        /// Should exceptions include identifiable details? (key names, additional .Data annotations)
-        /// </summary>
-        public bool IncludeDetailInExceptions { get; set; }
-
-        /// <summary>
-        /// Should exceptions include performance counter details? (CPU usage, etc - note that this can be problematic on some platforms)
-        /// </summary>
-        public bool IncludePerformanceCountersInExceptions { get; set; }
-
-        internal int haveStormLog = 0;
-        internal string? stormLogSnapshot;
-        /// <summary>
-        /// Limit at which to start recording unusual busy patterns (only one log will be retained at a time).
-        /// Set to a negative value to disable this feature.
-        /// </summary>
-        public int StormLogThreshold { get; set; } = 15;
-
-        /// <summary>
-        /// Obtains the log of unusual busy patterns.
-        /// </summary>
-        public string? GetStormLog() => Volatile.Read(ref stormLogSnapshot);
-
-        /// <summary>
-        /// Resets the log of unusual busy patterns.
-        /// </summary>
-        public void ResetStormLog()
-        {
-            Interlocked.Exchange(ref stormLogSnapshot, null);
-            Interlocked.Exchange(ref haveStormLog, 0);
-        }
-
-        private long syncTimeouts, fireAndForgets, asyncTimeouts;
-
-        internal void OnAsyncTimeout() => Interlocked.Increment(ref asyncTimeouts);
-
-        /// <summary>
-        /// Sends request to all compatible clients to reconfigure or reconnect.
-        /// </summary>
-        /// <param name="flags">The command flags to use.</param>
-        /// <returns>The number of instances known to have received the message (however, the actual number can be higher; returns -1 if the operation is pending).</returns>
-        public long PublishReconfigure(CommandFlags flags = CommandFlags.None)
-        {
-            if (ConfigurationChangedChannel is not null)
-            {
-                return ReconfigureIfNeeded(null, false, "PublishReconfigure", true, flags)
-                    ? -1
-                    : PublishReconfigureImpl(flags);
-            }
-            return 0;
-        }
-
-        private long PublishReconfigureImpl(CommandFlags flags)
-        {
-            if (ConfigurationChangedChannel is byte[] channel)
-            {
-                return GetSubscriber().Publish(channel, RedisLiterals.Wildcard, flags);
-            }
-            return 0;
-        }
-
-        /// <summary>
-        /// Sends request to all compatible clients to reconfigure or reconnect.
-        /// </summary>
-        /// <param name="flags">The command flags to use.</param>
-        /// <returns>The number of instances known to have received the message (however, the actual number can be higher).</returns>
-        public Task<long> PublishReconfigureAsync(CommandFlags flags = CommandFlags.None)
-        {
-            if (ConfigurationChangedChannel is byte[] channel)
-            {
-                return GetSubscriber().PublishAsync(channel, RedisLiterals.Wildcard, flags);
-            }
-            return CompletedTask<long>.Default(null);
-        }
-
-        /// <summary>
-        /// Get the hash-slot associated with a given key, if applicable.
-        /// This can be useful for grouping operations.
-        /// </summary>
-        /// <param name="key">The <see cref="RedisKey"/> to determine the hash slot for.</param>
-        public int GetHashSlot(RedisKey key) => ServerSelectionStrategy.HashSlot(key);
-    }
-
-    internal enum WriteResult
-    {
-        Success,
-        NoConnectionAvailable,
-        TimeoutBeforeWrite,
-        WriteFailure,
-=======
-                    var server = (ServerEndPoint)iter.Value;
+                    var server = (ServerEndPoint)iter.Value!;
                     quits[index++] = server.Close(ConnectionType.Interactive);
                     quits[index++] = server.Close(ConnectionType.Subscription);
                 }
             }
             return quits;
         }
->>>>>>> 9fb222e8
     }
 }