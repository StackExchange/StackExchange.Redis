--- conflicted
+++ resolved
@@ -1202,25 +1202,18 @@
 
 
         /// <summary>
-<<<<<<< HEAD
-        /// Reconfigure the connections based on a new endpoint string
-=======
         /// Reconfigure the connections based on a new endpoint string. For refreshing proxy connections.
->>>>>>> a1b10b10
         /// </summary>
         /// <param name="endpoints">Comma delimited string of new endpoints to configure with</param>
         /// <param name="log">The <see cref="TextWriter"/> to log to.</param>
         public bool ConfigureEndPoints(string endpoints, TextWriter? log = null)
         {
-<<<<<<< HEAD
-=======
             // Reset the slot balance for proxies
             if (RawConfig.Proxy == Proxy.None)
             {
                 return true;
             }
 
->>>>>>> a1b10b10
             var newEndpoints = new EndPointCollection();
             endpoints.Split(',').ToList().ForEach(endpoint => {
                 if (!string.IsNullOrWhiteSpace(endpoint)) return;
@@ -1249,38 +1242,23 @@
                 return false;
             }
 
-<<<<<<< HEAD
-            // Reset the slot balance for proxies
-            if (RawConfig.Proxy != Proxy.None)
-            {
-                ServerSelectionStrategy.ResetMap();
-            }
-=======
             ServerSelectionStrategy.ResetMap();
->>>>>>> a1b10b10
 
             return true;
         }
 
          /// <summary>
-<<<<<<< HEAD
-        /// Reconfigure the connections based on a new endpoint string
-=======
         /// Reconfigure the connections based on a new endpoint string. For refreshing proxy connections.
->>>>>>> a1b10b10
         /// </summary>
         /// <param name="endpoints">Comma delimited string of new endpoints to configure with</param>
         /// <param name="log">The <see cref="TextWriter"/> to log to.</param>
         public async Task<bool> ConfigureEndPointsAsync(string endpoints, TextWriter? log = null)
         {
-<<<<<<< HEAD
-=======
             if (RawConfig.Proxy == Proxy.None)
             {
                 return true;
             }
 
->>>>>>> a1b10b10
             var newEndpoints = new EndPointCollection();
             endpoints.Split(',').ToList().ForEach(endpoint => {
                 if (!string.IsNullOrWhiteSpace(endpoint)) return;
@@ -1310,14 +1288,7 @@
             }
 
             // Reset the slot balance for proxies
-<<<<<<< HEAD
-            if (RawConfig.Proxy != Proxy.None)
-            {
-                ServerSelectionStrategy.ResetMap();
-            }
-=======
             ServerSelectionStrategy.ResetMap();
->>>>>>> a1b10b10
 
             return true;
         }
