﻿using System;
using System.Collections;
using System.Collections.Generic;
using System.Diagnostics;
using System.IO;
using System.Linq;
using System.Net;
using System.Text;
using System.Threading;
using System.Threading.Tasks;
using System.Reflection;
using System.IO.Compression;
using System.Runtime.CompilerServices;
using StackExchange.Redis.Profiling;
using Pipelines.Sockets.Unofficial;
using System.ComponentModel;
using System.Runtime.InteropServices;

namespace StackExchange.Redis
{
    /// <summary>
    /// Represents an inter-related group of connections to redis servers
    /// </summary>
    public sealed partial class ConnectionMultiplexer : IInternalConnectionMultiplexer // implies : IConnectionMultiplexer and : IDisposable
    {
        [Flags]
        private enum FeatureFlags
        {
            None,
            PreventThreadTheft = 1,
        }

        private static FeatureFlags s_featureFlags;

        /// <summary>
        /// Enables or disables a feature flag; this should only be used under support guidance, and should not be rapidly toggled
        /// </summary>
        [EditorBrowsable(EditorBrowsableState.Never)]
        [Browsable(false)]
        public static void SetFeatureFlag(string flag, bool enabled)
        {
            if (Enum.TryParse<FeatureFlags>(flag, true, out var flags))
            {
                if (enabled) s_featureFlags |= flags;
                else s_featureFlags &= ~flags;
            }
        }

        static ConnectionMultiplexer()
        {
            bool value = false;
            try
            {   // attempt to detect a known problem scenario
                value = SynchronizationContext.Current?.GetType()?.Name
                    == "LegacyAspNetSynchronizationContext";
            }
            catch { }
            SetFeatureFlag(nameof(FeatureFlags.PreventThreadTheft), value);
        }

        /// <summary>
        /// Returns the state of a feature flag; this should only be used under support guidance
        /// </summary>
        [EditorBrowsable(EditorBrowsableState.Never)]
        [Browsable(false)]
        public static bool GetFeatureFlag(string flag)
            => Enum.TryParse<FeatureFlags>(flag, true, out var flags)
            && (s_featureFlags & flags) == flags;

        internal static bool PreventThreadTheft => (s_featureFlags & FeatureFlags.PreventThreadTheft) != 0;


        private static TaskFactory _factory = null;

#if DEBUG
        private static int _collectedWithoutDispose;
        internal static int CollectedWithoutDispose => Thread.VolatileRead(ref _collectedWithoutDispose);
        /// <summary>
        /// Invoked by the garbage collector
        /// </summary>
        ~ConnectionMultiplexer()
        {
            Interlocked.Increment(ref _collectedWithoutDispose);
        }
#endif

        bool IInternalConnectionMultiplexer.AllowConnect
        {
            get => AllowConnect;
            set => AllowConnect = value;
        }

        bool IInternalConnectionMultiplexer.IgnoreConnect
        {
            get => IgnoreConnect;
            set => IgnoreConnect = value;
        }

        int IInternalConnectionMultiplexer.AsyncTimeoutMilliseconds
        {
            get => AsyncTimeoutMilliseconds;
        }

        /// <summary>
        /// For debugging: when not enabled, servers cannot connect
        /// </summary>
        internal volatile bool AllowConnect = true;

        /// <summary>
        /// For debugging: when not enabled, end-connect is silently ignored (to simulate a long-running connect)
        /// </summary>
        internal volatile bool IgnoreConnect;

        /// <summary>
        /// Tracks overall connection multiplexer counts
        /// </summary>
        internal int _connectAttemptCount = 0, _connectCompletedCount = 0, _connectionCloseCount = 0;

        /// <summary>
        /// Provides a way of overriding the default Task Factory. If not set, it will use the default Task.Factory.
        /// Useful when top level code sets it's own factory which may interfere with Redis queries.
        /// </summary>
        public static TaskFactory Factory
        {
            get => _factory ?? Task.Factory;
            set => _factory = value;
        }

        /// <summary>
        /// Get summary statistics associates with this server
        /// </summary>
        public ServerCounters GetCounters()
        {
            var snapshot = GetServerSnapshot();

            var counters = new ServerCounters(null);
            for (int i = 0; i < snapshot.Length; i++)
            {
                counters.Add(snapshot[i].GetCounters());
            }
            return counters;
        }

        /// <summary>
        /// Gets the client-name that will be used on all new connections
        /// </summary>
        public string ClientName => RawConfig.ClientName ?? GetDefaultClientName();

        private static string defaultClientName;
        private static string GetDefaultClientName()
        {
            return defaultClientName ??= TryGetAzureRoleInstanceIdNoThrow()
                    ?? Environment.MachineName
                    ?? Environment.GetEnvironmentVariable("ComputerName")
                    ?? "StackExchange.Redis";
        }

        /// <summary>
        /// Tries to get the Roleinstance Id if Microsoft.WindowsAzure.ServiceRuntime is loaded.
        /// In case of any failure, swallows the exception and returns null
        /// </summary>
        internal static string TryGetAzureRoleInstanceIdNoThrow()
        {
            string roleInstanceId;
            // TODO: CoreCLR port pending https://github.com/dotnet/coreclr/issues/919
            try
            {
                Assembly asm = null;
                foreach (var asmb in AppDomain.CurrentDomain.GetAssemblies())
                {
                    if (asmb.GetName().Name.Equals("Microsoft.WindowsAzure.ServiceRuntime"))
                    {
                        asm = asmb;
                        break;
                    }
                }
                if (asm == null)
                    return null;

                var type = asm.GetType("Microsoft.WindowsAzure.ServiceRuntime.RoleEnvironment");

                // https://msdn.microsoft.com/en-us/library/microsoft.windowsazure.serviceruntime.roleenvironment.isavailable.aspx
                if (!(bool)type.GetProperty("IsAvailable").GetValue(null, null))
                    return null;

                var currentRoleInstanceProp = type.GetProperty("CurrentRoleInstance");
                var currentRoleInstanceId = currentRoleInstanceProp.GetValue(null, null);
                roleInstanceId = currentRoleInstanceId.GetType().GetProperty("Id").GetValue(currentRoleInstanceId, null).ToString();

                if (string.IsNullOrEmpty(roleInstanceId))
                {
                    roleInstanceId = null;
                }
            }
            catch (Exception)
            {
                //silently ignores the exception
                roleInstanceId = null;
            }
            return roleInstanceId;
        }

        /// <summary>
        /// Gets the configuration of the connection
        /// </summary>
        public string Configuration => RawConfig.ToString();

        internal void OnConnectionFailed(EndPoint endpoint, ConnectionType connectionType, ConnectionFailureType failureType, Exception exception, bool reconfigure, string physicalName)
        {
            if (_isDisposed) return;
            var handler = ConnectionFailed;
            if (handler != null)
            {
                ConnectionMultiplexer.CompleteAsWorker(
                    new ConnectionFailedEventArgs(handler, this, endpoint, connectionType, failureType, exception, physicalName));
            }
            if (reconfigure)
            {
                ReconfigureIfNeeded(endpoint, false, "connection failed");
            }
        }

        internal void OnInternalError(Exception exception, EndPoint endpoint = null, ConnectionType connectionType = ConnectionType.None, [CallerMemberName] string origin = null)
        {
            try
            {
                if (_isDisposed) return;
                Trace("Internal error: " + origin + ", " + exception == null ? "unknown" : exception.Message);
                var handler = InternalError;
                if (handler != null)
                {
                    ConnectionMultiplexer.CompleteAsWorker(
                        new InternalErrorEventArgs(handler, this, endpoint, connectionType, exception, origin));
                }
            }
            catch
            { // our internal error event failed; whatcha gonna do, exactly?
            }
        }

        internal void OnConnectionRestored(EndPoint endpoint, ConnectionType connectionType, string physicalName)
        {
            if (_isDisposed) return;
            var handler = ConnectionRestored;
            if (handler != null)
            {
                ConnectionMultiplexer.CompleteAsWorker(
                    new ConnectionFailedEventArgs(handler, this, endpoint, connectionType, ConnectionFailureType.None, null, physicalName));
            }
            ReconfigureIfNeeded(endpoint, false, "connection restored");
        }

        private void OnEndpointChanged(EndPoint endpoint, EventHandler<EndPointEventArgs> handler)
        {
            if (_isDisposed) return;
            if (handler != null)
            {
                ConnectionMultiplexer.CompleteAsWorker(new EndPointEventArgs(handler, this, endpoint));
            }
        }

        internal void OnConfigurationChanged(EndPoint endpoint) => OnEndpointChanged(endpoint, ConfigurationChanged);
        internal void OnConfigurationChangedBroadcast(EndPoint endpoint) => OnEndpointChanged(endpoint, ConfigurationChangedBroadcast);

        /// <summary>
        /// A server replied with an error message;
        /// </summary>
        public event EventHandler<RedisErrorEventArgs> ErrorMessage;
        internal void OnErrorMessage(EndPoint endpoint, string message)
        {
            if (_isDisposed) return;
            var handler = ErrorMessage;
            if (handler != null)
            {
                ConnectionMultiplexer.CompleteAsWorker(
                    new RedisErrorEventArgs(handler, this, endpoint, message)
                );
            }
        }

        [System.Diagnostics.CodeAnalysis.SuppressMessage("Microsoft.Usage", "CA2202:Do not dispose objects multiple times")]
        private static void Write<T>(ZipArchive zip, string name, Task task, Action<T, StreamWriter> callback)
        {
            var entry = zip.CreateEntry(name, CompressionLevel.Optimal);
            using (var stream = entry.Open())
            using (var writer = new StreamWriter(stream))
            {
                TaskStatus status = task.Status;
                switch (status)
                {
                    case TaskStatus.RanToCompletion:
                        T val = ((Task<T>)task).Result;
                        callback(val, writer);
                        break;
                    case TaskStatus.Faulted:
                        writer.WriteLine(string.Join(", ", task.Exception.InnerExceptions.Select(x => x.Message)));
                        break;
                    default:
                        writer.WriteLine(status.ToString());
                        break;
                }
            }
        }
        /// <summary>
        /// Write the configuration of all servers to an output stream
        /// </summary>
        /// <param name="destination">The destination stream to write the export to.</param>
        /// <param name="options">The options to use for this export.</param>
        public void ExportConfiguration(Stream destination, ExportOptions options = ExportOptions.All)
        {
            if (destination == null) throw new ArgumentNullException(nameof(destination));

            // what is possible, given the command map?
            ExportOptions mask = 0;
            if (CommandMap.IsAvailable(RedisCommand.INFO)) mask |= ExportOptions.Info;
            if (CommandMap.IsAvailable(RedisCommand.CONFIG)) mask |= ExportOptions.Config;
            if (CommandMap.IsAvailable(RedisCommand.CLIENT)) mask |= ExportOptions.Client;
            if (CommandMap.IsAvailable(RedisCommand.CLUSTER)) mask |= ExportOptions.Cluster;
            options &= mask;

            using (var zip = new ZipArchive(destination, ZipArchiveMode.Create, true))
            {
                var arr = GetServerSnapshot();
                foreach (var server in arr)
                {
                    const CommandFlags flags = CommandFlags.None;
                    if (!server.IsConnected) continue;
                    var api = GetServer(server.EndPoint);

                    List<Task> tasks = new List<Task>();
                    if ((options & ExportOptions.Info) != 0)
                    {
                        tasks.Add(api.InfoRawAsync(flags: flags));
                    }
                    if ((options & ExportOptions.Config) != 0)
                    {
                        tasks.Add(api.ConfigGetAsync(flags: flags));
                    }
                    if ((options & ExportOptions.Client) != 0)
                    {
                        tasks.Add(api.ClientListAsync(flags: flags));
                    }
                    if ((options & ExportOptions.Cluster) != 0)
                    {
                        tasks.Add(api.ClusterNodesRawAsync(flags: flags));
                    }

                    WaitAllIgnoreErrors(tasks.ToArray());

                    int index = 0;
                    var prefix = Format.ToString(server.EndPoint);
                    if ((options & ExportOptions.Info) != 0)
                    {
                        Write<string>(zip, prefix + "/info.txt", tasks[index++], WriteNormalizingLineEndings);
                    }
                    if ((options & ExportOptions.Config) != 0)
                    {
                        Write<KeyValuePair<string, string>[]>(zip, prefix + "/config.txt", tasks[index++], (settings, writer) =>
                        {
                            foreach (var setting in settings)
                            {
                                writer.WriteLine("{0}={1}", setting.Key, setting.Value);
                            }
                        });
                    }
                    if ((options & ExportOptions.Client) != 0)
                    {
                        Write<ClientInfo[]>(zip, prefix + "/clients.txt", tasks[index++], (clients, writer) =>
                        {
                            if (clients == null)
                            {
                                writer.WriteLine(NoContent);
                            }
                            else
                            {
                                foreach (var client in clients)
                                {
                                    writer.WriteLine(client.Raw);
                                }
                            }
                        });
                    }
                    if ((options & ExportOptions.Cluster) != 0)
                    {
                        Write<string>(zip, prefix + "/nodes.txt", tasks[index++], WriteNormalizingLineEndings);
                    }
                }
            }
        }

        internal void MakeMaster(ServerEndPoint server, ReplicationChangeOptions options, LogProxy log)
        {
            var cmd = server.GetFeatures().ReplicaCommands ? RedisCommand.REPLICAOF : RedisCommand.SLAVEOF;
            CommandMap.AssertAvailable(cmd);

            if (!RawConfig.AllowAdmin) throw ExceptionFactory.AdminModeNotEnabled(IncludeDetailInExceptions, cmd, null, server);

            if (server == null) throw new ArgumentNullException(nameof(server));
            var srv = new RedisServer(this, server, null);
            if (!srv.IsConnected) throw ExceptionFactory.NoConnectionAvailable(this, null, server, GetServerSnapshot(), command: cmd);

#pragma warning disable CS0618
            const CommandFlags flags = CommandFlags.NoRedirect | CommandFlags.HighPriority;
#pragma warning restore CS0618
            Message msg;

            log?.WriteLine($"Checking {Format.ToString(srv.EndPoint)} is available...");
            try
            {
                srv.Ping(flags); // if it isn't happy, we're not happy
            }
            catch (Exception ex)
            {
                log?.WriteLine($"Operation failed on {Format.ToString(srv.EndPoint)}, aborting: {ex.Message}");
                throw;
            }

            var nodes = GetServerSnapshot();
            RedisValue newMaster = Format.ToString(server.EndPoint);

            RedisKey tieBreakerKey = default(RedisKey);
            // try and write this everywhere; don't worry if some folks reject our advances
            if ((options & ReplicationChangeOptions.SetTiebreaker) != 0 && !string.IsNullOrWhiteSpace(RawConfig.TieBreaker)
                && CommandMap.IsAvailable(RedisCommand.SET))
            {
                tieBreakerKey = RawConfig.TieBreaker;

                foreach (var node in nodes)
                {
                    if (!node.IsConnected) continue;
                    log?.WriteLine($"Attempting to set tie-breaker on {Format.ToString(node.EndPoint)}...");
                    msg = Message.Create(0, flags, RedisCommand.SET, tieBreakerKey, newMaster);
#pragma warning disable CS0618
                    node.WriteDirectFireAndForgetSync(msg, ResultProcessor.DemandOK);
#pragma warning restore CS0618
                }
            }

            // stop replicating, promote to a standalone primary
            log?.WriteLine($"Making {Format.ToString(srv.EndPoint)} a master...");
            try
            {
                srv.ReplicaOf(null, flags);
            }
            catch (Exception ex)
            {
                log?.WriteLine($"Operation failed on {Format.ToString(srv.EndPoint)}, aborting: {ex.Message}");
                throw;
            }

            // also, in case it was a replica a moment ago, and hasn't got the tie-breaker yet, we re-send the tie-breaker to this one
            if (!tieBreakerKey.IsNull)
            {
                log?.WriteLine($"Resending tie-breaker to {Format.ToString(server.EndPoint)}...");
                msg = Message.Create(0, flags, RedisCommand.SET, tieBreakerKey, newMaster);
#pragma warning disable CS0618
                server.WriteDirectFireAndForgetSync(msg, ResultProcessor.DemandOK);
#pragma warning restore CS0618
            }

            // There's an inherent race here in zero-latency environments (e.g. when Redis is on localhost) when a broadcast is specified
            // The broadcast can get back from redis and trigger a reconfigure before we get a chance to get to ReconfigureAsync() below
            // This results in running an outdated reconfig and the .CompareExchange() (due to already running a reconfig) failing...making our needed reconfig a no-op.
            // If we don't block *that* run, then *our* run (at low latency) gets blocked. Then we're waiting on the
            // ConfigurationOptions.ConfigCheckSeconds interval to identify the current (created by this method call) topology correctly.
            var blockingReconfig = Interlocked.CompareExchange(ref activeConfigCause, "Block: Pending Master Reconfig", null) == null;

            // Try and broadcast the fact a change happened to all members
            // We want everyone possible to pick it up.
            // We broadcast before *and after* the change to remote members, so that they don't go without detecting a change happened.
            // This eliminates the race of pub/sub *then* re-slaving happening, since a method both preceeds and follows.
            void Broadcast(ReadOnlySpan<ServerEndPoint> serverNodes)
            {
                if ((options & ReplicationChangeOptions.Broadcast) != 0 && ConfigurationChangedChannel != null
                    && CommandMap.IsAvailable(RedisCommand.PUBLISH))
                {
                    RedisValue channel = ConfigurationChangedChannel;
                    foreach (var node in serverNodes)
                    {
                        if (!node.IsConnected) continue;
                        log?.WriteLine($"Broadcasting via {Format.ToString(node.EndPoint)}...");
                        msg = Message.Create(-1, flags, RedisCommand.PUBLISH, channel, newMaster);
#pragma warning disable CS0618
                        node.WriteDirectFireAndForgetSync(msg, ResultProcessor.Int64);
#pragma warning restore CS0618
                    }
                }
            }

            // Send a message before it happens - because afterwards a new replica may be unresponsive
            Broadcast(nodes);

            if ((options & ReplicationChangeOptions.ReplicateToOtherEndpoints) != 0)
            {
                foreach (var node in nodes)
                {
                    if (node == server || node.ServerType != ServerType.Standalone) continue;

                    log?.WriteLine($"Replicating to {Format.ToString(node.EndPoint)}...");
                    msg = RedisServer.CreateReplicaOfMessage(node, server.EndPoint, flags);
#pragma warning disable CS0618
                    node.WriteDirectFireAndForgetSync(msg, ResultProcessor.DemandOK);
#pragma warning restore CS0618
                }
            }

            // ...and send one after it happens - because the first broadcast may have landed on a secondary client
            // and it can reconfigure before any topology change actually happened. This is most likely to happen
            // in low-latency environments.
            Broadcast(nodes);

            // and reconfigure the muxer
            log?.WriteLine("Reconfiguring all endpoints...");
            // Yes, there is a tiny latency race possible between this code and the next call, but it's far more minute than before.
            // The effective gap between 0 and > 0 (likely off-box) latency is something that may never get hit here by anyone.
            if (blockingReconfig)
            {
                Interlocked.Exchange(ref activeConfigCause, null);
            }
            if (!ReconfigureAsync(first: false, reconfigureAll: true, log, srv.EndPoint, "make master").ObserveErrors().Wait(5000))
            {
                log?.WriteLine("Verifying the configuration was incomplete; please verify");
            }
        }

        internal void CheckMessage(Message message)
        {
            if (!RawConfig.AllowAdmin && message.IsAdmin)
                throw ExceptionFactory.AdminModeNotEnabled(IncludeDetailInExceptions, message.Command, message, null);
            if (message.Command != RedisCommand.UNKNOWN) CommandMap.AssertAvailable(message.Command);

            // using >= here because we will be adding 1 for the command itself (which is an arg for the purposes of the multi-bulk protocol)
            if (message.ArgCount >= PhysicalConnection.REDIS_MAX_ARGS) throw ExceptionFactory.TooManyArgs(message.CommandAndKey, message.ArgCount);
        }
        private const string NoContent = "(no content)";
        private static void WriteNormalizingLineEndings(string source, StreamWriter writer)
        {
            if (source == null)
            {
                writer.WriteLine(NoContent);
            }
            else
            {
                using (var reader = new StringReader(source))
                {
                    string line;
                    while ((line = reader.ReadLine()) != null)
                        writer.WriteLine(line); // normalize line endings
                }
            }
        }


        /// <summary>
        /// Raised whenever a physical connection fails
        /// </summary>
        public event EventHandler<ConnectionFailedEventArgs> ConnectionFailed;

        /// <summary>
        /// Raised whenever an internal error occurs (this is primarily for debugging)
        /// </summary>
        public event EventHandler<InternalErrorEventArgs> InternalError;

        /// <summary>
        /// Raised whenever a physical connection is established
        /// </summary>
        public event EventHandler<ConnectionFailedEventArgs> ConnectionRestored;

        /// <summary>
        /// Raised when configuration changes are detected
        /// </summary>
        public event EventHandler<EndPointEventArgs> ConfigurationChanged;

        /// <summary>
        /// Raised when nodes are explicitly requested to reconfigure via broadcast;
        /// this usually means master/replica changes
        /// </summary>
        public event EventHandler<EndPointEventArgs> ConfigurationChangedBroadcast;

        /// <summary>
        /// Gets the synchronous timeout associated with the connections
        /// </summary>
        public int TimeoutMilliseconds { get; }
        /// <summary>
        /// Gets the asynchronous timeout associated with the connections
        /// </summary>
        internal int AsyncTimeoutMilliseconds { get; }

        /// <summary>
        /// Gets all endpoints defined on the server
        /// </summary>
        /// <param name="configuredOnly">Whether to get only the endpoints specified explicitly in the config.</param>
        public EndPoint[] GetEndPoints(bool configuredOnly = false)
        {
            if (configuredOnly) return RawConfig.EndPoints.ToArray();

            return _serverSnapshot.GetEndPoints();
        }

        internal bool TryResend(int hashSlot, Message message, EndPoint endpoint, bool isMoved)
        {
            return ServerSelectionStrategy.TryResend(hashSlot, message, endpoint, isMoved);
        }

        /// <summary>
        /// Wait for a given asynchronous operation to complete (or timeout)
        /// </summary>
        /// <param name="task">The task to wait on.</param>
        public void Wait(Task task)
        {
            if (task == null) throw new ArgumentNullException(nameof(task));
            try
            {
                if (!task.Wait(TimeoutMilliseconds)) throw new TimeoutException();
            }
            catch (AggregateException aex) when (IsSingle(aex))
            {
                throw aex.InnerExceptions[0];
            }
        }

        /// <summary>
        /// Wait for a given asynchronous operation to complete (or timeout)
        /// </summary>
        /// <typeparam name="T">The type contains in the task to wait on.</typeparam>
        /// <param name="task">The task to wait on.</param>
        public T Wait<T>(Task<T> task)
        {
            if (task == null) throw new ArgumentNullException(nameof(task));
            try
            {
                if (!task.Wait(TimeoutMilliseconds)) throw new TimeoutException();
            }
            catch (AggregateException aex) when (IsSingle(aex))
            {
                throw aex.InnerExceptions[0];
            }
            return task.Result;
        }

        private static bool IsSingle(AggregateException aex)
        {
            try { return aex != null && aex.InnerExceptions.Count == 1; }
            catch { return false; }
        }

        /// <summary>
        /// Wait for the given asynchronous operations to complete (or timeout)
        /// </summary>
        /// <param name="tasks">The tasks to wait on.</param>
        public void WaitAll(params Task[] tasks)
        {
            if (tasks == null) throw new ArgumentNullException(nameof(tasks));
            if (tasks.Length == 0) return;
            if (!Task.WaitAll(tasks, TimeoutMilliseconds)) throw new TimeoutException();
        }

        private bool WaitAllIgnoreErrors(Task[] tasks) => WaitAllIgnoreErrors(tasks, TimeoutMilliseconds);

        private static bool WaitAllIgnoreErrors(Task[] tasks, int timeout)
        {
            if (tasks == null) throw new ArgumentNullException(nameof(tasks));
            if (tasks.Length == 0) return true;
            var watch = Stopwatch.StartNew();
            try
            {
                // if none error, great
                if (Task.WaitAll(tasks, timeout)) return true;
            }
            catch
            { }
            // if we get problems, need to give the non-failing ones time to finish
            // to be fair and reasonable
            for (int i = 0; i < tasks.Length; i++)
            {
                var task = tasks[i];
                if (!task.IsCanceled && !task.IsCompleted && !task.IsFaulted)
                {
                    var remaining = timeout - checked((int)watch.ElapsedMilliseconds);
                    if (remaining <= 0) return false;
                    try
                    {
                        task.Wait(remaining);
                    }
                    catch
                    { }
                }
            }
            return false;
        }

        internal bool AuthSuspect { get; private set; }
        internal void SetAuthSuspect() => AuthSuspect = true;

        private static void LogWithThreadPoolStats(LogProxy log, string message, out int busyWorkerCount)
        {
            busyWorkerCount = 0;
            if (log != null)
            {
                var sb = new StringBuilder();
                sb.Append(message);
                busyWorkerCount = PerfCounterHelper.GetThreadPoolStats(out string iocp, out string worker);
                sb.Append(", IOCP: ").Append(iocp).Append(", WORKER: ").Append(worker);
                log?.WriteLine(sb.ToString());
            }
        }

        private static bool AllComplete(Task[] tasks)
        {
            for (int i = 0; i < tasks.Length; i++)
            {
                var task = tasks[i];
                if (!task.IsCanceled && !task.IsCompleted && !task.IsFaulted)
                    return false;
            }
            return true;
        }

        private static async Task<bool> WaitAllIgnoreErrorsAsync(string name, Task[] tasks, int timeoutMilliseconds, LogProxy log, [CallerMemberName] string caller = null, [CallerLineNumber] int callerLineNumber = 0)
        {
            if (tasks == null) throw new ArgumentNullException(nameof(tasks));
            if (tasks.Length == 0)
            {
                log?.WriteLine("No tasks to await");
                return true;
            }

            if (AllComplete(tasks))
            {
                log?.WriteLine("All tasks are already complete");
                return true;
            }

            var watch = Stopwatch.StartNew();
            LogWithThreadPoolStats(log, $"Awaiting {tasks.Length} {name} task completion(s) for {timeoutMilliseconds}ms", out _);
            try
            {
                // if none error, great
                var remaining = timeoutMilliseconds - checked((int)watch.ElapsedMilliseconds);
                if (remaining <= 0)
                {
                    LogWithThreadPoolStats(log, "Timeout before awaiting for tasks", out _);
                    return false;
                }

                var allTasks = Task.WhenAll(tasks).ObserveErrors();
                bool all = await allTasks.TimeoutAfter(timeoutMs: remaining).ObserveErrors().ForAwait();
                LogWithThreadPoolStats(log, all ? $"All {tasks.Length} {name} tasks completed cleanly" : $"Not all {name} tasks completed cleanly (from {caller}#{callerLineNumber}, timeout {timeoutMilliseconds}ms)", out _);
                return all;
            }
            catch
            { }

            // if we get problems, need to give the non-failing ones time to finish
            // to be fair and reasonable
            for (int i = 0; i < tasks.Length; i++)
            {
                var task = tasks[i];
                if (!task.IsCanceled && !task.IsCompleted && !task.IsFaulted)
                {
                    var remaining = timeoutMilliseconds - checked((int)watch.ElapsedMilliseconds);
                    if (remaining <= 0)
                    {
                        LogWithThreadPoolStats(log, "Timeout awaiting tasks", out _);
                        return false;
                    }
                    try
                    {
                        await Task.WhenAny(task, Task.Delay(remaining)).ObserveErrors().ForAwait();
                    }
                    catch
                    { }
                }
            }
            LogWithThreadPoolStats(log, "Finished awaiting tasks", out _);
            return false;
        }

        /// <summary>
        /// Raised when a hash-slot has been relocated
        /// </summary>
        public event EventHandler<HashSlotMovedEventArgs> HashSlotMoved;

        internal void OnHashSlotMoved(int hashSlot, EndPoint old, EndPoint @new)
        {
            var handler = HashSlotMoved;
            if (handler != null)
            {
                ConnectionMultiplexer.CompleteAsWorker(
                  new HashSlotMovedEventArgs(handler, this, hashSlot, old, @new));
            }
        }

        /// <summary>
        /// Compute the hash-slot of a specified key
        /// </summary>
        /// <param name="key">The key to get a hash slot ID for.</param>
        public int HashSlot(RedisKey key) => ServerSelectionStrategy.HashSlot(key);

        internal ServerEndPoint AnyConnected(ServerType serverType, uint startOffset, RedisCommand command, CommandFlags flags)
        {
            var tmp = GetServerSnapshot();
            int len = tmp.Length;
            ServerEndPoint fallback = null;
            for (int i = 0; i < len; i++)
            {
                var server = tmp[(int)(((uint)i + startOffset) % len)];
                if (server != null && server.ServerType == serverType && server.IsSelectable(command))
                {
                    if (server.IsReplica)
                    {
                        switch (flags)
                        {
                            case CommandFlags.DemandReplica:
                            case CommandFlags.PreferReplica:
                                return server;
                            case CommandFlags.PreferMaster:
                                fallback = server;
                                break;
                        }
                    }
                    else
                    {
                        switch (flags)
                        {
                            case CommandFlags.DemandMaster:
                            case CommandFlags.PreferMaster:
                                return server;
                            case CommandFlags.PreferReplica:
                                fallback = server;
                                break;
                        }
                    }
                }
            }
            return fallback;
        }

        private volatile bool _isDisposed;
        internal bool IsDisposed => _isDisposed;

        /// <summary>
        /// Create a new ConnectionMultiplexer instance.
        /// </summary>
        /// <param name="configuration">The string configuration to use for this multiplexer.</param>
        /// <param name="log">The <see cref="TextWriter"/> to log to.</param>
        public static Task<ConnectionMultiplexer> ConnectAsync(string configuration, TextWriter log = null) =>
            ConnectAsync(ConfigurationOptions.Parse(configuration), log);

        /// <summary>
        /// Create a new ConnectionMultiplexer instance.
        /// </summary>
        /// <param name="configuration">The string configuration to use for this multiplexer.</param>
        /// <param name="configure">Action to further modify the parsed configuration options.</param>
        /// <param name="log">The <see cref="TextWriter"/> to log to.</param>
        public static Task<ConnectionMultiplexer> ConnectAsync(string configuration, Action<ConfigurationOptions> configure, TextWriter log = null) =>
            ConnectAsync(ConfigurationOptions.Parse(configuration).Apply(configure), log);

        /// <summary>
        /// Create a new ConnectionMultiplexer instance.
        /// </summary>
        /// <param name="configuration">The configuration options to use for this multiplexer.</param>
        /// <param name="log">The <see cref="TextWriter"/> to log to.</param>
        public static Task<ConnectionMultiplexer> ConnectAsync(ConfigurationOptions configuration, TextWriter log = null)
        {
            SocketConnection.AssertDependencies();

            if (IsSentinel(configuration))
                return SentinelMasterConnectAsync(configuration, log);

            return ConnectImplAsync(PrepareConfig(configuration), log);
        }

        private static async Task<ConnectionMultiplexer> ConnectImplAsync(ConfigurationOptions configuration, TextWriter log = null)
        {
            IDisposable killMe = null;
            EventHandler<ConnectionFailedEventArgs> connectHandler = null;
            ConnectionMultiplexer muxer = null;
            using (var logProxy = LogProxy.TryCreate(log))
            {
                try
                {
                    log?.WriteLine($"Connecting (async) on {RuntimeInformation.FrameworkDescription}");

                    muxer = CreateMultiplexer(configuration, logProxy, out connectHandler);
                    killMe = muxer;
                    Interlocked.Increment(ref muxer._connectAttemptCount);
                    bool configured = await muxer.ReconfigureAsync(first: true, reconfigureAll: false, logProxy, null, "connect").ObserveErrors().ForAwait();
                    if (!configured)
                    {
                        throw ExceptionFactory.UnableToConnect(muxer, muxer.failureMessage);
                    }
                    killMe = null;
                    Interlocked.Increment(ref muxer._connectCompletedCount);

                    if (muxer.ServerSelectionStrategy.ServerType == ServerType.Sentinel)
                    {
                        // Initialize the Sentinel handlers
                        muxer.InitializeSentinel(logProxy);
                    }
                    return muxer;
                }
                finally
                {
                    if (connectHandler != null) muxer.ConnectionFailed -= connectHandler;
                    if (killMe != null) try { killMe.Dispose(); } catch { }
                }
            }
        }

        private static bool IsSentinel(ConfigurationOptions configuration)
        {
            return !string.IsNullOrEmpty(configuration?.ServiceName);
        }

        internal static ConfigurationOptions PrepareConfig(object configuration, bool sentinel = false)
        {
            if (configuration == null) throw new ArgumentNullException(nameof(configuration));
            ConfigurationOptions config;
            if (configuration is string s)
            {
                config = ConfigurationOptions.Parse(s);
            }
            else if (configuration is ConfigurationOptions configurationOptions)
            {
                config = (configurationOptions).Clone();
            }
            else
            {
                throw new ArgumentException("Invalid configuration object", nameof(configuration));
            }
            if (config.EndPoints.Count == 0) throw new ArgumentException("No endpoints specified", nameof(configuration));

            if (sentinel)
            {
                config.SetSentinelDefaults();

                return config;
            }

            config.SetDefaultPorts();

            return config;
        }

        internal class LogProxy : IDisposable
        {
            public static LogProxy TryCreate(TextWriter writer)
                => writer == null ? null : new LogProxy(writer);

            public override string ToString()
            {
                string s = null;
                if (_log != null)
                {
                    lock (SyncLock)
                    {
                        s = _log?.ToString();
                    }
                }
                return s ?? base.ToString();
            }
            private TextWriter _log;

            public object SyncLock => this;
            private LogProxy(TextWriter log) => _log = log;
            public void WriteLine()
            {
                if (_log != null) // note: double-checked
                {
                    lock (SyncLock)
                    {
                        _log?.WriteLine();
                    }
                }
            }
            public void WriteLine(string message = null)
            {
                if (_log != null) // note: double-checked
                {
                    lock (SyncLock)
                    {
                        _log?.WriteLine($"{DateTime.UtcNow:HH:mm:ss.ffff}: {message}");
                    }
                }
            }
            public void Dispose()
            {
                if (_log != null) // note: double-checked
                {
                    lock (SyncLock) { _log = null; }
                }
            }
        }
        private static ConnectionMultiplexer CreateMultiplexer(ConfigurationOptions configuration, LogProxy log, out EventHandler<ConnectionFailedEventArgs> connectHandler)
        {
            var muxer = new ConnectionMultiplexer(configuration);
            connectHandler = null;
            if (log != null)
            {
                // create a detachable event-handler to log detailed errors if something happens during connect/handshake
                connectHandler = (_, a) =>
                {
                    try
                    {
                        lock (log.SyncLock) // keep the outer and any inner errors contiguous
                        {
                            var ex = a.Exception;
                            log?.WriteLine($"connection failed: {Format.ToString(a.EndPoint)} ({a.ConnectionType}, {a.FailureType}): {ex?.Message ?? "(unknown)"}");
                            while ((ex = ex.InnerException) != null)
                            {
                                log?.WriteLine($"> {ex.Message}");
                            }
                        }
                    }
                    catch { }
                };
                muxer.ConnectionFailed += connectHandler;
            }
            return muxer;
        }

        /// <summary>
        /// Create a new ConnectionMultiplexer instance.
        /// </summary>
        /// <param name="configuration">The string configuration to use for this multiplexer.</param>
        /// <param name="log">The <see cref="TextWriter"/> to log to.</param>
        public static ConnectionMultiplexer Connect(string configuration, TextWriter log = null) =>
            Connect(ConfigurationOptions.Parse(configuration), log);

        /// <summary>
        /// Create a new ConnectionMultiplexer instance.
        /// </summary>
        /// <param name="configuration">The string configuration to use for this multiplexer.</param>
        /// <param name="configure">Action to further modify the parsed configuration options.</param>
        /// <param name="log">The <see cref="TextWriter"/> to log to.</param>
        public static ConnectionMultiplexer Connect(string configuration, Action<ConfigurationOptions> configure, TextWriter log = null) =>
            Connect(ConfigurationOptions.Parse(configuration).Apply(configure), log);

        /// <summary>
        /// Create a new ConnectionMultiplexer instance.
        /// </summary>
        /// <param name="configuration">The configuration options to use for this multiplexer.</param>
        /// <param name="log">The <see cref="TextWriter"/> to log to.</param>
        public static ConnectionMultiplexer Connect(ConfigurationOptions configuration, TextWriter log = null)
        {
            SocketConnection.AssertDependencies();

            if (IsSentinel(configuration))
            {
                return SentinelMasterConnect(configuration, log);
            }

            return ConnectImpl(PrepareConfig(configuration), log);
        }

        /// <summary>
        /// Create a new ConnectionMultiplexer instance that connects to a sentinel server
        /// </summary>
        /// <param name="configuration">The string configuration to use for this multiplexer.</param>
        /// <param name="log">The <see cref="TextWriter"/> to log to.</param>
        public static ConnectionMultiplexer SentinelConnect(string configuration, TextWriter log = null)
        {
            SocketConnection.AssertDependencies();
            return ConnectImpl(PrepareConfig(configuration, sentinel: true), log);
        }

        /// <summary>
        /// Create a new ConnectionMultiplexer instance that connects to a sentinel server
        /// </summary>
        /// <param name="configuration">The string configuration to use for this multiplexer.</param>
        /// <param name="log">The <see cref="TextWriter"/> to log to.</param>
        public static Task<ConnectionMultiplexer> SentinelConnectAsync(string configuration, TextWriter log = null)
        {
            SocketConnection.AssertDependencies();
            return ConnectImplAsync(PrepareConfig(configuration, sentinel: true), log);
        }

        /// <summary>
        /// Create a new ConnectionMultiplexer instance that connects to a sentinel server
        /// </summary>
        /// <param name="configuration">The configuration options to use for this multiplexer.</param>
        /// <param name="log">The <see cref="TextWriter"/> to log to.</param>
        public static ConnectionMultiplexer SentinelConnect(ConfigurationOptions configuration, TextWriter log = null)
        {
            SocketConnection.AssertDependencies();
            return ConnectImpl(PrepareConfig(configuration, sentinel: true), log);
        }

        /// <summary>
        /// Create a new ConnectionMultiplexer instance that connects to a sentinel server
        /// </summary>
        /// <param name="configuration">The configuration options to use for this multiplexer.</param>
        /// <param name="log">The <see cref="TextWriter"/> to log to.</param>
        public static Task<ConnectionMultiplexer> SentinelConnectAsync(ConfigurationOptions configuration, TextWriter log = null)
        {
            SocketConnection.AssertDependencies();
            return ConnectImplAsync(PrepareConfig(configuration, sentinel: true), log);
        }

        /// <summary>
        /// Create a new ConnectionMultiplexer instance that connects to a sentinel server, discovers the current master server
        /// for the specified ServiceName in the config and returns a managed connection to the current master server
        /// </summary>
        /// <param name="configuration">The string configuration to use for this multiplexer.</param>
        /// <param name="log">The <see cref="TextWriter"/> to log to.</param>
        private static ConnectionMultiplexer SentinelMasterConnect(string configuration, TextWriter log = null)
        {
            return SentinelMasterConnect(PrepareConfig(configuration, sentinel: true), log);
        }

        /// <summary>
        /// Create a new ConnectionMultiplexer instance that connects to a sentinel server, discovers the current master server
        /// for the specified ServiceName in the config and returns a managed connection to the current master server
        /// </summary>
        /// <param name="configuration">The configuration options to use for this multiplexer.</param>
        /// <param name="log">The <see cref="TextWriter"/> to log to.</param>
        private static ConnectionMultiplexer SentinelMasterConnect(ConfigurationOptions configuration, TextWriter log = null)
        {
            var sentinelConnection = SentinelConnect(configuration, log);

            var muxer = sentinelConnection.GetSentinelMasterConnection(configuration, log);
            // set reference to sentinel connection so that we can dispose it
            muxer.sentinelConnection = sentinelConnection;

            return muxer;
        }

        /// <summary>
        /// Create a new ConnectionMultiplexer instance that connects to a sentinel server, discovers the current master server
        /// for the specified ServiceName in the config and returns a managed connection to the current master server
        /// </summary>
        /// <param name="configuration">The string configuration to use for this multiplexer.</param>
        /// <param name="log">The <see cref="TextWriter"/> to log to.</param>
        private static Task<ConnectionMultiplexer> SentinelMasterConnectAsync(string configuration, TextWriter log = null)
        {
            return SentinelMasterConnectAsync(PrepareConfig(configuration, sentinel: true), log);
        }

        /// <summary>
        /// Create a new ConnectionMultiplexer instance that connects to a sentinel server, discovers the current master server
        /// for the specified ServiceName in the config and returns a managed connection to the current master server
        /// </summary>
        /// <param name="configuration">The configuration options to use for this multiplexer.</param>
        /// <param name="log">The <see cref="TextWriter"/> to log to.</param>
        private static async Task<ConnectionMultiplexer> SentinelMasterConnectAsync(ConfigurationOptions configuration, TextWriter log = null)
        {
            var sentinelConnection = await SentinelConnectAsync(configuration, log).ForAwait();

            var muxer = sentinelConnection.GetSentinelMasterConnection(configuration, log);
            // set reference to sentinel connection so that we can dispose it
            muxer.sentinelConnection = sentinelConnection;

            return muxer;
        }

        private static ConnectionMultiplexer ConnectImpl(ConfigurationOptions configuration, TextWriter log)
        {
            IDisposable killMe = null;
            EventHandler<ConnectionFailedEventArgs> connectHandler = null;
            ConnectionMultiplexer muxer = null;
            using (var logProxy = LogProxy.TryCreate(log))
            {
                try
                {
                    log?.WriteLine($"Connecting (sync) on {RuntimeInformation.FrameworkDescription}");

                    muxer = CreateMultiplexer(configuration, logProxy, out connectHandler);
                    killMe = muxer;
                    Interlocked.Increment(ref muxer._connectAttemptCount);
                    // note that task has timeouts internally, so it might take *just over* the regular timeout
                    var task = muxer.ReconfigureAsync(first: true, reconfigureAll: false, logProxy, null, "connect");

                    if (!task.Wait(muxer.SyncConnectTimeout(true)))
                    {
                        task.ObserveErrors();
                        if (muxer.RawConfig.AbortOnConnectFail)
                        {
                            throw ExceptionFactory.UnableToConnect(muxer, "ConnectTimeout");
                        }
                        else
                        {
                            muxer.LastException = ExceptionFactory.UnableToConnect(muxer, "ConnectTimeout");
                        }
                    }

                    if (!task.Result) throw ExceptionFactory.UnableToConnect(muxer, muxer.failureMessage);
                    killMe = null;
                    Interlocked.Increment(ref muxer._connectCompletedCount);

                    if (muxer.ServerSelectionStrategy.ServerType == ServerType.Sentinel)
                    {
                        // Initialize the Sentinel handlers
                        muxer.InitializeSentinel(logProxy);
                    }
                    return muxer;
                }
                finally
                {
                    if (connectHandler != null && muxer != null) muxer.ConnectionFailed -= connectHandler;
                    if (killMe != null) try { killMe.Dispose(); } catch { }
                }
            }
        }

        private string failureMessage;
        private readonly Hashtable servers = new Hashtable();
        private volatile ServerSnapshot _serverSnapshot = ServerSnapshot.Empty;

        ReadOnlySpan<ServerEndPoint> IInternalConnectionMultiplexer.GetServerSnapshot() => GetServerSnapshot();
        internal ReadOnlySpan<ServerEndPoint> GetServerSnapshot() => _serverSnapshot.Span;
        private sealed class ServerSnapshot
        {
            public static ServerSnapshot Empty { get; } = new ServerSnapshot(Array.Empty<ServerEndPoint>(), 0);
            private ServerSnapshot(ServerEndPoint[] arr, int count)
            {
                _arr = arr;
                _count = count;
            }
            private readonly ServerEndPoint[] _arr;
            private readonly int _count;
            public ReadOnlySpan<ServerEndPoint> Span => new ReadOnlySpan<ServerEndPoint>(_arr, 0, _count);

            internal ServerSnapshot Add(ServerEndPoint value)
            {
                if (value == null) return this;

                ServerEndPoint[] arr;
                if (_arr.Length > _count)
                {
                    arr = _arr;
                }
                else
                {
                    // no more room; need a new array
                    int newLen = _arr.Length << 1;
                    if (newLen == 0) newLen = 4;
                    arr = new ServerEndPoint[newLen];
                    _arr.CopyTo(arr, 0);
                }
                arr[_count] = value;
                return new ServerSnapshot(arr, _count + 1);
            }

            internal EndPoint[] GetEndPoints()
            {
                if (_count == 0) return Array.Empty<EndPoint>();

                var arr = new EndPoint[_count];
                for (int i = 0; i < _count; i++)
                {
                    arr[i] = _arr[i].EndPoint;
                }
                return arr;
            }
        }

        internal ServerEndPoint GetServerEndPoint(EndPoint endpoint, LogProxy log = null, bool activate = true)
        {
            if (endpoint == null) return null;
            var server = (ServerEndPoint)servers[endpoint];
            if (server == null)
            {
                bool isNew = false;
                lock (servers)
                {
                    server = (ServerEndPoint)servers[endpoint];
                    if (server == null)
                    {
                        if (_isDisposed) throw new ObjectDisposedException(ToString());

                        server = new ServerEndPoint(this, endpoint);
                        servers.Add(endpoint, server);
                        isNew = true;
                        _serverSnapshot = _serverSnapshot.Add(server);
                    }
                }
                // spin up the connection if this is new
                if (isNew && activate) server.Activate(ConnectionType.Interactive, log);
            }
            return server;
        }

        internal readonly CommandMap CommandMap;
        internal readonly MessageRetryQueue RetryQueueManager;

        /// <summary>
        /// returns the current length of the retry queue
        /// </summary>
        public int RetryQueueLength => RetryQueueManager.RetryQueueLength;

        private ConnectionMultiplexer(ConfigurationOptions configuration)
        {
            IncludeDetailInExceptions = true;
            IncludePerformanceCountersInExceptions = false;

            RawConfig = configuration ?? throw new ArgumentNullException(nameof(configuration));

            var map = CommandMap = configuration.CommandMap;
            if (!string.IsNullOrWhiteSpace(configuration.Password)) map.AssertAvailable(RedisCommand.AUTH);

            if (!map.IsAvailable(RedisCommand.ECHO) && !map.IsAvailable(RedisCommand.PING) && !map.IsAvailable(RedisCommand.TIME))
            { // I mean really, give me a CHANCE! I need *something* to check the server is available to me...
                // see also: SendTracer (matching logic)
                map.AssertAvailable(RedisCommand.EXISTS);
            }

            TimeoutMilliseconds = configuration.SyncTimeout;
            AsyncTimeoutMilliseconds = configuration.AsyncTimeout;

            OnCreateReaderWriter(configuration);
            ServerSelectionStrategy = new ServerSelectionStrategy(this);

            var configChannel = configuration.ConfigurationChannel;
            if (!string.IsNullOrWhiteSpace(configChannel))
            {
                ConfigurationChangedChannel = Encoding.UTF8.GetBytes(configChannel);
            }
            lastHeartbeatTicks = Environment.TickCount;
            RetryQueueManager = new MessageRetryQueue(new MessageRetryHelper(this), RawConfig.RetryQueueMaxLength);
        }

        partial void OnCreateReaderWriter(ConfigurationOptions configuration);

        internal const int MillisecondsPerHeartbeat = 1000;
        private sealed class TimerToken
        {
            public TimerToken(ConnectionMultiplexer muxer)
            {
                _ref = new WeakReference(muxer);
            }
            private Timer _timer;
            public void SetTimer(Timer timer) => _timer = timer;
            private readonly WeakReference _ref;

            private static readonly TimerCallback Heartbeat = state =>
            {
                var token = (TimerToken)state;
                var muxer = (ConnectionMultiplexer)(token._ref?.Target);
                if (muxer != null)
                {
                    muxer.OnHeartbeat();
                }
                else
                {
                    // the muxer got disposed from out of us; kill the timer
                    var tmp = token._timer;
                    token._timer = null;
                    if (tmp != null) try { tmp.Dispose(); } catch { }
                }
            };

            internal static IDisposable Create(ConnectionMultiplexer connection)
            {
                var token = new TimerToken(connection);
                var timer = new Timer(Heartbeat, token, MillisecondsPerHeartbeat, MillisecondsPerHeartbeat);
                token.SetTimer(timer);
                return timer;
            }
        }

        private int _activeHeartbeatErrors;
        private void OnHeartbeat()
        {
            try
            {
                int now = Environment.TickCount;
                Interlocked.Exchange(ref lastHeartbeatTicks, now);
                Interlocked.Exchange(ref lastGlobalHeartbeatTicks, now);
                Trace("heartbeat");

                var tmp = GetServerSnapshot();
                for (int i = 0; i < tmp.Length; i++)
                    tmp[i].OnHeartbeat();
            }
            catch (Exception ex)
            {
                if (Interlocked.CompareExchange(ref _activeHeartbeatErrors, 1, 0) == 0)
                {
                    try
                    {
                        OnInternalError(ex);
                    }
                    finally
                    {
                        Interlocked.Exchange(ref _activeHeartbeatErrors, 0);
                    }
                }
            }
        }

        private int lastHeartbeatTicks;
        private static int lastGlobalHeartbeatTicks = Environment.TickCount;
        internal long LastHeartbeatSecondsAgo
        {
            get
            {
                if (pulse == null) return -1;
                return unchecked(Environment.TickCount - Thread.VolatileRead(ref lastHeartbeatTicks)) / 1000;
            }
        }

        internal Exception LastException { get; set; }

        internal static long LastGlobalHeartbeatSecondsAgo => unchecked(Environment.TickCount - Thread.VolatileRead(ref lastGlobalHeartbeatTicks)) / 1000;

        /// <summary>
        /// Obtain a pub/sub subscriber connection to the specified server
        /// </summary>
        /// <param name="asyncState">The async state object to pass to the created <see cref="RedisSubscriber"/>.</param>
        public ISubscriber GetSubscriber(object asyncState = null)
        {
            if (RawConfig.Proxy == Proxy.Twemproxy) throw new NotSupportedException("The pub/sub API is not available via twemproxy");
            return new RedisSubscriber(this, asyncState);
        }

        // applies common db number defaults and rules
        internal int ApplyDefaultDatabase(int db)
        {
            if (db == -1)
            {
                db = RawConfig.DefaultDatabase.GetValueOrDefault();
            }
            else if (db < 0)
            {
                throw new ArgumentOutOfRangeException(nameof(db));
            }

            if (db != 0 && RawConfig.Proxy == Proxy.Twemproxy)
            {
                throw new NotSupportedException("Twemproxy only supports database 0");
            }

            return db;
        }

        /// <summary>
        /// Obtain an interactive connection to a database inside redis
        /// </summary>
        /// <param name="db">The ID to get a database for.</param>
        /// <param name="asyncState">The async state to pass into the resulting <see cref="RedisDatabase"/>.</param>
        public IDatabase GetDatabase(int db = -1, object asyncState = null)
        {
            db = ApplyDefaultDatabase(db);

            // if there's no async-state, and the DB is suitable, we can hand out a re-used instance
            return (asyncState == null && db <= MaxCachedDatabaseInstance)
                ? GetCachedDatabaseInstance(db) : new RedisDatabase(this, db, asyncState);
        }

        // DB zero is stored separately, since 0-only is a massively common use-case
        private const int MaxCachedDatabaseInstance = 16; // 17 items - [0,16]
        // side note: "databases 16" is the default in redis.conf; happy to store one extra to get nice alignment etc
        private IDatabase dbCacheZero;
        private IDatabase[] dbCacheLow;
        private IDatabase GetCachedDatabaseInstance(int db) // note that we already trust db here; only caller checks range
        {
            // note we don't need to worry about *always* returning the same instance
            // - if two threads ask for db 3 at the same time, it is OK for them to get
            // different instances, one of which (arbitrarily) ends up cached for later use
            if (db == 0)
            {
                return dbCacheZero ??= new RedisDatabase(this, 0, null);
            }
            var arr = dbCacheLow ??= new IDatabase[MaxCachedDatabaseInstance];
            return arr[db - 1] ?? (arr[db - 1] = new RedisDatabase(this, db, null));
        }

        /// <summary>
        /// Obtain a configuration API for an individual server
        /// </summary>
        /// <param name="host">The host to get a server for.</param>
        /// <param name="port">The port for <paramref name="host"/> to get a server for.</param>
        /// <param name="asyncState">The async state to pass into the resulting <see cref="RedisServer"/>.</param>
        public IServer GetServer(string host, int port, object asyncState = null) => GetServer(Format.ParseEndPoint(host, port), asyncState);

        /// <summary>
        /// Obtain a configuration API for an individual server
        /// </summary>
        /// <param name="hostAndPort">The "host:port" string to get a server for.</param>
        /// <param name="asyncState">The async state to pass into the resulting <see cref="RedisServer"/>.</param>
        public IServer GetServer(string hostAndPort, object asyncState = null) => GetServer(Format.TryParseEndPoint(hostAndPort), asyncState);

        /// <summary>
        /// Obtain a configuration API for an individual server
        /// </summary>
        /// <param name="host">The host to get a server for.</param>
        /// <param name="port">The port for <paramref name="host"/> to get a server for.</param>
        public IServer GetServer(IPAddress host, int port) => GetServer(new IPEndPoint(host, port));

        /// <summary>
        /// Obtain a configuration API for an individual server
        /// </summary>
        /// <param name="endpoint">The endpoint to get a server for.</param>
        /// <param name="asyncState">The async state to pass into the resulting <see cref="RedisServer"/>.</param>
        public IServer GetServer(EndPoint endpoint, object asyncState = null)
        {
            if (endpoint == null) throw new ArgumentNullException(nameof(endpoint));
            if (RawConfig.Proxy == Proxy.Twemproxy) throw new NotSupportedException("The server API is not available via twemproxy");
            var server = (ServerEndPoint)servers[endpoint];
            if (server == null) throw new ArgumentException("The specified endpoint is not defined", nameof(endpoint));
            return new RedisServer(this, server, asyncState);
        }

        [Conditional("VERBOSE")]
        internal void Trace(string message, [CallerMemberName] string category = null)
        {
            OnTrace(message, category);
        }

        [Conditional("VERBOSE")]
        internal void Trace(bool condition, string message, [CallerMemberName] string category = null)
        {
            if (condition) OnTrace(message, category);
        }

        partial void OnTrace(string message, string category);
        static partial void OnTraceWithoutContext(string message, string category);

        [Conditional("VERBOSE")]
        internal static void TraceWithoutContext(string message, [CallerMemberName] string category = null)
        {
            OnTraceWithoutContext(message, category);
        }

        [Conditional("VERBOSE")]
        internal static void TraceWithoutContext(bool condition, string message, [CallerMemberName] string category = null)
        {
            if (condition) OnTraceWithoutContext(message, category);
        }

        /// <summary>
        /// The number of operations that have been performed on all connections
        /// </summary>
        public long OperationCount
        {
            get
            {
                long total = 0;
                var snapshot = GetServerSnapshot();
                for (int i = 0; i < snapshot.Length; i++) total += snapshot[i].OperationCount;
                return total;
            }
        }

        private string activeConfigCause;

        internal bool ReconfigureIfNeeded(EndPoint blame, bool fromBroadcast, string cause, bool publishReconfigure = false, CommandFlags flags = CommandFlags.None)
        {
            if (fromBroadcast)
            {
                OnConfigurationChangedBroadcast(blame);
            }
            string activeCause = Volatile.Read(ref activeConfigCause);
            if (activeCause == null)
            {
                bool reconfigureAll = fromBroadcast || publishReconfigure;
                Trace("Configuration change detected; checking nodes", "Configuration");
                ReconfigureAsync(first: false, reconfigureAll, null, blame, cause, publishReconfigure, flags).ObserveErrors();
                return true;
            }
            else
            {
                Trace("Configuration change skipped; already in progress via " + activeCause, "Configuration");
                return false;
            }
        }

        /// <summary>
        /// Reconfigure the current connections based on the existing configuration
        /// </summary>
        /// <param name="log">The <see cref="TextWriter"/> to log to.</param>
        public async Task<bool> ConfigureAsync(TextWriter log = null)
        {
            using (var logProxy = LogProxy.TryCreate(log))
            {
                return await ReconfigureAsync(first: false, reconfigureAll: true, logProxy, null, "configure").ObserveErrors();
            }
        }

        /// <summary>
        /// Reconfigure the current connections based on the existing configuration
        /// </summary>
        /// <param name="log">The <see cref="TextWriter"/> to log to.</param>
        public bool Configure(TextWriter log = null)
        {
            // note we expect ReconfigureAsync to internally allow [n] duration,
            // so to avoid near misses, here we wait 2*[n]
            using (var logProxy = LogProxy.TryCreate(log))
            {
                var task = ReconfigureAsync(first: false, reconfigureAll: true, logProxy, null, "configure");
                if (!task.Wait(SyncConnectTimeout(false)))
                {
                    task.ObserveErrors();
                    if (RawConfig.AbortOnConnectFail)
                    {
                        throw new TimeoutException();
                    }
                    else
                    {
                        LastException = new TimeoutException("ConnectTimeout");
                    }
                    return false;
                }
                return task.Result;
            }
        }

        internal int SyncConnectTimeout(bool forConnect)
        {
            int retryCount = forConnect ? RawConfig.ConnectRetry : 1;
            if (retryCount <= 0) retryCount = 1;

            int timeout = RawConfig.ConnectTimeout;
            if (timeout >= int.MaxValue / retryCount) return int.MaxValue;

            timeout *= retryCount;
            if (timeout >= int.MaxValue - 500) return int.MaxValue;
            return timeout + Math.Min(500, timeout);
        }

        /// <summary>
        /// Provides a text overview of the status of all connections
        /// </summary>
        public string GetStatus()
        {
            using (var sw = new StringWriter())
            {
                GetStatus(sw);
                return sw.ToString();
            }
        }

        /// <summary>
        /// Provides a text overview of the status of all connections
        /// </summary>
        /// <param name="log">The <see cref="TextWriter"/> to log to.</param>
        public void GetStatus(TextWriter log)
        {
            using (var proxy = LogProxy.TryCreate(log))
            {
                GetStatus(proxy);
            }
        }
        internal void GetStatus(LogProxy log)
        {
            if (log == null) return;

            var tmp = GetServerSnapshot();
            foreach (var server in tmp)
            {
                log?.WriteLine(server.Summary());
                log?.WriteLine(server.GetCounters().ToString());
                log?.WriteLine(server.GetProfile());
            }
            log?.WriteLine($"Sync timeouts: {Interlocked.Read(ref syncTimeouts)}; async timeouts: {Interlocked.Read(ref asyncTimeouts)}; fire and forget: {Interlocked.Read(ref fireAndForgets)}; last heartbeat: {LastHeartbeatSecondsAgo}s ago");
        }

        private void ActivateAllServers(LogProxy log)
        {
            foreach (var server in GetServerSnapshot())
            {
                server.Activate(ConnectionType.Interactive, log);
                if (CommandMap.IsAvailable(RedisCommand.SUBSCRIBE))
                {
                    server.Activate(ConnectionType.Subscription, null); // no need to log the SUB stuff
                }
            }
        }
        internal async Task<bool> ReconfigureAsync(bool first, bool reconfigureAll, LogProxy log, EndPoint blame, string cause, bool publishReconfigure = false, CommandFlags publishReconfigureFlags = CommandFlags.None)
        {
            if (_isDisposed) throw new ObjectDisposedException(ToString());
            bool showStats = log is object;

            bool ranThisCall = false;
            try
            {
                // Note that we *always* exchange the reason (first one counts) to prevent duplicate runs
                ranThisCall = Interlocked.CompareExchange(ref activeConfigCause, cause, null) == null;

                if (!ranThisCall)
                {
                    log?.WriteLine($"Reconfiguration was already in progress due to: {activeConfigCause}, attempted to run for: {cause}");
                    return false;
                }
                Trace("Starting reconfiguration...");
                Trace(blame != null, "Blaming: " + Format.ToString(blame));

                log?.WriteLine(RawConfig.ToString(includePassword: false));
                log?.WriteLine();

                if (first)
                {
                    if (RawConfig.ResolveDns && RawConfig.HasDnsEndPoints())
                    {
                        var dns = RawConfig.ResolveEndPointsAsync(this, log).ObserveErrors();
                        if (!await dns.TimeoutAfter(TimeoutMilliseconds).ForAwait())
                        {
                            throw new TimeoutException("Timeout resolving endpoints");
                        }
                    }
                    foreach (var endpoint in RawConfig.EndPoints)
                    {
                        GetServerEndPoint(endpoint, log, false);
                    }
                    ActivateAllServers(log);
                }
                int attemptsLeft = first ? RawConfig.ConnectRetry : 1;

                bool healthy = false;
                do
                {
                    if (first)
                    {
                        attemptsLeft--;
                    }
                    int standaloneCount = 0, clusterCount = 0, sentinelCount = 0;
                    var endpoints = RawConfig.EndPoints;
                    log?.WriteLine($"{endpoints.Count} unique nodes specified");

                    if (endpoints.Count == 0)
                    {
                        throw new InvalidOperationException("No nodes to consider");
                    }
#pragma warning disable CS0618
                    const CommandFlags flags = CommandFlags.NoRedirect | CommandFlags.HighPriority;
#pragma warning restore CS0618
                    List<ServerEndPoint> masters = new List<ServerEndPoint>(endpoints.Count);
                    bool useTieBreakers = !string.IsNullOrWhiteSpace(RawConfig.TieBreaker);

                    ServerEndPoint[] servers = null;
                    Task<string>[] tieBreakers = null;
                    bool encounteredConnectedClusterServer = false;
                    Stopwatch watch = null;

                    int iterCount = first ? 2 : 1;
                    // this is fix for https://github.com/StackExchange/StackExchange.Redis/issues/300
                    // auto discoverability of cluster nodes is made synchronous.
                    // we try to connect to endpoints specified inside the user provided configuration
                    // and when we encounter one such endpoint to which we are able to successfully connect,
                    // we get the list of cluster nodes from this endpoint and try to proactively connect
                    // to these nodes instead of relying on auto configure
                    for (int iter = 0; iter < iterCount; ++iter)
                    {
                        if (endpoints == null) break;

                        var available = new Task<string>[endpoints.Count];
                        tieBreakers = useTieBreakers ? new Task<string>[endpoints.Count] : null;
                        servers = new ServerEndPoint[available.Length];

                        RedisKey tieBreakerKey = useTieBreakers ? (RedisKey)RawConfig.TieBreaker : default(RedisKey);

                        for (int i = 0; i < available.Length; i++)
                        {
                            Trace("Testing: " + Format.ToString(endpoints[i]));

                            var server = GetServerEndPoint(endpoints[i]);
                            //server.ReportNextFailure();
                            servers[i] = server;

                            // This awaits either the endpoint's initial connection, or a tracer if we're already connected
                            // (which is the reconfigure case)
                            available[i] = server.OnConnectedAsync(log, sendTracerIfConnected: true, autoConfigureIfConnected: reconfigureAll);
                        }

                        watch ??= Stopwatch.StartNew();
                        var remaining = RawConfig.ConnectTimeout - checked((int)watch.ElapsedMilliseconds);
                        log?.WriteLine($"Allowing {available.Length} endpoint(s) {TimeSpan.FromMilliseconds(remaining)} to respond...");
                        Trace("Allowing endpoints " + TimeSpan.FromMilliseconds(remaining) + " to respond...");
                        var allConnected = await WaitAllIgnoreErrorsAsync("available", available, remaining, log).ForAwait();

                        if (!allConnected)
                        {
                            // If we failed, log the details so we can debug why per connection
                            for (var i = 0; i < servers.Length; i++)
                            {
                                var server = servers[i];
                                var task = available[i];
                                server.GetOutstandingCount(RedisCommand.PING, out int inst, out int qs, out long @in, out int qu, out bool aw, out long toRead, out long toWrite, out var bs, out var rs, out var ws);
                                log?.WriteLine($"  Server[{i}] ({Format.ToString(server)}) Status: {task.Status} (inst: {inst}, qs: {qs}, in: {@in}, qu: {qu}, aw: {aw}, in-pipe: {toRead}, out-pipe: {toWrite}, bw: {bs}, rs: {rs}. ws: {ws})");
                            }
                        }

                        // Log current state after await
                        foreach (var server in servers)
                        {
                            log?.WriteLine($"{Format.ToString(server.EndPoint)}: Endpoint is {server.ConnectionState}");
                        }

                        // After we've successfully connected (and authenticated), kickoff tie breakers if needed
                        if (useTieBreakers)
                        {
                            log?.WriteLine($"Election: Gathering tie-breakers...");
                            for (int i = 0; i < available.Length; i++)
                            {
                                var server = servers[i];

                                log?.WriteLine($"{Format.ToString(server.EndPoint)}: Requesting tie-break (Key=\"{RawConfig.TieBreaker}\")...");
                                Message msg = Message.Create(0, flags, RedisCommand.GET, tieBreakerKey);
                                msg.SetInternalCall();
                                msg = LoggingMessage.Create(log, msg);
                                tieBreakers[i] = server.WriteDirectAsync(msg, ResultProcessor.String);
                            }
                        }

                        EndPointCollection updatedClusterEndpointCollection = null;
                        for (int i = 0; i < available.Length; i++)
                        {
                            var task = available[i];
                            var server = servers[i];
                            Trace(Format.ToString(endpoints[i]) + ": " + task.Status);
                            if (task.IsFaulted)
                            {
                                server.SetUnselectable(UnselectableFlags.DidNotRespond);
                                var aex = task.Exception;
                                foreach (var ex in aex.InnerExceptions)
                                {
                                    log?.WriteLine($"{Format.ToString(server)}: Faulted: {ex.Message}");
                                    failureMessage = ex.Message;
                                }
                            }
                            else if (task.IsCanceled)
                            {
                                server.SetUnselectable(UnselectableFlags.DidNotRespond);
                                log?.WriteLine($"{Format.ToString(server)}: Connect task canceled");
                            }
                            else if (task.IsCompleted)
                            {
                                if (task.Result != "Disconnected")
                                {
                                    server.ClearUnselectable(UnselectableFlags.DidNotRespond);
                                    log?.WriteLine($"{Format.ToString(server)}: Returned with success as {server.ServerType} {(server.IsReplica ? "replica" : "primary")} (Source: {task.Result})");

                                    // count the server types
                                    switch (server.ServerType)
                                    {
                                        case ServerType.Twemproxy:
                                        case ServerType.Standalone:
                                            standaloneCount++;
                                            break;
                                        case ServerType.Sentinel:
                                            sentinelCount++;
                                            break;
                                        case ServerType.Cluster:
                                            clusterCount++;
                                            break;
                                    }

                                    if (clusterCount > 0 && !encounteredConnectedClusterServer)
                                    {
                                        // we have encountered a connected server with clustertype for the first time.
                                        // so we will get list of other nodes from this server using "CLUSTER NODES" command
                                        // and try to connect to these other nodes in the next iteration
                                        encounteredConnectedClusterServer = true;
                                        updatedClusterEndpointCollection = await GetEndpointsFromClusterNodes(server, log).ForAwait();
                                    }

                                    // set the server UnselectableFlags and update masters list
                                    switch (server.ServerType)
                                    {
                                        case ServerType.Twemproxy:
                                        case ServerType.Sentinel:
                                        case ServerType.Standalone:
                                        case ServerType.Cluster:
                                            server.ClearUnselectable(UnselectableFlags.ServerType);
                                            if (server.IsReplica)
                                            { 
                                                server.ClearUnselectable(UnselectableFlags.RedundantMaster);
                                            }
                                            else
                                            {
                                                masters.Add(server);
                                            }
                                            break;
                                        default:
                                            server.SetUnselectable(UnselectableFlags.ServerType);
                                            break;
                                    }
                                }
                                else
                                {
                                    server.SetUnselectable(UnselectableFlags.DidNotRespond);
                                    log?.WriteLine($"{Format.ToString(server)}: Returned, but incorrectly");
                                }
                            }
                            else
                            {
                                server.SetUnselectable(UnselectableFlags.DidNotRespond);
                                log?.WriteLine($"{Format.ToString(server)}: Did not respond");
                            }
                        }

                        if (encounteredConnectedClusterServer)
                        {
                            endpoints = updatedClusterEndpointCollection;
                        }
                        else
                        {
                            break; // we do not want to repeat the second iteration
                        }
                    }

                    if (clusterCount == 0)
                    {
                        // set the serverSelectionStrategy
                        if (RawConfig.Proxy == Proxy.Twemproxy)
                        {
                            ServerSelectionStrategy.ServerType = ServerType.Twemproxy;
                        }
                        else if (standaloneCount == 0 && sentinelCount > 0)
                        {
                            ServerSelectionStrategy.ServerType = ServerType.Sentinel;
                        }
                        else if (standaloneCount > 0)
                        {
                            ServerSelectionStrategy.ServerType = ServerType.Standalone;
                        }

                        var preferred = await NominatePreferredMaster(log, servers, useTieBreakers, tieBreakers, masters, timeoutMs: RawConfig.ConnectTimeout - checked((int)watch.ElapsedMilliseconds)).ObserveErrors().ForAwait();
                        foreach (var master in masters)
                        {
                            if (master == preferred || master.IsReplica)
                            {
                                log?.WriteLine($"{Format.ToString(master)}: Clearing as RedundantMaster");
                                master.ClearUnselectable(UnselectableFlags.RedundantMaster);
                            }
                            else
                            {
                                log?.WriteLine($"{Format.ToString(master)}: Setting as RedundantMaster");
                                master.SetUnselectable(UnselectableFlags.RedundantMaster);
                            }
                        }
                    }
                    else
                    {
                        ServerSelectionStrategy.ServerType = ServerType.Cluster;
                        long coveredSlots = ServerSelectionStrategy.CountCoveredSlots();
                        log?.WriteLine($"Cluster: {coveredSlots} of {ServerSelectionStrategy.TotalSlots} slots covered");
                    }
                    if (!first)
                    {
                        long subscriptionChanges = ValidateSubscriptions();
                        if (subscriptionChanges == 0)
                        {
                            log?.WriteLine("No subscription changes necessary");
                        }
                        else
                        {
                            log?.WriteLine($"Subscriptions reconfigured: {subscriptionChanges}");
                        }
                    }
                    if (showStats)
                    {
                        GetStatus(log);
                    }

                    string stormLog = GetStormLog();
                    if (!string.IsNullOrWhiteSpace(stormLog))
                    {
                        log?.WriteLine();
                        log?.WriteLine(stormLog);
                    }
                    healthy = standaloneCount != 0 || clusterCount != 0 || sentinelCount != 0;
                    if (first && !healthy && attemptsLeft > 0)
                    {
                        log?.WriteLine("resetting failing connections to retry...");
                        ResetAllNonConnected();
                        log?.WriteLine($"retrying; attempts left: {attemptsLeft}...");
                    }
                    //WTF("?: " + attempts);
                } while (first && !healthy && attemptsLeft > 0);

                if (first && RawConfig.AbortOnConnectFail && !healthy)
                {
                    return false;
                }
                if (first)
                {
                    log?.WriteLine("Starting heartbeat...");
                    pulse = TimerToken.Create(this);
                }
                if (publishReconfigure)
                {
                    try
                    {
                        log?.WriteLine("Broadcasting reconfigure...");
                        PublishReconfigureImpl(publishReconfigureFlags);
                    }
                    catch
                    { }
                }
                return true;
            }
            catch (Exception ex)
            {
                Trace(ex.Message);
                throw;
            }
            finally
            {
                Trace("Exiting reconfiguration...");
                OnTraceLog(log);
                if (ranThisCall) Interlocked.Exchange(ref activeConfigCause, null);
                if (!first) OnConfigurationChanged(blame);
                Trace("Reconfiguration exited");
            }
        }

        private async Task<EndPointCollection> GetEndpointsFromClusterNodes(ServerEndPoint server, LogProxy log)
        {
            var message = Message.Create(-1, CommandFlags.None, RedisCommand.CLUSTER, RedisLiterals.NODES);
            try
            {
                var clusterConfig = await ExecuteAsyncImpl(message, ResultProcessor.ClusterNodes, null, server).ForAwait();
                var clusterEndpoints = new EndPointCollection(clusterConfig.Nodes.Select(node => node.EndPoint).ToList());
                // Loop through nodes in the cluster and update nodes relations to other nodes
                ServerEndPoint serverEndpoint = null;
                foreach (EndPoint endpoint in clusterEndpoints)
                {
                    serverEndpoint = GetServerEndPoint(endpoint);
                    if (serverEndpoint != null)
                    {
                        serverEndpoint.UpdateNodeRelations(clusterConfig);
                    }
                    
                }
                return clusterEndpoints;
            }
            catch (Exception ex)
            {
                log?.WriteLine($"Encountered error while updating cluster config: {ex.Message}");
                return null;
            }
        }

        private void ResetAllNonConnected()
        {
            var snapshot = GetServerSnapshot();
            foreach (var server in snapshot)
            {
                server.ResetNonConnected();
            }
        }

        [System.Diagnostics.CodeAnalysis.SuppressMessage("Style", "IDE0060:Remove unused parameter", Justification = "Used - it's a partial")]
        [System.Diagnostics.CodeAnalysis.SuppressMessage("Performance", "CA1822:Mark members as static", Justification = "Partial - may use instance data")]
        partial void OnTraceLog(LogProxy log, [CallerMemberName] string caller = null);

        private static async Task<ServerEndPoint> NominatePreferredMaster(LogProxy log, ServerEndPoint[] servers, bool useTieBreakers, Task<string>[] tieBreakers, List<ServerEndPoint> masters, int timeoutMs)
        {
            Dictionary<string, int> uniques = null;
            if (useTieBreakers)
            {   // count the votes
                uniques = new Dictionary<string, int>(StringComparer.OrdinalIgnoreCase);
                log?.WriteLine("Waiting for tiebreakers...");
                await WaitAllIgnoreErrorsAsync("tiebreaker", tieBreakers, Math.Max(timeoutMs, 200), log).ForAwait();
                for (int i = 0; i < tieBreakers.Length; i++)
                {
                    var ep = servers[i].EndPoint;
                    var status = tieBreakers[i].Status;
                    switch (status)
                    {
                        case TaskStatus.RanToCompletion:
                            string s = tieBreakers[i].Result;
                            if (string.IsNullOrWhiteSpace(s))
                            {
                                log?.WriteLine($"Election: {Format.ToString(ep)} had no tiebreaker set");
                            }
                            else
                            {
                                log?.WriteLine($"Election: {Format.ToString(ep)} nominates: {s}");
                                if (!uniques.TryGetValue(s, out int count)) count = 0;
                                uniques[s] = count + 1;
                            }
                            break;
                        case TaskStatus.Faulted:
                            log?.WriteLine($"Election: {Format.ToString(ep)} failed to nominate ({status})");
                            foreach (var ex in tieBreakers[i].Exception.InnerExceptions)
                            {
                                if (ex.Message.StartsWith("MOVED ") || ex.Message.StartsWith("ASK ")) continue;
                                log?.WriteLine("> " + ex.Message);
                            }
                            break;
                        default:
                            log?.WriteLine($"Election: {Format.ToString(ep)} failed to nominate ({status})");
                            break;
                    }
                }
            }

            switch (masters.Count)
            {
                case 0:
                    log?.WriteLine("Election: No masters detected");
                    return null;
                case 1:
                    log?.WriteLine($"Election: Single master detected: {Format.ToString(masters[0].EndPoint)}");
                    return masters[0];
                default:
                    log?.WriteLine("Election: Multiple masters detected...");
                    if (useTieBreakers && uniques != null)
                    {
                        switch (uniques.Count)
                        {
                            case 0:
                                log?.WriteLine("Election: No nominations by tie-breaker");
                                break;
                            case 1:
                                string unanimous = uniques.Keys.Single();
                                log?.WriteLine($"Election: Tie-breaker unanimous: {unanimous}");
                                var found = SelectServerByElection(servers, unanimous, log);
                                if (found != null)
                                {
                                    log?.WriteLine($"Election: Elected: {Format.ToString(found.EndPoint)}");
                                    return found;
                                }
                                break;
                            default:
                                log?.WriteLine("Election is contested:");
                                ServerEndPoint highest = null;
                                bool arbitrary = false;
                                foreach (var pair in uniques.OrderByDescending(x => x.Value))
                                {
                                    log?.WriteLine($"Election: {pair.Key} has {pair.Value} votes");
                                    if (highest == null)
                                    {
                                        highest = SelectServerByElection(servers, pair.Key, log);
                                        if (highest != null)
                                        {
                                            // any more with this vote? if so: arbitrary
                                            arbitrary = uniques.Where(x => x.Value == pair.Value).Skip(1).Any();
                                        }
                                    }
                                }
                                if (highest != null)
                                {
                                    if (arbitrary)
                                    {
                                        log?.WriteLine($"Election: Choosing master arbitrarily: {Format.ToString(highest.EndPoint)}");
                                    }
                                    else
                                    {
                                        log?.WriteLine($"Election: Elected: {Format.ToString(highest.EndPoint)}");
                                    }
                                    return highest;
                                }
                                break;
                        }
                    }
                    break;
            }

            log?.WriteLine($"Election: Choosing master arbitrarily: {Format.ToString(masters[0].EndPoint)}");
            return masters[0];
        }

        private static ServerEndPoint SelectServerByElection(ServerEndPoint[] servers, string endpoint, LogProxy log)
        {
            if (servers == null || string.IsNullOrWhiteSpace(endpoint)) return null;
            for (int i = 0; i < servers.Length; i++)
            {
                if (string.Equals(Format.ToString(servers[i].EndPoint), endpoint, StringComparison.OrdinalIgnoreCase))
                    return servers[i];
            }
            log?.WriteLine("...but we couldn't find that");
            var deDottedEndpoint = DeDotifyHost(endpoint);
            for (int i = 0; i < servers.Length; i++)
            {
                if (string.Equals(DeDotifyHost(Format.ToString(servers[i].EndPoint)), deDottedEndpoint, StringComparison.OrdinalIgnoreCase))
                {
                    log?.WriteLine($"...but we did find instead: {deDottedEndpoint}");
                    return servers[i];
                }
            }
            return null;
        }

        private static string DeDotifyHost(string input)
        {
            if (string.IsNullOrWhiteSpace(input)) return input; // GIGO

            if (!char.IsLetter(input[0])) return input; // need first char to be alpha for this to work

            int periodPosition = input.IndexOf('.');
            if (periodPosition <= 0) return input; // no period or starts with a period? nothing useful to split

            int colonPosition = input.IndexOf(':');
            if (colonPosition > 0)
            { // has a port specifier
                return input.Substring(0, periodPosition) + input.Substring(colonPosition);
            }
            else
            {
                return input.Substring(0, periodPosition);
            }
        }

        internal void UpdateClusterRange(ClusterConfiguration configuration)
        {
            if (configuration == null) return;
            foreach (var node in configuration.Nodes)
            {
                if (node.IsReplica || node.Slots.Count == 0) continue;
                foreach (var slot in node.Slots)
                {
                    var server = GetServerEndPoint(node.EndPoint);
                    if (server != null) ServerSelectionStrategy.UpdateClusterRange(slot.From, slot.To, server);
                }
            }
        }

        private IDisposable pulse;

        ServerEndPoint IInternalConnectionMultiplexer.SelectServer(Message message) => SelectServer(message);

        internal ServerEndPoint SelectServer(Message message)
        {
            if (message == null) return null;
            return ServerSelectionStrategy.Select(message);
        }

        internal ServerEndPoint SelectServer(RedisCommand command, CommandFlags flags, in RedisKey key)
        {
            return ServerSelectionStrategy.Select(command, key, flags);
        }

        private bool PrepareToPushMessageToBridge<T>(Message message, ResultProcessor<T> processor, IResultBox<T> resultBox, ref ServerEndPoint server)
        {
            message.SetSource(processor, resultBox);

            if (server == null)
            {   // infer a server automatically
                server = SelectServer(message);
            }
            else // a server was specified; do we trust their choice, though?
            {
                if (message.IsMasterOnly() && server.IsReplica)
                {
                    throw ExceptionFactory.MasterOnly(IncludeDetailInExceptions, message.Command, message, server);
                }

                switch (server.ServerType)
                {
                    case ServerType.Cluster:
                        if (message.GetHashSlot(ServerSelectionStrategy) == ServerSelectionStrategy.MultipleSlots)
                        {
                            throw ExceptionFactory.MultiSlot(IncludeDetailInExceptions, message);
                        }
                        break;
                }
                if (!server.IsConnected)
                {
                    // well, that's no use!
                    server = null;
                }
            }

            if (server != null)
            {
                var profilingSession = _profilingSessionProvider?.Invoke();
                if (profilingSession != null)
                {
                    message.SetProfileStorage(ProfiledCommand.NewWithContext(profilingSession, server));
                }

                if (message.Db >= 0)
                {
                    int availableDatabases = server.Databases;
                    if (availableDatabases > 0 && message.Db >= availableDatabases)
                    {
                        throw ExceptionFactory.DatabaseOutfRange(IncludeDetailInExceptions, message.Db, message, server);
                    }
                }

                Trace("Queueing on server: " + message);
                return true;
            }
            Trace("No server or server unavailable - aborting: " + message);
            return false;
        }
        private ValueTask<WriteResult> TryPushMessageToBridgeAsync<T>(Message message, ResultProcessor<T> processor, IResultBox<T> resultBox, ref ServerEndPoint server)
            => PrepareToPushMessageToBridge(message, processor, resultBox, ref server) ? server.TryWriteAsync(message) : new ValueTask<WriteResult>(WriteResult.NoConnectionAvailable);

        [Obsolete("prefer async")]
        private WriteResult TryPushMessageToBridgeSync<T>(Message message, ResultProcessor<T> processor, IResultBox<T> resultBox, ref ServerEndPoint server)
            => PrepareToPushMessageToBridge(message, processor, resultBox, ref server) ? server.TryWriteSync(message) : WriteResult.NoConnectionAvailable;

        /// <summary>
        /// See Object.ToString()
        /// </summary>
        public override string ToString()
        {
            string s = ClientName;
            if (string.IsNullOrWhiteSpace(s)) s = GetType().Name;
            return s;
        }

        internal readonly byte[] ConfigurationChangedChannel; // this gets accessed for every received event; let's make sure we can process it "raw"
        internal readonly byte[] UniqueId = Guid.NewGuid().ToByteArray(); // unique identifier used when tracing

        /// <summary>
        /// Gets or sets whether asynchronous operations should be invoked in a way that guarantees their original delivery order
        /// </summary>
        [Obsolete("Not supported; if you require ordered pub/sub, please see " + nameof(ChannelMessageQueue), false)]
        public bool PreserveAsyncOrder
        {
            get => false;
            set { }
        }

        /// <summary>
        /// Indicates whether any servers are connected
        /// </summary>
        public bool IsConnected
        {
            get
            {
                var tmp = GetServerSnapshot();
                for (int i = 0; i < tmp.Length; i++)
                    if (tmp[i].IsConnected) return true;
                return false;
            }
        }

        /// <summary>
        /// Indicates whether any servers are currently trying to connect
        /// </summary>
        public bool IsConnecting
        {
            get
            {
                var tmp = GetServerSnapshot();
                for (int i = 0; i < tmp.Length; i++)
                    if (tmp[i].IsConnecting) return true;
                return false;
            }
        }

        internal ConfigurationOptions RawConfig { get; }

        internal ServerSelectionStrategy ServerSelectionStrategy { get; }

        internal Timer sentinelMasterReconnectTimer;

        internal Dictionary<string, ConnectionMultiplexer> sentinelConnectionChildren = new Dictionary<string, ConnectionMultiplexer>();
        internal ConnectionMultiplexer sentinelConnection = null;

        /// <summary>
        /// Initializes the connection as a Sentinel connection and adds
        /// the necessary event handlers to track changes to the managed
        /// masters.
        /// </summary>
        /// <param name="logProxy"></param>
        internal void InitializeSentinel(LogProxy logProxy)
        {
            if (ServerSelectionStrategy.ServerType != ServerType.Sentinel)
            {
                return;
            }

            // Subscribe to sentinel change events
            ISubscriber sub = GetSubscriber();

            if (sub.SubscribedEndpoint("+switch-master") == null)
            {
                sub.Subscribe("+switch-master", (channel, message) =>
                {
                    string[] messageParts = ((string)message).Split(new[] { ' ' }, StringSplitOptions.RemoveEmptyEntries);
                    EndPoint switchBlame = Format.TryParseEndPoint(string.Format("{0}:{1}", messageParts[1], messageParts[2]));

                    lock (sentinelConnectionChildren)
                    {
                        // Switch the master if we have connections for that service
                        if (sentinelConnectionChildren.ContainsKey(messageParts[0]))
                        {
                            ConnectionMultiplexer child = sentinelConnectionChildren[messageParts[0]];

                            // Is the connection still valid?
                            if (child.IsDisposed)
                            {
                                child.ConnectionFailed -= OnManagedConnectionFailed;
                                child.ConnectionRestored -= OnManagedConnectionRestored;
                                sentinelConnectionChildren.Remove(messageParts[0]);
                            }
                            else
                            {
                                SwitchMaster(switchBlame, sentinelConnectionChildren[messageParts[0]]);
                            }
                        }
                    }
                });
            }

            // If we lose connection to a sentinel server,
            // We need to reconfigure to make sure we still have
            // a subscription to the +switch-master channel.
            ConnectionFailed += (sender, e) =>
            {
                // Reconfigure to get subscriptions back online
                ReconfigureAsync(first: false, reconfigureAll: true, logProxy, e.EndPoint, "Lost sentinel connection", false).Wait();
            };

            // Subscribe to new sentinels being added
            if (sub.SubscribedEndpoint("+sentinel") == null)
            {
                sub.Subscribe("+sentinel", (channel, message) =>
                {
                    string[] messageParts = ((string)message).Split(new[] { ' ' }, StringSplitOptions.RemoveEmptyEntries);
                    UpdateSentinelAddressList(messageParts[0]);
                });
            }
        }

        /// <summary>
        /// Returns a managed connection to the master server indicated by
        /// the ServiceName in the config.
        /// </summary>
        /// <param name="config">the configuration to be used when connecting to the master</param>
        /// <param name="log"></param>
        public ConnectionMultiplexer GetSentinelMasterConnection(ConfigurationOptions config, TextWriter log = null)
        {
            if (ServerSelectionStrategy.ServerType != ServerType.Sentinel)
                throw new RedisConnectionException(ConnectionFailureType.UnableToConnect,
                    "Sentinel: The ConnectionMultiplexer is not a Sentinel connection. Detected as: " + ServerSelectionStrategy.ServerType);

            if (string.IsNullOrEmpty(config.ServiceName))
                throw new ArgumentException("A ServiceName must be specified.");

            lock (sentinelConnectionChildren)
            {
                if (sentinelConnectionChildren.TryGetValue(config.ServiceName, out var sentinelConnectionChild) && !sentinelConnectionChild.IsDisposed)
                    return sentinelConnectionChild;
            }

            bool success = false;
            ConnectionMultiplexer connection = null;

            var sw = Stopwatch.StartNew();
            do
            {
                // Get an initial endpoint - try twice
                EndPoint newMasterEndPoint = GetConfiguredMasterForService(config.ServiceName)
                                             ?? GetConfiguredMasterForService(config.ServiceName);

                if (newMasterEndPoint == null)
                {
                    throw new RedisConnectionException(ConnectionFailureType.UnableToConnect,
                        $"Sentinel: Failed connecting to configured master for service: {config.ServiceName}");
                }

                EndPoint[] replicaEndPoints = GetReplicasForService(config.ServiceName)
                                           ?? GetReplicasForService(config.ServiceName);

                // Replace the master endpoint, if we found another one
                // If not, assume the last state is the best we have and minimize the race
                if (config.EndPoints.Count == 1)
                {
                    config.EndPoints[0] = newMasterEndPoint;
                }
                else
                {
                    config.EndPoints.Clear();
                    config.EndPoints.TryAdd(newMasterEndPoint);
                }

                foreach (var replicaEndPoint in replicaEndPoints)
                {
                    config.EndPoints.TryAdd(replicaEndPoint);
                }

                connection = ConnectImpl(config, log);

                // verify role is master according to:
                // https://redis.io/topics/sentinel-clients
                if (connection.GetServer(newMasterEndPoint)?.Role().Value == RedisLiterals.master)
                {
                    success = true;
                    break;
                }

                Thread.Sleep(100);
            } while (sw.ElapsedMilliseconds < config.ConnectTimeout);

            if (!success)
            {
                throw new RedisConnectionException(ConnectionFailureType.UnableToConnect,
                    $"Sentinel: Failed connecting to configured master for service: {config.ServiceName}");
            }

            // Attach to reconnect event to ensure proper connection to the new master
            connection.ConnectionRestored += OnManagedConnectionRestored;

            // If we lost the connection, run a switch to a least try and get updated info about the master
            connection.ConnectionFailed += OnManagedConnectionFailed;

            lock (sentinelConnectionChildren)
            {
                sentinelConnectionChildren[connection.RawConfig.ServiceName] = connection;
            }

            // Perform the initial switchover
            SwitchMaster(RawConfig.EndPoints[0], connection, log);

            return connection;
        }

        internal void OnManagedConnectionRestored(object sender, ConnectionFailedEventArgs e)
        {
            ConnectionMultiplexer connection = (ConnectionMultiplexer)sender;

            var oldTimer = Interlocked.Exchange(ref connection.sentinelMasterReconnectTimer, null);
            oldTimer?.Dispose();

            try
            {

                // Run a switch to make sure we have update-to-date
                // information about which master we should connect to
                SwitchMaster(e.EndPoint, connection);

                try
                {
                    // Verify that the reconnected endpoint is a master,
                    // and the correct one otherwise we should reconnect
                    if (connection.GetServer(e.EndPoint).IsReplica || e.EndPoint != connection.currentSentinelMasterEndPoint)
                    {
                        // This isn't a master, so try connecting again
                        SwitchMaster(e.EndPoint, connection);
                    }
                }
                catch (Exception)
                {
                    // If we get here it means that we tried to reconnect to a server that is no longer
                    // considered a master by Sentinel and was removed from the list of endpoints.

                    // If we caught an exception, we may have gotten a stale endpoint
                    // we are not aware of, so retry
                    SwitchMaster(e.EndPoint, connection);
                }
            }
            catch (Exception)
            {
                // Log, but don't throw in an event handler
                // TODO: Log via new event handler? a la ConnectionFailed?
            }
        }

        internal void OnManagedConnectionFailed(object sender, ConnectionFailedEventArgs e)
        {
            ConnectionMultiplexer connection = (ConnectionMultiplexer)sender;
            // Periodically check to see if we can reconnect to the proper master.
            // This is here in case we lost our subscription to a good sentinel instance
            // or if we miss the published master change
            if (connection.sentinelMasterReconnectTimer == null)
            {
                connection.sentinelMasterReconnectTimer = new Timer(_ =>
                {
                    try
                    {
                        // Attempt, but do not fail here
                        SwitchMaster(e.EndPoint, connection);
                    }
                    catch (Exception)
                    {
                    }
                    finally
                    {
                        connection.sentinelMasterReconnectTimer?.Change(TimeSpan.FromSeconds(1), Timeout.InfiniteTimeSpan);
                    }
                }, null, TimeSpan.Zero, Timeout.InfiniteTimeSpan);
            }
        }

        internal EndPoint GetConfiguredMasterForService(string serviceName) =>
            GetServerSnapshot()
                .ToArray()
                .Where(s => s.ServerType == ServerType.Sentinel)
                .AsParallel()
                .Select(s =>
                {
                    try { return GetServer(s.EndPoint).SentinelGetMasterAddressByName(serviceName); }
                    catch { return null; }
                })
                .FirstOrDefault(r => r != null);

        internal EndPoint currentSentinelMasterEndPoint;

        internal EndPoint[] GetReplicasForService(string serviceName) =>
            GetServerSnapshot()
                .ToArray()
                .Where(s => s.ServerType == ServerType.Sentinel)
                .AsParallel()
                .Select(s =>
                {
                    try { return GetServer(s.EndPoint).SentinelGetReplicaAddresses(serviceName); }
                    catch { return null; }
                })
                .FirstOrDefault(r => r != null);

        /// <summary>
        /// Switches the SentinelMasterConnection over to a new master.
        /// </summary>
        /// <param name="switchBlame">The endpoint responsible for the switch</param>
        /// <param name="connection">The connection that should be switched over to a new master endpoint</param>
        /// <param name="log">Log to write to, if any</param>
        internal void SwitchMaster(EndPoint switchBlame, ConnectionMultiplexer connection, TextWriter log = null)
        {
            if (log == null) log = TextWriter.Null;

            using (var logProxy = LogProxy.TryCreate(log))
            {
                string serviceName = connection.RawConfig.ServiceName;

                // Get new master - try twice
                EndPoint newMasterEndPoint = GetConfiguredMasterForService(serviceName)
                                          ?? GetConfiguredMasterForService(serviceName)
                                          ?? throw new RedisConnectionException(ConnectionFailureType.UnableToConnect,
                                                $"Sentinel: Failed connecting to switch master for service: {serviceName}");

                connection.currentSentinelMasterEndPoint = newMasterEndPoint;

                if (!connection.servers.Contains(newMasterEndPoint))
                {
                    EndPoint[] replicaEndPoints = GetReplicasForService(serviceName)
                                               ?? GetReplicasForService(serviceName);

                    connection.servers.Clear();
                    connection.RawConfig.EndPoints.Clear();
                    connection.RawConfig.EndPoints.TryAdd(newMasterEndPoint);
                    foreach (var replicaEndPoint in replicaEndPoints)
                    {
                        connection.RawConfig.EndPoints.TryAdd(replicaEndPoint);
                    }
                    Trace(string.Format("Switching master to {0}", newMasterEndPoint));
                    // Trigger a reconfigure
                    connection.ReconfigureAsync(first: false, reconfigureAll: false, logProxy, switchBlame,
                        string.Format("master switch {0}", serviceName), false, CommandFlags.PreferMaster).Wait();

                    UpdateSentinelAddressList(serviceName);
                }
            }
        }

        internal void UpdateSentinelAddressList(string serviceName)
        {
            var firstCompleteRequest = GetServerSnapshot()
                                        .ToArray()
                                        .Where(s => s.ServerType == ServerType.Sentinel)
                                        .AsParallel()
                                        .Select(s =>
                                        {
                                            try { return GetServer(s.EndPoint).SentinelGetSentinelAddresses(serviceName); }
                                            catch { return null; }
                                        })
                                        .FirstOrDefault(r => r != null);

            // Ignore errors, as having an updated sentinel list is
            // not essential
            if (firstCompleteRequest == null)
                return;

            bool hasNew = false;
            foreach (EndPoint newSentinel in firstCompleteRequest.Where(x => !RawConfig.EndPoints.Contains(x)))
            {
                hasNew = true;
                RawConfig.EndPoints.TryAdd(newSentinel);
            }

            if (hasNew)
            {
                // Reconfigure the sentinel multiplexer if we added new endpoints
                ReconfigureAsync(first: false, reconfigureAll: true, null, RawConfig.EndPoints[0], "Updating Sentinel List", false).Wait();
            }
        }

        /// <summary>
        /// Close all connections and release all resources associated with this object
        /// </summary>
        /// <param name="allowCommandsToComplete">Whether to allow all in-queue commands to complete first.</param>
        public void Close(bool allowCommandsToComplete = true)
        {
            if (_isDisposed) return;

            OnClosing(false);
            _isDisposed = true;
            _profilingSessionProvider = null;
            using (var tmp = pulse)
            {
                pulse = null;
            }

            if (allowCommandsToComplete)
            {
                var quits = QuitAllServers();
                WaitAllIgnoreErrors(quits);
            }
            DisposeAndClearServers();
            OnCloseReaderWriter();
            OnClosing(true);
            Interlocked.Increment(ref _connectionCloseCount);
        }

        partial void OnCloseReaderWriter();

        private void DisposeAndClearServers()
        {
            lock (servers)
            {
                var iter = servers.GetEnumerator();
                while (iter.MoveNext())
                {
                    var server = (ServerEndPoint)iter.Value;
                    server.Dispose();
                }
                servers.Clear();
            }
        }

        private Task[] QuitAllServers()
        {
            var quits = new Task[2 * servers.Count];
            lock (servers)
            {
                var iter = servers.GetEnumerator();
                int index = 0;
                while (iter.MoveNext())
                {
                    var server = (ServerEndPoint)iter.Value;
                    quits[index++] = server.Close(ConnectionType.Interactive);
                    quits[index++] = server.Close(ConnectionType.Subscription);
                }
            }
            return quits;
        }

        /// <summary>
        /// Close all connections and release all resources associated with this object
        /// </summary>
        /// <param name="allowCommandsToComplete">Whether to allow all in-queue commands to complete first.</param>
        public async Task CloseAsync(bool allowCommandsToComplete = true)
        {
            _isDisposed = true;
            using (var tmp = pulse)
            {
                pulse = null;
            }

            if (allowCommandsToComplete)
            {
                var quits = QuitAllServers();
                await WaitAllIgnoreErrorsAsync("quit", quits, RawConfig.AsyncTimeout, null).ForAwait();
            }

            DisposeAndClearServers();
        }

        /// <summary>
        /// Release all resources associated with this object
        /// </summary>
        public void Dispose()
        {
            GC.SuppressFinalize(this);
            Close(!_isDisposed);
            sentinelConnection?.Dispose();
            var oldTimer = Interlocked.Exchange(ref sentinelMasterReconnectTimer, null);
            oldTimer?.Dispose();
        }

        internal Task<T> ExecuteAsyncImpl<T>(Message message, ResultProcessor<T> processor, object state, ServerEndPoint server)
        {
            if (_isDisposed) throw new ObjectDisposedException(ToString());

            if (message == null)
            {
                return CompletedTask<T>.Default(state);
            }

            TaskCompletionSource<T> tcs = null;
            IResultBox<T> source = null;
            if (!message.IsFireAndForget)
            {
                source = TaskResultBox<T>.Create(out tcs, state);
            }
            var write = TryPushMessageToBridgeAsync(message, processor, source, ref server);
            if (!write.IsCompletedSuccessfully) return ExecuteAsyncImpl_Awaited<T>(this, write, tcs, message, server);

            if (tcs == null)
            {
                return CompletedTask<T>.Default(null); // F+F explicitly does not get async-state
            }
            else
            {
                var result = write.Result;
                if (result != WriteResult.Success)
                {
                    var ex = GetException(result, message, server);
                    if (!TryMessageForRetry(message, ex))
                        ThrowFailed(tcs, ex);
                }
                return tcs.Task;
            }
        }


        internal bool TryMessageForRetry(Message message, Exception ex)
        {
            if (RawConfig.CommandRetryPolicy != null && !message.IsAdmin)
            {
                if (!(ex is RedisConnectionException)) return false;
                if (!message.ShouldRetry()) return false;
                var shouldRetry = message.IsInternalCall ? true : RawConfig.CommandRetryPolicy.ShouldRetryOnConnectionException(message.Status);
                if (shouldRetry&& RetryQueueManager.TryHandleFailedCommand(message))
                {
                    // if this message is a new message set the writetime
                    if (message.GetWriteTime() == 0)
                    {
                        message.SetEnqueued(null);
                    }
                    message.ResetStatusToWaitingToBeSent();
                    return true;
                }
            }
            return false;
        }

        private static async Task<T> ExecuteAsyncImpl_Awaited<T>(ConnectionMultiplexer @this, ValueTask<WriteResult> write, TaskCompletionSource<T> tcs, Message message, ServerEndPoint server)
        {
            var result = await write.ForAwait();
            if (result != WriteResult.Success)
            {
                var ex = @this.GetException(result, message, server);
                if (!@this.TryMessageForRetry(message, ex))
                    ThrowFailed(tcs, ex);
            }
            return tcs == null ? default(T) : await tcs.Task.ForAwait();
        }

<<<<<<< HEAD
        Exception IInternalConnectionMultiplexer.GetException(WriteResult result, Message message, ServerEndPoint server)
            => GetException(result, message, server);

        internal Exception GetException(WriteResult result, Message message, ServerEndPoint server)
=======
        internal Exception GetException(WriteResult result, Message message, ServerEndPoint server) => result switch
>>>>>>> 56ac9a21
        {
            WriteResult.Success => null,
            WriteResult.NoConnectionAvailable => ExceptionFactory.NoConnectionAvailable(this, message, server),
            WriteResult.TimeoutBeforeWrite => ExceptionFactory.Timeout(this, "The timeout was reached before the message could be written to the output buffer, and it was not sent", message, server, result),
            _ => ExceptionFactory.ConnectionFailure(IncludeDetailInExceptions, ConnectionFailureType.ProtocolFailure, "An unknown error occurred when writing the message", server),
        };

        [System.Diagnostics.CodeAnalysis.SuppressMessage("Usage", "CA1816:Dispose methods should call SuppressFinalize", Justification = "Intentional observation")]
        internal static void ThrowFailed<T>(TaskCompletionSource<T> source, Exception unthrownException)
        {
            try
            {
                throw unthrownException;
            }
            catch (Exception ex)
            {
                source.TrySetException(ex);
                GC.KeepAlive(source.Task.Exception);
                GC.SuppressFinalize(source.Task);
            }
        }

        internal T ExecuteSyncImpl<T>(Message message, ResultProcessor<T> processor, ServerEndPoint server)
        {
            if (_isDisposed) throw new ObjectDisposedException(ToString());

            if (message == null) // fire-and forget could involve a no-op, represented by null - for example Increment by 0
            {
                return default(T);
            }

            if (message.IsFireAndForget)
            {
#pragma warning disable CS0618
                TryPushMessageToBridgeSync(message, processor, null, ref server);
#pragma warning restore CS0618
                Interlocked.Increment(ref fireAndForgets);
                return default(T);
            }
            else
            {
                var source = SimpleResultBox<T>.Get();

                lock (source)
                {
#pragma warning disable CS0618
                    var result = TryPushMessageToBridgeSync(message, processor, source, ref server);
#pragma warning restore CS0618
                    if (result != WriteResult.Success)
                    {
                        var exResult = GetException(result, message, server);
                        if (!TryMessageForRetry(message, exResult))
                            throw exResult;
                    }

                    if (Monitor.Wait(source, TimeoutMilliseconds))
                    {
                        Trace("Timeley response to " + message);
                    }
                    else
                    {
                        Trace("Timeout performing " + message);
                        Interlocked.Increment(ref syncTimeouts);
                        var timeoutEx = ExceptionFactory.Timeout(this, null, message, server);
                        if (!TryMessageForRetry(message, timeoutEx))
                        {
                            throw ExceptionFactory.Timeout(this, null, message, server);
                        }
                        // very important not to return "source" to the pool here
                    }
                }
                // snapshot these so that we can recycle the box
                var  val = source.GetResult(out var ex, canRecycle: true); // now that we aren't locking it...
                if (ex != null) throw ex;
                Trace(message + " received " + val);
                return val;
            }
        }

        /// <summary>
        /// Should exceptions include identifiable details? (key names, additional .Data annotations)
        /// </summary>
        public bool IncludeDetailInExceptions { get; set; }

        /// <summary>
        /// Should exceptions include performance counter details? (CPU usage, etc - note that this can be problematic on some platforms)
        /// </summary>
        public bool IncludePerformanceCountersInExceptions { get; set; }

        internal int haveStormLog = 0;
        internal string stormLogSnapshot;
        /// <summary>
        /// Limit at which to start recording unusual busy patterns (only one log will be retained at a time;
        /// set to a negative value to disable this feature)
        /// </summary>
        public int StormLogThreshold { get; set; } = 15;

        /// <summary>
        /// Obtains the log of unusual busy patterns
        /// </summary>
        public string GetStormLog()
        {
            return Volatile.Read(ref stormLogSnapshot);
        }
        /// <summary>
        /// Resets the log of unusual busy patterns
        /// </summary>
        public void ResetStormLog()
        {
            Interlocked.Exchange(ref stormLogSnapshot, null);
            Interlocked.Exchange(ref haveStormLog, 0);
        }

        private long syncTimeouts, fireAndForgets, asyncTimeouts;

        internal void OnAsyncTimeout() => Interlocked.Increment(ref asyncTimeouts);

        /// <summary>
        /// Request all compatible clients to reconfigure or reconnect
        /// </summary>
        /// <param name="flags">The command flags to use.</param>2
        /// <returns>The number of instances known to have received the message (however, the actual number can be higher; returns -1 if the operation is pending)</returns>
        public long PublishReconfigure(CommandFlags flags = CommandFlags.None)
        {
            byte[] channel = ConfigurationChangedChannel;
            if (channel == null) return 0;
            if (ReconfigureIfNeeded(null, false, "PublishReconfigure", true, flags))
            {
                return -1;
            }
            else
            {
                return PublishReconfigureImpl(flags);
            }
        }

        private long PublishReconfigureImpl(CommandFlags flags)
        {
            byte[] channel = ConfigurationChangedChannel;
            if (channel == null) return 0;
            return GetSubscriber().Publish(channel, RedisLiterals.Wildcard, flags);
        }

        /// <summary>
        /// Request all compatible clients to reconfigure or reconnect
        /// </summary>
        /// <param name="flags">The command flags to use.</param>
        /// <returns>The number of instances known to have received the message (however, the actual number can be higher)</returns>
        public Task<long> PublishReconfigureAsync(CommandFlags flags = CommandFlags.None)
        {
            byte[] channel = ConfigurationChangedChannel;
            if (channel == null) return CompletedTask<long>.Default(null);

            return GetSubscriber().PublishAsync(channel, RedisLiterals.Wildcard, flags);
        }

        /// <summary>
        /// Get the hash-slot associated with a given key, if applicable; this can be useful for grouping operations
        /// </summary>
        /// <param name="key">The <see cref="RedisKey"/> to determine the hash slot for.</param>
        public int GetHashSlot(RedisKey key) => ServerSelectionStrategy.HashSlot(key);
    }

    internal enum WriteResult
    {
        Success,
        NoConnectionAvailable,
        TimeoutBeforeWrite,
        WriteFailure,
    }
}<|MERGE_RESOLUTION|>--- conflicted
+++ resolved
@@ -2835,14 +2835,10 @@
             return tcs == null ? default(T) : await tcs.Task.ForAwait();
         }
 
-<<<<<<< HEAD
         Exception IInternalConnectionMultiplexer.GetException(WriteResult result, Message message, ServerEndPoint server)
             => GetException(result, message, server);
 
-        internal Exception GetException(WriteResult result, Message message, ServerEndPoint server)
-=======
         internal Exception GetException(WriteResult result, Message message, ServerEndPoint server) => result switch
->>>>>>> 56ac9a21
         {
             WriteResult.Success => null,
             WriteResult.NoConnectionAvailable => ExceptionFactory.NoConnectionAvailable(this, message, server),
