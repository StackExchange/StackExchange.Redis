﻿using System;
using System.Collections;
using System.Collections.Generic;
using System.ComponentModel;
using System.Diagnostics;
using System.IO;
using System.IO.Compression;
using System.Linq;
using System.Net;
using System.Reflection;
using System.Runtime.CompilerServices;
using System.Runtime.InteropServices;
using System.Text;
using System.Threading;
using System.Threading.Tasks;
using Pipelines.Sockets.Unofficial;
using StackExchange.Redis.Maintenance;
using StackExchange.Redis.Profiling;

namespace StackExchange.Redis
{
    /// <summary>
    /// Represents an inter-related group of connections to redis servers
    /// </summary>
    public sealed partial class ConnectionMultiplexer : IInternalConnectionMultiplexer // implies : IConnectionMultiplexer and : IDisposable
    {
        [Flags]
        private enum FeatureFlags
        {
            None,
            PreventThreadTheft = 1,
        }

        private static FeatureFlags s_featureFlags;

        /// <summary>
        /// Enables or disables a feature flag; this should only be used under support guidance, and should not be rapidly toggled
        /// </summary>
        [EditorBrowsable(EditorBrowsableState.Never)]
        [Browsable(false)]
        public static void SetFeatureFlag(string flag, bool enabled)
        {
            if (Enum.TryParse<FeatureFlags>(flag, true, out var flags))
            {
                if (enabled) s_featureFlags |= flags;
                else s_featureFlags &= ~flags;
            }
        }

        static ConnectionMultiplexer()
        {
            bool value = false;
            try
            {   // attempt to detect a known problem scenario
                value = SynchronizationContext.Current?.GetType()?.Name
                    == "LegacyAspNetSynchronizationContext";
            }
            catch { }
            SetFeatureFlag(nameof(FeatureFlags.PreventThreadTheft), value);
        }

        /// <summary>
        /// Returns the state of a feature flag; this should only be used under support guidance
        /// </summary>
        [EditorBrowsable(EditorBrowsableState.Never)]
        [Browsable(false)]
        public static bool GetFeatureFlag(string flag)
            => Enum.TryParse<FeatureFlags>(flag, true, out var flags)
            && (s_featureFlags & flags) == flags;

        internal static bool PreventThreadTheft => (s_featureFlags & FeatureFlags.PreventThreadTheft) != 0;


        private static TaskFactory _factory = null;

#if DEBUG
        private static int _collectedWithoutDispose;
        internal static int CollectedWithoutDispose => Thread.VolatileRead(ref _collectedWithoutDispose);
        /// <summary>
        /// Invoked by the garbage collector
        /// </summary>
        ~ConnectionMultiplexer()
        {
            Interlocked.Increment(ref _collectedWithoutDispose);
        }
#endif

        bool IInternalConnectionMultiplexer.AllowConnect
        {
            get => AllowConnect;
            set => AllowConnect = value;
        }

        bool IInternalConnectionMultiplexer.IgnoreConnect
        {
            get => IgnoreConnect;
            set => IgnoreConnect = value;
        }

        /// <summary>
        /// For debugging: when not enabled, servers cannot connect
        /// </summary>
        internal volatile bool AllowConnect = true;

        /// <summary>
        /// For debugging: when not enabled, end-connect is silently ignored (to simulate a long-running connect)
        /// </summary>
        internal volatile bool IgnoreConnect;

        /// <summary>
        /// Tracks overall connection multiplexer counts
        /// </summary>
        internal int _connectAttemptCount = 0, _connectCompletedCount = 0, _connectionCloseCount = 0;

        /// <summary>
        /// Provides a way of overriding the default Task Factory. If not set, it will use the default Task.Factory.
        /// Useful when top level code sets it's own factory which may interfere with Redis queries.
        /// </summary>
        public static TaskFactory Factory
        {
            get => _factory ?? Task.Factory;
            set => _factory = value;
        }

        /// <summary>
        /// Get summary statistics associates with this server
        /// </summary>
        public ServerCounters GetCounters()
        {
            var snapshot = GetServerSnapshot();

            var counters = new ServerCounters(null);
            for (int i = 0; i < snapshot.Length; i++)
            {
                counters.Add(snapshot[i].GetCounters());
            }
            return counters;
        }

        /// <summary>
        /// Gets the client-name that will be used on all new connections
        /// </summary>
        public string ClientName => RawConfig.ClientName ?? GetDefaultClientName();

        private static string defaultClientName;

        private static string GetDefaultClientName()
        {
            return defaultClientName ??= TryGetAzureRoleInstanceIdNoThrow()
                    ?? Environment.MachineName
                    ?? Environment.GetEnvironmentVariable("ComputerName")
                    ?? "StackExchange.Redis";
        }

        /// <summary>
        /// Tries to get the Roleinstance Id if Microsoft.WindowsAzure.ServiceRuntime is loaded.
        /// In case of any failure, swallows the exception and returns null
        /// </summary>
        internal static string TryGetAzureRoleInstanceIdNoThrow()
        {
            string roleInstanceId;
            // TODO: CoreCLR port pending https://github.com/dotnet/coreclr/issues/919
            try
            {
                Assembly asm = null;
                foreach (var asmb in AppDomain.CurrentDomain.GetAssemblies())
                {
                    if (asmb.GetName().Name.Equals("Microsoft.WindowsAzure.ServiceRuntime"))
                    {
                        asm = asmb;
                        break;
                    }
                }
                if (asm == null)
                    return null;

                var type = asm.GetType("Microsoft.WindowsAzure.ServiceRuntime.RoleEnvironment");

                // https://msdn.microsoft.com/en-us/library/microsoft.windowsazure.serviceruntime.roleenvironment.isavailable.aspx
                if (!(bool)type.GetProperty("IsAvailable").GetValue(null, null))
                    return null;

                var currentRoleInstanceProp = type.GetProperty("CurrentRoleInstance");
                var currentRoleInstanceId = currentRoleInstanceProp.GetValue(null, null);
                roleInstanceId = currentRoleInstanceId.GetType().GetProperty("Id").GetValue(currentRoleInstanceId, null).ToString();

                if (string.IsNullOrEmpty(roleInstanceId))
                {
                    roleInstanceId = null;
                }
            }
            catch (Exception)
            {
                //silently ignores the exception
                roleInstanceId = null;
            }
            return roleInstanceId;
        }

        /// <summary>
        /// Gets the configuration of the connection
        /// </summary>
        public string Configuration => RawConfig.ToString();

        internal void OnConnectionFailed(EndPoint endpoint, ConnectionType connectionType, ConnectionFailureType failureType, Exception exception, bool reconfigure, string physicalName)
        {
            if (_isDisposed) return;
            var handler = ConnectionFailed;
            if (handler != null)
            {
                ConnectionMultiplexer.CompleteAsWorker(
                    new ConnectionFailedEventArgs(handler, this, endpoint, connectionType, failureType, exception, physicalName));
            }
            if (reconfigure)
            {
                ReconfigureIfNeeded(endpoint, false, "connection failed");
            }
        }

        internal void OnInternalError(Exception exception, EndPoint endpoint = null, ConnectionType connectionType = ConnectionType.None, [CallerMemberName] string origin = null)
        {
            try
            {
                if (_isDisposed) return;
                Trace("Internal error: " + origin + ", " + exception == null ? "unknown" : exception.Message);
                var handler = InternalError;
                if (handler != null)
                {
                    ConnectionMultiplexer.CompleteAsWorker(
                        new InternalErrorEventArgs(handler, this, endpoint, connectionType, exception, origin));
                }
            }
            catch
            { // our internal error event failed; whatcha gonna do, exactly?
            }
        }

        internal void OnConnectionRestored(EndPoint endpoint, ConnectionType connectionType, string physicalName)
        {
            if (_isDisposed) return;
            var handler = ConnectionRestored;
            if (handler != null)
            {
                ConnectionMultiplexer.CompleteAsWorker(
                    new ConnectionFailedEventArgs(handler, this, endpoint, connectionType, ConnectionFailureType.None, null, physicalName));
            }
            ReconfigureIfNeeded(endpoint, false, "connection restored");
        }

        private void OnEndpointChanged(EndPoint endpoint, EventHandler<EndPointEventArgs> handler)
        {
            if (_isDisposed) return;
            if (handler != null)
            {
                ConnectionMultiplexer.CompleteAsWorker(new EndPointEventArgs(handler, this, endpoint));
            }
        }

        internal void OnConfigurationChanged(EndPoint endpoint) => OnEndpointChanged(endpoint, ConfigurationChanged);
        internal void OnConfigurationChangedBroadcast(EndPoint endpoint) => OnEndpointChanged(endpoint, ConfigurationChangedBroadcast);

        /// <summary>
        /// A server replied with an error message;
        /// </summary>
        public event EventHandler<RedisErrorEventArgs> ErrorMessage;
        internal void OnErrorMessage(EndPoint endpoint, string message)
        {
            if (_isDisposed) return;
            var handler = ErrorMessage;
            if (handler != null)
            {
                ConnectionMultiplexer.CompleteAsWorker(
                    new RedisErrorEventArgs(handler, this, endpoint, message)
                );
            }
        }

        [System.Diagnostics.CodeAnalysis.SuppressMessage("Microsoft.Usage", "CA2202:Do not dispose objects multiple times")]
        private static void Write<T>(ZipArchive zip, string name, Task task, Action<T, StreamWriter> callback)
        {
            var entry = zip.CreateEntry(name, CompressionLevel.Optimal);
            using (var stream = entry.Open())
            using (var writer = new StreamWriter(stream))
            {
                TaskStatus status = task.Status;
                switch (status)
                {
                    case TaskStatus.RanToCompletion:
                        T val = ((Task<T>)task).Result;
                        callback(val, writer);
                        break;
                    case TaskStatus.Faulted:
                        writer.WriteLine(string.Join(", ", task.Exception.InnerExceptions.Select(x => x.Message)));
                        break;
                    default:
                        writer.WriteLine(status.ToString());
                        break;
                }
            }
        }
        /// <summary>
        /// Write the configuration of all servers to an output stream
        /// </summary>
        /// <param name="destination">The destination stream to write the export to.</param>
        /// <param name="options">The options to use for this export.</param>
        public void ExportConfiguration(Stream destination, ExportOptions options = ExportOptions.All)
        {
            if (destination == null) throw new ArgumentNullException(nameof(destination));

            // what is possible, given the command map?
            ExportOptions mask = 0;
            if (CommandMap.IsAvailable(RedisCommand.INFO)) mask |= ExportOptions.Info;
            if (CommandMap.IsAvailable(RedisCommand.CONFIG)) mask |= ExportOptions.Config;
            if (CommandMap.IsAvailable(RedisCommand.CLIENT)) mask |= ExportOptions.Client;
            if (CommandMap.IsAvailable(RedisCommand.CLUSTER)) mask |= ExportOptions.Cluster;
            options &= mask;

            using (var zip = new ZipArchive(destination, ZipArchiveMode.Create, true))
            {
                var arr = GetServerSnapshot();
                foreach (var server in arr)
                {
                    const CommandFlags flags = CommandFlags.None;
                    if (!server.IsConnected) continue;
                    var api = GetServer(server.EndPoint);

                    List<Task> tasks = new List<Task>();
                    if ((options & ExportOptions.Info) != 0)
                    {
                        tasks.Add(api.InfoRawAsync(flags: flags));
                    }
                    if ((options & ExportOptions.Config) != 0)
                    {
                        tasks.Add(api.ConfigGetAsync(flags: flags));
                    }
                    if ((options & ExportOptions.Client) != 0)
                    {
                        tasks.Add(api.ClientListAsync(flags: flags));
                    }
                    if ((options & ExportOptions.Cluster) != 0)
                    {
                        tasks.Add(api.ClusterNodesRawAsync(flags: flags));
                    }

                    WaitAllIgnoreErrors(tasks.ToArray());

                    int index = 0;
                    var prefix = Format.ToString(server.EndPoint);
                    if ((options & ExportOptions.Info) != 0)
                    {
                        Write<string>(zip, prefix + "/info.txt", tasks[index++], WriteNormalizingLineEndings);
                    }
                    if ((options & ExportOptions.Config) != 0)
                    {
                        Write<KeyValuePair<string, string>[]>(zip, prefix + "/config.txt", tasks[index++], (settings, writer) =>
                        {
                            foreach (var setting in settings)
                            {
                                writer.WriteLine("{0}={1}", setting.Key, setting.Value);
                            }
                        });
                    }
                    if ((options & ExportOptions.Client) != 0)
                    {
                        Write<ClientInfo[]>(zip, prefix + "/clients.txt", tasks[index++], (clients, writer) =>
                        {
                            if (clients == null)
                            {
                                writer.WriteLine(NoContent);
                            }
                            else
                            {
                                foreach (var client in clients)
                                {
                                    writer.WriteLine(client.Raw);
                                }
                            }
                        });
                    }
                    if ((options & ExportOptions.Cluster) != 0)
                    {
                        Write<string>(zip, prefix + "/nodes.txt", tasks[index++], WriteNormalizingLineEndings);
                    }
                }
            }
        }

        internal void MakeMaster(ServerEndPoint server, ReplicationChangeOptions options, LogProxy log)
        {
            var cmd = server.GetFeatures().ReplicaCommands ? RedisCommand.REPLICAOF : RedisCommand.SLAVEOF;
            CommandMap.AssertAvailable(cmd);

            if (!RawConfig.AllowAdmin) throw ExceptionFactory.AdminModeNotEnabled(IncludeDetailInExceptions, cmd, null, server);

            if (server == null) throw new ArgumentNullException(nameof(server));
            var srv = new RedisServer(this, server, null);
            if (!srv.IsConnected) throw ExceptionFactory.NoConnectionAvailable(this, null, server, GetServerSnapshot(), command: cmd);

#pragma warning disable CS0618
            const CommandFlags flags = CommandFlags.NoRedirect | CommandFlags.HighPriority;
#pragma warning restore CS0618
            Message msg;

            log?.WriteLine($"Checking {Format.ToString(srv.EndPoint)} is available...");
            try
            {
                srv.Ping(flags); // if it isn't happy, we're not happy
            }
            catch (Exception ex)
            {
                log?.WriteLine($"Operation failed on {Format.ToString(srv.EndPoint)}, aborting: {ex.Message}");
                throw;
            }

            var nodes = GetServerSnapshot();
            RedisValue newMaster = Format.ToString(server.EndPoint);

            RedisKey tieBreakerKey = default(RedisKey);
            // try and write this everywhere; don't worry if some folks reject our advances
            if ((options & ReplicationChangeOptions.SetTiebreaker) != 0 && !string.IsNullOrWhiteSpace(RawConfig.TieBreaker)
                && CommandMap.IsAvailable(RedisCommand.SET))
            {
                tieBreakerKey = RawConfig.TieBreaker;

                foreach (var node in nodes)
                {
                    if (!node.IsConnected) continue;
                    log?.WriteLine($"Attempting to set tie-breaker on {Format.ToString(node.EndPoint)}...");
                    msg = Message.Create(0, flags, RedisCommand.SET, tieBreakerKey, newMaster);
#pragma warning disable CS0618
                    node.WriteDirectFireAndForgetSync(msg, ResultProcessor.DemandOK);
#pragma warning restore CS0618
                }
            }

            // stop replicating, promote to a standalone primary
            log?.WriteLine($"Making {Format.ToString(srv.EndPoint)} a master...");
            try
            {
                srv.ReplicaOf(null, flags);
            }
            catch (Exception ex)
            {
                log?.WriteLine($"Operation failed on {Format.ToString(srv.EndPoint)}, aborting: {ex.Message}");
                throw;
            }

            // also, in case it was a replica a moment ago, and hasn't got the tie-breaker yet, we re-send the tie-breaker to this one
            if (!tieBreakerKey.IsNull)
            {
                log?.WriteLine($"Resending tie-breaker to {Format.ToString(server.EndPoint)}...");
                msg = Message.Create(0, flags, RedisCommand.SET, tieBreakerKey, newMaster);
#pragma warning disable CS0618
                server.WriteDirectFireAndForgetSync(msg, ResultProcessor.DemandOK);
#pragma warning restore CS0618
            }

            // There's an inherent race here in zero-latency environments (e.g. when Redis is on localhost) when a broadcast is specified
            // The broadcast can get back from redis and trigger a reconfigure before we get a chance to get to ReconfigureAsync() below
            // This results in running an outdated reconfig and the .CompareExchange() (due to already running a reconfig) failing...making our needed reconfig a no-op.
            // If we don't block *that* run, then *our* run (at low latency) gets blocked. Then we're waiting on the
            // ConfigurationOptions.ConfigCheckSeconds interval to identify the current (created by this method call) topology correctly.
            var blockingReconfig = Interlocked.CompareExchange(ref activeConfigCause, "Block: Pending Master Reconfig", null) == null;

            // Try and broadcast the fact a change happened to all members
            // We want everyone possible to pick it up.
            // We broadcast before *and after* the change to remote members, so that they don't go without detecting a change happened.
            // This eliminates the race of pub/sub *then* re-slaving happening, since a method both preceeds and follows.
            void Broadcast(ReadOnlySpan<ServerEndPoint> serverNodes)
            {
                if ((options & ReplicationChangeOptions.Broadcast) != 0 && ConfigurationChangedChannel != null
                    && CommandMap.IsAvailable(RedisCommand.PUBLISH))
                {
                    RedisValue channel = ConfigurationChangedChannel;
                    foreach (var node in serverNodes)
                    {
                        if (!node.IsConnected) continue;
                        log?.WriteLine($"Broadcasting via {Format.ToString(node.EndPoint)}...");
                        msg = Message.Create(-1, flags, RedisCommand.PUBLISH, channel, newMaster);
#pragma warning disable CS0618
                        node.WriteDirectFireAndForgetSync(msg, ResultProcessor.Int64);
#pragma warning restore CS0618
                    }
                }
            }

            // Send a message before it happens - because afterwards a new replica may be unresponsive
            Broadcast(nodes);

            if ((options & ReplicationChangeOptions.ReplicateToOtherEndpoints) != 0)
            {
                foreach (var node in nodes)
                {
                    if (node == server || node.ServerType != ServerType.Standalone) continue;

                    log?.WriteLine($"Replicating to {Format.ToString(node.EndPoint)}...");
                    msg = RedisServer.CreateReplicaOfMessage(node, server.EndPoint, flags);
#pragma warning disable CS0618
                    node.WriteDirectFireAndForgetSync(msg, ResultProcessor.DemandOK);
#pragma warning restore CS0618
                }
            }

            // ...and send one after it happens - because the first broadcast may have landed on a secondary client
            // and it can reconfigure before any topology change actually happened. This is most likely to happen
            // in low-latency environments.
            Broadcast(nodes);

            // and reconfigure the muxer
            log?.WriteLine("Reconfiguring all endpoints...");
            // Yes, there is a tiny latency race possible between this code and the next call, but it's far more minute than before.
            // The effective gap between 0 and > 0 (likely off-box) latency is something that may never get hit here by anyone.
            if (blockingReconfig)
            {
                Interlocked.Exchange(ref activeConfigCause, null);
            }
            if (!ReconfigureAsync(first: false, reconfigureAll: true, log, srv.EndPoint, "make master").ObserveErrors().Wait(5000))
            {
                log?.WriteLine("Verifying the configuration was incomplete; please verify");
            }
        }

        internal void CheckMessage(Message message)
        {
            if (!RawConfig.AllowAdmin && message.IsAdmin)
                throw ExceptionFactory.AdminModeNotEnabled(IncludeDetailInExceptions, message.Command, message, null);
            if (message.Command != RedisCommand.UNKNOWN) CommandMap.AssertAvailable(message.Command);

            // using >= here because we will be adding 1 for the command itself (which is an arg for the purposes of the multi-bulk protocol)
            if (message.ArgCount >= PhysicalConnection.REDIS_MAX_ARGS) throw ExceptionFactory.TooManyArgs(message.CommandAndKey, message.ArgCount);
        }
        private const string NoContent = "(no content)";
        private static void WriteNormalizingLineEndings(string source, StreamWriter writer)
        {
            if (source == null)
            {
                writer.WriteLine(NoContent);
            }
            else
            {
                using (var reader = new StringReader(source))
                {
                    string line;
                    while ((line = reader.ReadLine()) != null)
                        writer.WriteLine(line); // normalize line endings
                }
            }
        }

        /// <summary>
        /// Raised whenever a physical connection fails
        /// </summary>
        public event EventHandler<ConnectionFailedEventArgs> ConnectionFailed;

        /// <summary>
        /// Raised whenever an internal error occurs (this is primarily for debugging)
        /// </summary>
        public event EventHandler<InternalErrorEventArgs> InternalError;

        /// <summary>
        /// Raised whenever a physical connection is established
        /// </summary>
        public event EventHandler<ConnectionFailedEventArgs> ConnectionRestored;

        /// <summary>
        /// Raised when configuration changes are detected
        /// </summary>
        public event EventHandler<EndPointEventArgs> ConfigurationChanged;

        /// <summary>
        /// Raised when nodes are explicitly requested to reconfigure via broadcast;
        /// this usually means master/replica changes
        /// </summary>
        public event EventHandler<EndPointEventArgs> ConfigurationChangedBroadcast;

        /// <summary>
        /// Raised when server indicates a maintenance event is going to happen.
        /// </summary>
        public event EventHandler<ServerMaintenanceEvent> ServerMaintenanceEvent;

        /// <summary>
        /// Gets the synchronous timeout associated with the connections
        /// </summary>
        public int TimeoutMilliseconds { get; }
        /// <summary>
        /// Gets the asynchronous timeout associated with the connections
        /// </summary>
        internal int AsyncTimeoutMilliseconds { get; }

        /// <summary>
        /// Gets all endpoints defined on the server
        /// </summary>
        /// <param name="configuredOnly">Whether to get only the endpoints specified explicitly in the config.</param>
        public EndPoint[] GetEndPoints(bool configuredOnly = false)
        {
            if (configuredOnly) return RawConfig.EndPoints.ToArray();

            return _serverSnapshot.GetEndPoints();
        }

        internal void InvokeServerMaintenanceEvent(ServerMaintenanceEvent e)
            => ServerMaintenanceEvent?.Invoke(this, e);

        internal bool TryResend(int hashSlot, Message message, EndPoint endpoint, bool isMoved)
        {
            return ServerSelectionStrategy.TryResend(hashSlot, message, endpoint, isMoved);
        }

        /// <summary>
        /// Wait for a given asynchronous operation to complete (or timeout)
        /// </summary>
        /// <param name="task">The task to wait on.</param>
        public void Wait(Task task)
        {
            if (task == null) throw new ArgumentNullException(nameof(task));
            try
            {
                if (!task.Wait(TimeoutMilliseconds)) throw new TimeoutException();
            }
            catch (AggregateException aex) when (IsSingle(aex))
            {
                throw aex.InnerExceptions[0];
            }
        }

        /// <summary>
        /// Wait for a given asynchronous operation to complete (or timeout)
        /// </summary>
        /// <typeparam name="T">The type contains in the task to wait on.</typeparam>
        /// <param name="task">The task to wait on.</param>
        public T Wait<T>(Task<T> task)
        {
            if (task == null) throw new ArgumentNullException(nameof(task));
            try
            {
                if (!task.Wait(TimeoutMilliseconds)) throw new TimeoutException();
            }
            catch (AggregateException aex) when (IsSingle(aex))
            {
                throw aex.InnerExceptions[0];
            }
            return task.Result;
        }

        private static bool IsSingle(AggregateException aex)
        {
            try { return aex != null && aex.InnerExceptions.Count == 1; }
            catch { return false; }
        }

        /// <summary>
        /// Wait for the given asynchronous operations to complete (or timeout)
        /// </summary>
        /// <param name="tasks">The tasks to wait on.</param>
        public void WaitAll(params Task[] tasks)
        {
            if (tasks == null) throw new ArgumentNullException(nameof(tasks));
            if (tasks.Length == 0) return;
            if (!Task.WaitAll(tasks, TimeoutMilliseconds)) throw new TimeoutException();
        }

        private bool WaitAllIgnoreErrors(Task[] tasks) => WaitAllIgnoreErrors(tasks, TimeoutMilliseconds);

        private static bool WaitAllIgnoreErrors(Task[] tasks, int timeout)
        {
            if (tasks == null) throw new ArgumentNullException(nameof(tasks));
            if (tasks.Length == 0) return true;
            var watch = Stopwatch.StartNew();
            try
            {
                // if none error, great
                if (Task.WaitAll(tasks, timeout)) return true;
            }
            catch
            { }
            // if we get problems, need to give the non-failing ones time to finish
            // to be fair and reasonable
            for (int i = 0; i < tasks.Length; i++)
            {
                var task = tasks[i];
                if (!task.IsCanceled && !task.IsCompleted && !task.IsFaulted)
                {
                    var remaining = timeout - checked((int)watch.ElapsedMilliseconds);
                    if (remaining <= 0) return false;
                    try
                    {
                        task.Wait(remaining);
                    }
                    catch
                    { }
                }
            }
            return false;
        }

        internal bool AuthSuspect { get; private set; }
        internal void SetAuthSuspect() => AuthSuspect = true;

        private static void LogWithThreadPoolStats(LogProxy log, string message, out int busyWorkerCount)
        {
            busyWorkerCount = 0;
            if (log != null)
            {
                var sb = new StringBuilder();
                sb.Append(message);
                busyWorkerCount = PerfCounterHelper.GetThreadPoolStats(out string iocp, out string worker);
                sb.Append(", IOCP: ").Append(iocp).Append(", WORKER: ").Append(worker);
                log?.WriteLine(sb.ToString());
            }
        }

        private static bool AllComplete(Task[] tasks)
        {
            for (int i = 0; i < tasks.Length; i++)
            {
                var task = tasks[i];
                if (!task.IsCanceled && !task.IsCompleted && !task.IsFaulted)
                    return false;
            }
            return true;
        }

        private static async Task<bool> WaitAllIgnoreErrorsAsync(string name, Task[] tasks, int timeoutMilliseconds, LogProxy log, [CallerMemberName] string caller = null, [CallerLineNumber] int callerLineNumber = 0)
        {
            if (tasks == null) throw new ArgumentNullException(nameof(tasks));
            if (tasks.Length == 0)
            {
                log?.WriteLine("No tasks to await");
                return true;
            }

            if (AllComplete(tasks))
            {
                log?.WriteLine("All tasks are already complete");
                return true;
            }

            var watch = Stopwatch.StartNew();
            LogWithThreadPoolStats(log, $"Awaiting {tasks.Length} {name} task completion(s) for {timeoutMilliseconds}ms", out _);
            try
            {
                // if none error, great
                var remaining = timeoutMilliseconds - checked((int)watch.ElapsedMilliseconds);
                if (remaining <= 0)
                {
                    LogWithThreadPoolStats(log, "Timeout before awaiting for tasks", out _);
                    return false;
                }

                var allTasks = Task.WhenAll(tasks).ObserveErrors();
                bool all = await allTasks.TimeoutAfter(timeoutMs: remaining).ObserveErrors().ForAwait();
                LogWithThreadPoolStats(log, all ? $"All {tasks.Length} {name} tasks completed cleanly" : $"Not all {name} tasks completed cleanly (from {caller}#{callerLineNumber}, timeout {timeoutMilliseconds}ms)", out _);
                return all;
            }
            catch
            { }

            // if we get problems, need to give the non-failing ones time to finish
            // to be fair and reasonable
            for (int i = 0; i < tasks.Length; i++)
            {
                var task = tasks[i];
                if (!task.IsCanceled && !task.IsCompleted && !task.IsFaulted)
                {
                    var remaining = timeoutMilliseconds - checked((int)watch.ElapsedMilliseconds);
                    if (remaining <= 0)
                    {
                        LogWithThreadPoolStats(log, "Timeout awaiting tasks", out _);
                        return false;
                    }
                    try
                    {
                        await Task.WhenAny(task, Task.Delay(remaining)).ObserveErrors().ForAwait();
                    }
                    catch
                    { }
                }
            }
            LogWithThreadPoolStats(log, "Finished awaiting tasks", out _);
            return false;
        }

        /// <summary>
        /// Raised when a hash-slot has been relocated
        /// </summary>
        public event EventHandler<HashSlotMovedEventArgs> HashSlotMoved;

        internal void OnHashSlotMoved(int hashSlot, EndPoint old, EndPoint @new)
        {
            var handler = HashSlotMoved;
            if (handler != null)
            {
                ConnectionMultiplexer.CompleteAsWorker(
                  new HashSlotMovedEventArgs(handler, this, hashSlot, old, @new));
            }
        }

        /// <summary>
        /// Compute the hash-slot of a specified key
        /// </summary>
        /// <param name="key">The key to get a hash slot ID for.</param>
        public int HashSlot(RedisKey key) => ServerSelectionStrategy.HashSlot(key);

        internal ServerEndPoint AnyServer(ServerType serverType, uint startOffset, RedisCommand command, CommandFlags flags, bool allowDisconnected)
        {
            var tmp = GetServerSnapshot();
            int len = tmp.Length;
            ServerEndPoint fallback = null;
            for (int i = 0; i < len; i++)
            {
                var server = tmp[(int)(((uint)i + startOffset) % len)];
                if (server != null && server.ServerType == serverType && server.IsSelectable(command, allowDisconnected))
                {
                    if (server.IsReplica)
                    {
                        switch (flags)
                        {
                            case CommandFlags.DemandReplica:
                            case CommandFlags.PreferReplica:
                                return server;
                            case CommandFlags.PreferMaster:
                                fallback = server;
                                break;
                        }
                    }
                    else
                    {
                        switch (flags)
                        {
                            case CommandFlags.DemandMaster:
                            case CommandFlags.PreferMaster:
                                return server;
                            case CommandFlags.PreferReplica:
                                fallback = server;
                                break;
                        }
                    }
                }
            }
            return fallback;
        }

        private volatile bool _isDisposed;
        internal bool IsDisposed => _isDisposed;

        /// <summary>
        /// Create a new ConnectionMultiplexer instance.
        /// </summary>
        /// <param name="configuration">The string configuration to use for this multiplexer.</param>
        /// <param name="log">The <see cref="TextWriter"/> to log to.</param>
        public static Task<ConnectionMultiplexer> ConnectAsync(string configuration, TextWriter log = null) =>
            ConnectAsync(ConfigurationOptions.Parse(configuration), log);

        /// <summary>
        /// Create a new ConnectionMultiplexer instance.
        /// </summary>
        /// <param name="configuration">The string configuration to use for this multiplexer.</param>
        /// <param name="configure">Action to further modify the parsed configuration options.</param>
        /// <param name="log">The <see cref="TextWriter"/> to log to.</param>
        public static Task<ConnectionMultiplexer> ConnectAsync(string configuration, Action<ConfigurationOptions> configure, TextWriter log = null) =>
            ConnectAsync(ConfigurationOptions.Parse(configuration).Apply(configure), log);

        /// <summary>
        /// Create a new ConnectionMultiplexer instance.
        /// </summary>
        /// <param name="configuration">The configuration options to use for this multiplexer.</param>
        /// <param name="log">The <see cref="TextWriter"/> to log to.</param>
        public static Task<ConnectionMultiplexer> ConnectAsync(ConfigurationOptions configuration, TextWriter log = null)
        {
            SocketConnection.AssertDependencies();

            if (IsSentinel(configuration))
                return SentinelMasterConnectAsync(configuration, log);

            return ConnectImplAsync(PrepareConfig(configuration), log);
        }

        private static async Task<ConnectionMultiplexer> ConnectImplAsync(ConfigurationOptions configuration, TextWriter log = null)
        {
            IDisposable killMe = null;
            EventHandler<ConnectionFailedEventArgs> connectHandler = null;
            ConnectionMultiplexer muxer = null;
            using (var logProxy = LogProxy.TryCreate(log))
            {
                try
                {
                    log?.WriteLine($"Connecting (async) on {RuntimeInformation.FrameworkDescription}");

                    muxer = CreateMultiplexer(configuration, logProxy, out connectHandler);
                    killMe = muxer;
                    Interlocked.Increment(ref muxer._connectAttemptCount);
                    bool configured = await muxer.ReconfigureAsync(first: true, reconfigureAll: false, logProxy, null, "connect").ObserveErrors().ForAwait();
                    if (!configured)
                    {
                        throw ExceptionFactory.UnableToConnect(muxer, muxer.failureMessage);
                    }
                    killMe = null;
                    Interlocked.Increment(ref muxer._connectCompletedCount);

                    if (muxer.ServerSelectionStrategy.ServerType == ServerType.Sentinel)
                    {
                        // Initialize the Sentinel handlers
                        muxer.InitializeSentinel(logProxy);
                    }

                    await Maintenance.ServerMaintenanceEvent.AddListenersAsync(muxer, logProxy).ForAwait();

                    return muxer;
                }
                finally
                {
                    if (connectHandler != null) muxer.ConnectionFailed -= connectHandler;
                    if (killMe != null) try { killMe.Dispose(); } catch { }
                }
            }
        }

        private static bool IsSentinel(ConfigurationOptions configuration)
        {
            return !string.IsNullOrEmpty(configuration?.ServiceName);
        }

        internal static ConfigurationOptions PrepareConfig(object configuration, bool sentinel = false)
        {
            if (configuration == null) throw new ArgumentNullException(nameof(configuration));
            ConfigurationOptions config;
            if (configuration is string s)
            {
                config = ConfigurationOptions.Parse(s);
            }
            else if (configuration is ConfigurationOptions configurationOptions)
            {
                config = (configurationOptions).Clone();
            }
            else
            {
                throw new ArgumentException("Invalid configuration object", nameof(configuration));
            }
            if (config.EndPoints.Count == 0) throw new ArgumentException("No endpoints specified", nameof(configuration));

            if (sentinel)
            {
                config.SetSentinelDefaults();

                return config;
            }

            config.SetDefaultPorts();

            return config;
        }

        internal class LogProxy : IDisposable
        {
            public static LogProxy TryCreate(TextWriter writer)
                => writer == null ? null : new LogProxy(writer);

            public override string ToString()
            {
                string s = null;
                if (_log != null)
                {
                    lock (SyncLock)
                    {
                        s = _log?.ToString();
                    }
                }
                return s ?? base.ToString();
            }
            private TextWriter _log;

            public object SyncLock => this;
            private LogProxy(TextWriter log) => _log = log;
            public void WriteLine()
            {
                if (_log != null) // note: double-checked
                {
                    lock (SyncLock)
                    {
                        _log?.WriteLine();
                    }
                }
            }
            public void WriteLine(string message = null)
            {
                if (_log != null) // note: double-checked
                {
                    lock (SyncLock)
                    {
                        _log?.WriteLine($"{DateTime.UtcNow:HH:mm:ss.ffff}: {message}");
                    }
                }
            }
            public void Dispose()
            {
                if (_log != null) // note: double-checked
                {
                    lock (SyncLock) { _log = null; }
                }
            }
        }
        private static ConnectionMultiplexer CreateMultiplexer(ConfigurationOptions configuration, LogProxy log, out EventHandler<ConnectionFailedEventArgs> connectHandler)
        {
            var muxer = new ConnectionMultiplexer(configuration);
            connectHandler = null;
            if (log != null)
            {
                // create a detachable event-handler to log detailed errors if something happens during connect/handshake
                connectHandler = (_, a) =>
                {
                    try
                    {
                        lock (log.SyncLock) // keep the outer and any inner errors contiguous
                        {
                            var ex = a.Exception;
                            log?.WriteLine($"connection failed: {Format.ToString(a.EndPoint)} ({a.ConnectionType}, {a.FailureType}): {ex?.Message ?? "(unknown)"}");
                            while ((ex = ex.InnerException) != null)
                            {
                                log?.WriteLine($"> {ex.Message}");
                            }
                        }
                    }
                    catch { }
                };
                muxer.ConnectionFailed += connectHandler;
            }
            return muxer;
        }

        /// <summary>
        /// Create a new ConnectionMultiplexer instance.
        /// </summary>
        /// <param name="configuration">The string configuration to use for this multiplexer.</param>
        /// <param name="log">The <see cref="TextWriter"/> to log to.</param>
        public static ConnectionMultiplexer Connect(string configuration, TextWriter log = null) =>
            Connect(ConfigurationOptions.Parse(configuration), log);

        /// <summary>
        /// Create a new ConnectionMultiplexer instance.
        /// </summary>
        /// <param name="configuration">The string configuration to use for this multiplexer.</param>
        /// <param name="configure">Action to further modify the parsed configuration options.</param>
        /// <param name="log">The <see cref="TextWriter"/> to log to.</param>
        public static ConnectionMultiplexer Connect(string configuration, Action<ConfigurationOptions> configure, TextWriter log = null) =>
            Connect(ConfigurationOptions.Parse(configuration).Apply(configure), log);

        /// <summary>
        /// Create a new ConnectionMultiplexer instance.
        /// </summary>
        /// <param name="configuration">The configuration options to use for this multiplexer.</param>
        /// <param name="log">The <see cref="TextWriter"/> to log to.</param>
        public static ConnectionMultiplexer Connect(ConfigurationOptions configuration, TextWriter log = null)
        {
            SocketConnection.AssertDependencies();

            if (IsSentinel(configuration))
            {
                return SentinelMasterConnect(configuration, log);
            }

            return ConnectImpl(PrepareConfig(configuration), log);
        }

        /// <summary>
        /// Create a new ConnectionMultiplexer instance that connects to a sentinel server
        /// </summary>
        /// <param name="configuration">The string configuration to use for this multiplexer.</param>
        /// <param name="log">The <see cref="TextWriter"/> to log to.</param>
        public static ConnectionMultiplexer SentinelConnect(string configuration, TextWriter log = null)
        {
            SocketConnection.AssertDependencies();
            return ConnectImpl(PrepareConfig(configuration, sentinel: true), log);
        }

        /// <summary>
        /// Create a new ConnectionMultiplexer instance that connects to a sentinel server
        /// </summary>
        /// <param name="configuration">The string configuration to use for this multiplexer.</param>
        /// <param name="log">The <see cref="TextWriter"/> to log to.</param>
        public static Task<ConnectionMultiplexer> SentinelConnectAsync(string configuration, TextWriter log = null)
        {
            SocketConnection.AssertDependencies();
            return ConnectImplAsync(PrepareConfig(configuration, sentinel: true), log);
        }

        /// <summary>
        /// Create a new ConnectionMultiplexer instance that connects to a sentinel server
        /// </summary>
        /// <param name="configuration">The configuration options to use for this multiplexer.</param>
        /// <param name="log">The <see cref="TextWriter"/> to log to.</param>
        public static ConnectionMultiplexer SentinelConnect(ConfigurationOptions configuration, TextWriter log = null)
        {
            SocketConnection.AssertDependencies();
            return ConnectImpl(PrepareConfig(configuration, sentinel: true), log);
        }

        /// <summary>
        /// Create a new ConnectionMultiplexer instance that connects to a sentinel server
        /// </summary>
        /// <param name="configuration">The configuration options to use for this multiplexer.</param>
        /// <param name="log">The <see cref="TextWriter"/> to log to.</param>
        public static Task<ConnectionMultiplexer> SentinelConnectAsync(ConfigurationOptions configuration, TextWriter log = null)
        {
            SocketConnection.AssertDependencies();
            return ConnectImplAsync(PrepareConfig(configuration, sentinel: true), log);
        }

        /// <summary>
        /// Create a new ConnectionMultiplexer instance that connects to a sentinel server, discovers the current master server
        /// for the specified ServiceName in the config and returns a managed connection to the current master server
        /// </summary>
        /// <param name="configuration">The string configuration to use for this multiplexer.</param>
        /// <param name="log">The <see cref="TextWriter"/> to log to.</param>
        private static ConnectionMultiplexer SentinelMasterConnect(string configuration, TextWriter log = null)
        {
            return SentinelMasterConnect(PrepareConfig(configuration, sentinel: true), log);
        }

        /// <summary>
        /// Create a new ConnectionMultiplexer instance that connects to a sentinel server, discovers the current master server
        /// for the specified ServiceName in the config and returns a managed connection to the current master server
        /// </summary>
        /// <param name="configuration">The configuration options to use for this multiplexer.</param>
        /// <param name="log">The <see cref="TextWriter"/> to log to.</param>
        private static ConnectionMultiplexer SentinelMasterConnect(ConfigurationOptions configuration, TextWriter log = null)
        {
            var sentinelConnection = SentinelConnect(configuration, log);

            var muxer = sentinelConnection.GetSentinelMasterConnection(configuration, log);
            // set reference to sentinel connection so that we can dispose it
            muxer.sentinelConnection = sentinelConnection;

            return muxer;
        }

        /// <summary>
        /// Create a new ConnectionMultiplexer instance that connects to a sentinel server, discovers the current master server
        /// for the specified ServiceName in the config and returns a managed connection to the current master server
        /// </summary>
        /// <param name="configuration">The string configuration to use for this multiplexer.</param>
        /// <param name="log">The <see cref="TextWriter"/> to log to.</param>
        private static Task<ConnectionMultiplexer> SentinelMasterConnectAsync(string configuration, TextWriter log = null)
        {
            return SentinelMasterConnectAsync(PrepareConfig(configuration, sentinel: true), log);
        }

        /// <summary>
        /// Create a new ConnectionMultiplexer instance that connects to a sentinel server, discovers the current master server
        /// for the specified ServiceName in the config and returns a managed connection to the current master server
        /// </summary>
        /// <param name="configuration">The configuration options to use for this multiplexer.</param>
        /// <param name="log">The <see cref="TextWriter"/> to log to.</param>
        private static async Task<ConnectionMultiplexer> SentinelMasterConnectAsync(ConfigurationOptions configuration, TextWriter log = null)
        {
            var sentinelConnection = await SentinelConnectAsync(configuration, log).ForAwait();

            var muxer = sentinelConnection.GetSentinelMasterConnection(configuration, log);
            // set reference to sentinel connection so that we can dispose it
            muxer.sentinelConnection = sentinelConnection;

            return muxer;
        }

        private static ConnectionMultiplexer ConnectImpl(ConfigurationOptions configuration, TextWriter log)
        {
            IDisposable killMe = null;
            EventHandler<ConnectionFailedEventArgs> connectHandler = null;
            ConnectionMultiplexer muxer = null;
            using (var logProxy = LogProxy.TryCreate(log))
            {
                try
                {
                    log?.WriteLine($"Connecting (sync) on {RuntimeInformation.FrameworkDescription}");

                    muxer = CreateMultiplexer(configuration, logProxy, out connectHandler);
                    killMe = muxer;
                    Interlocked.Increment(ref muxer._connectAttemptCount);
                    // note that task has timeouts internally, so it might take *just over* the regular timeout
                    var task = muxer.ReconfigureAsync(first: true, reconfigureAll: false, logProxy, null, "connect");

                    if (!task.Wait(muxer.SyncConnectTimeout(true)))
                    {
                        task.ObserveErrors();
                        if (muxer.RawConfig.AbortOnConnectFail)
                        {
                            throw ExceptionFactory.UnableToConnect(muxer, "ConnectTimeout");
                        }
                        else
                        {
                            muxer.LastException = ExceptionFactory.UnableToConnect(muxer, "ConnectTimeout");
                        }
                    }

                    if (!task.Result) throw ExceptionFactory.UnableToConnect(muxer, muxer.failureMessage);
                    killMe = null;
                    Interlocked.Increment(ref muxer._connectCompletedCount);

                    if (muxer.ServerSelectionStrategy.ServerType == ServerType.Sentinel)
                    {
                        // Initialize the Sentinel handlers
                        muxer.InitializeSentinel(logProxy);
                    }

                    Maintenance.ServerMaintenanceEvent.AddListenersAsync(muxer, logProxy).Wait(muxer.SyncConnectTimeout(true));

                    return muxer;
                }
                finally
                {
                    if (connectHandler != null && muxer != null) muxer.ConnectionFailed -= connectHandler;
                    if (killMe != null) try { killMe.Dispose(); } catch { }
                }
            }
        }

        private string failureMessage;
        private readonly Hashtable servers = new Hashtable();
        private volatile ServerSnapshot _serverSnapshot = ServerSnapshot.Empty;

        ReadOnlySpan<ServerEndPoint> IInternalConnectionMultiplexer.GetServerSnapshot() => GetServerSnapshot();
        internal ReadOnlySpan<ServerEndPoint> GetServerSnapshot() => _serverSnapshot.Span;
        private sealed class ServerSnapshot
        {
            public static ServerSnapshot Empty { get; } = new ServerSnapshot(Array.Empty<ServerEndPoint>(), 0);
            private ServerSnapshot(ServerEndPoint[] arr, int count)
            {
                _arr = arr;
                _count = count;
            }
            private readonly ServerEndPoint[] _arr;
            private readonly int _count;
            public ReadOnlySpan<ServerEndPoint> Span => new ReadOnlySpan<ServerEndPoint>(_arr, 0, _count);

            internal ServerSnapshot Add(ServerEndPoint value)
            {
                if (value == null) return this;

                ServerEndPoint[] arr;
                if (_arr.Length > _count)
                {
                    arr = _arr;
                }
                else
                {
                    // no more room; need a new array
                    int newLen = _arr.Length << 1;
                    if (newLen == 0) newLen = 4;
                    arr = new ServerEndPoint[newLen];
                    _arr.CopyTo(arr, 0);
                }
                arr[_count] = value;
                return new ServerSnapshot(arr, _count + 1);
            }

            internal EndPoint[] GetEndPoints()
            {
                if (_count == 0) return Array.Empty<EndPoint>();

                var arr = new EndPoint[_count];
                for (int i = 0; i < _count; i++)
                {
                    arr[i] = _arr[i].EndPoint;
                }
                return arr;
            }
        }

        internal ServerEndPoint GetServerEndPoint(EndPoint endpoint, LogProxy log = null, bool activate = true)
        {
            if (endpoint == null) return null;
            var server = (ServerEndPoint)servers[endpoint];
            if (server == null)
            {
                bool isNew = false;
                lock (servers)
                {
                    server = (ServerEndPoint)servers[endpoint];
                    if (server == null)
                    {
                        if (_isDisposed) throw new ObjectDisposedException(ToString());

                        server = new ServerEndPoint(this, endpoint);
                        servers.Add(endpoint, server);
                        isNew = true;
                        _serverSnapshot = _serverSnapshot.Add(server);
                    }
                }
                // spin up the connection if this is new
                if (isNew && activate) server.Activate(ConnectionType.Interactive, log);
            }
            return server;
        }

        internal readonly CommandMap CommandMap;

        private ConnectionMultiplexer(ConfigurationOptions configuration)
        {
            IncludeDetailInExceptions = true;
            IncludePerformanceCountersInExceptions = false;

            RawConfig = configuration ?? throw new ArgumentNullException(nameof(configuration));

            var map = CommandMap = configuration.CommandMap;
            if (!string.IsNullOrWhiteSpace(configuration.Password)) map.AssertAvailable(RedisCommand.AUTH);

            if (!map.IsAvailable(RedisCommand.ECHO) && !map.IsAvailable(RedisCommand.PING) && !map.IsAvailable(RedisCommand.TIME))
            { // I mean really, give me a CHANCE! I need *something* to check the server is available to me...
                // see also: SendTracer (matching logic)
                map.AssertAvailable(RedisCommand.EXISTS);
            }

            TimeoutMilliseconds = configuration.SyncTimeout;
            AsyncTimeoutMilliseconds = configuration.AsyncTimeout;

            OnCreateReaderWriter(configuration);
            ServerSelectionStrategy = new ServerSelectionStrategy(this);

            var configChannel = configuration.ConfigurationChannel;
            if (!string.IsNullOrWhiteSpace(configChannel))
            {
                ConfigurationChangedChannel = Encoding.UTF8.GetBytes(configChannel);
            }
            lastHeartbeatTicks = Environment.TickCount;
        }

        partial void OnCreateReaderWriter(ConfigurationOptions configuration);

        internal const int MillisecondsPerHeartbeat = 1000;
        private sealed class TimerToken
        {
            public TimerToken(ConnectionMultiplexer muxer)
            {
                _ref = new WeakReference(muxer);
            }
            private Timer _timer;
            public void SetTimer(Timer timer) => _timer = timer;
            private readonly WeakReference _ref;

            private static readonly TimerCallback Heartbeat = state =>
            {
                var token = (TimerToken)state;
                var muxer = (ConnectionMultiplexer)(token._ref?.Target);
                if (muxer != null)
                {
                    muxer.OnHeartbeat();
                }
                else
                {
                    // the muxer got disposed from out of us; kill the timer
                    var tmp = token._timer;
                    token._timer = null;
                    if (tmp != null) try { tmp.Dispose(); } catch { }
                }
            };

            internal static IDisposable Create(ConnectionMultiplexer connection)
            {
                var token = new TimerToken(connection);
                var timer = new Timer(Heartbeat, token, MillisecondsPerHeartbeat, MillisecondsPerHeartbeat);
                token.SetTimer(timer);
                return timer;
            }
        }

        private int _activeHeartbeatErrors;
        private void OnHeartbeat()
        {
            try
            {
                int now = Environment.TickCount;
                Interlocked.Exchange(ref lastHeartbeatTicks, now);
                Interlocked.Exchange(ref lastGlobalHeartbeatTicks, now);
                Trace("heartbeat");

                var tmp = GetServerSnapshot();
                for (int i = 0; i < tmp.Length; i++)
                    tmp[i].OnHeartbeat();
            }
            catch (Exception ex)
            {
                if (Interlocked.CompareExchange(ref _activeHeartbeatErrors, 1, 0) == 0)
                {
                    try
                    {
                        OnInternalError(ex);
                    }
                    finally
                    {
                        Interlocked.Exchange(ref _activeHeartbeatErrors, 0);
                    }
                }
            }
        }

        private int lastHeartbeatTicks;
        private static int lastGlobalHeartbeatTicks = Environment.TickCount;
        internal long LastHeartbeatSecondsAgo
        {
            get
            {
                if (pulse == null) return -1;
                return unchecked(Environment.TickCount - Thread.VolatileRead(ref lastHeartbeatTicks)) / 1000;
            }
        }

        internal Exception LastException { get; set; }

        internal static long LastGlobalHeartbeatSecondsAgo => unchecked(Environment.TickCount - Thread.VolatileRead(ref lastGlobalHeartbeatTicks)) / 1000;

        /// <summary>
        /// Obtain a pub/sub subscriber connection to the specified server
        /// </summary>
        /// <param name="asyncState">The async state object to pass to the created <see cref="RedisSubscriber"/>.</param>
        public ISubscriber GetSubscriber(object asyncState = null)
        {
            if (RawConfig.Proxy == Proxy.Twemproxy) throw new NotSupportedException("The pub/sub API is not available via twemproxy");
            return new RedisSubscriber(this, asyncState);
        }

        // applies common db number defaults and rules
        internal int ApplyDefaultDatabase(int db)
        {
            if (db == -1)
            {
                db = RawConfig.DefaultDatabase.GetValueOrDefault();
            }
            else if (db < 0)
            {
                throw new ArgumentOutOfRangeException(nameof(db));
            }

            if (db != 0 && RawConfig.Proxy == Proxy.Twemproxy)
            {
                throw new NotSupportedException("Twemproxy only supports database 0");
            }

            return db;
        }

        /// <summary>
        /// Obtain an interactive connection to a database inside redis
        /// </summary>
        /// <param name="db">The ID to get a database for.</param>
        /// <param name="asyncState">The async state to pass into the resulting <see cref="RedisDatabase"/>.</param>
        public IDatabase GetDatabase(int db = -1, object asyncState = null)
        {
            db = ApplyDefaultDatabase(db);

            // if there's no async-state, and the DB is suitable, we can hand out a re-used instance
            return (asyncState == null && db <= MaxCachedDatabaseInstance)
                ? GetCachedDatabaseInstance(db) : new RedisDatabase(this, db, asyncState);
        }

        // DB zero is stored separately, since 0-only is a massively common use-case
        private const int MaxCachedDatabaseInstance = 16; // 17 items - [0,16]
        // side note: "databases 16" is the default in redis.conf; happy to store one extra to get nice alignment etc
        private IDatabase dbCacheZero;
        private IDatabase[] dbCacheLow;
        private IDatabase GetCachedDatabaseInstance(int db) // note that we already trust db here; only caller checks range
        {
            // note we don't need to worry about *always* returning the same instance
            // - if two threads ask for db 3 at the same time, it is OK for them to get
            // different instances, one of which (arbitrarily) ends up cached for later use
            if (db == 0)
            {
                return dbCacheZero ??= new RedisDatabase(this, 0, null);
            }
            var arr = dbCacheLow ??= new IDatabase[MaxCachedDatabaseInstance];
            return arr[db - 1] ?? (arr[db - 1] = new RedisDatabase(this, db, null));
        }

        /// <summary>
        /// Obtain a configuration API for an individual server
        /// </summary>
        /// <param name="host">The host to get a server for.</param>
        /// <param name="port">The port for <paramref name="host"/> to get a server for.</param>
        /// <param name="asyncState">The async state to pass into the resulting <see cref="RedisServer"/>.</param>
        public IServer GetServer(string host, int port, object asyncState = null) => GetServer(Format.ParseEndPoint(host, port), asyncState);

        /// <summary>
        /// Obtain a configuration API for an individual server
        /// </summary>
        /// <param name="hostAndPort">The "host:port" string to get a server for.</param>
        /// <param name="asyncState">The async state to pass into the resulting <see cref="RedisServer"/>.</param>
        public IServer GetServer(string hostAndPort, object asyncState = null) => GetServer(Format.TryParseEndPoint(hostAndPort), asyncState);

        /// <summary>
        /// Obtain a configuration API for an individual server
        /// </summary>
        /// <param name="host">The host to get a server for.</param>
        /// <param name="port">The port for <paramref name="host"/> to get a server for.</param>
        public IServer GetServer(IPAddress host, int port) => GetServer(new IPEndPoint(host, port));

        /// <summary>
        /// Obtain a configuration API for an individual server
        /// </summary>
        /// <param name="endpoint">The endpoint to get a server for.</param>
        /// <param name="asyncState">The async state to pass into the resulting <see cref="RedisServer"/>.</param>
        public IServer GetServer(EndPoint endpoint, object asyncState = null)
        {
            if (endpoint == null) throw new ArgumentNullException(nameof(endpoint));
            if (RawConfig.Proxy == Proxy.Twemproxy) throw new NotSupportedException("The server API is not available via twemproxy");
            var server = (ServerEndPoint)servers[endpoint];
            if (server == null) throw new ArgumentException("The specified endpoint is not defined", nameof(endpoint));
            return new RedisServer(this, server, asyncState);
        }

        [Conditional("VERBOSE")]
        internal void Trace(string message, [CallerMemberName] string category = null)
        {
            OnTrace(message, category);
        }

        [Conditional("VERBOSE")]
        internal void Trace(bool condition, string message, [CallerMemberName] string category = null)
        {
            if (condition) OnTrace(message, category);
        }

        partial void OnTrace(string message, string category);
        static partial void OnTraceWithoutContext(string message, string category);

        [Conditional("VERBOSE")]
        internal static void TraceWithoutContext(string message, [CallerMemberName] string category = null)
        {
            OnTraceWithoutContext(message, category);
        }

        [Conditional("VERBOSE")]
        internal static void TraceWithoutContext(bool condition, string message, [CallerMemberName] string category = null)
        {
            if (condition) OnTraceWithoutContext(message, category);
        }

        /// <summary>
        /// The number of operations that have been performed on all connections
        /// </summary>
        public long OperationCount
        {
            get
            {
                long total = 0;
                var snapshot = GetServerSnapshot();
                for (int i = 0; i < snapshot.Length; i++) total += snapshot[i].OperationCount;
                return total;
            }
        }

        private string activeConfigCause;

        internal bool ReconfigureIfNeeded(EndPoint blame, bool fromBroadcast, string cause, bool publishReconfigure = false, CommandFlags flags = CommandFlags.None)
        {
            if (fromBroadcast)
            {
                OnConfigurationChangedBroadcast(blame);
            }
            string activeCause = Volatile.Read(ref activeConfigCause);
            if (activeCause == null)
            {
                bool reconfigureAll = fromBroadcast || publishReconfigure;
                Trace("Configuration change detected; checking nodes", "Configuration");
                ReconfigureAsync(first: false, reconfigureAll, null, blame, cause, publishReconfigure, flags).ObserveErrors();
                return true;
            }
            else
            {
                Trace("Configuration change skipped; already in progress via " + activeCause, "Configuration");
                return false;
            }
        }

        /// <summary>
        /// Reconfigure the current connections based on the existing configuration
        /// </summary>
        /// <param name="log">The <see cref="TextWriter"/> to log to.</param>
        public async Task<bool> ConfigureAsync(TextWriter log = null)
        {
            using (var logProxy = LogProxy.TryCreate(log))
            {
                return await ReconfigureAsync(first: false, reconfigureAll: true, logProxy, null, "configure").ObserveErrors();
            }
        }

        /// <summary>
        /// Reconfigure the current connections based on the existing configuration
        /// </summary>
        /// <param name="log">The <see cref="TextWriter"/> to log to.</param>
        public bool Configure(TextWriter log = null)
        {
            // note we expect ReconfigureAsync to internally allow [n] duration,
            // so to avoid near misses, here we wait 2*[n]
            using (var logProxy = LogProxy.TryCreate(log))
            {
                var task = ReconfigureAsync(first: false, reconfigureAll: true, logProxy, null, "configure");
                if (!task.Wait(SyncConnectTimeout(false)))
                {
                    task.ObserveErrors();
                    if (RawConfig.AbortOnConnectFail)
                    {
                        throw new TimeoutException();
                    }
                    else
                    {
                        LastException = new TimeoutException("ConnectTimeout");
                    }
                    return false;
                }
                return task.Result;
            }
        }

        internal int SyncConnectTimeout(bool forConnect)
        {
            int retryCount = forConnect ? RawConfig.ConnectRetry : 1;
            if (retryCount <= 0) retryCount = 1;

            int timeout = RawConfig.ConnectTimeout;
            if (timeout >= int.MaxValue / retryCount) return int.MaxValue;

            timeout *= retryCount;
            if (timeout >= int.MaxValue - 500) return int.MaxValue;
            return timeout + Math.Min(500, timeout);
        }

        /// <summary>
        /// Provides a text overview of the status of all connections
        /// </summary>
        public string GetStatus()
        {
            using (var sw = new StringWriter())
            {
                GetStatus(sw);
                return sw.ToString();
            }
        }

        /// <summary>
        /// Provides a text overview of the status of all connections
        /// </summary>
        /// <param name="log">The <see cref="TextWriter"/> to log to.</param>
        public void GetStatus(TextWriter log)
        {
            using (var proxy = LogProxy.TryCreate(log))
            {
                GetStatus(proxy);
            }
        }
        internal void GetStatus(LogProxy log)
        {
            if (log == null) return;

            var tmp = GetServerSnapshot();
            foreach (var server in tmp)
            {
                log?.WriteLine(server.Summary());
                log?.WriteLine(server.GetCounters().ToString());
                log?.WriteLine(server.GetProfile());
            }
            log?.WriteLine($"Sync timeouts: {Interlocked.Read(ref syncTimeouts)}; async timeouts: {Interlocked.Read(ref asyncTimeouts)}; fire and forget: {Interlocked.Read(ref fireAndForgets)}; last heartbeat: {LastHeartbeatSecondsAgo}s ago");
        }

        private void ActivateAllServers(LogProxy log)
        {
            foreach (var server in GetServerSnapshot())
            {
                server.Activate(ConnectionType.Interactive, log);
                if (CommandMap.IsAvailable(RedisCommand.SUBSCRIBE))
                {
                    server.Activate(ConnectionType.Subscription, null); // no need to log the SUB stuff
                }
            }
        }
        internal async Task<bool> ReconfigureAsync(bool first, bool reconfigureAll, LogProxy log, EndPoint blame, string cause, bool publishReconfigure = false, CommandFlags publishReconfigureFlags = CommandFlags.None)
        {
            if (_isDisposed) throw new ObjectDisposedException(ToString());
            bool showStats = log is object;

            bool ranThisCall = false;
            try
            {
                // Note that we *always* exchange the reason (first one counts) to prevent duplicate runs
                ranThisCall = Interlocked.CompareExchange(ref activeConfigCause, cause, null) == null;

                if (!ranThisCall)
                {
                    log?.WriteLine($"Reconfiguration was already in progress due to: {activeConfigCause}, attempted to run for: {cause}");
                    return false;
                }
                Trace("Starting reconfiguration...");
                Trace(blame != null, "Blaming: " + Format.ToString(blame));

                log?.WriteLine(RawConfig.ToString(includePassword: false));
                log?.WriteLine();

                if (first)
                {
                    if (RawConfig.ResolveDns && RawConfig.HasDnsEndPoints())
                    {
                        var dns = RawConfig.ResolveEndPointsAsync(this, log).ObserveErrors();
                        if (!await dns.TimeoutAfter(TimeoutMilliseconds).ForAwait())
                        {
                            throw new TimeoutException("Timeout resolving endpoints");
                        }
                    }
                    foreach (var endpoint in RawConfig.EndPoints)
                    {
                        GetServerEndPoint(endpoint, log, false);
                    }
                    ActivateAllServers(log);
                }
                int attemptsLeft = first ? RawConfig.ConnectRetry : 1;

                bool healthy = false;
                do
                {
                    if (first)
                    {
                        attemptsLeft--;
                    }
                    int standaloneCount = 0, clusterCount = 0, sentinelCount = 0;
                    var endpoints = RawConfig.EndPoints;
                    bool useTieBreakers = !string.IsNullOrWhiteSpace(RawConfig.TieBreaker);
                    log?.WriteLine($"{endpoints.Count} unique nodes specified ({(useTieBreakers ? "with" : "without")} tiebreaker)");

                    if (endpoints.Count == 0)
                    {
                        throw new InvalidOperationException("No nodes to consider");
                    }
                    List<ServerEndPoint> masters = new List<ServerEndPoint>(endpoints.Count);

                    ServerEndPoint[] servers = null;
                    bool encounteredConnectedClusterServer = false;
                    Stopwatch watch = null;

                    int iterCount = first ? 2 : 1;
                    // this is fix for https://github.com/StackExchange/StackExchange.Redis/issues/300
                    // auto discoverability of cluster nodes is made synchronous.
                    // we try to connect to endpoints specified inside the user provided configuration
                    // and when we encounter one such endpoint to which we are able to successfully connect,
                    // we get the list of cluster nodes from this endpoint and try to proactively connect
                    // to these nodes instead of relying on auto configure
                    for (int iter = 0; iter < iterCount; ++iter)
                    {
                        if (endpoints == null) break;

                        var available = new Task<string>[endpoints.Count];
                        servers = new ServerEndPoint[available.Length];

                        RedisKey tieBreakerKey = useTieBreakers ? (RedisKey)RawConfig.TieBreaker : default(RedisKey);

                        for (int i = 0; i < available.Length; i++)
                        {
                            Trace("Testing: " + Format.ToString(endpoints[i]));

                            var server = GetServerEndPoint(endpoints[i]);
                            //server.ReportNextFailure();
                            servers[i] = server;

                            // This awaits either the endpoint's initial connection, or a tracer if we're already connected
                            // (which is the reconfigure case)
                            available[i] = server.OnConnectedAsync(log, sendTracerIfConnected: true, autoConfigureIfConnected: reconfigureAll);
                        }

                        watch ??= Stopwatch.StartNew();
                        var remaining = RawConfig.ConnectTimeout - checked((int)watch.ElapsedMilliseconds);
                        log?.WriteLine($"Allowing {available.Length} endpoint(s) {TimeSpan.FromMilliseconds(remaining)} to respond...");
                        Trace("Allowing endpoints " + TimeSpan.FromMilliseconds(remaining) + " to respond...");
                        var allConnected = await WaitAllIgnoreErrorsAsync("available", available, remaining, log).ForAwait();

                        if (!allConnected)
                        {
                            // If we failed, log the details so we can debug why per connection
                            for (var i = 0; i < servers.Length; i++)
                            {
                                var server = servers[i];
                                var task = available[i];
                                var bs = server.GetBridgeStatus(RedisCommand.PING);

                                log?.WriteLine($"  Server[{i}] ({Format.ToString(server)}) Status: {task.Status} (inst: {bs.MessagesSinceLastHeartbeat}, qs: {bs.Connection.MessagesSentAwaitingResponse}, in: {bs.Connection.BytesAvailableOnSocket}, qu: {bs.MessagesSinceLastHeartbeat}, aw: {bs.IsWriterActive}, in-pipe: {bs.Connection.BytesInReadPipe}, out-pipe: {bs.Connection.BytesInWritePipe}, bw: {bs.BacklogStatus}, rs: {bs.Connection.ReadStatus}. ws: {bs.Connection.WriteStatus})");
                            }
                        }

                        // Log current state after await
                        foreach (var server in servers)
                        {
                            log?.WriteLine($"{Format.ToString(server.EndPoint)}: Endpoint is {server.ConnectionState}");
                        }

<<<<<<< HEAD
                        // After we've successfully connected (and authenticated), kickoff tie breakers if needed
                        if (useTieBreakers)
                        {
                            log?.WriteLine($"Election: Gathering tie-breakers...");
                            for (int i = 0; i < available.Length; i++)
                            {
                                var server = servers[i];

                                log?.WriteLine($"{Format.ToString(server.EndPoint)}: Requesting tie-break (Key=\"{RawConfig.TieBreaker}\")...");
                                Message msg = Message.Create(0, flags, RedisCommand.GET, tieBreakerKey);
                                msg.SetInternalCall();
                                msg = LoggingMessage.Create(log, msg);
                                tieBreakers[i] = server.WriteDirectAsync(msg, ResultProcessor.String, isHandshake: true);
                            }
                        }

=======
>>>>>>> fc8a1007
                        EndPointCollection updatedClusterEndpointCollection = null;
                        for (int i = 0; i < available.Length; i++)
                        {
                            var task = available[i];
                            var server = servers[i];
                            Trace(Format.ToString(endpoints[i]) + ": " + task.Status);
                            if (task.IsFaulted)
                            {
                                server.SetUnselectable(UnselectableFlags.DidNotRespond);
                                var aex = task.Exception;
                                foreach (var ex in aex.InnerExceptions)
                                {
                                    log?.WriteLine($"{Format.ToString(server)}: Faulted: {ex.Message}");
                                    failureMessage = ex.Message;
                                }
                            }
                            else if (task.IsCanceled)
                            {
                                server.SetUnselectable(UnselectableFlags.DidNotRespond);
                                log?.WriteLine($"{Format.ToString(server)}: Connect task canceled");
                            }
                            else if (task.IsCompleted)
                            {
                                if (task.Result != "Disconnected")
                                {
                                    server.ClearUnselectable(UnselectableFlags.DidNotRespond);
                                    log?.WriteLine($"{Format.ToString(server)}: Returned with success as {server.ServerType} {(server.IsReplica ? "replica" : "primary")} (Source: {task.Result})");

                                    // count the server types
                                    switch (server.ServerType)
                                    {
                                        case ServerType.Twemproxy:
                                        case ServerType.Standalone:
                                            standaloneCount++;
                                            break;
                                        case ServerType.Sentinel:
                                            sentinelCount++;
                                            break;
                                        case ServerType.Cluster:
                                            clusterCount++;
                                            break;
                                    }

                                    if (clusterCount > 0 && !encounteredConnectedClusterServer)
                                    {
                                        // we have encountered a connected server with clustertype for the first time.
                                        // so we will get list of other nodes from this server using "CLUSTER NODES" command
                                        // and try to connect to these other nodes in the next iteration
                                        encounteredConnectedClusterServer = true;
                                        updatedClusterEndpointCollection = await GetEndpointsFromClusterNodes(server, log).ForAwait();
                                    }

                                    // set the server UnselectableFlags and update masters list
                                    switch (server.ServerType)
                                    {
                                        case ServerType.Twemproxy:
                                        case ServerType.Sentinel:
                                        case ServerType.Standalone:
                                        case ServerType.Cluster:
                                            server.ClearUnselectable(UnselectableFlags.ServerType);
                                            if (server.IsReplica)
                                            { 
                                                server.ClearUnselectable(UnselectableFlags.RedundantMaster);
                                            }
                                            else
                                            {
                                                masters.Add(server);
                                            }
                                            break;
                                        default:
                                            server.SetUnselectable(UnselectableFlags.ServerType);
                                            break;
                                    }
                                }
                                else
                                {
                                    server.SetUnselectable(UnselectableFlags.DidNotRespond);
                                    log?.WriteLine($"{Format.ToString(server)}: Returned, but incorrectly");
                                }
                            }
                            else
                            {
                                server.SetUnselectable(UnselectableFlags.DidNotRespond);
                                log?.WriteLine($"{Format.ToString(server)}: Did not respond");
                            }
                        }

                        if (encounteredConnectedClusterServer)
                        {
                            endpoints = updatedClusterEndpointCollection;
                        }
                        else
                        {
                            break; // we do not want to repeat the second iteration
                        }
                    }

                    if (clusterCount == 0)
                    {
                        // set the serverSelectionStrategy
                        if (RawConfig.Proxy == Proxy.Twemproxy)
                        {
                            ServerSelectionStrategy.ServerType = ServerType.Twemproxy;
                        }
                        else if (standaloneCount == 0 && sentinelCount > 0)
                        {
                            ServerSelectionStrategy.ServerType = ServerType.Sentinel;
                        }
                        else if (standaloneCount > 0)
                        {
                            ServerSelectionStrategy.ServerType = ServerType.Standalone;
                        }

                        var preferred = NominatePreferredMaster(log, servers, useTieBreakers, masters);
                        foreach (var master in masters)
                        {
                            if (master == preferred || master.IsReplica)
                            {
                                log?.WriteLine($"{Format.ToString(master)}: Clearing as RedundantMaster");
                                master.ClearUnselectable(UnselectableFlags.RedundantMaster);
                            }
                            else
                            {
                                log?.WriteLine($"{Format.ToString(master)}: Setting as RedundantMaster");
                                master.SetUnselectable(UnselectableFlags.RedundantMaster);
                            }
                        }
                    }
                    else
                    {
                        ServerSelectionStrategy.ServerType = ServerType.Cluster;
                        long coveredSlots = ServerSelectionStrategy.CountCoveredSlots();
                        log?.WriteLine($"Cluster: {coveredSlots} of {ServerSelectionStrategy.TotalSlots} slots covered");
                    }
                    if (!first)
                    {
                        long subscriptionChanges = ValidateSubscriptions();
                        if (subscriptionChanges == 0)
                        {
                            log?.WriteLine("No subscription changes necessary");
                        }
                        else
                        {
                            log?.WriteLine($"Subscriptions reconfigured: {subscriptionChanges}");
                        }
                    }
                    if (showStats)
                    {
                        GetStatus(log);
                    }

                    string stormLog = GetStormLog();
                    if (!string.IsNullOrWhiteSpace(stormLog))
                    {
                        log?.WriteLine();
                        log?.WriteLine(stormLog);
                    }
                    healthy = standaloneCount != 0 || clusterCount != 0 || sentinelCount != 0;
                    if (first && !healthy && attemptsLeft > 0)
                    {
                        log?.WriteLine("resetting failing connections to retry...");
                        ResetAllNonConnected();
                        log?.WriteLine($"retrying; attempts left: {attemptsLeft}...");
                    }
                    //WTF("?: " + attempts);
                } while (first && !healthy && attemptsLeft > 0);

                if (first && RawConfig.AbortOnConnectFail && !healthy)
                {
                    return false;
                }
                if (first)
                {
                    log?.WriteLine("Starting heartbeat...");
                    pulse = TimerToken.Create(this);
                }
                if (publishReconfigure)
                {
                    try
                    {
                        log?.WriteLine("Broadcasting reconfigure...");
                        PublishReconfigureImpl(publishReconfigureFlags);
                    }
                    catch
                    { }
                }
                return true;
            }
            catch (Exception ex)
            {
                Trace(ex.Message);
                throw;
            }
            finally
            {
                Trace("Exiting reconfiguration...");
                OnTraceLog(log);
                if (ranThisCall) Interlocked.Exchange(ref activeConfigCause, null);
                if (!first) OnConfigurationChanged(blame);
                Trace("Reconfiguration exited");
            }
        }

        private async Task<EndPointCollection> GetEndpointsFromClusterNodes(ServerEndPoint server, LogProxy log)
        {
            var message = Message.Create(-1, CommandFlags.None, RedisCommand.CLUSTER, RedisLiterals.NODES);
            try
            {
                var clusterConfig = await ExecuteAsyncImpl(message, ResultProcessor.ClusterNodes, null, server).ForAwait();
                var clusterEndpoints = new EndPointCollection(clusterConfig.Nodes.Select(node => node.EndPoint).ToList());
                // Loop through nodes in the cluster and update nodes relations to other nodes
                ServerEndPoint serverEndpoint = null;
                foreach (EndPoint endpoint in clusterEndpoints)
                {
                    serverEndpoint = GetServerEndPoint(endpoint);
                    if (serverEndpoint != null)
                    {
                        serverEndpoint.UpdateNodeRelations(clusterConfig);
                    }
                    
                }
                return clusterEndpoints;
            }
            catch (Exception ex)
            {
                log?.WriteLine($"Encountered error while updating cluster config: {ex.Message}");
                return null;
            }
        }

        private void ResetAllNonConnected()
        {
            var snapshot = GetServerSnapshot();
            foreach (var server in snapshot)
            {
                server.ResetNonConnected();
            }
        }

        [System.Diagnostics.CodeAnalysis.SuppressMessage("Style", "IDE0060:Remove unused parameter", Justification = "Used - it's a partial")]
        [System.Diagnostics.CodeAnalysis.SuppressMessage("Performance", "CA1822:Mark members as static", Justification = "Partial - may use instance data")]
        partial void OnTraceLog(LogProxy log, [CallerMemberName] string caller = null);

        private static ServerEndPoint NominatePreferredMaster(LogProxy log, ServerEndPoint[] servers, bool useTieBreakers, List<ServerEndPoint> masters)
        {
            Dictionary<string, int> uniques = null;
            if (useTieBreakers)
            {   // count the votes
                uniques = new Dictionary<string, int>(StringComparer.OrdinalIgnoreCase);
                for (int i = 0; i < servers.Length; i++)
                {
                    var server = servers[i];
                    string serverResult = server.TieBreakerResult;

                    if (string.IsNullOrWhiteSpace(serverResult))
                    {
                        log?.WriteLine($"Election: {Format.ToString(server)} had no tiebreaker set");
                    }
                    else
                    {
                        log?.WriteLine($"Election: {Format.ToString(server)} nominates: {serverResult}");
                        if (!uniques.TryGetValue(serverResult, out int count)) count = 0;
                        uniques[serverResult] = count + 1;
                    }
                }
            }

            switch (masters.Count)
            {
                case 0:
                    log?.WriteLine("Election: No masters detected");
                    return null;
                case 1:
                    log?.WriteLine($"Election: Single master detected: {Format.ToString(masters[0].EndPoint)}");
                    return masters[0];
                default:
                    log?.WriteLine("Election: Multiple masters detected...");
                    if (useTieBreakers && uniques != null)
                    {
                        switch (uniques.Count)
                        {
                            case 0:
                                log?.WriteLine("Election: No nominations by tie-breaker");
                                break;
                            case 1:
                                string unanimous = uniques.Keys.Single();
                                log?.WriteLine($"Election: Tie-breaker unanimous: {unanimous}");
                                var found = SelectServerByElection(servers, unanimous, log);
                                if (found != null)
                                {
                                    log?.WriteLine($"Election: Elected: {Format.ToString(found.EndPoint)}");
                                    return found;
                                }
                                break;
                            default:
                                log?.WriteLine("Election is contested:");
                                ServerEndPoint highest = null;
                                bool arbitrary = false;
                                foreach (var pair in uniques.OrderByDescending(x => x.Value))
                                {
                                    log?.WriteLine($"Election: {pair.Key} has {pair.Value} votes");
                                    if (highest == null)
                                    {
                                        highest = SelectServerByElection(servers, pair.Key, log);
                                        if (highest != null)
                                        {
                                            // any more with this vote? if so: arbitrary
                                            arbitrary = uniques.Where(x => x.Value == pair.Value).Skip(1).Any();
                                        }
                                    }
                                }
                                if (highest != null)
                                {
                                    if (arbitrary)
                                    {
                                        log?.WriteLine($"Election: Choosing master arbitrarily: {Format.ToString(highest.EndPoint)}");
                                    }
                                    else
                                    {
                                        log?.WriteLine($"Election: Elected: {Format.ToString(highest.EndPoint)}");
                                    }
                                    return highest;
                                }
                                break;
                        }
                    }
                    break;
            }

            log?.WriteLine($"Election: Choosing master arbitrarily: {Format.ToString(masters[0].EndPoint)}");
            return masters[0];
        }

        private static ServerEndPoint SelectServerByElection(ServerEndPoint[] servers, string endpoint, LogProxy log)
        {
            if (servers == null || string.IsNullOrWhiteSpace(endpoint)) return null;
            for (int i = 0; i < servers.Length; i++)
            {
                if (string.Equals(Format.ToString(servers[i].EndPoint), endpoint, StringComparison.OrdinalIgnoreCase))
                    return servers[i];
            }
            log?.WriteLine("...but we couldn't find that");
            var deDottedEndpoint = DeDotifyHost(endpoint);
            for (int i = 0; i < servers.Length; i++)
            {
                if (string.Equals(DeDotifyHost(Format.ToString(servers[i].EndPoint)), deDottedEndpoint, StringComparison.OrdinalIgnoreCase))
                {
                    log?.WriteLine($"...but we did find instead: {deDottedEndpoint}");
                    return servers[i];
                }
            }
            return null;
        }

        private static string DeDotifyHost(string input)
        {
            if (string.IsNullOrWhiteSpace(input)) return input; // GIGO

            if (!char.IsLetter(input[0])) return input; // need first char to be alpha for this to work

            int periodPosition = input.IndexOf('.');
            if (periodPosition <= 0) return input; // no period or starts with a period? nothing useful to split

            int colonPosition = input.IndexOf(':');
            if (colonPosition > 0)
            { // has a port specifier
                return input.Substring(0, periodPosition) + input.Substring(colonPosition);
            }
            else
            {
                return input.Substring(0, periodPosition);
            }
        }

        internal void UpdateClusterRange(ClusterConfiguration configuration)
        {
            if (configuration == null) return;
            foreach (var node in configuration.Nodes)
            {
                if (node.IsReplica || node.Slots.Count == 0) continue;
                foreach (var slot in node.Slots)
                {
                    var server = GetServerEndPoint(node.EndPoint);
                    if (server != null) ServerSelectionStrategy.UpdateClusterRange(slot.From, slot.To, server);
                }
            }
        }

        private IDisposable pulse;

        internal ServerEndPoint SelectServer(Message message)
        {
            if (message == null) return null;
            return ServerSelectionStrategy.Select(message);
        }

        internal ServerEndPoint SelectServer(RedisCommand command, CommandFlags flags, in RedisKey key)
        {
            return ServerSelectionStrategy.Select(command, key, flags);
        }

        private bool PrepareToPushMessageToBridge<T>(Message message, ResultProcessor<T> processor, IResultBox<T> resultBox, ref ServerEndPoint server)
        {
            message.SetSource(processor, resultBox);

            if (server == null)
            {
                // Infer a server automatically
                server = SelectServer(message);

                // If we didn't find one successfully, and we're allowed, queue for any viable server
                if (server == null && message != null && RawConfig.BacklogPolicy.QueueWhileDisconnected)
                {
                    server = ServerSelectionStrategy.Select(message, allowDisconnected: true);
                }
            }
            else // a server was specified; do we trust their choice, though?
            {
                if (message.IsMasterOnly() && server.IsReplica)
                {
                    throw ExceptionFactory.MasterOnly(IncludeDetailInExceptions, message.Command, message, server);
                }

                switch (server.ServerType)
                {
                    case ServerType.Cluster:
                        if (message.GetHashSlot(ServerSelectionStrategy) == ServerSelectionStrategy.MultipleSlots)
                        {
                            throw ExceptionFactory.MultiSlot(IncludeDetailInExceptions, message);
                        }
                        break;
                }

                // If we're not allowed to queue while disconnected, we'll bomb out below.
                if (!server.IsConnected && !RawConfig.BacklogPolicy.QueueWhileDisconnected)
                {
                    // well, that's no use!
                    server = null;
                }
            }

            if (server != null)
            {
                var profilingSession = _profilingSessionProvider?.Invoke();
                if (profilingSession != null)
                {
                    message.SetProfileStorage(ProfiledCommand.NewWithContext(profilingSession, server));
                }

                if (message.Db >= 0)
                {
                    int availableDatabases = server.Databases;
                    if (availableDatabases > 0 && message.Db >= availableDatabases)
                    {
                        throw ExceptionFactory.DatabaseOutfRange(IncludeDetailInExceptions, message.Db, message, server);
                    }
                }

                Trace("Queueing on server: " + message);
                return true;
            }
            Trace("No server or server unavailable - aborting: " + message);
            return false;
        }
        private ValueTask<WriteResult> TryPushMessageToBridgeAsync<T>(Message message, ResultProcessor<T> processor, IResultBox<T> resultBox, ref ServerEndPoint server)
            => PrepareToPushMessageToBridge(message, processor, resultBox, ref server) ? server.TryWriteAsync(message) : new ValueTask<WriteResult>(WriteResult.NoConnectionAvailable);

        [Obsolete("prefer async")]
        private WriteResult TryPushMessageToBridgeSync<T>(Message message, ResultProcessor<T> processor, IResultBox<T> resultBox, ref ServerEndPoint server)
            => PrepareToPushMessageToBridge(message, processor, resultBox, ref server) ? server.TryWriteSync(message) : WriteResult.NoConnectionAvailable;

        /// <summary>
        /// See Object.ToString()
        /// </summary>
        public override string ToString()
        {
            string s = ClientName;
            if (string.IsNullOrWhiteSpace(s)) s = GetType().Name;
            return s;
        }

        internal readonly byte[] ConfigurationChangedChannel; // this gets accessed for every received event; let's make sure we can process it "raw"
        internal readonly byte[] UniqueId = Guid.NewGuid().ToByteArray(); // unique identifier used when tracing

        /// <summary>
        /// Gets or sets whether asynchronous operations should be invoked in a way that guarantees their original delivery order
        /// </summary>
        [Obsolete("Not supported; if you require ordered pub/sub, please see " + nameof(ChannelMessageQueue), false)]
        public bool PreserveAsyncOrder
        {
            get => false;
            set { }
        }

        /// <summary>
        /// Indicates whether any servers are connected
        /// </summary>
        public bool IsConnected
        {
            get
            {
                var tmp = GetServerSnapshot();
                for (int i = 0; i < tmp.Length; i++)
                    if (tmp[i].IsConnected) return true;
                return false;
            }
        }

        /// <summary>
        /// Indicates whether any servers are currently trying to connect
        /// </summary>
        public bool IsConnecting
        {
            get
            {
                var tmp = GetServerSnapshot();
                for (int i = 0; i < tmp.Length; i++)
                    if (tmp[i].IsConnecting) return true;
                return false;
            }
        }

        internal ConfigurationOptions RawConfig { get; }

        internal ServerSelectionStrategy ServerSelectionStrategy { get; }

        internal Timer sentinelMasterReconnectTimer;

        internal Dictionary<string, ConnectionMultiplexer> sentinelConnectionChildren = new Dictionary<string, ConnectionMultiplexer>();
        internal ConnectionMultiplexer sentinelConnection = null;

        /// <summary>
        /// Initializes the connection as a Sentinel connection and adds
        /// the necessary event handlers to track changes to the managed
        /// masters.
        /// </summary>
        /// <param name="logProxy"></param>
        internal void InitializeSentinel(LogProxy logProxy)
        {
            if (ServerSelectionStrategy.ServerType != ServerType.Sentinel)
            {
                return;
            }

            // Subscribe to sentinel change events
            ISubscriber sub = GetSubscriber();

            if (sub.SubscribedEndpoint("+switch-master") == null)
            {
                sub.Subscribe("+switch-master", (channel, message) =>
                {
                    string[] messageParts = ((string)message).Split(new[] { ' ' }, StringSplitOptions.RemoveEmptyEntries);
                    EndPoint switchBlame = Format.TryParseEndPoint(string.Format("{0}:{1}", messageParts[1], messageParts[2]));

                    lock (sentinelConnectionChildren)
                    {
                        // Switch the master if we have connections for that service
                        if (sentinelConnectionChildren.ContainsKey(messageParts[0]))
                        {
                            ConnectionMultiplexer child = sentinelConnectionChildren[messageParts[0]];

                            // Is the connection still valid?
                            if (child.IsDisposed)
                            {
                                child.ConnectionFailed -= OnManagedConnectionFailed;
                                child.ConnectionRestored -= OnManagedConnectionRestored;
                                sentinelConnectionChildren.Remove(messageParts[0]);
                            }
                            else
                            {
                                SwitchMaster(switchBlame, sentinelConnectionChildren[messageParts[0]]);
                            }
                        }
                    }
                });
            }

            // If we lose connection to a sentinel server,
            // We need to reconfigure to make sure we still have
            // a subscription to the +switch-master channel.
            ConnectionFailed += (sender, e) =>
            {
                // Reconfigure to get subscriptions back online
                ReconfigureAsync(first: false, reconfigureAll: true, logProxy, e.EndPoint, "Lost sentinel connection", false).Wait();
            };

            // Subscribe to new sentinels being added
            if (sub.SubscribedEndpoint("+sentinel") == null)
            {
                sub.Subscribe("+sentinel", (channel, message) =>
                {
                    string[] messageParts = ((string)message).Split(new[] { ' ' }, StringSplitOptions.RemoveEmptyEntries);
                    UpdateSentinelAddressList(messageParts[0]);
                });
            }
        }

        /// <summary>
        /// Returns a managed connection to the master server indicated by
        /// the ServiceName in the config.
        /// </summary>
        /// <param name="config">the configuration to be used when connecting to the master</param>
        /// <param name="log"></param>
        public ConnectionMultiplexer GetSentinelMasterConnection(ConfigurationOptions config, TextWriter log = null)
        {
            if (ServerSelectionStrategy.ServerType != ServerType.Sentinel)
                throw new RedisConnectionException(ConnectionFailureType.UnableToConnect,
                    "Sentinel: The ConnectionMultiplexer is not a Sentinel connection. Detected as: " + ServerSelectionStrategy.ServerType);

            if (string.IsNullOrEmpty(config.ServiceName))
                throw new ArgumentException("A ServiceName must be specified.");

            lock (sentinelConnectionChildren)
            {
                if (sentinelConnectionChildren.TryGetValue(config.ServiceName, out var sentinelConnectionChild) && !sentinelConnectionChild.IsDisposed)
                    return sentinelConnectionChild;
            }

            bool success = false;
            ConnectionMultiplexer connection = null;

            var sw = Stopwatch.StartNew();
            do
            {
                // Get an initial endpoint - try twice
                EndPoint newMasterEndPoint = GetConfiguredMasterForService(config.ServiceName)
                                             ?? GetConfiguredMasterForService(config.ServiceName);

                if (newMasterEndPoint == null)
                {
                    throw new RedisConnectionException(ConnectionFailureType.UnableToConnect,
                        $"Sentinel: Failed connecting to configured master for service: {config.ServiceName}");
                }

                EndPoint[] replicaEndPoints = GetReplicasForService(config.ServiceName)
                                           ?? GetReplicasForService(config.ServiceName);

                // Replace the master endpoint, if we found another one
                // If not, assume the last state is the best we have and minimize the race
                if (config.EndPoints.Count == 1)
                {
                    config.EndPoints[0] = newMasterEndPoint;
                }
                else
                {
                    config.EndPoints.Clear();
                    config.EndPoints.TryAdd(newMasterEndPoint);
                }

                foreach (var replicaEndPoint in replicaEndPoints)
                {
                    config.EndPoints.TryAdd(replicaEndPoint);
                }

                connection = ConnectImpl(config, log);

                // verify role is master according to:
                // https://redis.io/topics/sentinel-clients
                if (connection.GetServer(newMasterEndPoint)?.Role().Value == RedisLiterals.master)
                {
                    success = true;
                    break;
                }

                Thread.Sleep(100);
            } while (sw.ElapsedMilliseconds < config.ConnectTimeout);

            if (!success)
            {
                throw new RedisConnectionException(ConnectionFailureType.UnableToConnect,
                    $"Sentinel: Failed connecting to configured master for service: {config.ServiceName}");
            }

            // Attach to reconnect event to ensure proper connection to the new master
            connection.ConnectionRestored += OnManagedConnectionRestored;

            // If we lost the connection, run a switch to a least try and get updated info about the master
            connection.ConnectionFailed += OnManagedConnectionFailed;

            lock (sentinelConnectionChildren)
            {
                sentinelConnectionChildren[connection.RawConfig.ServiceName] = connection;
            }

            // Perform the initial switchover
            SwitchMaster(RawConfig.EndPoints[0], connection, log);

            return connection;
        }

        internal void OnManagedConnectionRestored(object sender, ConnectionFailedEventArgs e)
        {
            ConnectionMultiplexer connection = (ConnectionMultiplexer)sender;

            var oldTimer = Interlocked.Exchange(ref connection.sentinelMasterReconnectTimer, null);
            oldTimer?.Dispose();

            try
            {

                // Run a switch to make sure we have update-to-date
                // information about which master we should connect to
                SwitchMaster(e.EndPoint, connection);

                try
                {
                    // Verify that the reconnected endpoint is a master,
                    // and the correct one otherwise we should reconnect
                    if (connection.GetServer(e.EndPoint).IsReplica || e.EndPoint != connection.currentSentinelMasterEndPoint)
                    {
                        // This isn't a master, so try connecting again
                        SwitchMaster(e.EndPoint, connection);
                    }
                }
                catch (Exception)
                {
                    // If we get here it means that we tried to reconnect to a server that is no longer
                    // considered a master by Sentinel and was removed from the list of endpoints.

                    // If we caught an exception, we may have gotten a stale endpoint
                    // we are not aware of, so retry
                    SwitchMaster(e.EndPoint, connection);
                }
            }
            catch (Exception)
            {
                // Log, but don't throw in an event handler
                // TODO: Log via new event handler? a la ConnectionFailed?
            }
        }

        internal void OnManagedConnectionFailed(object sender, ConnectionFailedEventArgs e)
        {
            ConnectionMultiplexer connection = (ConnectionMultiplexer)sender;
            // Periodically check to see if we can reconnect to the proper master.
            // This is here in case we lost our subscription to a good sentinel instance
            // or if we miss the published master change
            if (connection.sentinelMasterReconnectTimer == null)
            {
                connection.sentinelMasterReconnectTimer = new Timer(_ =>
                {
                    try
                    {
                        // Attempt, but do not fail here
                        SwitchMaster(e.EndPoint, connection);
                    }
                    catch (Exception)
                    {
                    }
                    finally
                    {
                        connection.sentinelMasterReconnectTimer?.Change(TimeSpan.FromSeconds(1), Timeout.InfiniteTimeSpan);
                    }
                }, null, TimeSpan.Zero, Timeout.InfiniteTimeSpan);
            }
        }

        internal EndPoint GetConfiguredMasterForService(string serviceName) =>
            GetServerSnapshot()
                .ToArray()
                .Where(s => s.ServerType == ServerType.Sentinel)
                .AsParallel()
                .Select(s =>
                {
                    try { return GetServer(s.EndPoint).SentinelGetMasterAddressByName(serviceName); }
                    catch { return null; }
                })
                .FirstOrDefault(r => r != null);

        internal EndPoint currentSentinelMasterEndPoint;

        internal EndPoint[] GetReplicasForService(string serviceName) =>
            GetServerSnapshot()
                .ToArray()
                .Where(s => s.ServerType == ServerType.Sentinel)
                .AsParallel()
                .Select(s =>
                {
                    try { return GetServer(s.EndPoint).SentinelGetReplicaAddresses(serviceName); }
                    catch { return null; }
                })
                .FirstOrDefault(r => r != null);

        /// <summary>
        /// Switches the SentinelMasterConnection over to a new master.
        /// </summary>
        /// <param name="switchBlame">The endpoint responsible for the switch</param>
        /// <param name="connection">The connection that should be switched over to a new master endpoint</param>
        /// <param name="log">Log to write to, if any</param>
        internal void SwitchMaster(EndPoint switchBlame, ConnectionMultiplexer connection, TextWriter log = null)
        {
            if (log == null) log = TextWriter.Null;

            using (var logProxy = LogProxy.TryCreate(log))
            {
                string serviceName = connection.RawConfig.ServiceName;

                // Get new master - try twice
                EndPoint newMasterEndPoint = GetConfiguredMasterForService(serviceName)
                                          ?? GetConfiguredMasterForService(serviceName)
                                          ?? throw new RedisConnectionException(ConnectionFailureType.UnableToConnect,
                                                $"Sentinel: Failed connecting to switch master for service: {serviceName}");

                connection.currentSentinelMasterEndPoint = newMasterEndPoint;

                if (!connection.servers.Contains(newMasterEndPoint))
                {
                    EndPoint[] replicaEndPoints = GetReplicasForService(serviceName)
                                               ?? GetReplicasForService(serviceName);

                    connection.servers.Clear();
                    connection.RawConfig.EndPoints.Clear();
                    connection.RawConfig.EndPoints.TryAdd(newMasterEndPoint);
                    foreach (var replicaEndPoint in replicaEndPoints)
                    {
                        connection.RawConfig.EndPoints.TryAdd(replicaEndPoint);
                    }
                    Trace(string.Format("Switching master to {0}", newMasterEndPoint));
                    // Trigger a reconfigure
                    connection.ReconfigureAsync(first: false, reconfigureAll: false, logProxy, switchBlame,
                        string.Format("master switch {0}", serviceName), false, CommandFlags.PreferMaster).Wait();

                    UpdateSentinelAddressList(serviceName);
                }
            }
        }

        internal void UpdateSentinelAddressList(string serviceName)
        {
            var firstCompleteRequest = GetServerSnapshot()
                                        .ToArray()
                                        .Where(s => s.ServerType == ServerType.Sentinel)
                                        .AsParallel()
                                        .Select(s =>
                                        {
                                            try { return GetServer(s.EndPoint).SentinelGetSentinelAddresses(serviceName); }
                                            catch { return null; }
                                        })
                                        .FirstOrDefault(r => r != null);

            // Ignore errors, as having an updated sentinel list is
            // not essential
            if (firstCompleteRequest == null)
                return;

            bool hasNew = false;
            foreach (EndPoint newSentinel in firstCompleteRequest.Where(x => !RawConfig.EndPoints.Contains(x)))
            {
                hasNew = true;
                RawConfig.EndPoints.TryAdd(newSentinel);
            }

            if (hasNew)
            {
                // Reconfigure the sentinel multiplexer if we added new endpoints
                ReconfigureAsync(first: false, reconfigureAll: true, null, RawConfig.EndPoints[0], "Updating Sentinel List", false).Wait();
            }
        }

        /// <summary>
        /// Close all connections and release all resources associated with this object
        /// </summary>
        /// <param name="allowCommandsToComplete">Whether to allow all in-queue commands to complete first.</param>
        public void Close(bool allowCommandsToComplete = true)
        {
            if (_isDisposed) return;

            OnClosing(false);
            _isDisposed = true;
            _profilingSessionProvider = null;
            using (var tmp = pulse)
            {
                pulse = null;
            }

            if (allowCommandsToComplete)
            {
                var quits = QuitAllServers();
                WaitAllIgnoreErrors(quits);
            }
            DisposeAndClearServers();
            OnCloseReaderWriter();
            OnClosing(true);
            Interlocked.Increment(ref _connectionCloseCount);
        }

        partial void OnCloseReaderWriter();

        private void DisposeAndClearServers()
        {
            lock (servers)
            {
                var iter = servers.GetEnumerator();
                while (iter.MoveNext())
                {
                    var server = (ServerEndPoint)iter.Value;
                    server.Dispose();
                }
                servers.Clear();
            }
        }

        private Task[] QuitAllServers()
        {
            var quits = new Task[2 * servers.Count];
            lock (servers)
            {
                var iter = servers.GetEnumerator();
                int index = 0;
                while (iter.MoveNext())
                {
                    var server = (ServerEndPoint)iter.Value;
                    quits[index++] = server.Close(ConnectionType.Interactive);
                    quits[index++] = server.Close(ConnectionType.Subscription);
                }
            }
            return quits;
        }

        /// <summary>
        /// Close all connections and release all resources associated with this object
        /// </summary>
        /// <param name="allowCommandsToComplete">Whether to allow all in-queue commands to complete first.</param>
        public async Task CloseAsync(bool allowCommandsToComplete = true)
        {
            _isDisposed = true;
            using (var tmp = pulse)
            {
                pulse = null;
            }

            if (allowCommandsToComplete)
            {
                var quits = QuitAllServers();
                await WaitAllIgnoreErrorsAsync("quit", quits, RawConfig.AsyncTimeout, null).ForAwait();
            }

            DisposeAndClearServers();
        }

        /// <summary>
        /// Release all resources associated with this object
        /// </summary>
        public void Dispose()
        {
            GC.SuppressFinalize(this);
            Close(!_isDisposed);
            sentinelConnection?.Dispose();
            var oldTimer = Interlocked.Exchange(ref sentinelMasterReconnectTimer, null);
            oldTimer?.Dispose();
        }

        internal Task<T> ExecuteAsyncImpl<T>(Message message, ResultProcessor<T> processor, object state, ServerEndPoint server)
        {
            if (_isDisposed) throw new ObjectDisposedException(ToString());

            if (message == null)
            {
                return CompletedTask<T>.Default(state);
            }

            TaskCompletionSource<T> tcs = null;
            IResultBox<T> source = null;
            if (!message.IsFireAndForget)
            {
                source = TaskResultBox<T>.Create(out tcs, state);
            }
            var write = TryPushMessageToBridgeAsync(message, processor, source, ref server);
            if (!write.IsCompletedSuccessfully) return ExecuteAsyncImpl_Awaited<T>(this, write, tcs, message, server);

            if (tcs == null)
            {
                return CompletedTask<T>.Default(null); // F+F explicitly does not get async-state
            }
            else
            {
                var result = write.Result;
                if (result != WriteResult.Success)
                {
                    var ex = GetException(result, message, server);
                    ThrowFailed(tcs, ex);
                }
                return tcs.Task;
            }
        }

        private static async Task<T> ExecuteAsyncImpl_Awaited<T>(ConnectionMultiplexer @this, ValueTask<WriteResult> write, TaskCompletionSource<T> tcs, Message message, ServerEndPoint server)
        {
            var result = await write.ForAwait();
            if (result != WriteResult.Success)
            {
                var ex = @this.GetException(result, message, server);
                ThrowFailed(tcs, ex);
            }
            return tcs == null ? default(T) : await tcs.Task.ForAwait();
        }

        internal Exception GetException(WriteResult result, Message message, ServerEndPoint server) => result switch
        {
            WriteResult.Success => null,
            WriteResult.NoConnectionAvailable => ExceptionFactory.NoConnectionAvailable(this, message, server),
            WriteResult.TimeoutBeforeWrite => ExceptionFactory.Timeout(this, "The timeout was reached before the message could be written to the output buffer, and it was not sent", message, server, result),
            _ => ExceptionFactory.ConnectionFailure(IncludeDetailInExceptions, ConnectionFailureType.ProtocolFailure, "An unknown error occurred when writing the message", server),
        };

        [System.Diagnostics.CodeAnalysis.SuppressMessage("Usage", "CA1816:Dispose methods should call SuppressFinalize", Justification = "Intentional observation")]
        internal static void ThrowFailed<T>(TaskCompletionSource<T> source, Exception unthrownException)
        {
            try
            {
                throw unthrownException;
            }
            catch (Exception ex)
            {
                source.TrySetException(ex);
                GC.KeepAlive(source.Task.Exception);
                GC.SuppressFinalize(source.Task);
            }
        }

        internal T ExecuteSyncImpl<T>(Message message, ResultProcessor<T> processor, ServerEndPoint server)
        {
            if (_isDisposed) throw new ObjectDisposedException(ToString());

            if (message == null) // fire-and forget could involve a no-op, represented by null - for example Increment by 0
            {
                return default(T);
            }

            if (message.IsFireAndForget)
            {
#pragma warning disable CS0618
                TryPushMessageToBridgeSync(message, processor, null, ref server);
#pragma warning restore CS0618
                Interlocked.Increment(ref fireAndForgets);
                return default(T);
            }
            else
            {
                var source = SimpleResultBox<T>.Get();

                lock (source)
                {
#pragma warning disable CS0618
                    var result = TryPushMessageToBridgeSync(message, processor, source, ref server);
#pragma warning restore CS0618
                    if (result != WriteResult.Success)
                    {
                        throw GetException(result, message, server);
                    }

                    if (Monitor.Wait(source, TimeoutMilliseconds))
                    {
                        Trace("Timeley response to " + message);
                    }
                    else
                    {
                        Trace("Timeout performing " + message);
                        Interlocked.Increment(ref syncTimeouts);
                        throw ExceptionFactory.Timeout(this, null, message, server);
                        // very important not to return "source" to the pool here
                    }
                }
                // snapshot these so that we can recycle the box
                var val = source.GetResult(out var ex, canRecycle: true); // now that we aren't locking it...
                if (ex != null) throw ex;
                Trace(message + " received " + val);
                return val;
            }
        }

        /// <summary>
        /// Should exceptions include identifiable details? (key names, additional .Data annotations)
        /// </summary>
        public bool IncludeDetailInExceptions { get; set; }

        /// <summary>
        /// Should exceptions include performance counter details? (CPU usage, etc - note that this can be problematic on some platforms)
        /// </summary>
        public bool IncludePerformanceCountersInExceptions { get; set; }

        internal int haveStormLog = 0;
        internal string stormLogSnapshot;
        /// <summary>
        /// Limit at which to start recording unusual busy patterns (only one log will be retained at a time;
        /// set to a negative value to disable this feature)
        /// </summary>
        public int StormLogThreshold { get; set; } = 15;

        /// <summary>
        /// Obtains the log of unusual busy patterns
        /// </summary>
        public string GetStormLog()
        {
            return Volatile.Read(ref stormLogSnapshot);
        }
        /// <summary>
        /// Resets the log of unusual busy patterns
        /// </summary>
        public void ResetStormLog()
        {
            Interlocked.Exchange(ref stormLogSnapshot, null);
            Interlocked.Exchange(ref haveStormLog, 0);
        }

        private long syncTimeouts, fireAndForgets, asyncTimeouts;

        internal void OnAsyncTimeout() => Interlocked.Increment(ref asyncTimeouts);

        /// <summary>
        /// Request all compatible clients to reconfigure or reconnect
        /// </summary>
        /// <param name="flags">The command flags to use.</param>2
        /// <returns>The number of instances known to have received the message (however, the actual number can be higher; returns -1 if the operation is pending)</returns>
        public long PublishReconfigure(CommandFlags flags = CommandFlags.None)
        {
            byte[] channel = ConfigurationChangedChannel;
            if (channel == null) return 0;
            if (ReconfigureIfNeeded(null, false, "PublishReconfigure", true, flags))
            {
                return -1;
            }
            else
            {
                return PublishReconfigureImpl(flags);
            }
        }

        private long PublishReconfigureImpl(CommandFlags flags)
        {
            byte[] channel = ConfigurationChangedChannel;
            if (channel == null) return 0;
            return GetSubscriber().Publish(channel, RedisLiterals.Wildcard, flags);
        }

        /// <summary>
        /// Request all compatible clients to reconfigure or reconnect
        /// </summary>
        /// <param name="flags">The command flags to use.</param>
        /// <returns>The number of instances known to have received the message (however, the actual number can be higher)</returns>
        public Task<long> PublishReconfigureAsync(CommandFlags flags = CommandFlags.None)
        {
            byte[] channel = ConfigurationChangedChannel;
            if (channel == null) return CompletedTask<long>.Default(null);

            return GetSubscriber().PublishAsync(channel, RedisLiterals.Wildcard, flags);
        }

        /// <summary>
        /// Get the hash-slot associated with a given key, if applicable; this can be useful for grouping operations
        /// </summary>
        /// <param name="key">The <see cref="RedisKey"/> to determine the hash slot for.</param>
        public int GetHashSlot(RedisKey key) => ServerSelectionStrategy.HashSlot(key);
    }

    internal enum WriteResult
    {
        Success,
        NoConnectionAvailable,
        TimeoutBeforeWrite,
        WriteFailure,
    }
}<|MERGE_RESOLUTION|>--- conflicted
+++ resolved
@@ -1786,25 +1786,6 @@
                             log?.WriteLine($"{Format.ToString(server.EndPoint)}: Endpoint is {server.ConnectionState}");
                         }
 
-<<<<<<< HEAD
-                        // After we've successfully connected (and authenticated), kickoff tie breakers if needed
-                        if (useTieBreakers)
-                        {
-                            log?.WriteLine($"Election: Gathering tie-breakers...");
-                            for (int i = 0; i < available.Length; i++)
-                            {
-                                var server = servers[i];
-
-                                log?.WriteLine($"{Format.ToString(server.EndPoint)}: Requesting tie-break (Key=\"{RawConfig.TieBreaker}\")...");
-                                Message msg = Message.Create(0, flags, RedisCommand.GET, tieBreakerKey);
-                                msg.SetInternalCall();
-                                msg = LoggingMessage.Create(log, msg);
-                                tieBreakers[i] = server.WriteDirectAsync(msg, ResultProcessor.String, isHandshake: true);
-                            }
-                        }
-
-=======
->>>>>>> fc8a1007
                         EndPointCollection updatedClusterEndpointCollection = null;
                         for (int i = 0; i < available.Length; i++)
                         {
