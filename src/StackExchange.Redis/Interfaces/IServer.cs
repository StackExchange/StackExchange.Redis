﻿using System;
using System.Collections.Generic;
using System.ComponentModel;
using System.IO;
using System.Linq;
using System.Net;
using System.Threading.Tasks;

namespace StackExchange.Redis
{
    /// <summary>
    /// Provides configuration controls of a redis server.
    /// </summary>
    public partial interface IServer : IRedis
    {
        /// <summary>
        /// Gets the cluster configuration associated with this server, if known.
        /// </summary>
        ClusterConfiguration? ClusterConfiguration { get; }

        /// <summary>
        /// Gets the address of the connected server.
        /// </summary>
        EndPoint EndPoint { get; }

        /// <summary>
        /// Gets the features available to the connected server.
        /// </summary>
        RedisFeatures Features { get; }

        /// <summary>
        /// Gets whether the connection to the server is active and usable.
        /// </summary>
        bool IsConnected { get; }

        /// <summary>
        /// Gets whether the connected server is a replica.
        /// </summary>
        [Obsolete("Starting with Redis version 5, Redis has moved to 'replica' terminology. Please use " + nameof(IsReplica) + " instead, this will be removed in 3.0.")]
        [Browsable(false), EditorBrowsable(EditorBrowsableState.Never)]
        bool IsSlave { get; }

        /// <summary>
        /// Gets whether the connected server is a replica.
        /// </summary>
        bool IsReplica { get; }

        /// <summary>
        /// Explicitly opt in for replica writes on writable replica.
        /// </summary>
        [Obsolete("Starting with Redis version 5, Redis has moved to 'replica' terminology. Please use " + nameof(AllowReplicaWrites) + " instead, this will be removed in 3.0.")]
        [Browsable(false), EditorBrowsable(EditorBrowsableState.Never)]
        bool AllowSlaveWrites { get; set; }

        /// <summary>
        /// Explicitly opt in for replica writes on writable replica.
        /// </summary>
        bool AllowReplicaWrites { get; set; }

        /// <summary>
        /// Gets the operating mode of the connected server.
        /// </summary>
        ServerType ServerType { get; }

        /// <summary>
        /// Gets the version of the connected server.
        /// </summary>
        Version Version { get; }

        /// <summary>
        /// The number of databases supported on this server.
        /// </summary>
        int DatabaseCount { get; }

        /// <summary>
        /// The CLIENT KILL command closes a given client connection identified by ip:port.
        /// The ip:port should match a line returned by the CLIENT LIST command.
        /// Due to the single-threaded nature of Redis, it is not possible to kill a client connection while it is executing a command.
        /// From the client point of view, the connection can never be closed in the middle of the execution of a command.
        /// However, the client will notice the connection has been closed only when the next command is sent (and results in network error).
        /// </summary>
        /// <param name="endpoint">The endpoint of the client to kill.</param>
        /// <param name="flags">The command flags to use.</param>
        /// <remarks>https://redis.io/commands/client-kill</remarks>
        void ClientKill(EndPoint endpoint, CommandFlags flags = CommandFlags.None);

        /// <summary>
        /// The CLIENT KILL command closes a given client connection identified by ip:port.
        /// The ip:port should match a line returned by the CLIENT LIST command.
        /// Due to the single-threaded nature of Redis, it is not possible to kill a client connection while it is executing a command.
        /// From the client point of view, the connection can never be closed in the middle of the execution of a command.
        /// However, the client will notice the connection has been closed only when the next command is sent (and results in network error).
        /// </summary>
        /// <param name="endpoint">The endpoint of the client to kill.</param>
        /// <param name="flags">The command flags to use.</param>
        /// <remarks>https://redis.io/commands/client-kill</remarks>
        Task ClientKillAsync(EndPoint endpoint, CommandFlags flags = CommandFlags.None);

        /// <summary>
        /// The CLIENT KILL command closes multiple connections that match the specified filters.
        /// </summary>
        /// <param name="id">The ID of the client to kill.</param>
        /// <param name="clientType">The type of client.</param>
        /// <param name="endpoint">The endpoint to kill.</param>
        /// <param name="skipMe">Whether to skip the current connection.</param>
        /// <param name="flags">The command flags to use.</param>
        /// <returns>the number of clients killed.</returns>
        /// <remarks>https://redis.io/commands/client-kill</remarks>
        long ClientKill(long? id = null, ClientType? clientType = null, EndPoint? endpoint = null, bool skipMe = true, CommandFlags flags = CommandFlags.None);

        /// <summary>
        /// The CLIENT KILL command closes multiple connections that match the specified filters.
        /// </summary>
        /// <param name="id">The ID of the client to kill.</param>
        /// <param name="clientType">The type of client.</param>
        /// <param name="endpoint">The endpoint to kill.</param>
        /// <param name="skipMe">Whether to skip the current connection.</param>
        /// <param name="flags">The command flags to use.</param>
        /// <returns>the number of clients killed.</returns>
        /// <remarks>https://redis.io/commands/client-kill</remarks>
        Task<long> ClientKillAsync(long? id = null, ClientType? clientType = null, EndPoint? endpoint = null, bool skipMe = true, CommandFlags flags = CommandFlags.None);

        /// <summary>
        /// The CLIENT LIST command returns information and statistics about the client connections server in a mostly human readable format.
        /// </summary>
        /// <param name="flags">The command flags to use.</param>
        /// <remarks>https://redis.io/commands/client-list</remarks>
        ClientInfo[] ClientList(CommandFlags flags = CommandFlags.None);

        /// <summary>
        /// The CLIENT LIST command returns information and statistics about the client connections server in a mostly human readable format.
        /// </summary>
        /// <param name="flags">The command flags to use.</param>
        /// <remarks>https://redis.io/commands/client-list</remarks>
        Task<ClientInfo[]> ClientListAsync(CommandFlags flags = CommandFlags.None);

        /// <summary>
        /// Obtains the current CLUSTER NODES output from a cluster server.
        /// </summary>
        /// <param name="flags">The command flags to use.</param>
        /// <remarks>https://redis.io/commands/cluster-nodes/</remarks>
        ClusterConfiguration? ClusterNodes(CommandFlags flags = CommandFlags.None);

        /// <summary>
        /// Obtains the current CLUSTER NODES output from a cluster server.
        /// </summary>
        /// <param name="flags">The command flags to use.</param>
        /// <remarks>https://redis.io/commands/cluster-nodes/</remarks>
        Task<ClusterConfiguration?> ClusterNodesAsync(CommandFlags flags = CommandFlags.None);

        /// <summary>
        /// Obtains the current raw CLUSTER NODES output from a cluster server.
        /// </summary>
        /// <param name="flags">The command flags to use.</param>
        /// <remarks>https://redis.io/commands/cluster-nodes/</remarks>
        string? ClusterNodesRaw(CommandFlags flags = CommandFlags.None);

        /// <summary>
        /// Obtains the current raw CLUSTER NODES output from a cluster server.
        /// </summary>
        /// <param name="flags">The command flags to use.</param>
        /// <remarks>https://redis.io/commands/cluster-nodes/</remarks>
        Task<string?> ClusterNodesRawAsync(CommandFlags flags = CommandFlags.None);

        /// <summary>
        /// Get all configuration parameters matching the specified pattern.
        /// </summary>
        /// <param name="pattern">The pattern of config values to get.</param>
        /// <param name="flags">The command flags to use.</param>
        /// <returns>All matching configuration parameters.</returns>
        /// <remarks>https://redis.io/commands/config-get</remarks>
        KeyValuePair<string, string>[] ConfigGet(RedisValue pattern = default, CommandFlags flags = CommandFlags.None);

        /// <summary>
        /// Get all configuration parameters matching the specified pattern.
        /// </summary>
        /// <param name="pattern">The pattern of config values to get.</param>
        /// <param name="flags">The command flags to use.</param>
        /// <returns>All matching configuration parameters.</returns>
        /// <remarks>https://redis.io/commands/config-get</remarks>
        Task<KeyValuePair<string, string>[]> ConfigGetAsync(RedisValue pattern = default, CommandFlags flags = CommandFlags.None);

        /// <summary>
        /// Resets the statistics reported by Redis using the INFO command.
        /// </summary>
        /// <param name="flags">The command flags to use.</param>
        /// <remarks>https://redis.io/commands/config-resetstat</remarks>
        void ConfigResetStatistics(CommandFlags flags = CommandFlags.None);

        /// <summary>
        /// Resets the statistics reported by Redis using the INFO command.
        /// </summary>
        /// <param name="flags">The command flags to use.</param>
        /// <remarks>https://redis.io/commands/config-resetstat</remarks>
        Task ConfigResetStatisticsAsync(CommandFlags flags = CommandFlags.None);

        /// <summary>
        /// The CONFIG REWRITE command rewrites the redis.conf file the server was started with,
        /// applying the minimal changes needed to make it reflecting the configuration currently
        /// used by the server, that may be different compared to the original one because of the use of the CONFIG SET command.
        /// </summary>
        /// <param name="flags">The command flags to use.</param>
        /// <remarks>https://redis.io/commands/config-rewrite</remarks>
        void ConfigRewrite(CommandFlags flags = CommandFlags.None);

        /// <summary>
        /// The CONFIG REWRITE command rewrites the redis.conf file the server was started with,
        /// applying the minimal changes needed to make it reflecting the configuration currently
        /// used by the server, that may be different compared to the original one because of the use of the CONFIG SET command.
        /// </summary>
        /// <param name="flags">The command flags to use.</param>
        /// <remarks>https://redis.io/commands/config-rewrite</remarks>
        Task ConfigRewriteAsync(CommandFlags flags = CommandFlags.None);

        /// <summary>
        /// The CONFIG SET command is used in order to reconfigure the server at runtime without the need to restart Redis.
        /// You can change both trivial parameters or switch from one to another persistence option using this command.
        /// </summary>
        /// <param name="setting">The setting name.</param>
        /// <param name="value">The new setting value.</param>
        /// <param name="flags">The command flags to use.</param>
        /// <remarks>https://redis.io/commands/config-set</remarks>
        void ConfigSet(RedisValue setting, RedisValue value, CommandFlags flags = CommandFlags.None);

        /// <summary>
        /// The CONFIG SET command is used in order to reconfigure the server at runtime without the need to restart Redis.
        /// You can change both trivial parameters or switch from one to another persistence option using this command.
        /// </summary>
        /// <param name="setting">The setting name.</param>
        /// <param name="value">The new setting value.</param>
        /// <param name="flags">The command flags to use.</param>
        /// <remarks>https://redis.io/commands/config-set</remarks>
        Task ConfigSetAsync(RedisValue setting, RedisValue value, CommandFlags flags = CommandFlags.None);

        /// <summary>
        /// Return the number of keys in the database.
        /// </summary>
        /// <param name="database">The database ID.</param>
        /// <param name="flags">The command flags to use.</param>
        /// <remarks>https://redis.io/commands/dbsize</remarks>
        long DatabaseSize(int database = -1, CommandFlags flags = CommandFlags.None);

        /// <summary>
        /// Return the number of keys in the database.
        /// </summary>
        /// <param name="database">The database ID.</param>
        /// <param name="flags">The command flags to use.</param>
        /// <remarks>https://redis.io/commands/dbsize</remarks>
        Task<long> DatabaseSizeAsync(int database = -1, CommandFlags flags = CommandFlags.None);

        /// <summary>
        /// Return the same message passed in.
        /// </summary>
        /// <param name="message">The message to echo.</param>
        /// <param name="flags">The command flags to use.</param>
        /// <remarks>https://redis.io/commands/echo</remarks>
        RedisValue Echo(RedisValue message, CommandFlags flags = CommandFlags.None);

        /// <summary>
        /// Return the same message passed in.
        /// </summary>
        /// <param name="message">The message to echo.</param>
        /// <param name="flags">The command flags to use.</param>
        /// <remarks>https://redis.io/commands/echo</remarks>
        Task<RedisValue> EchoAsync(RedisValue message, CommandFlags flags = CommandFlags.None);

        /// <summary>
        /// Execute an arbitrary command against the server; this is primarily intended for
        /// executing modules, but may also be used to provide access to new features that lack
        /// a direct API.
        /// </summary>
        /// <param name="command">The command to run.</param>
        /// <param name="args">The arguments to pass for the command.</param>
        /// <remarks>This API should be considered an advanced feature; inappropriate use can be harmful</remarks>
        /// <returns>A dynamic representation of the command's result</returns>
        RedisResult Execute(string command, params object[] args);

        /// <summary>
        /// Execute an arbitrary command against the server; this is primarily intended for
        /// executing modules, but may also be used to provide access to new features that lack
        /// a direct API.
        /// </summary>
        /// <param name="command">The command to run.</param>
        /// <param name="args">The arguments to pass for the command.</param>
        /// <param name="flags">The flags to use for this operation.</param>
        /// <remarks>This API should be considered an advanced feature; inappropriate use can be harmful</remarks>
        /// <returns>A dynamic representation of the command's result</returns>
        RedisResult Execute(string command, ICollection<object> args, CommandFlags flags = CommandFlags.None);

        /// <summary>
        /// Execute an arbitrary command against the server; this is primarily intended for
        /// executing modules, but may also be used to provide access to new features that lack
        /// a direct API.
        /// </summary>
        /// <param name="command">The command to run.</param>
        /// <param name="args">The arguments to pass for the command.</param>
        /// <remarks>This API should be considered an advanced feature; inappropriate use can be harmful</remarks>
        /// <returns>A dynamic representation of the command's result</returns>
        Task<RedisResult> ExecuteAsync(string command, params object[] args);

        /// <summary>
        /// Execute an arbitrary command against the server; this is primarily intended for
        /// executing modules, but may also be used to provide access to new features that lack
        /// a direct API.
        /// </summary>
        /// <param name="command">The command to run.</param>
        /// <param name="args">The arguments to pass for the command.</param>
        /// <param name="flags">The flags to use for this operation.</param>
        /// <remarks>This API should be considered an advanced feature; inappropriate use can be harmful</remarks>
        /// <returns>A dynamic representation of the command's result</returns>
        Task<RedisResult> ExecuteAsync(string command, ICollection<object> args, CommandFlags flags = CommandFlags.None);

        /// <summary>
        /// Delete all the keys of all databases on the server.
        /// </summary>
        /// <param name="flags">The command flags to use.</param>
        /// <remarks>https://redis.io/commands/flushall</remarks>
        void FlushAllDatabases(CommandFlags flags = CommandFlags.None);

        /// <summary>
        /// Delete all the keys of all databases on the server.
        /// </summary>
        /// <param name="flags">The command flags to use.</param>
        /// <remarks>https://redis.io/commands/flushall</remarks>
        Task FlushAllDatabasesAsync(CommandFlags flags = CommandFlags.None);

        /// <summary>
        /// Delete all the keys of the database.
        /// </summary>
        /// <param name="database">The database ID.</param>
        /// <param name="flags">The command flags to use.</param>
        /// <remarks>https://redis.io/commands/flushdb</remarks>
        void FlushDatabase(int database = -1, CommandFlags flags = CommandFlags.None);

        /// <summary>
        /// Delete all the keys of the database.
        /// </summary>
        /// <param name="database">The database ID.</param>
        /// <param name="flags">The command flags to use.</param>
        /// <remarks>https://redis.io/commands/flushdb</remarks>
        Task FlushDatabaseAsync(int database = -1, CommandFlags flags = CommandFlags.None);

        /// <summary>
        /// Get summary statistics associates with this server.
        /// </summary>
        ServerCounters GetCounters();

        /// <summary>
        /// The INFO command returns information and statistics about the server in a format that is simple to parse by computers and easy to read by humans.
        /// </summary>
        /// <param name="section">The info section to get, if getting a specific one.</param>
        /// <param name="flags">The command flags to use.</param>
        /// <remarks>https://redis.io/commands/info</remarks>
        IGrouping<string, KeyValuePair<string, string>>[] Info(RedisValue section = default, CommandFlags flags = CommandFlags.None);

        /// <summary>
        /// The INFO command returns information and statistics about the server in a format that is simple to parse by computers and easy to read by humans.
        /// </summary>
        /// <param name="section">The info section to get, if getting a specific one.</param>
        /// <param name="flags">The command flags to use.</param>
        /// <remarks>https://redis.io/commands/info</remarks>
        Task<IGrouping<string, KeyValuePair<string, string>>[]> InfoAsync(RedisValue section = default, CommandFlags flags = CommandFlags.None);

        /// <summary>
        /// The INFO command returns information and statistics about the server in a format that is simple to parse by computers and easy to read by humans.
        /// </summary>
        /// <param name="section">The info section to get, if getting a specific one.</param>
        /// <param name="flags">The command flags to use.</param>
        /// <remarks>https://redis.io/commands/info</remarks>
        string? InfoRaw(RedisValue section = default, CommandFlags flags = CommandFlags.None);

        /// <summary>
        /// The INFO command returns information and statistics about the server in a format that is simple to parse by computers and easy to read by humans.
        /// </summary>
        /// <param name="section">The info section to get, if getting a specific one.</param>
        /// <param name="flags">The command flags to use.</param>
        /// <remarks>https://redis.io/commands/info</remarks>
        Task<string?> InfoRawAsync(RedisValue section = default, CommandFlags flags = CommandFlags.None);

        /// <summary>
        /// Returns all keys matching pattern; the KEYS or SCAN commands will be used based on the server capabilities.
        /// </summary>
        /// <param name="database">The database ID.</param>
        /// <param name="pattern">The pattern to use.</param>
        /// <param name="pageSize">The page size to iterate by.</param>
        /// <param name="flags">The command flags to use.</param>
        /// <remarks>Warning: consider KEYS as a command that should only be used in production environments with extreme care.</remarks>
        /// <remarks>https://redis.io/commands/keys</remarks>
        /// <remarks>https://redis.io/commands/scan</remarks>
        IEnumerable<RedisKey> Keys(int database, RedisValue pattern, int pageSize, CommandFlags flags);

        /// <summary>
        /// Returns all keys matching pattern.
        /// The KEYS or SCAN commands will be used based on the server capabilities.
        /// Note: to resume an iteration via <i>cursor</i>, cast the original enumerable or enumerator to <i>IScanningCursor</i>.
        /// </summary>
        /// <param name="database">The database ID.</param>
        /// <param name="pattern">The pattern to use.</param>
        /// <param name="pageSize">The page size to iterate by.</param>
        /// <param name="cursor">The cursor position to resume at.</param>
        /// <param name="pageOffset">The page offset to start at.</param>
        /// <param name="flags">The command flags to use.</param>
        /// <remarks>Warning: consider KEYS as a command that should only be used in production environments with extreme care.</remarks>
        /// <remarks>https://redis.io/commands/keys</remarks>
        /// <remarks>https://redis.io/commands/scan</remarks>
        IEnumerable<RedisKey> Keys(int database = -1, RedisValue pattern = default, int pageSize = RedisBase.CursorUtils.DefaultLibraryPageSize, long cursor = RedisBase.CursorUtils.Origin, int pageOffset = 0, CommandFlags flags = CommandFlags.None);

        /// <summary>
        /// Returns all keys matching pattern.
        /// The KEYS or SCAN commands will be used based on the server capabilities.
        /// Note: to resume an iteration via <i>cursor</i>, cast the original enumerable or enumerator to <i>IScanningCursor</i>.
        /// </summary>
        /// <param name="database">The database ID.</param>
        /// <param name="pattern">The pattern to use.</param>
        /// <param name="pageSize">The page size to iterate by.</param>
        /// <param name="cursor">The cursor position to resume at.</param>
        /// <param name="pageOffset">The page offset to start at.</param>
        /// <param name="flags">The command flags to use.</param>
        /// <remarks>Warning: consider KEYS as a command that should only be used in production environments with extreme care.</remarks>
        /// <remarks>https://redis.io/commands/keys</remarks>
        /// <remarks>https://redis.io/commands/scan</remarks>
        IAsyncEnumerable<RedisKey> KeysAsync(int database = -1, RedisValue pattern = default, int pageSize = RedisBase.CursorUtils.DefaultLibraryPageSize, long cursor = RedisBase.CursorUtils.Origin, int pageOffset = 0, CommandFlags flags = CommandFlags.None);

        /// <summary>
        /// Return the time of the last DB save executed with success.
        /// A client may check if a BGSAVE command succeeded reading the LASTSAVE value, then issuing a BGSAVE command
        /// and checking at regular intervals every N seconds if LASTSAVE changed.
        /// </summary>
        /// <param name="flags">The command flags to use.</param>
        /// <remarks>https://redis.io/commands/lastsave</remarks>
        DateTime LastSave(CommandFlags flags = CommandFlags.None);

        /// <summary>
        /// Return the time of the last DB save executed with success.
        /// A client may check if a BGSAVE command succeeded reading the LASTSAVE value, then issuing a BGSAVE command
        /// and checking at regular intervals every N seconds if LASTSAVE changed.
        /// </summary>
        /// <param name="flags">The command flags to use.</param>
        /// <remarks>https://redis.io/commands/lastsave</remarks>
        Task<DateTime> LastSaveAsync(CommandFlags flags = CommandFlags.None);

        /// <summary>
        /// Promote the selected node to be primary.
        /// </summary>
        /// <param name="options">The options to use for this topology change.</param>
        /// <param name="log">The log to write output to.</param>
        /// <remarks>https://redis.io/commands/replicaof/</remarks>
        [Obsolete("Please use " + nameof(MakePrimaryAsync) + ", this will be removed in 3.0.")]
        void MakeMaster(ReplicationChangeOptions options, TextWriter? log = null);

        /// <summary>
        /// Promote the selected node to be primary.
        /// </summary>
        /// <param name="options">The options to use for this topology change.</param>
        /// <param name="log">The log to write output to.</param>
        /// <remarks>https://redis.io/commands/replicaof/</remarks>
        Task MakePrimaryAsync(ReplicationChangeOptions options, TextWriter? log = null);

        /// <summary>
        /// Returns the role info for the current server.
        /// </summary>
        /// <remarks>https://redis.io/commands/role</remarks>
        Role Role(CommandFlags flags = CommandFlags.None);

        /// <summary>
        /// Returns the role info for the current server.
        /// </summary>
        /// <remarks>https://redis.io/commands/role</remarks>
        Task<Role> RoleAsync(CommandFlags flags = CommandFlags.None);

        /// <summary>
        /// Explicitly request the database to persist the current state to disk.
        /// </summary>
        /// <param name="type">The method of the save (e.g. background or foreground).</param>
        /// <param name="flags">The command flags to use.</param>
        /// <remarks>https://redis.io/commands/bgrewriteaof</remarks>
        /// <remarks>https://redis.io/commands/bgsave</remarks>
        /// <remarks>https://redis.io/commands/save</remarks>
        /// <remarks>https://redis.io/topics/persistence</remarks>
        void Save(SaveType type, CommandFlags flags = CommandFlags.None);

        /// <summary>
        /// Explicitly request the database to persist the current state to disk.
        /// </summary>
        /// <param name="type">The method of the save (e.g. background or foreground).</param>
        /// <param name="flags">The command flags to use.</param>
        /// <remarks>https://redis.io/commands/bgrewriteaof</remarks>
        /// <remarks>https://redis.io/commands/bgsave</remarks>
        /// <remarks>https://redis.io/commands/save</remarks>
        /// <remarks>https://redis.io/topics/persistence</remarks>
        Task SaveAsync(SaveType type, CommandFlags flags = CommandFlags.None);

        /// <summary>
        /// Indicates whether the specified script is defined on the server.
        /// </summary>
        /// <param name="script">The text of the script to check for on the server.</param>
        /// <param name="flags">The command flags to use.</param>
        /// <remarks>https://redis.io/commands/script-exists/</remarks>
        bool ScriptExists(string script, CommandFlags flags = CommandFlags.None);

        /// <summary>
        /// Indicates whether the specified script hash is defined on the server.
        /// </summary>
        /// <param name="sha1">The SHA1 of the script to check for on the server.</param>
        /// <param name="flags">The command flags to use.</param>
        /// <remarks>https://redis.io/commands/script-exists/</remarks>
        bool ScriptExists(byte[] sha1, CommandFlags flags = CommandFlags.None);

        /// <summary>
        /// Indicates whether the specified script is defined on the server.
        /// </summary>
        /// <param name="script">The text of the script to check for on the server.</param>
        /// <param name="flags">The command flags to use.</param>
        /// <remarks>https://redis.io/commands/script-exists/</remarks>
        Task<bool> ScriptExistsAsync(string script, CommandFlags flags = CommandFlags.None);

        /// <summary>
        /// Indicates whether the specified script hash is defined on the server.
        /// </summary>
        /// <param name="sha1">The SHA1 of the script to check for on the server.</param>
        /// <param name="flags">The command flags to use.</param>
        /// <remarks>https://redis.io/commands/script-exists/</remarks>
        Task<bool> ScriptExistsAsync(byte[] sha1, CommandFlags flags = CommandFlags.None);

        /// <summary>
        /// Removes all cached scripts on this server.
        /// </summary>
        /// <param name="flags">The command flags to use.</param>
        /// <remarks>https://redis.io/commands/script-flush/</remarks>
        void ScriptFlush(CommandFlags flags = CommandFlags.None);

        /// <summary>
        /// Removes all cached scripts on this server.
        /// </summary>
        /// <param name="flags">The command flags to use.</param>
        /// <remarks>https://redis.io/commands/script-flush/</remarks>
        Task ScriptFlushAsync(CommandFlags flags = CommandFlags.None);

        /// <summary>
        /// Explicitly defines a script on the server.
        /// </summary>
        /// <param name="script">The script to load.</param>
        /// <param name="flags">The command flags to use.</param>
        /// <remark>https://redis.io/commands/script-load/</remark>
        byte[] ScriptLoad(string script, CommandFlags flags = CommandFlags.None);

        /// <summary>
        /// Explicitly defines a script on the server.
        /// </summary>
        /// <param name="script">The script to load.</param>
        /// <param name="flags">The command flags to use.</param>
        /// <remark>https://redis.io/commands/script-load/</remark>
        LoadedLuaScript ScriptLoad(LuaScript script, CommandFlags flags = CommandFlags.None);

        /// <summary>
        /// Explicitly defines a script on the server.
        /// </summary>
        /// <param name="script">The script to load.</param>
        /// <param name="flags">The command flags to use.</param>
        /// <remark>https://redis.io/commands/script-load/</remark>
        Task<byte[]> ScriptLoadAsync(string script, CommandFlags flags = CommandFlags.None);

        /// <summary>
        /// Explicitly defines a script on the server.
        /// </summary>
        /// <param name="script">The script to load.</param>
        /// <param name="flags">The command flags to use.</param>
        /// <remark>https://redis.io/commands/script-load/</remark>
        Task<LoadedLuaScript> ScriptLoadAsync(LuaScript script, CommandFlags flags = CommandFlags.None);

        /// <summary>
        /// Asks the redis server to shutdown, killing all connections. Please FULLY read the notes on the SHUTDOWN command.
        /// </summary>
        /// <param name="shutdownMode">The mode of the shutdown.</param>
        /// <param name="flags">The command flags to use.</param>
        /// <remarks>https://redis.io/commands/shutdown</remarks>
        void Shutdown(ShutdownMode shutdownMode = ShutdownMode.Default, CommandFlags flags = CommandFlags.None);

        /// <summary>
        /// The REPLICAOF command can change the replication settings of a replica on the fly.
        /// If a Redis server is already acting as replica, specifying a null primary will turn off the replication,
        /// turning the Redis server into a PRIMARY. Specifying a non-null primary will make the server a replica of
        /// another server listening at the specified hostname and port.
        /// </summary>
        /// <param name="master">Endpoint of the new primary to replicate from.</param>
        /// <param name="flags">The command flags to use.</param>
        /// <remarks>https://redis.io/commands/replicaof</remarks>
        [Obsolete("Starting with Redis version 5, Redis has moved to 'replica' terminology. Please use " + nameof(ReplicaOfAsync) + " instead, this will be removed in 3.0.")]
        [Browsable(false), EditorBrowsable(EditorBrowsableState.Never)]
        void SlaveOf(EndPoint master, CommandFlags flags = CommandFlags.None);

        /// <summary>
        /// The REPLICAOF command can change the replication settings of a replica on the fly.
        /// If a Redis server is already acting as replica, specifying a null primary will turn off the replication,
        /// turning the Redis server into a PRIMARY. Specifying a non-null primary will make the server a replica of
        /// another server listening at the specified hostname and port.
        /// </summary>
        /// <param name="master">Endpoint of the new primary to replicate from.</param>
        /// <param name="flags">The command flags to use.</param>
        /// <remarks>https://redis.io/commands/replicaof</remarks>
        [Obsolete("Please use " + nameof(ReplicaOfAsync) + ", this will be removed in 3.0.")]
        void ReplicaOf(EndPoint master, CommandFlags flags = CommandFlags.None);

        /// <summary>
        /// The REPLICAOF command can change the replication settings of a replica on the fly.
        /// If a Redis server is already acting as replica, specifying a null primary will turn off the replication,
        /// turning the Redis server into a PRIMARY. Specifying a non-null primary will make the server a replica of
        /// another server listening at the specified hostname and port.
        /// </summary>
        /// <param name="master">Endpoint of the new primary to replicate from.</param>
        /// <param name="flags">The command flags to use.</param>
        /// <remarks>https://redis.io/commands/replicaof</remarks>
        [Obsolete("Starting with Redis version 5, Redis has moved to 'replica' terminology. Please use " + nameof(ReplicaOfAsync) + " instead, this will be removed in 3.0.")]
        [Browsable(false), EditorBrowsable(EditorBrowsableState.Never)]
        Task SlaveOfAsync(EndPoint master, CommandFlags flags = CommandFlags.None);

        /// <summary>
        /// The REPLICAOF command can change the replication settings of a replica on the fly.
        /// If a Redis server is already acting as replica, specifying a null primary will turn off the replication,
        /// turning the Redis server into a PRIMARY. Specifying a non-null primary will make the server a replica of
        /// another server listening at the specified hostname and port.
        /// </summary>
        /// <param name="master">Endpoint of the new primary to replicate from.</param>
        /// <param name="flags">The command flags to use.</param>
        /// <remarks>https://redis.io/commands/replicaof</remarks>
        Task ReplicaOfAsync(EndPoint master, CommandFlags flags = CommandFlags.None);

        /// <summary>
        /// To read the slow log the SLOWLOG GET command is used, that returns every entry in the slow log.
        /// It is possible to return only the N most recent entries passing an additional argument to the command (for instance SLOWLOG GET 10).
        /// </summary>
        /// <param name="count">The count of items to get.</param>
        /// <param name="flags">The command flags to use.</param>
        /// <remarks>https://redis.io/commands/slowlog</remarks>
        CommandTrace[] SlowlogGet(int count = 0, CommandFlags flags = CommandFlags.None);

        /// <summary>
        /// To read the slow log the SLOWLOG GET command is used, that returns every entry in the slow log.
        /// It is possible to return only the N most recent entries passing an additional argument to the command (for instance SLOWLOG GET 10).
        /// </summary>
        /// <param name="count">The count of items to get.</param>
        /// <param name="flags">The command flags to use.</param>
        /// <remarks>https://redis.io/commands/slowlog</remarks>
        Task<CommandTrace[]> SlowlogGetAsync(int count = 0, CommandFlags flags = CommandFlags.None);

        /// <summary>
        /// You can reset the slow log using the SLOWLOG RESET command. Once deleted the information is lost forever.
        /// </summary>
        /// <param name="flags">The command flags to use.</param>
        /// <remarks>https://redis.io/commands/slowlog</remarks>
        void SlowlogReset(CommandFlags flags = CommandFlags.None);

        /// <summary>
        /// You can reset the slow log using the SLOWLOG RESET command. Once deleted the information is lost forever.
        /// </summary>
        /// <param name="flags">The command flags to use.</param>
        /// <remarks>https://redis.io/commands/slowlog</remarks>
        Task SlowlogResetAsync(CommandFlags flags = CommandFlags.None);

        /// <summary>
        /// Lists the currently active channels.
        /// An active channel is a Pub/Sub channel with one ore more subscribers (not including clients subscribed to patterns).
        /// </summary>
        /// <param name="pattern">The channel name pattern to get channels for.</param>
        /// <param name="flags">The command flags to use.</param>
        /// <returns> a list of active channels, optionally matching the specified pattern.</returns>
        /// <remarks>https://redis.io/commands/pubsub</remarks>
        RedisChannel[] SubscriptionChannels(RedisChannel pattern = default, CommandFlags flags = CommandFlags.None);

        /// <summary>
        /// Lists the currently active channels.
        /// An active channel is a Pub/Sub channel with one ore more subscribers (not including clients subscribed to patterns).
        /// </summary>
        /// <param name="pattern">The channel name pattern to get channels for.</param>
        /// <param name="flags">The command flags to use.</param>
        /// <returns> a list of active channels, optionally matching the specified pattern.</returns>
        /// <remarks>https://redis.io/commands/pubsub</remarks>
        Task<RedisChannel[]> SubscriptionChannelsAsync(RedisChannel pattern = default, CommandFlags flags = CommandFlags.None);

        /// <summary>
        /// Returns the number of subscriptions to patterns (that are performed using the PSUBSCRIBE command).
        /// Note that this is not just the count of clients subscribed to patterns but the total number of patterns all the clients are subscribed to.
        /// </summary>
        /// <param name="flags">The command flags to use.</param>
        /// <returns>the number of patterns all the clients are subscribed to.</returns>
        /// <remarks>https://redis.io/commands/pubsub</remarks>
        long SubscriptionPatternCount(CommandFlags flags = CommandFlags.None);

        /// <summary>
        /// Returns the number of subscriptions to patterns (that are performed using the PSUBSCRIBE command).
        /// Note that this is not just the count of clients subscribed to patterns but the total number of patterns all the clients are subscribed to.
        /// </summary>
        /// <param name="flags">The command flags to use.</param>
        /// <returns>the number of patterns all the clients are subscribed to.</returns>
        /// <remarks>https://redis.io/commands/pubsub</remarks>
        Task<long> SubscriptionPatternCountAsync(CommandFlags flags = CommandFlags.None);

        /// <summary>
        /// Returns the number of subscribers (not counting clients subscribed to patterns) for the specified channel.
        /// </summary>
        /// <param name="channel">The channel to get a subscriber count for.</param>
        /// <param name="flags">The command flags to use.</param>
        /// <remarks>https://redis.io/commands/pubsub</remarks>
        long SubscriptionSubscriberCount(RedisChannel channel, CommandFlags flags = CommandFlags.None);

        /// <summary>
        /// Returns the number of subscribers (not counting clients subscribed to patterns) for the specified channel.
        /// </summary>
        /// <param name="channel">The channel to get a subscriber count for.</param>
        /// <param name="flags">The command flags to use.</param>
        /// <remarks>https://redis.io/commands/pubsub</remarks>
        Task<long> SubscriptionSubscriberCountAsync(RedisChannel channel, CommandFlags flags = CommandFlags.None);

        /// <summary>
        /// Swaps two Redis databases, so that immediately all the clients connected to a given database will see the data of the other database, and the other way around
        /// </summary>
        /// <param name="first">The ID of the first database.</param>
        /// <param name="second">The ID of the second database.</param>
        /// <param name="flags">The command flags to use.</param>
        /// <remarks>https://redis.io/commands/swapdb</remarks>
        void SwapDatabases(int first, int second, CommandFlags flags = CommandFlags.None);

        /// <summary>
        /// Swaps two Redis databases, so that immediately all the clients connected to a given database will see the data of the other database, and the other way around
        /// </summary>
        /// <param name="first">The ID of the first database.</param>
        /// <param name="second">The ID of the second database.</param>
        /// <param name="flags">The command flags to use.</param>
        /// <remarks>https://redis.io/commands/swapdb</remarks>
        Task SwapDatabasesAsync(int first, int second, CommandFlags flags = CommandFlags.None);

        /// <summary>
        /// The TIME command returns the current server time in UTC format.
        /// Use the DateTime.ToLocalTime() method to get local time.
        /// </summary>
        /// <param name="flags">The command flags to use.</param>
        /// <returns>The server's current time.</returns>
        /// <remarks>https://redis.io/commands/time</remarks>
        DateTime Time(CommandFlags flags = CommandFlags.None);

        /// <summary>
        /// The TIME command returns the current server time in UTC format.
        /// Use the DateTime.ToLocalTime() method to get local time.
        /// </summary>
        /// <param name="flags">The command flags to use.</param>
        /// <returns>The server's current time.</returns>
        /// <remarks>https://redis.io/commands/time</remarks>
        Task<DateTime> TimeAsync(CommandFlags flags = CommandFlags.None);

        /// <summary>
        /// Gets a text-based latency diagnostic.
        /// </summary>
        /// <remarks>https://redis.io/topics/latency-monitor</remarks>
        Task<string> LatencyDoctorAsync(CommandFlags flags = CommandFlags.None);
        /// <summary>
        /// Gets a text-based latency diagnostic.
        /// </summary>
        /// <remarks>https://redis.io/topics/latency-monitor</remarks>
        string LatencyDoctor(CommandFlags flags = CommandFlags.None);

        /// <summary>
        /// Resets the given events (or all if none are specified), discarding the currently logged latency spike events, and resetting the maximum event time register.
        /// </summary>
        /// <remarks>https://redis.io/topics/latency-monitor</remarks>
        Task<long> LatencyResetAsync(string[]? eventNames = null, CommandFlags flags = CommandFlags.None);
        /// <summary>
        /// Resets the given events (or all if none are specified), discarding the currently logged latency spike events, and resetting the maximum event time register.
        /// </summary>
        /// <remarks>https://redis.io/topics/latency-monitor</remarks>
        long LatencyReset(string[]? eventNames = null, CommandFlags flags = CommandFlags.None);

        /// <summary>
        /// Fetch raw latency data from the event time series, as timestamp-latency pairs
        /// </summary>
        /// <remarks>https://redis.io/topics/latency-monitor</remarks>
        Task<LatencyHistoryEntry[]> LatencyHistoryAsync(string eventName, CommandFlags flags = CommandFlags.None);
        /// <summary>
        /// Fetch raw latency data from the event time series, as timestamp-latency pairs
        /// </summary>
        /// <remarks>https://redis.io/topics/latency-monitor</remarks>
        LatencyHistoryEntry[] LatencyHistory(string eventName, CommandFlags flags = CommandFlags.None);

        /// <summary>
        /// Fetch raw latency data from the event time series, as timestamp-latency pairs
        /// </summary>
        /// <remarks>https://redis.io/topics/latency-monitor</remarks>
        Task<LatencyLatestEntry[]> LatencyLatestAsync(CommandFlags flags = CommandFlags.None);
        /// <summary>
        /// Fetch raw latency data from the event time series, as timestamp-latency pairs
        /// </summary>
        /// <remarks>https://redis.io/topics/latency-monitor</remarks>
        LatencyLatestEntry[] LatencyLatest(CommandFlags flags = CommandFlags.None);

        /// <summary>
        /// Reports about different memory-related issues that the Redis server experiences, and advises about possible remedies.
        /// </summary>
        /// <remarks>https://redis.io/commands/memory-doctor</remarks>
        Task<string> MemoryDoctorAsync(CommandFlags flags = CommandFlags.None);

        /// <summary>
        /// Reports about different memory-related issues that the Redis server experiences, and advises about possible remedies.
        /// </summary>
        /// <remarks>https://redis.io/commands/memory-doctor</remarks>
        string MemoryDoctor(CommandFlags flags = CommandFlags.None);

        /// <summary>
        /// Attempts to purge dirty pages so these can be reclaimed by the allocator.
        /// </summary>
        /// <remarks>https://redis.io/commands/memory-purge</remarks>
        Task MemoryPurgeAsync(CommandFlags flags = CommandFlags.None);

        /// <summary>
        /// Attempts to purge dirty pages so these can be reclaimed by the allocator.
        /// </summary>
        /// <remarks>https://redis.io/commands/memory-purge</remarks>
        void MemoryPurge(CommandFlags flags = CommandFlags.None);

        /// <summary>
        /// Returns an array reply about the memory usage of the server.
        /// </summary>
        /// <remarks>https://redis.io/commands/memory-stats</remarks>
        Task<RedisResult> MemoryStatsAsync(CommandFlags flags = CommandFlags.None);

        /// <summary>
        /// Returns an array reply about the memory usage of the server.
        /// </summary>
        /// <remarks>https://redis.io/commands/memory-stats</remarks>
        RedisResult MemoryStats(CommandFlags flags = CommandFlags.None);

        /// <summary>
        /// Provides an internal statistics report from the memory allocator.
        /// </summary>
        /// <remarks>https://redis.io/commands/memory-malloc-stats</remarks>
        Task<string?> MemoryAllocatorStatsAsync(CommandFlags flags = CommandFlags.None);

        /// <summary>
        /// Provides an internal statistics report from the memory allocator.
        /// </summary>
        /// <remarks>https://redis.io/commands/memory-malloc-stats</remarks>
        string? MemoryAllocatorStats(CommandFlags flags = CommandFlags.None);

        /// <summary>
        /// Returns the IP and port number of the primary with that name.
        /// If a failover is in progress or terminated successfully for this primary it returns the address and port of the promoted replica.
        /// </summary>
        /// <param name="serviceName">The sentinel service name.</param>
        /// <param name="flags">The command flags to use.</param>
        /// <returns>The primary IP and port.</returns>
        /// <remarks>https://redis.io/topics/sentinel</remarks>
        EndPoint? SentinelGetMasterAddressByName(string serviceName, CommandFlags flags = CommandFlags.None);

        /// <summary>
        /// Returns the IP and port number of the primary with that name.
        /// If a failover is in progress or terminated successfully for this primary it returns the address and port of the promoted replica.
        /// </summary>
        /// <param name="serviceName">The sentinel service name.</param>
        /// <param name="flags">The command flags to use.</param>
        /// <returns>The primary IP and port.</returns>
        /// <remarks>https://redis.io/topics/sentinel</remarks>
        Task<EndPoint?> SentinelGetMasterAddressByNameAsync(string serviceName, CommandFlags flags = CommandFlags.None);

        /// <summary>
        /// Returns the IP and port numbers of all known Sentinels for the given service name.
        /// </summary>
        /// <param name="serviceName">The sentinel service name.</param>
        /// <param name="flags">The command flags to use.</param>
        /// <returns>A list of the sentinel IPs and ports.</returns>
        EndPoint[] SentinelGetSentinelAddresses(string serviceName, CommandFlags flags = CommandFlags.None);

        /// <summary>
        /// Returns the IP and port numbers of all known Sentinels for the given service name.
        /// </summary>
        /// <param name="serviceName">The sentinel service name.</param>
        /// <param name="flags">The command flags to use.</param>
        /// <returns>A list of the sentinel IPs and ports.</returns>
        Task<EndPoint[]> SentinelGetSentinelAddressesAsync(string serviceName, CommandFlags flags = CommandFlags.None);

        /// <summary>
        /// Returns the IP and port numbers of all known Sentinel replicas for the given service name.
        /// </summary>
        /// <param name="serviceName">The sentinel service name.</param>
        /// <param name="flags">The command flags to use.</param>
        /// <returns>A list of the replica IPs and ports.</returns>
        EndPoint[] SentinelGetReplicaAddresses(string serviceName, CommandFlags flags = CommandFlags.None);

        /// <summary>
        /// Returns the IP and port numbers of all known Sentinel replicas for the given service name.
        /// </summary>
        /// <param name="serviceName">The sentinel service name.</param>
        /// <param name="flags">The command flags to use.</param>
        /// <returns>A list of the replica IPs and ports.</returns>
        Task<EndPoint[]> SentinelGetReplicaAddressesAsync(string serviceName, CommandFlags flags = CommandFlags.None);

        /// <summary>
        /// Show the state and info of the specified primary.
        /// </summary>
        /// <param name="serviceName">The sentinel service name.</param>
        /// <param name="flags">The command flags to use.</param>
        /// <returns>The primaries state as KeyValuePairs.</returns>
        /// <remarks>https://redis.io/topics/sentinel</remarks>
        KeyValuePair<string, string>[] SentinelMaster(string serviceName, CommandFlags flags = CommandFlags.None);

        /// <summary>
        /// Show the state and info of the specified primary.
        /// </summary>
        /// <param name="serviceName">The sentinel service name.</param>
        /// <param name="flags">The command flags to use.</param>
        /// <returns>The primaries state as KeyValuePairs.</returns>
        /// <remarks>https://redis.io/topics/sentinel</remarks>
        Task<KeyValuePair<string, string>[]> SentinelMasterAsync(string serviceName, CommandFlags flags = CommandFlags.None);

        /// <summary>
        /// Show a list of monitored primaries and their state.
        /// </summary>
        /// <param name="flags">The command flags to use.</param>
        /// <returns>An array of primaries state KeyValuePair arrays.</returns>
        /// <remarks>https://redis.io/topics/sentinel</remarks>
        KeyValuePair<string, string>[][] SentinelMasters(CommandFlags flags = CommandFlags.None);

        /// <summary>
        /// Show a list of monitored primaries and their state.
        /// </summary>
        /// <param name="flags">The command flags to use.</param>
        /// <returns>An array of primaries state KeyValuePair arrays.</returns>
        /// <remarks>https://redis.io/topics/sentinel</remarks>
        Task<KeyValuePair<string, string>[][]> SentinelMastersAsync(CommandFlags flags = CommandFlags.None);

        /// <summary>
        /// Show a list of replicas for this primary, and their state.
        /// </summary>
        /// <param name="serviceName">The sentinel service name.</param>
        /// <param name="flags">The command flags to use.</param>
        /// <returns>An array of replica state KeyValuePair arrays.</returns>
        /// <remarks>https://redis.io/topics/sentinel</remarks>
        [Obsolete("Starting with Redis version 5, Redis has moved to 'replica' terminology. Please use " + nameof(SentinelReplicas) + " instead, this will be removed in 3.0.")]
        [Browsable(false), EditorBrowsable(EditorBrowsableState.Never)]
        KeyValuePair<string, string>[][] SentinelSlaves(string serviceName, CommandFlags flags = CommandFlags.None);

        /// <summary>
        /// Show a list of replicas for this primary, and their state.
        /// </summary>
        /// <param name="serviceName">The sentinel service name.</param>
        /// <param name="flags">The command flags to use.</param>
        /// <returns>An array of replica state KeyValuePair arrays.</returns>
        /// <remarks>https://redis.io/topics/sentinel</remarks>
        KeyValuePair<string, string>[][] SentinelReplicas(string serviceName, CommandFlags flags = CommandFlags.None);

        /// <summary>
        /// Show a list of replicas for this primary, and their state.
        /// </summary>
        /// <param name="serviceName">The sentinel service name.</param>
        /// <param name="flags">The command flags to use.</param>
        /// <returns>An array of replica state KeyValuePair arrays.</returns>
        /// <remarks>https://redis.io/topics/sentinel</remarks>
        [Obsolete("Starting with Redis version 5, Redis has moved to 'replica' terminology. Please use " + nameof(SentinelReplicasAsync) + " instead, this will be removed in 3.0.")]
        [Browsable(false), EditorBrowsable(EditorBrowsableState.Never)]
        Task<KeyValuePair<string, string>[][]> SentinelSlavesAsync(string serviceName, CommandFlags flags = CommandFlags.None);

        /// <summary>
        /// Show a list of replicas for this primary, and their state.
        /// </summary>
        /// <param name="serviceName">The sentinel service name.</param>
        /// <param name="flags">The command flags to use.</param>
        /// <returns>An array of replica state KeyValuePair arrays.</returns>
        /// <remarks>https://redis.io/topics/sentinel</remarks>
        Task<KeyValuePair<string, string>[][]> SentinelReplicasAsync(string serviceName, CommandFlags flags = CommandFlags.None);

        /// <summary>
        /// Force a failover as if the primary was not reachable, and without asking for agreement to other Sentinels
        /// (however a new version of the configuration will be published so that the other Sentinels will update their configurations).
        /// </summary>
        /// <param name="serviceName">The sentinel service name.</param>
        /// <param name="flags">The command flags to use.</param>
        /// <remarks>https://redis.io/topics/sentinel</remarks>
        void SentinelFailover(string serviceName, CommandFlags flags = CommandFlags.None);

        /// <summary>
        /// Force a failover as if the primary was not reachable, and without asking for agreement to other Sentinels
        /// (however a new version of the configuration will be published so that the other Sentinels will update their configurations).
        /// </summary>
        /// <param name="serviceName">The sentinel service name.</param>
        /// <param name="flags">The command flags to use.</param>
        /// <remarks>https://redis.io/topics/sentinel</remarks>
        Task SentinelFailoverAsync(string serviceName, CommandFlags flags = CommandFlags.None);

        /// <summary>
        /// Show a list of sentinels for a primary, and their state.
        /// </summary>
        /// <param name="serviceName">The sentinel service name.</param>
        /// <param name="flags">The command flags to use.</param>
        /// <remarks>https://redis.io/topics/sentinel</remarks>
        KeyValuePair<string, string>[][] SentinelSentinels(string serviceName, CommandFlags flags = CommandFlags.None);

        /// <summary>
        /// Show a list of sentinels for a primary, and their state.
        /// </summary>
        /// <param name="serviceName">The sentinel service name.</param>
        /// <param name="flags">The command flags to use.</param>
        /// <remarks>https://redis.io/topics/sentinel</remarks>
        Task<KeyValuePair<string, string>[][]> SentinelSentinelsAsync(string serviceName, CommandFlags flags = CommandFlags.None);
    }

    /// <summary>
    /// A latency entry as reported by the built-in LATENCY HISTORY command
    /// </summary>
    public readonly struct LatencyHistoryEntry
    {
        internal static readonly ResultProcessor<LatencyHistoryEntry[]> ToArray = new Processor();

        private sealed class Processor : ArrayResultProcessor<LatencyHistoryEntry>
        {
            protected override bool TryParse(in RawResult raw, out LatencyHistoryEntry parsed)
            {
                if (raw.Type == ResultType.MultiBulk)
                {
                    var items = raw.GetItems();
                    if (items.Length >= 2
                        && items.GetRef(0).TryGetInt64(out var timestamp)
                        && items.GetRef(1).TryGetInt64(out var duration))
                    {
                        parsed = new LatencyHistoryEntry(timestamp, duration);
                        return true;
                    }
                }
                parsed = default;
                return false;
            }
        }

        /// <summary>
        /// The time at which this entry was recorded
        /// </summary>
        public DateTime Timestamp { get; }

        /// <summary>
        /// The latency recorded for this event
        /// </summary>
        public int DurationMilliseconds { get; }

        internal LatencyHistoryEntry(long timestamp, long duration)
        {
            Timestamp = RedisBase.UnixEpoch.AddSeconds(timestamp);
            DurationMilliseconds = checked((int)duration);
        }
    }

    /// <summary>
    /// A latency entry as reported by the built-in LATENCY LATEST command
    /// </summary>
    public readonly struct LatencyLatestEntry
    {
        internal static readonly ResultProcessor<LatencyLatestEntry[]> ToArray = new Processor();

        private sealed class Processor : ArrayResultProcessor<LatencyLatestEntry>
        {
            protected override bool TryParse(in RawResult raw, out LatencyLatestEntry parsed)
            {
                if (raw.Type == ResultType.MultiBulk)
                {
                    var items = raw.GetItems();
                    if (items.Length >= 4
                        && items.GetRef(1).TryGetInt64(out var timestamp)
                        && items.GetRef(2).TryGetInt64(out var duration)
                        && items.GetRef(3).TryGetInt64(out var maxDuration))
                    {
<<<<<<< HEAD
                        parsed = new LatencyLatestEntry(items.GetRef(0).GetString(), timestamp, duration, maxDuration);
=======
                        parsed = new LatencyLatestEntry(items[0].GetString()!, timestamp, duration, maxDuration);
>>>>>>> cb571bd8
                        return true;
                    }
                }
                parsed = default;
                return false;
            }
        }

        /// <summary>
        /// The name of this event
        /// </summary>
        public string EventName { get; }

        /// <summary>
        /// The time at which this entry was recorded
        /// </summary>
        public DateTime Timestamp { get; }

        /// <summary>
        /// The latency recorded for this event
        /// </summary>
        public int DurationMilliseconds { get; }

        /// <summary>
        /// The max latency recorded for all events
        /// </summary>
        public int MaxDurationMilliseconds { get; }

        internal LatencyLatestEntry(string eventName, long timestamp, long duration, long maxDuration)
        {
            EventName = eventName;
            Timestamp = RedisBase.UnixEpoch.AddSeconds(timestamp);
            DurationMilliseconds = checked((int)duration);
            MaxDurationMilliseconds = checked((int)maxDuration);
        }
    }

    internal static class IServerExtensions
    {
        /// <summary>
        /// For testing only: Break the connection without mercy or thought
        /// </summary>
        /// <param name="server">The server to simulate failure on.</param>
        /// <param name="failureType">The type of failure(s) to simulate.</param>
        public static void SimulateConnectionFailure(this IServer server, SimulatedFailureType failureType) => (server as RedisServer)?.SimulateConnectionFailure(failureType);
    }
}<|MERGE_RESOLUTION|>--- conflicted
+++ resolved
@@ -1063,11 +1063,7 @@
                         && items.GetRef(2).TryGetInt64(out var duration)
                         && items.GetRef(3).TryGetInt64(out var maxDuration))
                     {
-<<<<<<< HEAD
-                        parsed = new LatencyLatestEntry(items.GetRef(0).GetString(), timestamp, duration, maxDuration);
-=======
-                        parsed = new LatencyLatestEntry(items[0].GetString()!, timestamp, duration, maxDuration);
->>>>>>> cb571bd8
+                        parsed = new LatencyLatestEntry(items.GetRef(0).GetString()!, timestamp, duration, maxDuration);
                         return true;
                     }
                 }
