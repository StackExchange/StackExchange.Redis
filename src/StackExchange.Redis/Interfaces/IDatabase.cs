--- conflicted
+++ resolved
@@ -1116,7 +1116,6 @@
         bool SetContains(RedisKey key, RedisValue value, CommandFlags flags = CommandFlags.None);
 
         /// <summary>
-<<<<<<< HEAD
         /// Returns whether each member is a member of the set stored at key.
         /// </summary>
         /// <param name="key">The key of the set.</param>
@@ -1129,7 +1128,8 @@
         /// </returns>
         /// <remarks>https://redis.io/commands/smismember</remarks>
         bool[] SetContains(RedisKey key, RedisValue[] values, CommandFlags flags = CommandFlags.None);
-=======
+
+        /// <summary>
         ///   <para>
         ///     Returns the set cardinality (number of elements) of the intersection between the sets stored at the given <paramref name="keys"/>.
         ///   </para>
@@ -1144,7 +1144,6 @@
         /// <returns>The cardinality (number of elements) of the set, or 0 if key does not exist.</returns>
         /// <remarks>https://redis.io/commands/scard</remarks>
         long SetIntersectionLength(RedisKey[] keys, long limit = 0, CommandFlags flags = CommandFlags.None);
->>>>>>> a64f74f2
 
         /// <summary>
         /// Returns the set cardinality (number of elements) of the set stored at key.
