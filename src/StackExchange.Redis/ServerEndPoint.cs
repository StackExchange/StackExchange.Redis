--- conflicted
+++ resolved
@@ -262,7 +262,7 @@
                 case RedisCommand.PSUBSCRIBE:
                 case RedisCommand.PUNSUBSCRIBE:
                 case RedisCommand.SSUBSCRIBE:
-                case RedisCommand.SUNSUBSCRIBE:                
+                case RedisCommand.SUNSUBSCRIBE:
                     message.SetForSubscriptionBridge();
                     break;
             }
@@ -281,19 +281,13 @@
                 case RedisCommand.UNSUBSCRIBE:
                 case RedisCommand.PSUBSCRIBE:
                 case RedisCommand.PUNSUBSCRIBE:
-<<<<<<< HEAD
                 case RedisCommand.SSUBSCRIBE:
                 case RedisCommand.SUNSUBSCRIBE:
-                    return subscription ?? (create ? subscription = CreateBridge(ConnectionType.Subscription, null) : null);
-                default:
-                    return interactive ?? (create ? interactive = CreateBridge(ConnectionType.Interactive, null) : null);
-=======
                     if (!KnowOrAssumeResp3())
                     {
                         return subscription ?? (create ? subscription = CreateBridge(ConnectionType.Subscription, null) : null);
                     }
                     break;
->>>>>>> 441f89af
             }
             return interactive ?? (create ? interactive = CreateBridge(ConnectionType.Interactive, null) : null);
         }
