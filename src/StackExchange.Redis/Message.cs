﻿using System;
using System.Collections.Generic;
using System.Diagnostics;
using System.Linq;
using System.Runtime.CompilerServices;
using System.Text;
using System.Threading;
using StackExchange.Redis.Profiling;

namespace StackExchange.Redis
{
    internal sealed class LoggingMessage : Message
    {
        public readonly LogProxy log;
        private readonly Message tail;

        public static Message Create(LogProxy log, Message tail)
        {
            return log == null ? tail : new LoggingMessage(log, tail);
        }

        private LoggingMessage(LogProxy log, Message tail) : base(tail.Db, tail.Flags, tail.Command)
        {
            this.log = log;
            this.tail = tail;
            Flags = tail.Flags;
        }

        public override string CommandAndKey => tail.CommandAndKey;

        public override void AppendStormLog(StringBuilder sb) => tail.AppendStormLog(sb);

        public override int GetHashSlot(ServerSelectionStrategy serverSelectionStrategy) => tail.GetHashSlot(serverSelectionStrategy);

        protected override void WriteImpl(PhysicalConnection physical)
        {
            try
            {
                var bridge = physical.BridgeCouldBeNull;
                log?.WriteLine($"{bridge.Name}: Writing: {tail.CommandAndKey}");
            }
            catch { }
            tail.WriteTo(physical);
        }
        public override int ArgCount => tail.ArgCount;

        public LogProxy Log => log;
    }

    internal abstract class Message : ICompletable
    {
        public readonly int Db;

        internal const CommandFlags InternalCallFlag = (CommandFlags)128;

        protected RedisCommand command;

        private const CommandFlags AskingFlag = (CommandFlags)32,
                                   ScriptUnavailableFlag = (CommandFlags)256,
                                   DemandSubscriptionConnection = (CommandFlags)2048;

        private const CommandFlags MaskPrimaryServerPreference = CommandFlags.DemandMaster
                                                               | CommandFlags.DemandReplica
                                                               | CommandFlags.PreferMaster
                                                               | CommandFlags.PreferReplica;

        private const CommandFlags UserSelectableFlags = CommandFlags.None
                                                       | CommandFlags.DemandMaster
                                                       | CommandFlags.DemandReplica
                                                       | CommandFlags.PreferMaster
                                                       | CommandFlags.PreferReplica
#pragma warning disable CS0618 // Type or member is obsolete
                                                       | CommandFlags.HighPriority
#pragma warning restore CS0618
                                                       | CommandFlags.FireAndForget
                                                       | CommandFlags.NoRedirect
                                                       | CommandFlags.NoScriptCache;
        private IResultBox resultBox;

        private ResultProcessor resultProcessor;

        // All for profiling purposes
        private ProfiledCommand performance;
        internal DateTime CreatedDateTime;
        internal long CreatedTimestamp;

        protected Message(int db, CommandFlags flags, RedisCommand command)
        {
            bool dbNeeded = RequiresDatabase(command);
            if (command == RedisCommand.UNKNOWN)
            {
                // all bets are off here
            }
            else if (db < 0)
            {
                if (dbNeeded)
                {
                    throw ExceptionFactory.DatabaseRequired(false, command);
                }
            }
            else
            {
                if (!dbNeeded)
                {
                    throw ExceptionFactory.DatabaseNotRequired(false, command);
                }
            }

            bool primaryOnly = IsPrimaryOnly(command);
            Db = db;
            this.command = command;
            Flags = flags & UserSelectableFlags;
            if (primaryOnly) SetPrimaryOnly();

            CreatedDateTime = DateTime.UtcNow;
            CreatedTimestamp = Stopwatch.GetTimestamp();
            Status = CommandStatus.WaitingToBeSent;
        }

        internal void SetPrimaryOnly()
        {
            switch (GetPrimaryReplicaFlags(Flags))
            {
                case CommandFlags.DemandReplica:
                    throw ExceptionFactory.PrimaryOnly(false, command, null, null);
                case CommandFlags.DemandMaster:
                    // already fine as-is
                    break;
                case CommandFlags.PreferMaster:
                case CommandFlags.PreferReplica:
                default: // we will run this on the primary, then
                    Flags = SetPrimaryReplicaFlags(Flags, CommandFlags.DemandMaster);
                    break;
            }
        }

        internal void SetProfileStorage(ProfiledCommand storage)
        {
            performance = storage;
            performance.SetMessage(this);
        }

        internal void PrepareToResend(ServerEndPoint resendTo, bool isMoved)
        {
            if (performance == null) return;

            var oldPerformance = performance;

            oldPerformance.SetCompleted();
            performance = null;

            CreatedDateTime = DateTime.UtcNow;
            CreatedTimestamp = Stopwatch.GetTimestamp();
            performance = ProfiledCommand.NewAttachedToSameContext(oldPerformance, resendTo, isMoved);
            performance.SetMessage(this);
            Status = CommandStatus.WaitingToBeSent;
        }

        public CommandFlags Flags { get; internal set; }
        internal CommandStatus Status { get; private set; }
        public RedisCommand Command => command;
        public virtual string CommandAndKey => Command.ToString();

        /// <summary>
        /// Things with the potential to cause harm, or to reveal configuration information
        /// </summary>
        public bool IsAdmin
        {
            get
            {
                switch (Command)
                {
                    case RedisCommand.BGREWRITEAOF:
                    case RedisCommand.BGSAVE:
                    case RedisCommand.CLIENT:
                    case RedisCommand.CLUSTER:
                    case RedisCommand.CONFIG:
                    case RedisCommand.DEBUG:
                    case RedisCommand.FLUSHALL:
                    case RedisCommand.FLUSHDB:
                    case RedisCommand.INFO:
                    case RedisCommand.KEYS:
                    case RedisCommand.MONITOR:
                    case RedisCommand.REPLICAOF:
                    case RedisCommand.SAVE:
                    case RedisCommand.SHUTDOWN:
                    case RedisCommand.SLAVEOF:
                    case RedisCommand.SLOWLOG:
                    case RedisCommand.SWAPDB:
                    case RedisCommand.SYNC:
                        return true;
                    default:
                        return false;
                }
            }
        }

        public bool IsAsking => (Flags & AskingFlag) != 0;

        internal bool IsScriptUnavailable => (Flags & ScriptUnavailableFlag) != 0;

        internal void SetScriptUnavailable() => Flags |= ScriptUnavailableFlag;

        public bool IsFireAndForget => (Flags & CommandFlags.FireAndForget) != 0;
        public bool IsInternalCall => (Flags & InternalCallFlag) != 0;

        public IResultBox ResultBox => resultBox;

        public abstract int ArgCount { get; } // note: over-estimate if necessary

        public static Message Create(int db, CommandFlags flags, RedisCommand command)
        {
            if (command == RedisCommand.SELECT)
                return new SelectMessage(db, flags);
            return new CommandMessage(db, flags, command);
        }

        public static Message Create(int db, CommandFlags flags, RedisCommand command, in RedisKey key) =>
            new CommandKeyMessage(db, flags, command, key);

        public static Message Create(int db, CommandFlags flags, RedisCommand command, in RedisKey key0, in RedisKey key1) =>
            new CommandKeyKeyMessage(db, flags, command, key0, key1);

        public static Message Create(int db, CommandFlags flags, RedisCommand command, in RedisKey key0, in RedisKey key1, in RedisValue value) =>
            new CommandKeyKeyValueMessage(db, flags, command, key0, key1, value);

        public static Message Create(int db, CommandFlags flags, RedisCommand command, in RedisKey key0, in RedisKey key1, in RedisKey key2) =>
            new CommandKeyKeyKeyMessage(db, flags, command, key0, key1, key2);

        public static Message Create(int db, CommandFlags flags, RedisCommand command, in RedisValue value) =>
            new CommandValueMessage(db, flags, command, value);

        public static Message Create(int db, CommandFlags flags, RedisCommand command, in RedisKey key, in RedisValue value) =>
            new CommandKeyValueMessage(db, flags, command, key, value);

        public static Message Create(int db, CommandFlags flags, RedisCommand command, in RedisChannel channel) =>
            new CommandChannelMessage(db, flags, command, channel);

        public static Message Create(int db, CommandFlags flags, RedisCommand command, in RedisChannel channel, in RedisValue value) =>
            new CommandChannelValueMessage(db, flags, command, channel, value);

        public static Message Create(int db, CommandFlags flags, RedisCommand command, in RedisValue value, in RedisChannel channel) =>
            new CommandValueChannelMessage(db, flags, command, value, channel);

        public static Message Create(int db, CommandFlags flags, RedisCommand command, in RedisKey key, in RedisValue value0, in RedisValue value1) =>
            new CommandKeyValueValueMessage(db, flags, command, key, value0, value1);

        public static Message Create(int db, CommandFlags flags, RedisCommand command, in RedisKey key, in RedisValue value0, in RedisValue value1, in RedisValue value2) =>
            new CommandKeyValueValueValueMessage(db, flags, command, key, value0, value1, value2);

        public static Message Create(int db, CommandFlags flags, RedisCommand command, in RedisKey key, GeoEntry[] values)
        {
#if NET6_0_OR_GREATER
            ArgumentNullException.ThrowIfNull(values);
#else
            if (values == null) throw new ArgumentNullException(nameof(values));
#endif
            if (values.Length == 0)
            {
                throw new ArgumentOutOfRangeException(nameof(values));
            }
            if (values.Length == 1)
            {
                var value = values[0];
                return Create(db, flags, command, key, value.Longitude, value.Latitude, value.Member);
            }
            var arr = new RedisValue[3 * values.Length];
            int index = 0;
            foreach (var value in values)
            {
                arr[index++] = value.Longitude;
                arr[index++] = value.Latitude;
                arr[index++] = value.Member;
            }
            return new CommandKeyValuesMessage(db, flags, command, key, arr);
        }

        public static Message Create(int db, CommandFlags flags, RedisCommand command, in RedisKey key, in RedisValue value0, in RedisValue value1, in RedisValue value2, in RedisValue value3) =>
            new CommandKeyValueValueValueValueMessage(db, flags, command, key, value0, value1, value2, value3);

        public static Message Create(int db, CommandFlags flags, RedisCommand command, in RedisKey key, in RedisValue value0, in RedisValue value1, in RedisValue value2, in RedisValue value3, in RedisValue value4) =>
            new CommandKeyValueValueValueValueValueMessage(db, flags, command, key, value0, value1, value2, value3, value4);

        public static Message Create(int db, CommandFlags flags, RedisCommand command, in RedisValue value0, in RedisValue value1) =>
            new CommandValueValueMessage(db, flags, command, value0, value1);

        public static Message Create(int db, CommandFlags flags, RedisCommand command, in RedisValue value, in RedisKey key) =>
            new CommandValueKeyMessage(db, flags, command, value, key);

        public static Message Create(int db, CommandFlags flags, RedisCommand command, in RedisValue value0, in RedisValue value1, in RedisValue value2) =>
            new CommandValueValueValueMessage(db, flags, command, value0, value1, value2);

        public static Message Create(int db, CommandFlags flags, RedisCommand command, in RedisValue value0, in RedisValue value1, in RedisValue value2, in RedisValue value3, in RedisValue value4) =>
            new CommandValueValueValueValueValueMessage(db, flags, command, value0, value1, value2, value3, value4);

        public static Message Create(int db, CommandFlags flags, RedisCommand command, in RedisKey key0,
            in RedisKey key1, in RedisValue value0, in RedisValue value1) =>
            new CommandKeyKeyValueValueMessage(db, flags, command, key0, key1, value0, value1);

        public static Message Create(int db, CommandFlags flags, RedisCommand command, in RedisKey key0,
            in RedisKey key1, in RedisValue value0, in RedisValue value1, in RedisValue value2) =>
            new CommandKeyKeyValueValueValueMessage(db, flags, command, key0, key1, value0, value1, value2);

        public static Message Create(int db, CommandFlags flags, RedisCommand command, in RedisKey key0,
            in RedisKey key1, in RedisValue value0, in RedisValue value1, in RedisValue value2, in RedisValue value3) =>
            new CommandKeyKeyValueValueValueValueMessage(db, flags, command, key0, key1, value0, value1, value2, value3);

        public static Message Create(int db, CommandFlags flags, RedisCommand command, in RedisKey key0,
            in RedisKey key1, in RedisValue value0, in RedisValue value1, in RedisValue value2, in RedisValue value3, in RedisValue value4) =>
            new CommandKeyKeyValueValueValueValueValueMessage(db, flags, command, key0, key1, value0, value1, value2, value3, value4);

        public static Message Create(int db, CommandFlags flags, RedisCommand command, in RedisKey key0,
            in RedisKey key1, in RedisValue value0, in RedisValue value1, in RedisValue value2, in RedisValue value3, in RedisValue value4, in RedisValue value5) =>
            new CommandKeyKeyValueValueValueValueValueValueMessage(db, flags, command, key0, key1, value0, value1, value2, value3, value4, value5);

        public static Message Create(int db, CommandFlags flags, RedisCommand command, in RedisKey key0,
            in RedisKey key1, in RedisValue value0, in RedisValue value1, in RedisValue value2, in RedisValue value3,
            in RedisValue value4, in RedisValue value5, in RedisValue value6) =>
            new CommandKeyKeyValueValueValueValueValueValueValueMessage(db, flags, command, key0, key1, value0, value1, value2, value3, value4, value5, value6);

        public static Message CreateInSlot(int db, int slot, CommandFlags flags, RedisCommand command, RedisValue[] values) =>
            new CommandSlotValuesMessage(db, slot, flags, command, values);

        public static bool IsPrimaryOnly(RedisCommand command)
        {
            switch (command)
            {
                case RedisCommand.APPEND:
                case RedisCommand.BITOP:
                case RedisCommand.BLPOP:
                case RedisCommand.BRPOP:
                case RedisCommand.BRPOPLPUSH:
                case RedisCommand.DECR:
                case RedisCommand.DECRBY:
                case RedisCommand.DEL:
                case RedisCommand.EXPIRE:
                case RedisCommand.EXPIREAT:
                case RedisCommand.FLUSHALL:
                case RedisCommand.FLUSHDB:
<<<<<<< HEAD
                case RedisCommand.GETEX:
=======
                case RedisCommand.GETDEL:
>>>>>>> 4dccb0ab
                case RedisCommand.GETSET:
                case RedisCommand.HDEL:
                case RedisCommand.HINCRBY:
                case RedisCommand.HINCRBYFLOAT:
                case RedisCommand.HMSET:
                case RedisCommand.HSET:
                case RedisCommand.HSETNX:
                case RedisCommand.INCR:
                case RedisCommand.INCRBY:
                case RedisCommand.INCRBYFLOAT:
                case RedisCommand.LINSERT:
                case RedisCommand.LPOP:
                case RedisCommand.LPUSH:
                case RedisCommand.LPUSHX:
                case RedisCommand.LREM:
                case RedisCommand.LSET:
                case RedisCommand.LTRIM:
                case RedisCommand.MIGRATE:
                case RedisCommand.MOVE:
                case RedisCommand.MSET:
                case RedisCommand.MSETNX:
                case RedisCommand.PERSIST:
                case RedisCommand.PEXPIRE:
                case RedisCommand.PEXPIREAT:
                case RedisCommand.PFADD:
                case RedisCommand.PFMERGE:
                case RedisCommand.PSETEX:
                case RedisCommand.RENAME:
                case RedisCommand.RENAMENX:
                case RedisCommand.RESTORE:
                case RedisCommand.RPOP:
                case RedisCommand.RPOPLPUSH:
                case RedisCommand.RPUSH:
                case RedisCommand.RPUSHX:
                case RedisCommand.SADD:
                case RedisCommand.SDIFFSTORE:
                case RedisCommand.SET:
                case RedisCommand.SETBIT:
                case RedisCommand.SETEX:
                case RedisCommand.SETNX:
                case RedisCommand.SETRANGE:
                case RedisCommand.SINTERSTORE:
                case RedisCommand.SMOVE:
                case RedisCommand.SPOP:
                case RedisCommand.SREM:
                case RedisCommand.SUNIONSTORE:
                case RedisCommand.SWAPDB:
                case RedisCommand.TOUCH:
                case RedisCommand.UNLINK:
                case RedisCommand.ZADD:
                case RedisCommand.ZINTERSTORE:
                case RedisCommand.ZINCRBY:
                case RedisCommand.ZPOPMAX:
                case RedisCommand.ZPOPMIN:
                case RedisCommand.ZREM:
                case RedisCommand.ZREMRANGEBYLEX:
                case RedisCommand.ZREMRANGEBYRANK:
                case RedisCommand.ZREMRANGEBYSCORE:
                case RedisCommand.ZUNIONSTORE:
                    return true;
                default:
                    return false;
            }
        }

        /// <summary>Gets whether this is primary-only.</summary>
        /// <remarks>
        /// Note that the constructor runs the switch statement above, so
        /// this will already be true for primary-only commands, even if the
        /// user specified <see cref="CommandFlags.PreferMaster"/> etc.
        /// </remarks>
        public bool IsPrimaryOnly() => GetPrimaryReplicaFlags(Flags) == CommandFlags.DemandMaster;

        public virtual void AppendStormLog(StringBuilder sb)
        {
            if (Db >= 0) sb.Append(Db).Append(':');
            sb.Append(CommandAndKey);
        }

        public virtual int GetHashSlot(ServerSelectionStrategy serverSelectionStrategy) => ServerSelectionStrategy.NoSlot;

        /// <summary>
        /// This does a few important things:
        /// 1: it suppresses error events for commands that the user isn't interested in
        ///    (i.e. "why does my standalone server keep saying ERR unknown command 'cluster' ?")
        /// 2: it allows the initial PING and GET (during connect) to get queued rather
        ///    than be rejected as no-server-available (note that this doesn't apply to
        ///    handshake messages, as they bypass the queue completely)
        /// 3: it disables non-pref logging, as it is usually server-targeted
        /// </summary>
        public void SetInternalCall() => Flags |= InternalCallFlag;

        /// <summary>
        /// Gets a string representation of this message: "[{DB}]:{CommandAndKey} ({resultProcessor})"
        /// </summary>
        public override string ToString() =>
            $"[{Db}]:{CommandAndKey} ({resultProcessor?.GetType().Name ?? "(n/a)"})";

        /// <summary>
        /// Gets a string representation of this message without the key: "[{DB}]:{Command} ({resultProcessor})"
        /// </summary>
        public string ToStringCommandOnly() =>
            $"[{Db}]:{Command} ({resultProcessor?.GetType().Name ?? "(n/a)"})";

        public void SetResponseReceived() => performance?.SetResponseReceived();

        bool ICompletable.TryComplete(bool isAsync) { Complete(); return true; }

        public void Complete()
        {
            //Ensure we can never call Complete on the same resultBox from two threads by grabbing it now
            var currBox = Interlocked.Exchange(ref resultBox, null);

            // set the completion/performance data
            performance?.SetCompleted();

            currBox?.ActivateContinuations();
        }

        internal bool ResultBoxIsAsync => Volatile.Read(ref resultBox)?.IsAsync == true;

        internal static Message Create(int db, CommandFlags flags, RedisCommand command, in RedisKey key, RedisKey[] keys) => keys.Length switch
        {
            0 => new CommandKeyMessage(db, flags, command, key),
            1 => new CommandKeyKeyMessage(db, flags, command, key, keys[0]),
            2 => new CommandKeyKeyKeyMessage(db, flags, command, key, keys[0], keys[1]),
            _ => new CommandKeyKeysMessage(db, flags, command, key, keys),
        };

        internal static Message Create(int db, CommandFlags flags, RedisCommand command, IList<RedisKey> keys) => keys.Count switch
        {
            0 => new CommandMessage(db, flags, command),
            1 => new CommandKeyMessage(db, flags, command, keys[0]),
            2 => new CommandKeyKeyMessage(db, flags, command, keys[0], keys[1]),
            3 => new CommandKeyKeyKeyMessage(db, flags, command, keys[0], keys[1], keys[2]),
            _ => new CommandKeysMessage(db, flags, command, (keys as RedisKey[]) ?? keys.ToArray()),
        };

        internal static Message Create(int db, CommandFlags flags, RedisCommand command, IList<RedisValue> values) => values.Count switch
        {
            0 => new CommandMessage(db, flags, command),
            1 => new CommandValueMessage(db, flags, command, values[0]),
            2 => new CommandValueValueMessage(db, flags, command, values[0], values[1]),
            3 => new CommandValueValueValueMessage(db, flags, command, values[0], values[1], values[2]),
            // no 4; not worth adding
            5 => new CommandValueValueValueValueValueMessage(db, flags, command, values[0], values[1], values[2], values[3], values[4]),
            _ => new CommandValuesMessage(db, flags, command, (values as RedisValue[]) ?? values.ToArray()),
        };

        internal static Message Create(int db, CommandFlags flags, RedisCommand command, in RedisKey key, RedisValue[] values)
        {
#if NET6_0_OR_GREATER
            ArgumentNullException.ThrowIfNull(values);
#else
            if (values == null) throw new ArgumentNullException(nameof(values));
#endif
            return values.Length switch
            {
                0 => new CommandKeyMessage(db, flags, command, key),
                1 => new CommandKeyValueMessage(db, flags, command, key, values[0]),
                2 => new CommandKeyValueValueMessage(db, flags, command, key, values[0], values[1]),
                3 => new CommandKeyValueValueValueMessage(db, flags, command, key, values[0], values[1], values[2]),
                4 => new CommandKeyValueValueValueValueMessage(db, flags, command, key, values[0], values[1], values[2], values[3]),
                _ => new CommandKeyValuesMessage(db, flags, command, key, values),
            };
        }

        internal static Message Create(int db, CommandFlags flags, RedisCommand command, in RedisKey key0, RedisValue[] values, in RedisKey key1)
        {
#if NET6_0_OR_GREATER
            ArgumentNullException.ThrowIfNull(values);
#else
            if (values == null) throw new ArgumentNullException(nameof(values));
#endif
            return new CommandKeyValuesKeyMessage(db, flags, command, key0, values, key1);
        }

        internal static CommandFlags GetPrimaryReplicaFlags(CommandFlags flags)
        {
            // for the purposes of the switch, we only care about two bits
            return flags & MaskPrimaryServerPreference;
        }

        internal static bool RequiresDatabase(RedisCommand command)
        {
            switch (command)
            {
                case RedisCommand.ASKING:
                case RedisCommand.AUTH:
                case RedisCommand.BGREWRITEAOF:
                case RedisCommand.BGSAVE:
                case RedisCommand.CLIENT:
                case RedisCommand.CLUSTER:
                case RedisCommand.CONFIG:
                case RedisCommand.DISCARD:
                case RedisCommand.ECHO:
                case RedisCommand.FLUSHALL:
                case RedisCommand.INFO:
                case RedisCommand.LASTSAVE:
                case RedisCommand.LATENCY:
                case RedisCommand.MEMORY:
                case RedisCommand.MONITOR:
                case RedisCommand.MULTI:
                case RedisCommand.PING:
                case RedisCommand.PUBLISH:
                case RedisCommand.PUBSUB:
                case RedisCommand.PUNSUBSCRIBE:
                case RedisCommand.PSUBSCRIBE:
                case RedisCommand.QUIT:
                case RedisCommand.READONLY:
                case RedisCommand.READWRITE:
                case RedisCommand.REPLICAOF:
                case RedisCommand.ROLE:
                case RedisCommand.SAVE:
                case RedisCommand.SCRIPT:
                case RedisCommand.SHUTDOWN:
                case RedisCommand.SLAVEOF:
                case RedisCommand.SLOWLOG:
                case RedisCommand.SUBSCRIBE:
                case RedisCommand.SWAPDB:
                case RedisCommand.SYNC:
                case RedisCommand.TIME:
                case RedisCommand.UNSUBSCRIBE:
                case RedisCommand.SENTINEL:
                    return false;
                default:
                    return true;
            }
        }

        internal static CommandFlags SetPrimaryReplicaFlags(CommandFlags everything, CommandFlags primaryReplica)
        {
            // take away the two flags we don't want, and add back the ones we care about
            return (everything & ~(CommandFlags.DemandMaster | CommandFlags.DemandReplica | CommandFlags.PreferMaster | CommandFlags.PreferReplica))
                            | primaryReplica;
        }

        internal void Cancel() => resultBox?.Cancel();

        // true if ready to be completed (i.e. false if re-issued to another server)
        internal bool ComputeResult(PhysicalConnection connection, in RawResult result)
        {
            var box = resultBox;
            try
            {
                if (box != null && box.IsFaulted) return false; // already failed (timeout, etc)
                if (resultProcessor == null) return true;

                // false here would be things like resends (MOVED) - the message is not yet complete
                return resultProcessor.SetResult(connection, this, result);
            }
            catch (Exception ex)
            {
                ex.Data.Add("got", result.ToString());
                connection?.BridgeCouldBeNull?.Multiplexer?.OnMessageFaulted(this, ex);
                box?.SetException(ex);
                return box != null; // we still want to pulse/complete
            }
        }

        internal void Fail(ConnectionFailureType failure, Exception innerException, string annotation, ConnectionMultiplexer muxer)
        {
            PhysicalConnection.IdentifyFailureType(innerException, ref failure);
            resultProcessor?.ConnectionFail(this, failure, innerException, annotation, muxer);
        }

        internal virtual void SetExceptionAndComplete(Exception exception, PhysicalBridge bridge)
        {
            resultBox?.SetException(exception);
            Complete();
        }

        internal bool TrySetResult<T>(T value)
        {
            if (resultBox is IResultBox<T> typed && !typed.IsFaulted)
            {
                typed.SetResult(value);
                return true;
            }
            return false;
        }

        internal void SetEnqueued(PhysicalConnection connection)
        {
            SetWriteTime();
            performance?.SetEnqueued(connection?.BridgeCouldBeNull?.ConnectionType);
            _enqueuedTo = connection;
            if (connection == null)
            {
                _queuedStampSent = _queuedStampReceived = -1;
            }
            else
            {
                connection.GetBytes(out _queuedStampSent, out _queuedStampReceived);
            }
        }

        internal void TryGetHeadMessages(out Message now, out Message next)
        {
            now = next = null;
            _enqueuedTo?.GetHeadMessages(out now, out next);
        }

        internal bool TryGetPhysicalState(
            out PhysicalConnection.WriteStatus ws,
            out PhysicalConnection.ReadStatus rs,
            out long sentDelta,
            out long receivedDelta)
        {
            var connection = _enqueuedTo;
            sentDelta = receivedDelta = -1;
            if (connection != null)
            {
                ws = connection.GetWriteStatus();
                rs = connection.GetReadStatus();
                connection.GetBytes(out var sent, out var received);
                if (sent >= 0 && _queuedStampSent >= 0) sentDelta = sent - _queuedStampSent;
                if (received >= 0 && _queuedStampReceived >= 0) receivedDelta = received - _queuedStampReceived;
                return true;
            }
            else
            {
                ws = PhysicalConnection.WriteStatus.NA;
                rs = PhysicalConnection.ReadStatus.NA;
                return false;
            }
        }

        private PhysicalConnection _enqueuedTo;
        private long _queuedStampReceived, _queuedStampSent;

        internal void SetRequestSent()
        {
            Status = CommandStatus.Sent;
            performance?.SetRequestSent();
        }

        // the time (ticks) at which this message was considered written
        [MethodImpl(MethodImplOptions.AggressiveInlining)]
        internal void SetWriteTime()
        {
            _writeTickCount = Environment.TickCount; // note this might be reset if we resend a message, cluster-moved etc; I'm OK with that
        }
        private int _writeTickCount;
        public int GetWriteTime() => Volatile.Read(ref _writeTickCount);

        /// <summary>
        /// Gets if this command should be sent over the subscription bridge.
        /// </summary>
        internal bool IsForSubscriptionBridge => (Flags & DemandSubscriptionConnection) != 0;
        /// <summary>
        /// Sends this command to the subscription connection rather than the interactive.
        /// </summary>
        internal void SetForSubscriptionBridge() => Flags |= DemandSubscriptionConnection;

        /// <summary>
        /// Checks if this message has violated the provided timeout.
        /// Whether it's a sync operation in a .Wait() or in the backlog queue or written/pending asynchronously, we need to timeout everything.
        /// ...or we get indefinite Task hangs for completions.
        /// </summary>
        internal bool HasTimedOut(int now, int timeoutMilliseconds, out int millisecondsTaken)
        {
            millisecondsTaken = unchecked(now - _writeTickCount); // note: we can't just check "if sent < cutoff" because of wrap-around
            return millisecondsTaken >= timeoutMilliseconds;
        }

        internal void SetAsking(bool value)
        {
            if (value) Flags |= AskingFlag; // the bits giveth
            else Flags &= ~AskingFlag; // and the bits taketh away
        }

        internal void SetNoRedirect() => Flags |= CommandFlags.NoRedirect;

        internal void SetPreferPrimary() =>
            Flags = (Flags & ~MaskPrimaryServerPreference) | CommandFlags.PreferMaster;

        internal void SetPreferReplica() =>
            Flags = (Flags & ~MaskPrimaryServerPreference) | CommandFlags.PreferReplica;

        /// <summary>
        /// Sets the processor and box for this message to execute.
        /// </summary>
        /// <remarks>
        /// Note order here is reversed to prevent overload resolution errors.
        /// </remarks>
        internal void SetSource(ResultProcessor resultProcessor, IResultBox resultBox)
        {
            this.resultBox = resultBox;
            this.resultProcessor = resultProcessor;
        }

        /// <summary>
        /// Sets the box and processor for this message to execute.
        /// </summary>
        /// <remarks>
        /// Note order here is reversed to prevent overload resolution errors.
        /// </remarks>
        internal void SetSource<T>(IResultBox<T> resultBox, ResultProcessor<T> resultProcessor)
        {
            this.resultBox = resultBox;
            this.resultProcessor = resultProcessor;
        }

        protected abstract void WriteImpl(PhysicalConnection physical);

        internal void WriteTo(PhysicalConnection physical)
        {
            try
            {
                WriteImpl(physical);
            }
            catch (Exception ex) when (ex is not RedisCommandException) // these have specific meaning; don't wrap
            {
                physical?.OnInternalError(ex);
                Fail(ConnectionFailureType.InternalFailure, ex, null, physical?.BridgeCouldBeNull?.Multiplexer);
            }
        }

        internal abstract class CommandChannelBase : Message
        {
            protected readonly RedisChannel Channel;

            protected CommandChannelBase(int db, CommandFlags flags, RedisCommand command, in RedisChannel channel) : base(db, flags, command)
            {
                channel.AssertNotNull();
                Channel = channel;
            }

            public override string CommandAndKey => Command + " " + Channel;

            public override int GetHashSlot(ServerSelectionStrategy serverSelectionStrategy) => serverSelectionStrategy.HashSlot(Channel);
        }

        internal abstract class CommandKeyBase : Message
        {
            protected readonly RedisKey Key;

            protected CommandKeyBase(int db, CommandFlags flags, RedisCommand command, in RedisKey key) : base(db, flags, command)
            {
                key.AssertNotNull();
                Key = key;
            }

            public override string CommandAndKey => Command + " " + (string)Key;

            public override int GetHashSlot(ServerSelectionStrategy serverSelectionStrategy) => serverSelectionStrategy.HashSlot(Key);
        }

        private sealed class CommandChannelMessage : CommandChannelBase
        {
            public CommandChannelMessage(int db, CommandFlags flags, RedisCommand command, in RedisChannel channel) : base(db, flags, command, channel)
            { }
            protected override void WriteImpl(PhysicalConnection physical)
            {
                physical.WriteHeader(Command, 1);
                physical.Write(Channel);
            }
            public override int ArgCount => 1;
        }

        private sealed class CommandChannelValueMessage : CommandChannelBase
        {
            private readonly RedisValue value;
            public CommandChannelValueMessage(int db, CommandFlags flags, RedisCommand command, in RedisChannel channel, in RedisValue value) : base(db, flags, command, channel)
            {
                value.AssertNotNull();
                this.value = value;
            }

            protected override void WriteImpl(PhysicalConnection physical)
            {
                physical.WriteHeader(Command, 2);
                physical.Write(Channel);
                physical.WriteBulkString(value);
            }
            public override int ArgCount => 2;
        }

        private sealed class CommandKeyKeyKeyMessage : CommandKeyBase
        {
            private readonly RedisKey key1, key2;
            public CommandKeyKeyKeyMessage(int db, CommandFlags flags, RedisCommand command, in RedisKey key0, in RedisKey key1, in RedisKey key2) : base(db, flags, command, key0)
            {
                key1.AssertNotNull();
                key2.AssertNotNull();
                this.key1 = key1;
                this.key2 = key2;
            }

            public override int GetHashSlot(ServerSelectionStrategy serverSelectionStrategy)
            {
                var slot = serverSelectionStrategy.HashSlot(Key);
                slot = serverSelectionStrategy.CombineSlot(slot, key1);
                return serverSelectionStrategy.CombineSlot(slot, key2);
            }

            protected override void WriteImpl(PhysicalConnection physical)
            {
                physical.WriteHeader(Command, 3);
                physical.Write(Key);
                physical.Write(key1);
                physical.Write(key2);
            }
            public override int ArgCount => 3;
        }

        private class CommandKeyKeyMessage : CommandKeyBase
        {
            protected readonly RedisKey key1;
            public CommandKeyKeyMessage(int db, CommandFlags flags, RedisCommand command, in RedisKey key0, in RedisKey key1) : base(db, flags, command, key0)
            {
                key1.AssertNotNull();
                this.key1 = key1;
            }

            public override int GetHashSlot(ServerSelectionStrategy serverSelectionStrategy)
            {
                var slot = serverSelectionStrategy.HashSlot(Key);
                return serverSelectionStrategy.CombineSlot(slot, key1);
            }

            protected override void WriteImpl(PhysicalConnection physical)
            {
                physical.WriteHeader(Command, 2);
                physical.Write(Key);
                physical.Write(key1);
            }
            public override int ArgCount => 2;
        }

        private sealed class CommandKeyKeysMessage : CommandKeyBase
        {
            private readonly RedisKey[] keys;
            public CommandKeyKeysMessage(int db, CommandFlags flags, RedisCommand command, in RedisKey key, RedisKey[] keys) : base(db, flags, command, key)
            {
                for (int i = 0; i < keys.Length; i++)
                {
                    keys[i].AssertNotNull();
                }
                this.keys = keys;
            }

            public override int GetHashSlot(ServerSelectionStrategy serverSelectionStrategy)
            {
                var slot = serverSelectionStrategy.HashSlot(Key);
                for (int i = 0; i < keys.Length; i++)
                {
                    slot = serverSelectionStrategy.CombineSlot(slot, keys[i]);
                }
                return slot;
            }

            protected override void WriteImpl(PhysicalConnection physical)
            {
                physical.WriteHeader(command, keys.Length + 1);
                physical.Write(Key);
                for (int i = 0; i < keys.Length; i++)
                {
                    physical.Write(keys[i]);
                }
            }
            public override int ArgCount => keys.Length + 1;
        }

        private sealed class CommandKeyKeyValueMessage : CommandKeyKeyMessage
        {
            private readonly RedisValue value;
            public CommandKeyKeyValueMessage(int db, CommandFlags flags, RedisCommand command, in RedisKey key0, in RedisKey key1, in RedisValue value) : base(db, flags, command, key0, key1)
            {
                value.AssertNotNull();
                this.value = value;
            }

            protected override void WriteImpl(PhysicalConnection physical)
            {
                physical.WriteHeader(Command, 3);
                physical.Write(Key);
                physical.Write(key1);
                physical.WriteBulkString(value);
            }

            public override int ArgCount => 3;
        }

        private sealed class CommandKeyMessage : CommandKeyBase
        {
            public CommandKeyMessage(int db, CommandFlags flags, RedisCommand command, in RedisKey key) : base(db, flags, command, key)
            { }
            protected override void WriteImpl(PhysicalConnection physical)
            {
                physical.WriteHeader(Command, 1);
                physical.Write(Key);
            }
            public override int ArgCount => 1;
        }

        private sealed class CommandValuesMessage : Message
        {
            private readonly RedisValue[] values;
            public CommandValuesMessage(int db, CommandFlags flags, RedisCommand command, RedisValue[] values) : base(db, flags, command)
            {
                for (int i = 0; i < values.Length; i++)
                {
                    values[i].AssertNotNull();
                }
                this.values = values;
            }

            protected override void WriteImpl(PhysicalConnection physical)
            {
                physical.WriteHeader(command, values.Length);
                for (int i = 0; i < values.Length; i++)
                {
                    physical.WriteBulkString(values[i]);
                }
            }
            public override int ArgCount => values.Length;
        }

        private sealed class CommandKeysMessage : Message
        {
            private readonly RedisKey[] keys;
            public CommandKeysMessage(int db, CommandFlags flags, RedisCommand command, RedisKey[] keys) : base(db, flags, command)
            {
                for (int i = 0; i < keys.Length; i++)
                {
                    keys[i].AssertNotNull();
                }
                this.keys = keys;
            }

            public override int GetHashSlot(ServerSelectionStrategy serverSelectionStrategy)
            {
                int slot = ServerSelectionStrategy.NoSlot;
                for (int i = 0; i < keys.Length; i++)
                {
                    slot = serverSelectionStrategy.CombineSlot(slot, keys[i]);
                }
                return slot;
            }

            protected override void WriteImpl(PhysicalConnection physical)
            {
                physical.WriteHeader(command, keys.Length);
                for (int i = 0; i < keys.Length; i++)
                {
                    physical.Write(keys[i]);
                }
            }
            public override int ArgCount => keys.Length;
        }

        private sealed class CommandKeyValueMessage : CommandKeyBase
        {
            private readonly RedisValue value;
            public CommandKeyValueMessage(int db, CommandFlags flags, RedisCommand command, in RedisKey key, in RedisValue value) : base(db, flags, command, key)
            {
                value.AssertNotNull();
                this.value = value;
            }

            protected override void WriteImpl(PhysicalConnection physical)
            {
                physical.WriteHeader(Command, 2);
                physical.Write(Key);
                physical.WriteBulkString(value);
            }
            public override int ArgCount => 2;
        }

        private sealed class CommandKeyValuesKeyMessage : CommandKeyBase
        {
            private readonly RedisKey key1;
            private readonly RedisValue[] values;
            public CommandKeyValuesKeyMessage(int db, CommandFlags flags, RedisCommand command, in RedisKey key0, RedisValue[] values, in RedisKey key1) : base(db, flags, command, key0)
            {
                for (int i = 0; i < values.Length; i++)
                {
                    values[i].AssertNotNull();
                }
                this.values = values;
                key1.AssertNotNull();
                this.key1 = key1;
            }

            public override int GetHashSlot(ServerSelectionStrategy serverSelectionStrategy)
            {
                var slot = base.GetHashSlot(serverSelectionStrategy);
                return serverSelectionStrategy.CombineSlot(slot, key1);
            }

            protected override void WriteImpl(PhysicalConnection physical)
            {
                physical.WriteHeader(Command, values.Length + 2);
                physical.Write(Key);
                for (int i = 0; i < values.Length; i++) physical.WriteBulkString(values[i]);
                physical.Write(key1);
            }
            public override int ArgCount => values.Length + 2;
        }

        private sealed class CommandKeyValuesMessage : CommandKeyBase
        {
            private readonly RedisValue[] values;
            public CommandKeyValuesMessage(int db, CommandFlags flags, RedisCommand command, in RedisKey key, RedisValue[] values) : base(db, flags, command, key)
            {
                for (int i = 0; i < values.Length; i++)
                {
                    values[i].AssertNotNull();
                }
                this.values = values;
            }

            protected override void WriteImpl(PhysicalConnection physical)
            {
                physical.WriteHeader(Command, values.Length + 1);
                physical.Write(Key);
                for (int i = 0; i < values.Length; i++) physical.WriteBulkString(values[i]);
            }
            public override int ArgCount => values.Length + 1;
        }

        private sealed class CommandKeyValueValueMessage : CommandKeyBase
        {
            private readonly RedisValue value0, value1;
            public CommandKeyValueValueMessage(int db, CommandFlags flags, RedisCommand command, in RedisKey key, in RedisValue value0, in RedisValue value1) : base(db, flags, command, key)
            {
                value0.AssertNotNull();
                value1.AssertNotNull();
                this.value0 = value0;
                this.value1 = value1;
            }

            protected override void WriteImpl(PhysicalConnection physical)
            {
                physical.WriteHeader(Command, 3);
                physical.Write(Key);
                physical.WriteBulkString(value0);
                physical.WriteBulkString(value1);
            }
            public override int ArgCount => 3;
        }

        private sealed class CommandKeyValueValueValueMessage : CommandKeyBase
        {
            private readonly RedisValue value0, value1, value2;
            public CommandKeyValueValueValueMessage(int db, CommandFlags flags, RedisCommand command, in RedisKey key, in RedisValue value0, in RedisValue value1, in RedisValue value2) : base(db, flags, command, key)
            {
                value0.AssertNotNull();
                value1.AssertNotNull();
                value2.AssertNotNull();
                this.value0 = value0;
                this.value1 = value1;
                this.value2 = value2;
            }

            protected override void WriteImpl(PhysicalConnection physical)
            {
                physical.WriteHeader(Command, 4);
                physical.Write(Key);
                physical.WriteBulkString(value0);
                physical.WriteBulkString(value1);
                physical.WriteBulkString(value2);
            }
            public override int ArgCount => 4;
        }

        private sealed class CommandKeyValueValueValueValueMessage : CommandKeyBase
        {
            private readonly RedisValue value0, value1, value2, value3;
            public CommandKeyValueValueValueValueMessage(int db, CommandFlags flags, RedisCommand command, in RedisKey key, in RedisValue value0, in RedisValue value1, in RedisValue value2, in RedisValue value3) : base(db, flags, command, key)
            {
                value0.AssertNotNull();
                value1.AssertNotNull();
                value2.AssertNotNull();
                value3.AssertNotNull();
                this.value0 = value0;
                this.value1 = value1;
                this.value2 = value2;
                this.value3 = value3;
            }

            protected override void WriteImpl(PhysicalConnection physical)
            {
                physical.WriteHeader(Command, 5);
                physical.Write(Key);
                physical.WriteBulkString(value0);
                physical.WriteBulkString(value1);
                physical.WriteBulkString(value2);
                physical.WriteBulkString(value3);
            }
            public override int ArgCount => 5;
        }

        private sealed class CommandKeyValueValueValueValueValueMessage : CommandKeyBase
        {
            private readonly RedisValue value0, value1, value2, value3, value4;
            public CommandKeyValueValueValueValueValueMessage(int db, CommandFlags flags, RedisCommand command, in RedisKey key, in RedisValue value0, in RedisValue value1, in RedisValue value2, in RedisValue value3, in RedisValue value4) : base(db, flags, command, key)
            {
                value0.AssertNotNull();
                value1.AssertNotNull();
                value2.AssertNotNull();
                value3.AssertNotNull();
                value4.AssertNotNull();
                this.value0 = value0;
                this.value1 = value1;
                this.value2 = value2;
                this.value3 = value3;
                this.value4 = value4;
            }

            protected override void WriteImpl(PhysicalConnection physical)
            {
                physical.WriteHeader(Command, 6);
                physical.Write(Key);
                physical.WriteBulkString(value0);
                physical.WriteBulkString(value1);
                physical.WriteBulkString(value2);
                physical.WriteBulkString(value3);
                physical.WriteBulkString(value4);
            }
            public override int ArgCount => 6;
        }

        private sealed class CommandKeyKeyValueValueMessage : CommandKeyBase
        {
            private readonly RedisValue value0, value1;
            private readonly RedisKey key1;

            public CommandKeyKeyValueValueMessage(int db, CommandFlags flags, RedisCommand command, in RedisKey key0,
                in RedisKey key1, in RedisValue value0, in RedisValue value1) : base(db, flags, command, key0)
            {
                key1.AssertNotNull();
                value0.AssertNotNull();
                value1.AssertNotNull();
                this.key1 = key1;
                this.value0 = value0;
                this.value1 = value1;
            }

            protected override void WriteImpl(PhysicalConnection physical)
            {
                physical.WriteHeader(Command, ArgCount);
                physical.Write(Key);
                physical.Write(key1);
                physical.WriteBulkString(value0);
                physical.WriteBulkString(value1);
            }

            public override int ArgCount => 4;
        }

        private sealed class CommandKeyKeyValueValueValueMessage : CommandKeyBase
        {
            private readonly RedisValue value0, value1, value2;
            private readonly RedisKey key1;

            public CommandKeyKeyValueValueValueMessage(int db, CommandFlags flags, RedisCommand command, in RedisKey key0,
                in RedisKey key1, in RedisValue value0, in RedisValue value1, in RedisValue value2) : base(db, flags, command, key0)
            {
                key1.AssertNotNull();
                value0.AssertNotNull();
                value1.AssertNotNull();
                value2.AssertNotNull();
                this.key1 = key1;
                this.value0 = value0;
                this.value1 = value1;
                this.value2 = value2;
            }

            protected override void WriteImpl(PhysicalConnection physical)
            {
                physical.WriteHeader(Command, ArgCount);
                physical.Write(Key);
                physical.Write(key1);
                physical.WriteBulkString(value0);
                physical.WriteBulkString(value1);
                physical.WriteBulkString(value2);
            }

            public override int ArgCount => 5;
        }

        private sealed class CommandKeyKeyValueValueValueValueMessage : CommandKeyBase
        {
            private readonly RedisValue value0, value1, value2, value3;
            private readonly RedisKey key1;

            public CommandKeyKeyValueValueValueValueMessage(int db, CommandFlags flags, RedisCommand command, in RedisKey key0,
                in RedisKey key1, in RedisValue value0, in RedisValue value1, in RedisValue value2, in RedisValue value3) : base(db, flags, command, key0)
            {
                key1.AssertNotNull();
                value0.AssertNotNull();
                value1.AssertNotNull();
                value2.AssertNotNull();
                value3.AssertNotNull();
                this.key1 = key1;
                this.value0 = value0;
                this.value1 = value1;
                this.value2 = value2;
                this.value3 = value3;
            }

            protected override void WriteImpl(PhysicalConnection physical)
            {
                physical.WriteHeader(Command, ArgCount);
                physical.Write(Key);
                physical.Write(key1);
                physical.WriteBulkString(value0);
                physical.WriteBulkString(value1);
                physical.WriteBulkString(value2);
                physical.WriteBulkString(value3);
            }

            public override int ArgCount => 6;
        }

        private sealed class CommandKeyKeyValueValueValueValueValueMessage : CommandKeyBase
        {
            private readonly RedisValue value0, value1, value2, value3, value4;
            private readonly RedisKey key1;

            public CommandKeyKeyValueValueValueValueValueMessage(int db, CommandFlags flags, RedisCommand command, in RedisKey key0,
                in RedisKey key1, in RedisValue value0, in RedisValue value1, in RedisValue value2, in RedisValue value3, in RedisValue value4) : base(db, flags, command, key0)
            {
                key1.AssertNotNull();
                value0.AssertNotNull();
                value1.AssertNotNull();
                value2.AssertNotNull();
                value3.AssertNotNull();
                value4.AssertNotNull();
                this.key1 = key1;
                this.value0 = value0;
                this.value1 = value1;
                this.value2 = value2;
                this.value3 = value3;
                this.value4 = value4;
            }

            protected override void WriteImpl(PhysicalConnection physical)
            {
                physical.WriteHeader(Command, ArgCount);
                physical.Write(Key);
                physical.Write(key1);
                physical.WriteBulkString(value0);
                physical.WriteBulkString(value1);
                physical.WriteBulkString(value2);
                physical.WriteBulkString(value3);
                physical.WriteBulkString(value4);
            }

            public override int ArgCount => 7;
        }

        private sealed class CommandKeyKeyValueValueValueValueValueValueMessage : CommandKeyBase
        {
            private readonly RedisValue value0, value1, value2, value3, value4, value5;
            private readonly RedisKey key1;

            public CommandKeyKeyValueValueValueValueValueValueMessage(int db, CommandFlags flags, RedisCommand command, in RedisKey key0,
                in RedisKey key1, in RedisValue value0, in RedisValue value1, in RedisValue value2, in RedisValue value3, in RedisValue value4, in RedisValue value5) : base(db, flags, command, key0)
            {
                key1.AssertNotNull();
                value0.AssertNotNull();
                value1.AssertNotNull();
                value2.AssertNotNull();
                value3.AssertNotNull();
                value4.AssertNotNull();
                value5.AssertNotNull();
                this.key1 = key1;
                this.value0 = value0;
                this.value1 = value1;
                this.value2 = value2;
                this.value3 = value3;
                this.value4 = value4;
                this.value5 = value5;
            }

            protected override void WriteImpl(PhysicalConnection physical)
            {
                physical.WriteHeader(Command, ArgCount);
                physical.Write(Key);
                physical.Write(key1);
                physical.WriteBulkString(value0);
                physical.WriteBulkString(value1);
                physical.WriteBulkString(value2);
                physical.WriteBulkString(value3);
                physical.WriteBulkString(value4);
                physical.WriteBulkString(value5);
            }

            public override int ArgCount => 8;
        }

        private sealed class CommandKeyKeyValueValueValueValueValueValueValueMessage : CommandKeyBase
        {
            private readonly RedisValue value0, value1, value2, value3, value4, value5, value6;
            private readonly RedisKey key1;

            public CommandKeyKeyValueValueValueValueValueValueValueMessage(int db, CommandFlags flags, RedisCommand command, in RedisKey key0,
                in RedisKey key1, in RedisValue value0, in RedisValue value1, in RedisValue value2, in RedisValue value3, in RedisValue value4, in RedisValue value5, in RedisValue value6) : base(db, flags, command, key0)
            {
                key1.AssertNotNull();
                value0.AssertNotNull();
                value1.AssertNotNull();
                value2.AssertNotNull();
                value3.AssertNotNull();
                value4.AssertNotNull();
                value5.AssertNotNull();
                value6.AssertNotNull();
                this.key1 = key1;
                this.value0 = value0;
                this.value1 = value1;
                this.value2 = value2;
                this.value3 = value3;
                this.value4 = value4;
                this.value5 = value5;
                this.value6 = value6;
            }

            protected override void WriteImpl(PhysicalConnection physical)
            {
                physical.WriteHeader(Command, ArgCount);
                physical.Write(Key);
                physical.Write(key1);
                physical.WriteBulkString(value0);
                physical.WriteBulkString(value1);
                physical.WriteBulkString(value2);
                physical.WriteBulkString(value3);
                physical.WriteBulkString(value4);
                physical.WriteBulkString(value5);
                physical.WriteBulkString(value6);
            }

            public override int ArgCount => 9;
        }

        private sealed class CommandMessage : Message
        {
            public CommandMessage(int db, CommandFlags flags, RedisCommand command) : base(db, flags, command) { }
            protected override void WriteImpl(PhysicalConnection physical)
            {
                physical.WriteHeader(Command, 0);
            }
            public override int ArgCount => 0;
        }

        private class CommandSlotValuesMessage : Message
        {
            private readonly int slot;
            private readonly RedisValue[] values;

            public CommandSlotValuesMessage(int db, int slot, CommandFlags flags, RedisCommand command, RedisValue[] values)
                : base(db, flags, command)
            {
                this.slot = slot;
                for (int i = 0; i < values.Length; i++)
                {
                    values[i].AssertNotNull();
                }
                this.values = values;
            }

            public override int GetHashSlot(ServerSelectionStrategy serverSelectionStrategy) => slot;

            protected override void WriteImpl(PhysicalConnection physical)
            {
                physical.WriteHeader(command, values.Length);
                for (int i = 0; i < values.Length; i++)
                {
                    physical.WriteBulkString(values[i]);
                }
            }
            public override int ArgCount => values.Length;
        }

        private sealed class CommandValueChannelMessage : CommandChannelBase
        {
            private readonly RedisValue value;
            public CommandValueChannelMessage(int db, CommandFlags flags, RedisCommand command, in RedisValue value, in RedisChannel channel) : base(db, flags, command, channel)
            {
                value.AssertNotNull();
                this.value = value;
            }

            protected override void WriteImpl(PhysicalConnection physical)
            {
                physical.WriteHeader(Command, 2);
                physical.WriteBulkString(value);
                physical.Write(Channel);
            }
            public override int ArgCount => 2;
        }

        private sealed class CommandValueKeyMessage : CommandKeyBase
        {
            private readonly RedisValue value;

            public CommandValueKeyMessage(int db, CommandFlags flags, RedisCommand command, in RedisValue value, in RedisKey key) : base(db, flags, command, key)
            {
                value.AssertNotNull();
                this.value = value;
            }

            public override void AppendStormLog(StringBuilder sb)
            {
                base.AppendStormLog(sb);
                sb.Append(" (").Append((string)value).Append(')');
            }

            protected override void WriteImpl(PhysicalConnection physical)
            {
                physical.WriteHeader(Command, 2);
                physical.WriteBulkString(value);
                physical.Write(Key);
            }
            public override int ArgCount => 2;
        }

        private sealed class CommandValueMessage : Message
        {
            private readonly RedisValue value;
            public CommandValueMessage(int db, CommandFlags flags, RedisCommand command, in RedisValue value) : base(db, flags, command)
            {
                value.AssertNotNull();
                this.value = value;
            }

            protected override void WriteImpl(PhysicalConnection physical)
            {
                physical.WriteHeader(Command, 1);
                physical.WriteBulkString(value);
            }
            public override int ArgCount => 1;
        }

        private sealed class CommandValueValueMessage : Message
        {
            private readonly RedisValue value0, value1;
            public CommandValueValueMessage(int db, CommandFlags flags, RedisCommand command, in RedisValue value0, in RedisValue value1) : base(db, flags, command)
            {
                value0.AssertNotNull();
                value1.AssertNotNull();
                this.value0 = value0;
                this.value1 = value1;
            }

            protected override void WriteImpl(PhysicalConnection physical)
            {
                physical.WriteHeader(Command, 2);
                physical.WriteBulkString(value0);
                physical.WriteBulkString(value1);
            }
            public override int ArgCount => 2;
        }

        private sealed class CommandValueValueValueMessage : Message
        {
            private readonly RedisValue value0, value1, value2;
            public CommandValueValueValueMessage(int db, CommandFlags flags, RedisCommand command, in RedisValue value0, in RedisValue value1, in RedisValue value2) : base(db, flags, command)
            {
                value0.AssertNotNull();
                value1.AssertNotNull();
                value2.AssertNotNull();
                this.value0 = value0;
                this.value1 = value1;
                this.value2 = value2;
            }

            protected override void WriteImpl(PhysicalConnection physical)
            {
                physical.WriteHeader(Command, 3);
                physical.WriteBulkString(value0);
                physical.WriteBulkString(value1);
                physical.WriteBulkString(value2);
            }
            public override int ArgCount => 3;
        }

        private sealed class CommandValueValueValueValueValueMessage : Message
        {
            private readonly RedisValue value0, value1, value2, value3, value4;
            public CommandValueValueValueValueValueMessage(int db, CommandFlags flags, RedisCommand command, in RedisValue value0, in RedisValue value1, in RedisValue value2, in RedisValue value3, in RedisValue value4) : base(db, flags, command)
            {
                value0.AssertNotNull();
                value1.AssertNotNull();
                value2.AssertNotNull();
                value3.AssertNotNull();
                value4.AssertNotNull();
                this.value0 = value0;
                this.value1 = value1;
                this.value2 = value2;
                this.value3 = value3;
                this.value4 = value4;
            }

            protected override void WriteImpl(PhysicalConnection physical)
            {
                physical.WriteHeader(Command, 5);
                physical.WriteBulkString(value0);
                physical.WriteBulkString(value1);
                physical.WriteBulkString(value2);
                physical.WriteBulkString(value3);
                physical.WriteBulkString(value4);
            }
            public override int ArgCount => 5;
        }

        private sealed class SelectMessage : Message
        {
            public SelectMessage(int db, CommandFlags flags) : base(db, flags, RedisCommand.SELECT)
            {
            }

            protected override void WriteImpl(PhysicalConnection physical)
            {
                physical.WriteHeader(Command, 1);
                physical.WriteBulkString(Db);
            }
            public override int ArgCount => 1;
        }
    }
}<|MERGE_RESOLUTION|>--- conflicted
+++ resolved
@@ -337,11 +337,8 @@
                 case RedisCommand.EXPIREAT:
                 case RedisCommand.FLUSHALL:
                 case RedisCommand.FLUSHDB:
-<<<<<<< HEAD
+                case RedisCommand.GETDEL:
                 case RedisCommand.GETEX:
-=======
-                case RedisCommand.GETDEL:
->>>>>>> 4dccb0ab
                 case RedisCommand.GETSET:
                 case RedisCommand.HDEL:
                 case RedisCommand.HINCRBY:
