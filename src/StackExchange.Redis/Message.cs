﻿using System;
using System.Collections.Generic;
using System.Diagnostics;
using System.IO;
using System.Linq;
using System.Runtime.CompilerServices;
using System.Text;
using System.Threading;
using System.Threading.Tasks;
using StackExchange.Redis.Profiling;
using static StackExchange.Redis.ConnectionMultiplexer;

namespace StackExchange.Redis
{
    internal sealed class LoggingMessage : Message
    {
        public readonly LogProxy log;
        private readonly Message tail;

        public static Message Create(LogProxy log, Message tail)
        {
            return log == null ? tail : new LoggingMessage(log, tail);
        }

        private LoggingMessage(LogProxy log, Message tail) : base(tail.Db, tail.Flags, tail.Command)
        {
            this.log = log;
            this.tail = tail;
            Flags = tail.Flags;
        }

        public override string CommandAndKey => tail.CommandAndKey;

        public override void AppendStormLog(StringBuilder sb) => tail.AppendStormLog(sb);

        public override int GetHashSlot(ServerSelectionStrategy serverSelectionStrategy) => tail.GetHashSlot(serverSelectionStrategy);

        protected override void WriteImpl(PhysicalConnection physical)
        {
            try
            {
                var bridge = physical.BridgeCouldBeNull;
                log?.WriteLine($"{bridge.Name}: Writing: {tail.CommandAndKey}");
            }
            catch { }
            tail.WriteTo(physical);
        }
        public override int ArgCount => tail.ArgCount;

        public LogProxy Log => log;
    }

    internal abstract class Message : ICompletable
    {
        public readonly int Db;

        internal void ResetStatusToWaitingToBeSent() => Status = CommandStatus.WaitingToBeSent;

#if DEBUG
        internal int QueuePosition { get; private set; }
        internal PhysicalConnection.WriteStatus ConnectionWriteState { get; private set; }
#endif
        [Conditional("DEBUG")]
        [System.Diagnostics.CodeAnalysis.SuppressMessage("Performance", "CA1822:Mark members as static", Justification = "DEBUG uses instance data")]
        internal void SetBacklogState(int position, PhysicalConnection physical)
        {
#if DEBUG
            QueuePosition = position;
            ConnectionWriteState = physical?.GetWriteStatus() ?? PhysicalConnection.WriteStatus.NA;
#endif
        }

        internal const CommandFlags InternalCallFlag = (CommandFlags)128;

        protected RedisCommand command;

        private const CommandFlags AskingFlag = (CommandFlags)32,
                                   ScriptUnavailableFlag = (CommandFlags)256,
                                   NeedsAsyncTimeoutCheckFlag = (CommandFlags)1024;

        private const CommandFlags MaskMasterServerPreference = CommandFlags.DemandMaster
                                                              | CommandFlags.DemandReplica
                                                              | CommandFlags.PreferMaster
                                                              | CommandFlags.PreferReplica;

        private const CommandFlags UserSelectableFlags = CommandFlags.None
                                                       | CommandFlags.DemandMaster
                                                       | CommandFlags.DemandReplica
                                                       | CommandFlags.PreferMaster
                                                       | CommandFlags.PreferReplica
#pragma warning disable CS0618
                                                       | CommandFlags.HighPriority
#pragma warning restore CS0618
                                                       | CommandFlags.FireAndForget
                                                       | CommandFlags.NoRedirect
                                                       | CommandFlags.NoScriptCache
                                                       | CommandFlags.AlwaysRetry
                                                       | CommandFlags.NoRetry
                                                       | CommandFlags.RetryIfNotYetSent;
        private IResultBox resultBox;

        private ResultProcessor resultProcessor;

        // All for profiling purposes
        private ProfiledCommand performance;
        internal DateTime CreatedDateTime;
        internal long CreatedTimestamp;

        protected Message(int db, CommandFlags flags, RedisCommand command)
        {
            bool dbNeeded = RequiresDatabase(command);
            if (command == RedisCommand.UNKNOWN)
            {
                // all bets are off here
            }
            else if (db < 0)
            {
                if (dbNeeded)
                {
                    throw ExceptionFactory.DatabaseRequired(false, command);
                }
            }
            else
            {
                if (!dbNeeded)
                {
                    throw ExceptionFactory.DatabaseNotRequired(false, command);
                }
            }

            bool masterOnly = IsMasterOnly(command);
            Db = db;
            this.command = command;
            Flags = flags & UserSelectableFlags;
            if (masterOnly) SetMasterOnly();

            CreatedDateTime = DateTime.UtcNow;
            CreatedTimestamp = System.Diagnostics.Stopwatch.GetTimestamp();
            Status = CommandStatus.WaitingToBeSent;
        }

        internal void SetMasterOnly()
        {
            switch (GetMasterReplicaFlags(Flags))
            {
                case CommandFlags.DemandReplica:
                    throw ExceptionFactory.MasterOnly(false, command, null, null);
                case CommandFlags.DemandMaster:
                    // already fine as-is
                    break;
                case CommandFlags.PreferMaster:
                case CommandFlags.PreferReplica:
                default: // we will run this on the master, then
                    Flags = SetMasterReplicaFlags(Flags, CommandFlags.DemandMaster);
                    break;
            }
        }

        internal void SetProfileStorage(ProfiledCommand storage)
        {
            performance = storage;
            performance.SetMessage(this);
        }

        internal void PrepareToResend(ServerEndPoint resendTo, bool isMoved)
        {
            if (performance == null) return;

            var oldPerformance = performance;

            oldPerformance.SetCompleted();
            performance = null;

            CreatedDateTime = DateTime.UtcNow;
            CreatedTimestamp = System.Diagnostics.Stopwatch.GetTimestamp();
            performance = ProfiledCommand.NewAttachedToSameContext(oldPerformance, resendTo, isMoved);
            performance.SetMessage(this);
            Status = CommandStatus.WaitingToBeSent;
        }

        public CommandFlags Flags { get; internal set; }
        internal CommandStatus Status { get; private set; }
        public RedisCommand Command => command;
        public virtual string CommandAndKey => Command.ToString();

        /// <summary>
        /// Things with the potential to cause harm, or to reveal configuration information
        /// </summary>
        public bool IsAdmin
        {
            get
            {
                switch (Command)
                {
                    case RedisCommand.BGREWRITEAOF:
                    case RedisCommand.BGSAVE:
                    case RedisCommand.CLIENT:
                    case RedisCommand.CLUSTER:
                    case RedisCommand.CONFIG:
                    case RedisCommand.DEBUG:
                    case RedisCommand.FLUSHALL:
                    case RedisCommand.FLUSHDB:
                    case RedisCommand.INFO:
                    case RedisCommand.KEYS:
                    case RedisCommand.MONITOR:
                    case RedisCommand.REPLICAOF:
                    case RedisCommand.SAVE:
                    case RedisCommand.SHUTDOWN:
                    case RedisCommand.SLAVEOF:
                    case RedisCommand.SLOWLOG:
                    case RedisCommand.SWAPDB:
                    case RedisCommand.SYNC:
                        return true;
                    default:
                        return false;
                }
            }
        }

        public bool IsAsking => (Flags & AskingFlag) != 0;

        internal bool IsScriptUnavailable => (Flags & ScriptUnavailableFlag) != 0;

        internal void SetScriptUnavailable()
        {
            Flags |= ScriptUnavailableFlag;
        }

        public bool IsFireAndForget => (Flags & CommandFlags.FireAndForget) != 0;
        public bool IsInternalCall => (Flags & InternalCallFlag) != 0;

        public IResultBox ResultBox => resultBox;

        public abstract int ArgCount { get; } // note: over-estimate if necessary

        public static Message Create(int db, CommandFlags flags, RedisCommand command)
        {
            if (command == RedisCommand.SELECT)
                return new SelectMessage(db, flags);
            return new CommandMessage(db, flags, command);
        }

        public static Message Create(int db, CommandFlags flags, RedisCommand command, in RedisKey key)
        {
            return new CommandKeyMessage(db, flags, command, key);
        }

        public static Message Create(int db, CommandFlags flags, RedisCommand command, in RedisKey key0, in RedisKey key1)
        {
            return new CommandKeyKeyMessage(db, flags, command, key0, key1);
        }

        public static Message Create(int db, CommandFlags flags, RedisCommand command, in RedisKey key0, in RedisKey key1, in RedisValue value)
        {
            return new CommandKeyKeyValueMessage(db, flags, command, key0, key1, value);
        }

        public static Message Create(int db, CommandFlags flags, RedisCommand command, in RedisKey key0, in RedisKey key1, in RedisKey key2)
        {
            return new CommandKeyKeyKeyMessage(db, flags, command, key0, key1, key2);
        }

        public static Message Create(int db, CommandFlags flags, RedisCommand command, in RedisValue value)
        {
            return new CommandValueMessage(db, flags, command, value);
        }

        public static Message Create(int db, CommandFlags flags, RedisCommand command, in RedisKey key, in RedisValue value)
        {
            return new CommandKeyValueMessage(db, flags, command, key, value);
        }

        public static Message Create(int db, CommandFlags flags, RedisCommand command, in RedisChannel channel)
        {
            return new CommandChannelMessage(db, flags, command, channel);
        }

        public static Message Create(int db, CommandFlags flags, RedisCommand command, in RedisChannel channel, in RedisValue value)
        {
            return new CommandChannelValueMessage(db, flags, command, channel, value);
        }

        public static Message Create(int db, CommandFlags flags, RedisCommand command, in RedisValue value, in RedisChannel channel)
        {
            return new CommandValueChannelMessage(db, flags, command, value, channel);
        }

        public static Message Create(int db, CommandFlags flags, RedisCommand command, in RedisKey key, in RedisValue value0, in RedisValue value1)
        {
            return new CommandKeyValueValueMessage(db, flags, command, key, value0, value1);
        }

        public static Message Create(int db, CommandFlags flags, RedisCommand command, in RedisKey key, in RedisValue value0, in RedisValue value1, in RedisValue value2)
        {
            return new CommandKeyValueValueValueMessage(db, flags, command, key, value0, value1, value2);
        }

        public static Message Create(int db, CommandFlags flags, RedisCommand command, in RedisKey key, GeoEntry[] values)
        {
            if (values == null) throw new ArgumentNullException(nameof(values));
            if (values.Length == 0)
            {
                throw new ArgumentOutOfRangeException(nameof(values));
            }
            if (values.Length == 1)
            {
                var value = values[0];
                return Message.Create(db, flags, command, key, value.Longitude, value.Latitude, value.Member);
            }
            var arr = new RedisValue[3 * values.Length];
            int index = 0;
            foreach (var value in values)
            {
                arr[index++] = value.Longitude;
                arr[index++] = value.Latitude;
                arr[index++] = value.Member;
            }
            return new CommandKeyValuesMessage(db, flags, command, key, arr);
        }

        public static Message Create(int db, CommandFlags flags, RedisCommand command, in RedisKey key, in RedisValue value0, in RedisValue value1, in RedisValue value2, in RedisValue value3)
        {
            return new CommandKeyValueValueValueValueMessage(db, flags, command, key, value0, value1, value2, value3);
        }

        public static Message Create(int db, CommandFlags flags, RedisCommand command, in RedisValue value0, in RedisValue value1)
        {
            return new CommandValueValueMessage(db, flags, command, value0, value1);
        }

        public static Message Create(int db, CommandFlags flags, RedisCommand command, in RedisValue value, in RedisKey key)
        {
            return new CommandValueKeyMessage(db, flags, command, value, key);
        }

        public static Message Create(int db, CommandFlags flags, RedisCommand command, in RedisValue value0, in RedisValue value1, in RedisValue value2)
        {
            return new CommandValueValueValueMessage(db, flags, command, value0, value1, value2);
        }

        public static Message Create(int db, CommandFlags flags, RedisCommand command, in RedisValue value0, in RedisValue value1, in RedisValue value2, in RedisValue value3, in RedisValue value4)
        {
            return new CommandValueValueValueValueValueMessage(db, flags, command, value0, value1, value2, value3, value4);
        }

        public static Message CreateInSlot(int db, int slot, CommandFlags flags, RedisCommand command, RedisValue[] values)
        {
            return new CommandSlotValuesMessage(db, slot, flags, command, values);
        }

        public static bool IsMasterOnly(RedisCommand command)
        {
            switch (command)
            {
                case RedisCommand.APPEND:
                case RedisCommand.BITOP:
                case RedisCommand.BLPOP:
                case RedisCommand.BRPOP:
                case RedisCommand.BRPOPLPUSH:
                case RedisCommand.DECR:
                case RedisCommand.DECRBY:
                case RedisCommand.DEL:
                case RedisCommand.EXPIRE:
                case RedisCommand.EXPIREAT:
                case RedisCommand.FLUSHALL:
                case RedisCommand.FLUSHDB:
                case RedisCommand.GETSET:
                case RedisCommand.HDEL:
                case RedisCommand.HINCRBY:
                case RedisCommand.HINCRBYFLOAT:
                case RedisCommand.HMSET:
                case RedisCommand.HSET:
                case RedisCommand.HSETNX:
                case RedisCommand.INCR:
                case RedisCommand.INCRBY:
                case RedisCommand.INCRBYFLOAT:
                case RedisCommand.LINSERT:
                case RedisCommand.LPOP:
                case RedisCommand.LPUSH:
                case RedisCommand.LPUSHX:
                case RedisCommand.LREM:
                case RedisCommand.LSET:
                case RedisCommand.LTRIM:
                case RedisCommand.MIGRATE:
                case RedisCommand.MOVE:
                case RedisCommand.MSET:
                case RedisCommand.MSETNX:
                case RedisCommand.PERSIST:
                case RedisCommand.PEXPIRE:
                case RedisCommand.PEXPIREAT:
                case RedisCommand.PFADD:
                case RedisCommand.PFMERGE:
                case RedisCommand.PSETEX:
                case RedisCommand.RENAME:
                case RedisCommand.RENAMENX:
                case RedisCommand.RESTORE:
                case RedisCommand.RPOP:
                case RedisCommand.RPOPLPUSH:
                case RedisCommand.RPUSH:
                case RedisCommand.RPUSHX:
                case RedisCommand.SADD:
                case RedisCommand.SDIFFSTORE:
                case RedisCommand.SET:
                case RedisCommand.SETBIT:
                case RedisCommand.SETEX:
                case RedisCommand.SETNX:
                case RedisCommand.SETRANGE:
                case RedisCommand.SINTERSTORE:
                case RedisCommand.SMOVE:
                case RedisCommand.SPOP:
                case RedisCommand.SREM:
                case RedisCommand.SUNIONSTORE:
                case RedisCommand.SWAPDB:
                case RedisCommand.TOUCH:
                case RedisCommand.UNLINK:
                case RedisCommand.ZADD:
                case RedisCommand.ZINTERSTORE:
                case RedisCommand.ZINCRBY:
                case RedisCommand.ZPOPMAX:
                case RedisCommand.ZPOPMIN:
                case RedisCommand.ZREM:
                case RedisCommand.ZREMRANGEBYLEX:
                case RedisCommand.ZREMRANGEBYRANK:
                case RedisCommand.ZREMRANGEBYSCORE:
                case RedisCommand.ZUNIONSTORE:
                    return true;
                default:
                    return false;
            }
        }

        public virtual void AppendStormLog(StringBuilder sb)
        {
            if (Db >= 0) sb.Append(Db).Append(':');
            sb.Append(CommandAndKey);
        }

        public virtual int GetHashSlot(ServerSelectionStrategy serverSelectionStrategy) { return ServerSelectionStrategy.NoSlot; }
        public bool IsMasterOnly()
        {
            // note that the constructor runs the switch statement above, so
            // this will alread be true for master-only commands, even if the
            // user specified PreferMaster etc
            return GetMasterReplicaFlags(Flags) == CommandFlags.DemandMaster;
        }

        /// <summary>
        /// This does a few important things:
        /// 1: it suppresses error events for commands that the user isn't interested in
        ///    (i.e. "why does my standalone server keep saying ERR unknown command 'cluster' ?")
        /// 2: it allows the initial PING and GET (during connect) to get queued rather
        ///    than be rejected as no-server-available (note that this doesn't apply to
        ///    handshake messages, as they bypass the queue completely)
        /// 3: it disables non-pref logging, as it is usually server-targeted
        /// </summary>
        public void SetInternalCall()
        {
            Flags |= InternalCallFlag;
        }

        public override string ToString()
        {
            return $"[{Db}]:{CommandAndKey} ({resultProcessor?.GetType().Name ?? "(n/a)"})";
        }

        public void SetResponseReceived() => performance?.SetResponseReceived();

        bool ICompletable.TryComplete(bool isAsync) { Complete(); return true; }

        public void Complete()
        {
            //Ensure we can never call Complete on the same resultBox from two threads by grabbing it now
            var currBox = Interlocked.Exchange(ref resultBox, null);

            // set the completion/performance data
            performance?.SetCompleted();

            currBox?.ActivateContinuations();
        }

        internal bool ResultBoxIsAsync
        {
            get
            {
                var currBox = Volatile.Read(ref resultBox);
                return currBox != null && currBox.IsAsync;
            }
        }

<<<<<<< HEAD
        public object AsyncTimeoutMilliseconds { get; internal set; }

        internal static Message Create(int db, CommandFlags flags, RedisCommand command, in RedisKey key, RedisKey[] keys)
=======
        internal static Message Create(int db, CommandFlags flags, RedisCommand command, in RedisKey key, RedisKey[] keys) => keys.Length switch
>>>>>>> 56ac9a21
        {
            0 => new CommandKeyMessage(db, flags, command, key),
            1 => new CommandKeyKeyMessage(db, flags, command, key, keys[0]),
            2 => new CommandKeyKeyKeyMessage(db, flags, command, key, keys[0], keys[1]),
            _ => new CommandKeyKeysMessage(db, flags, command, key, keys),
        };

        internal static Message Create(int db, CommandFlags flags, RedisCommand command, IList<RedisKey> keys) => keys.Count switch
        {
            0 => new CommandMessage(db, flags, command),
            1 => new CommandKeyMessage(db, flags, command, keys[0]),
            2 => new CommandKeyKeyMessage(db, flags, command, keys[0], keys[1]),
            3 => new CommandKeyKeyKeyMessage(db, flags, command, keys[0], keys[1], keys[2]),
            _ => new CommandKeysMessage(db, flags, command, (keys as RedisKey[]) ?? keys.ToArray()),
        };

        internal static Message Create(int db, CommandFlags flags, RedisCommand command, IList<RedisValue> values) => values.Count switch
        {
            0 => new CommandMessage(db, flags, command),
            1 => new CommandValueMessage(db, flags, command, values[0]),
            2 => new CommandValueValueMessage(db, flags, command, values[0], values[1]),
            3 => new CommandValueValueValueMessage(db, flags, command, values[0], values[1], values[2]),
            // no 4; not worth adding
            5 => new CommandValueValueValueValueValueMessage(db, flags, command, values[0], values[1], values[2], values[3], values[4]),
            _ => new CommandValuesMessage(db, flags, command, (values as RedisValue[]) ?? values.ToArray()),
        };

        internal static Message Create(int db, CommandFlags flags, RedisCommand command, in RedisKey key, RedisValue[] values)
        {
            if (values == null) throw new ArgumentNullException(nameof(values));
            return values.Length switch
            {
                0 => new CommandKeyMessage(db, flags, command, key),
                1 => new CommandKeyValueMessage(db, flags, command, key, values[0]),
                2 => new CommandKeyValueValueMessage(db, flags, command, key, values[0], values[1]),
                3 => new CommandKeyValueValueValueMessage(db, flags, command, key, values[0], values[1], values[2]),
                4 => new CommandKeyValueValueValueValueMessage(db, flags, command, key, values[0], values[1], values[2], values[3]),
                _ => new CommandKeyValuesMessage(db, flags, command, key, values),
            };
        }

        internal static Message Create(int db, CommandFlags flags, RedisCommand command, in RedisKey key0, RedisValue[] values, in RedisKey key1)
        {
            if (values == null) throw new ArgumentNullException(nameof(values));
            return new CommandKeyValuesKeyMessage(db, flags, command, key0, values, key1);
        }

        internal static CommandFlags GetMasterReplicaFlags(CommandFlags flags)
        {
            // for the purposes of the switch, we only care about two bits
            return flags & MaskMasterServerPreference;
        }

        internal static bool RequiresDatabase(RedisCommand command)
        {
            switch (command)
            {
                case RedisCommand.ASKING:
                case RedisCommand.AUTH:
                case RedisCommand.BGREWRITEAOF:
                case RedisCommand.BGSAVE:
                case RedisCommand.CLIENT:
                case RedisCommand.CLUSTER:
                case RedisCommand.CONFIG:
                case RedisCommand.DISCARD:
                case RedisCommand.ECHO:
                case RedisCommand.FLUSHALL:
                case RedisCommand.INFO:
                case RedisCommand.LASTSAVE:
                case RedisCommand.LATENCY:
                case RedisCommand.MEMORY:
                case RedisCommand.MONITOR:
                case RedisCommand.MULTI:
                case RedisCommand.PING:
                case RedisCommand.PUBLISH:
                case RedisCommand.PUBSUB:
                case RedisCommand.PUNSUBSCRIBE:
                case RedisCommand.PSUBSCRIBE:
                case RedisCommand.QUIT:
                case RedisCommand.READONLY:
                case RedisCommand.READWRITE:
                case RedisCommand.REPLICAOF:
                case RedisCommand.ROLE:
                case RedisCommand.SAVE:
                case RedisCommand.SCRIPT:
                case RedisCommand.SHUTDOWN:
                case RedisCommand.SLAVEOF:
                case RedisCommand.SLOWLOG:
                case RedisCommand.SUBSCRIBE:
                case RedisCommand.SWAPDB:
                case RedisCommand.SYNC:
                case RedisCommand.TIME:
                case RedisCommand.UNSUBSCRIBE:
                case RedisCommand.SENTINEL:
                    return false;
                default:
                    return true;
            }
        }

        internal static CommandFlags SetMasterReplicaFlags(CommandFlags everything, CommandFlags masterReplica)
        {
            // take away the two flags we don't want, and add back the ones we care about
            return (everything & ~(CommandFlags.DemandMaster | CommandFlags.DemandReplica | CommandFlags.PreferMaster | CommandFlags.PreferReplica))
                            | masterReplica;
        }

        internal void Cancel() => resultBox?.Cancel();

        // true if ready to be completed (i.e. false if re-issued to another server)
        internal bool ComputeResult(PhysicalConnection connection, in RawResult result)
        {
            var box = resultBox;
            try
            {
                if (box != null && box.IsFaulted) return false; // already failed (timeout, etc)
                if (resultProcessor == null) return true;

                // false here would be things like resends (MOVED) - the message is not yet complete
                return resultProcessor.SetResult(connection, this, result);
            }
            catch (Exception ex)
            {
                ex.Data.Add("got", result.ToString());
                connection?.BridgeCouldBeNull?.Multiplexer?.OnMessageFaulted(this, ex);
                box?.SetException(ex);
                return box != null; // we still want to pulse/complete
            }
        }

        internal void Fail(ConnectionFailureType failure, Exception innerException, string annotation)
        {
            PhysicalConnection.IdentifyFailureType(innerException, ref failure);
            resultProcessor?.ConnectionFail(this, failure, innerException, annotation);
        }

        private bool TryEnqueueForConnectionRestoreRetry(Exception exception, PhysicalBridge bridge, bool pushMessageToRetryManager = false)
        {
            if (pushMessageToRetryManager && bridge != null)
            {
                try
                {
                    return bridge.Multiplexer.TryMessageForRetry(this, exception);
                }
                catch (Exception e)
                {
                    exception.Data.Add("OnConnectionRestoreRetryManagerError", e.ToString());
                }
            }
            return false;
        }

        internal virtual void SetExceptionAndComplete(Exception exception, PhysicalBridge bridge, bool onConnectionRestoreRetry)
        {
            if (TryEnqueueForConnectionRestoreRetry(exception, bridge,
                onConnectionRestoreRetry &&
               exception is RedisConnectionException &&
               bridge != null))
            {
                return;
            }

            resultBox?.SetException(exception);
            Complete();
        }

        internal bool TrySetResult<T>(T value)
        {
            if (resultBox is IResultBox<T> typed && !typed.IsFaulted)
            {
                typed.SetResult(value);
                return true;
            }
            return false;
        }


        /// <summary>
        /// returns true if message should be retried based on command flag
        /// </summary>
        /// <returns></returns>
        internal bool ShouldRetry()
        {
            if ((Flags & CommandFlags.NoRetry) != 0) return false;
            if ((Flags & CommandFlags.RetryIfNotYetSent) != 0 && Status == CommandStatus.Sent) return false;
            return true;
        }

        internal void SetEnqueued(PhysicalConnection connection)
        {
#if DEBUG
            QueuePosition = -1;
            ConnectionWriteState = PhysicalConnection.WriteStatus.NA;
#endif
            SetWriteTime();
            performance?.SetEnqueued();
            _enqueuedTo = connection;
            if (connection == null)
            {
                _queuedStampSent = _queuedStampReceived = -1;
            }
            else
            {
                connection.GetBytes(out _queuedStampSent, out _queuedStampReceived);
            }
        }

        internal void TryGetHeadMessages(out Message now, out Message next)
        {
            var connection = _enqueuedTo;
            now = next = null;
            if (connection != null) connection.GetHeadMessages(out now, out next);
        }

        internal bool TryGetPhysicalState(out PhysicalConnection.WriteStatus ws, out PhysicalConnection.ReadStatus rs,
            out long sentDelta, out long receivedDelta)
        {
            var connection = _enqueuedTo;
            sentDelta = receivedDelta = -1;
            if (connection != null)
            {
                ws = connection.GetWriteStatus();
                rs = connection.GetReadStatus();
                connection.GetBytes(out var sent, out var received);
                if (sent >= 0 && _queuedStampSent >= 0) sentDelta = sent - _queuedStampSent;
                if (received >= 0 && _queuedStampReceived >= 0) receivedDelta = received - _queuedStampReceived;
                return true;
            }
            else
            {
                ws = PhysicalConnection.WriteStatus.NA;
                rs = PhysicalConnection.ReadStatus.NA;
                return false;
            }
        }

        private PhysicalConnection _enqueuedTo;
        private long _queuedStampReceived, _queuedStampSent;

        internal void SetRequestSent()
        {
            Status = CommandStatus.Sent;
            performance?.SetRequestSent();
        }

        // the time (ticks) at which this message was considered written
        [MethodImpl(MethodImplOptions.AggressiveInlining)]
        internal void SetWriteTime()
        {
            _writeTickCount = Environment.TickCount; // note this might be reset if we resend a message, cluster-moved etc; I'm OK with that
        }

        private int _writeTickCount;
        public int GetWriteTime() => Volatile.Read(ref _writeTickCount);

        private void SetNeedsTimeoutCheck() => Flags |= NeedsAsyncTimeoutCheckFlag;
        internal bool HasAsyncTimedOut(int now, int timeoutMilliseconds, out int millisecondsTaken)
        {
            if ((Flags & NeedsAsyncTimeoutCheckFlag) != 0)
            {
                millisecondsTaken = unchecked(now - _writeTickCount); // note: we can't just check "if sent < cutoff" because of wrap-aro
                if (millisecondsTaken >= timeoutMilliseconds)
                {
                    Flags &= ~NeedsAsyncTimeoutCheckFlag; // note: we don't remove it from the queue - still might need to marry it up; but: it is toast
                    return true;
                }
            }
            else
            {
                millisecondsTaken = default;
            }
            return false;
        }

        internal void SetAsking(bool value)
        {
            if (value) Flags |= AskingFlag; // the bits giveth
            else Flags &= ~AskingFlag; // and the bits taketh away
        }

        internal void SetNoRedirect()
        {
            Flags |= CommandFlags.NoRedirect;
        }

        internal void SetPreferMaster()
        {
            Flags = (Flags & ~MaskMasterServerPreference) | CommandFlags.PreferMaster;
        }

        internal void SetPreferReplica()
        {
            Flags = (Flags & ~MaskMasterServerPreference) | CommandFlags.PreferReplica;
        }

        internal void SetSource(ResultProcessor resultProcessor, IResultBox resultBox)
        { // note order here reversed to prevent overload resolution errors
            if (resultBox != null && resultBox.IsAsync) SetNeedsTimeoutCheck();
            this.resultBox = resultBox;
            this.resultProcessor = resultProcessor;
        }

        internal void SetSource<T>(IResultBox<T> resultBox, ResultProcessor<T> resultProcessor)
        {
            if (resultBox != null && resultBox.IsAsync) SetNeedsTimeoutCheck();
            this.resultBox = resultBox;
            this.resultProcessor = resultProcessor;
        }

        protected abstract void WriteImpl(PhysicalConnection physical);

        internal void WriteTo(PhysicalConnection physical)
        {
            try
            {
                WriteImpl(physical);
            }
            catch (Exception ex) when (!(ex is RedisCommandException)) // these have specific meaning; don't wrap
            {
                physical?.OnInternalError(ex);
                Fail(ConnectionFailureType.InternalFailure, ex, null);
            }
        }

        internal abstract class CommandChannelBase : Message
        {
            protected readonly RedisChannel Channel;

            protected CommandChannelBase(int db, CommandFlags flags, RedisCommand command, in RedisChannel channel) : base(db, flags, command)
            {
                channel.AssertNotNull();
                Channel = channel;
            }

            public override string CommandAndKey => Command + " " + Channel;
        }

        internal abstract class CommandKeyBase : Message
        {
            protected readonly RedisKey Key;

            protected CommandKeyBase(int db, CommandFlags flags, RedisCommand command, in RedisKey key) : base(db, flags, command)
            {
                key.AssertNotNull();
                Key = key;
            }

            public override string CommandAndKey => Command + " " + (string)Key;

            public override int GetHashSlot(ServerSelectionStrategy serverSelectionStrategy)
            {
                return serverSelectionStrategy.HashSlot(Key);
            }
        }

        private sealed class CommandChannelMessage : CommandChannelBase
        {
            public CommandChannelMessage(int db, CommandFlags flags, RedisCommand command, in RedisChannel channel) : base(db, flags, command, channel)
            { }
            protected override void WriteImpl(PhysicalConnection physical)
            {
                physical.WriteHeader(Command, 1);
                physical.Write(Channel);
            }
            public override int ArgCount => 1;
        }

        private sealed class CommandChannelValueMessage : CommandChannelBase
        {
            private readonly RedisValue value;
            public CommandChannelValueMessage(int db, CommandFlags flags, RedisCommand command, in RedisChannel channel, in RedisValue value) : base(db, flags, command, channel)
            {
                value.AssertNotNull();
                this.value = value;
            }

            protected override void WriteImpl(PhysicalConnection physical)
            {
                physical.WriteHeader(Command, 2);
                physical.Write(Channel);
                physical.WriteBulkString(value);
            }
            public override int ArgCount => 2;
        }

        private sealed class CommandKeyKeyKeyMessage : CommandKeyBase
        {
            private readonly RedisKey key1, key2;
            public CommandKeyKeyKeyMessage(int db, CommandFlags flags, RedisCommand command, in RedisKey key0, in RedisKey key1, in RedisKey key2) : base(db, flags, command, key0)
            {
                key1.AssertNotNull();
                key2.AssertNotNull();
                this.key1 = key1;
                this.key2 = key2;
            }

            public override int GetHashSlot(ServerSelectionStrategy serverSelectionStrategy)
            {
                var slot = serverSelectionStrategy.HashSlot(Key);
                slot = serverSelectionStrategy.CombineSlot(slot, key1);
                return serverSelectionStrategy.CombineSlot(slot, key2);
            }

            protected override void WriteImpl(PhysicalConnection physical)
            {
                physical.WriteHeader(Command, 3);
                physical.Write(Key);
                physical.Write(key1);
                physical.Write(key2);
            }
            public override int ArgCount => 3;
        }

        private class CommandKeyKeyMessage : CommandKeyBase
        {
            protected readonly RedisKey key1;
            public CommandKeyKeyMessage(int db, CommandFlags flags, RedisCommand command, in RedisKey key0, in RedisKey key1) : base(db, flags, command, key0)
            {
                key1.AssertNotNull();
                this.key1 = key1;
            }

            public override int GetHashSlot(ServerSelectionStrategy serverSelectionStrategy)
            {
                var slot = serverSelectionStrategy.HashSlot(Key);
                return serverSelectionStrategy.CombineSlot(slot, key1);
            }

            protected override void WriteImpl(PhysicalConnection physical)
            {
                physical.WriteHeader(Command, 2);
                physical.Write(Key);
                physical.Write(key1);
            }
            public override int ArgCount => 2;
        }

        private sealed class CommandKeyKeysMessage : CommandKeyBase
        {
            private readonly RedisKey[] keys;
            public CommandKeyKeysMessage(int db, CommandFlags flags, RedisCommand command, in RedisKey key, RedisKey[] keys) : base(db, flags, command, key)
            {
                for (int i = 0; i < keys.Length; i++)
                {
                    keys[i].AssertNotNull();
                }
                this.keys = keys;
            }

            public override int GetHashSlot(ServerSelectionStrategy serverSelectionStrategy)
            {
                var slot = serverSelectionStrategy.HashSlot(Key);
                for (int i = 0; i < keys.Length; i++)
                {
                    slot = serverSelectionStrategy.CombineSlot(slot, keys[i]);
                }
                return slot;
            }

            protected override void WriteImpl(PhysicalConnection physical)
            {
                physical.WriteHeader(command, keys.Length + 1);
                physical.Write(Key);
                for (int i = 0; i < keys.Length; i++)
                {
                    physical.Write(keys[i]);
                }
            }
            public override int ArgCount => keys.Length + 1;
        }

        private sealed class CommandKeyKeyValueMessage : CommandKeyKeyMessage
        {
            private readonly RedisValue value;
            public CommandKeyKeyValueMessage(int db, CommandFlags flags, RedisCommand command, in RedisKey key0, in RedisKey key1, in RedisValue value) : base(db, flags, command, key0, key1)
            {
                value.AssertNotNull();
                this.value = value;
            }

            protected override void WriteImpl(PhysicalConnection physical)
            {
                physical.WriteHeader(Command, 3);
                physical.Write(Key);
                physical.Write(key1);
                physical.WriteBulkString(value);
            }

            public override int ArgCount => 3;
        }

        private sealed class CommandKeyMessage : CommandKeyBase
        {
            public CommandKeyMessage(int db, CommandFlags flags, RedisCommand command, in RedisKey key) : base(db, flags, command, key)
            { }
            protected override void WriteImpl(PhysicalConnection physical)
            {
                physical.WriteHeader(Command, 1);
                physical.Write(Key);
            }
            public override int ArgCount => 1;
        }

        private sealed class CommandValuesMessage : Message
        {
            private readonly RedisValue[] values;
            public CommandValuesMessage(int db, CommandFlags flags, RedisCommand command, RedisValue[] values) : base(db, flags, command)
            {
                for (int i = 0; i < values.Length; i++)
                {
                    values[i].AssertNotNull();
                }
                this.values = values;
            }

            protected override void WriteImpl(PhysicalConnection physical)
            {
                physical.WriteHeader(command, values.Length);
                for (int i = 0; i < values.Length; i++)
                {
                    physical.WriteBulkString(values[i]);
                }
            }
            public override int ArgCount => values.Length;
        }

        private sealed class CommandKeysMessage : Message
        {
            private readonly RedisKey[] keys;
            public CommandKeysMessage(int db, CommandFlags flags, RedisCommand command, RedisKey[] keys) : base(db, flags, command)
            {
                for (int i = 0; i < keys.Length; i++)
                {
                    keys[i].AssertNotNull();
                }
                this.keys = keys;
            }

            public override int GetHashSlot(ServerSelectionStrategy serverSelectionStrategy)
            {
                int slot = ServerSelectionStrategy.NoSlot;
                for (int i = 0; i < keys.Length; i++)
                {
                    slot = serverSelectionStrategy.CombineSlot(slot, keys[i]);
                }
                return slot;
            }

            protected override void WriteImpl(PhysicalConnection physical)
            {
                physical.WriteHeader(command, keys.Length);
                for (int i = 0; i < keys.Length; i++)
                {
                    physical.Write(keys[i]);
                }
            }
            public override int ArgCount => keys.Length;
        }

        private sealed class CommandKeyValueMessage : CommandKeyBase
        {
            private readonly RedisValue value;
            public CommandKeyValueMessage(int db, CommandFlags flags, RedisCommand command, in RedisKey key, in RedisValue value) : base(db, flags, command, key)
            {
                value.AssertNotNull();
                this.value = value;
            }

            protected override void WriteImpl(PhysicalConnection physical)
            {
                physical.WriteHeader(Command, 2);
                physical.Write(Key);
                physical.WriteBulkString(value);
            }
            public override int ArgCount => 2;
        }

        private sealed class CommandKeyValuesKeyMessage : CommandKeyBase
        {
            private readonly RedisKey key1;
            private readonly RedisValue[] values;
            public CommandKeyValuesKeyMessage(int db, CommandFlags flags, RedisCommand command, in RedisKey key0, RedisValue[] values, in RedisKey key1) : base(db, flags, command, key0)
            {
                for (int i = 0; i < values.Length; i++)
                {
                    values[i].AssertNotNull();
                }
                this.values = values;
                key1.AssertNotNull();
                this.key1 = key1;
            }

            public override int GetHashSlot(ServerSelectionStrategy serverSelectionStrategy)
            {
                var slot = base.GetHashSlot(serverSelectionStrategy);
                return serverSelectionStrategy.CombineSlot(slot, key1);
            }

            protected override void WriteImpl(PhysicalConnection physical)
            {
                physical.WriteHeader(Command, values.Length + 2);
                physical.Write(Key);
                for (int i = 0; i < values.Length; i++) physical.WriteBulkString(values[i]);
                physical.Write(key1);
            }
            public override int ArgCount => values.Length + 2;
        }

        private sealed class CommandKeyValuesMessage : CommandKeyBase
        {
            private readonly RedisValue[] values;
            public CommandKeyValuesMessage(int db, CommandFlags flags, RedisCommand command, in RedisKey key, RedisValue[] values) : base(db, flags, command, key)
            {
                for (int i = 0; i < values.Length; i++)
                {
                    values[i].AssertNotNull();
                }
                this.values = values;
            }

            protected override void WriteImpl(PhysicalConnection physical)
            {
                physical.WriteHeader(Command, values.Length + 1);
                physical.Write(Key);
                for (int i = 0; i < values.Length; i++) physical.WriteBulkString(values[i]);
            }
            public override int ArgCount => values.Length + 1;
        }

        private sealed class CommandKeyValueValueMessage : CommandKeyBase
        {
            private readonly RedisValue value0, value1;
            public CommandKeyValueValueMessage(int db, CommandFlags flags, RedisCommand command, in RedisKey key, in RedisValue value0, in RedisValue value1) : base(db, flags, command, key)
            {
                value0.AssertNotNull();
                value1.AssertNotNull();
                this.value0 = value0;
                this.value1 = value1;
            }

            protected override void WriteImpl(PhysicalConnection physical)
            {
                physical.WriteHeader(Command, 3);
                physical.Write(Key);
                physical.WriteBulkString(value0);
                physical.WriteBulkString(value1);
            }
            public override int ArgCount => 3;
        }

        private sealed class CommandKeyValueValueValueMessage : CommandKeyBase
        {
            private readonly RedisValue value0, value1, value2;
            public CommandKeyValueValueValueMessage(int db, CommandFlags flags, RedisCommand command, in RedisKey key, in RedisValue value0, in RedisValue value1, in RedisValue value2) : base(db, flags, command, key)
            {
                value0.AssertNotNull();
                value1.AssertNotNull();
                value2.AssertNotNull();
                this.value0 = value0;
                this.value1 = value1;
                this.value2 = value2;
            }

            protected override void WriteImpl(PhysicalConnection physical)
            {
                physical.WriteHeader(Command, 4);
                physical.Write(Key);
                physical.WriteBulkString(value0);
                physical.WriteBulkString(value1);
                physical.WriteBulkString(value2);
            }
            public override int ArgCount => 4;
        }

        private sealed class CommandKeyValueValueValueValueMessage : CommandKeyBase
        {
            private readonly RedisValue value0, value1, value2, value3;
            public CommandKeyValueValueValueValueMessage(int db, CommandFlags flags, RedisCommand command, in RedisKey key, in RedisValue value0, in RedisValue value1, in RedisValue value2, in RedisValue value3) : base(db, flags, command, key)
            {
                value0.AssertNotNull();
                value1.AssertNotNull();
                value2.AssertNotNull();
                value3.AssertNotNull();
                this.value0 = value0;
                this.value1 = value1;
                this.value2 = value2;
                this.value3 = value3;
            }

            protected override void WriteImpl(PhysicalConnection physical)
            {
                physical.WriteHeader(Command, 5);
                physical.Write(Key);
                physical.WriteBulkString(value0);
                physical.WriteBulkString(value1);
                physical.WriteBulkString(value2);
                physical.WriteBulkString(value3);
            }
            public override int ArgCount => 5;
        }

        private sealed class CommandMessage : Message
        {
            public CommandMessage(int db, CommandFlags flags, RedisCommand command) : base(db, flags, command) { }
            protected override void WriteImpl(PhysicalConnection physical)
            {
                physical.WriteHeader(Command, 0);
            }
            public override int ArgCount => 0;
        }

        private class CommandSlotValuesMessage : Message
        {
            private readonly int slot;
            private readonly RedisValue[] values;

            public CommandSlotValuesMessage(int db, int slot, CommandFlags flags, RedisCommand command, RedisValue[] values)
                : base(db, flags, command)
            {
                this.slot = slot;
                for (int i = 0; i < values.Length; i++)
                {
                    values[i].AssertNotNull();
                }
                this.values = values;
            }

            public override int GetHashSlot(ServerSelectionStrategy serverSelectionStrategy)
            {
                return slot;
            }

            protected override void WriteImpl(PhysicalConnection physical)
            {
                physical.WriteHeader(command, values.Length);
                for (int i = 0; i < values.Length; i++)
                {
                    physical.WriteBulkString(values[i]);
                }
            }
            public override int ArgCount => values.Length;
        }

        private sealed class CommandValueChannelMessage : CommandChannelBase
        {
            private readonly RedisValue value;
            public CommandValueChannelMessage(int db, CommandFlags flags, RedisCommand command, in RedisValue value, in RedisChannel channel) : base(db, flags, command, channel)
            {
                value.AssertNotNull();
                this.value = value;
            }

            protected override void WriteImpl(PhysicalConnection physical)
            {
                physical.WriteHeader(Command, 2);
                physical.WriteBulkString(value);
                physical.Write(Channel);
            }
            public override int ArgCount => 2;
        }

        private sealed class CommandValueKeyMessage : CommandKeyBase
        {
            private readonly RedisValue value;

            public CommandValueKeyMessage(int db, CommandFlags flags, RedisCommand command, in RedisValue value, in RedisKey key) : base(db, flags, command, key)
            {
                value.AssertNotNull();
                this.value = value;
            }

            public override void AppendStormLog(StringBuilder sb)
            {
                base.AppendStormLog(sb);
                sb.Append(" (").Append((string)value).Append(')');
            }

            protected override void WriteImpl(PhysicalConnection physical)
            {
                physical.WriteHeader(Command, 2);
                physical.WriteBulkString(value);
                physical.Write(Key);
            }
            public override int ArgCount => 2;
        }

        private sealed class CommandValueMessage : Message
        {
            private readonly RedisValue value;
            public CommandValueMessage(int db, CommandFlags flags, RedisCommand command, in RedisValue value) : base(db, flags, command)
            {
                value.AssertNotNull();
                this.value = value;
            }

            protected override void WriteImpl(PhysicalConnection physical)
            {
                physical.WriteHeader(Command, 1);
                physical.WriteBulkString(value);
            }
            public override int ArgCount => 1;
        }

        private sealed class CommandValueValueMessage : Message
        {
            private readonly RedisValue value0, value1;
            public CommandValueValueMessage(int db, CommandFlags flags, RedisCommand command, in RedisValue value0, in RedisValue value1) : base(db, flags, command)
            {
                value0.AssertNotNull();
                value1.AssertNotNull();
                this.value0 = value0;
                this.value1 = value1;
            }

            protected override void WriteImpl(PhysicalConnection physical)
            {
                physical.WriteHeader(Command, 2);
                physical.WriteBulkString(value0);
                physical.WriteBulkString(value1);
            }
            public override int ArgCount => 2;
        }

        private sealed class CommandValueValueValueMessage : Message
        {
            private readonly RedisValue value0, value1, value2;
            public CommandValueValueValueMessage(int db, CommandFlags flags, RedisCommand command, in RedisValue value0, in RedisValue value1, in RedisValue value2) : base(db, flags, command)
            {
                value0.AssertNotNull();
                value1.AssertNotNull();
                value2.AssertNotNull();
                this.value0 = value0;
                this.value1 = value1;
                this.value2 = value2;
            }

            protected override void WriteImpl(PhysicalConnection physical)
            {
                physical.WriteHeader(Command, 3);
                physical.WriteBulkString(value0);
                physical.WriteBulkString(value1);
                physical.WriteBulkString(value2);
            }
            public override int ArgCount => 3;
        }

        private sealed class CommandValueValueValueValueValueMessage : Message
        {
            private readonly RedisValue value0, value1, value2, value3, value4;
            public CommandValueValueValueValueValueMessage(int db, CommandFlags flags, RedisCommand command, in RedisValue value0, in RedisValue value1, in RedisValue value2, in RedisValue value3, in RedisValue value4) : base(db, flags, command)
            {
                value0.AssertNotNull();
                value1.AssertNotNull();
                value2.AssertNotNull();
                value3.AssertNotNull();
                value4.AssertNotNull();
                this.value0 = value0;
                this.value1 = value1;
                this.value2 = value2;
                this.value3 = value3;
                this.value4 = value4;
            }

            protected override void WriteImpl(PhysicalConnection physical)
            {
                physical.WriteHeader(Command, 5);
                physical.WriteBulkString(value0);
                physical.WriteBulkString(value1);
                physical.WriteBulkString(value2);
                physical.WriteBulkString(value3);
                physical.WriteBulkString(value4);
            }
            public override int ArgCount => 5;
        }

        private sealed class SelectMessage : Message
        {
            public SelectMessage(int db, CommandFlags flags) : base(db, flags, RedisCommand.SELECT)
            {
            }

            protected override void WriteImpl(PhysicalConnection physical)
            {
                physical.WriteHeader(Command, 1);
                physical.WriteBulkString(Db);
            }
            public override int ArgCount => 1;
        }
    }
}<|MERGE_RESOLUTION|>--- conflicted
+++ resolved
@@ -487,13 +487,8 @@
             }
         }
 
-<<<<<<< HEAD
         public object AsyncTimeoutMilliseconds { get; internal set; }
-
-        internal static Message Create(int db, CommandFlags flags, RedisCommand command, in RedisKey key, RedisKey[] keys)
-=======
         internal static Message Create(int db, CommandFlags flags, RedisCommand command, in RedisKey key, RedisKey[] keys) => keys.Length switch
->>>>>>> 56ac9a21
         {
             0 => new CommandKeyMessage(db, flags, command, key),
             1 => new CommandKeyKeyMessage(db, flags, command, key, keys[0]),
