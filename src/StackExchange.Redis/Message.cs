﻿using System;
using System.Collections.Generic;
using System.Diagnostics;
using System.Linq;
using System.Runtime.CompilerServices;
using System.Text;
using System.Threading;
using StackExchange.Redis.Profiling;

namespace StackExchange.Redis
{
    internal sealed class LoggingMessage : Message
    {
        public readonly LogProxy log;
        private readonly Message tail;

        public static Message Create(LogProxy? log, Message tail)
        {
            return log == null ? tail : new LoggingMessage(log, tail);
        }

        private LoggingMessage(LogProxy log, Message tail) : base(tail.Db, tail.Flags, tail.Command)
        {
            this.log = log;
            this.tail = tail;
            Flags = tail.Flags;
        }

        public override string CommandAndKey => tail.CommandAndKey;

        public override void AppendStormLog(StringBuilder sb) => tail.AppendStormLog(sb);

        public override int GetHashSlot(ServerSelectionStrategy serverSelectionStrategy) => tail.GetHashSlot(serverSelectionStrategy);

        protected override void WriteImpl(PhysicalConnection physical)
        {
            try
            {
                var bridge = physical.BridgeCouldBeNull;
<<<<<<< HEAD
                log?.LogTrace($"{bridge.Name}: Writing: {tail.CommandAndKey}");
=======
                log?.WriteLine($"{bridge?.Name}: Writing: {tail.CommandAndKey}");
>>>>>>> 6b20bba3
            }
            catch { }
            tail.WriteTo(physical);
        }
        public override int ArgCount => tail.ArgCount;

        public LogProxy Log => log;
    }

    internal abstract class Message : ICompletable
    {
        public readonly int Db;

        internal const CommandFlags InternalCallFlag = (CommandFlags)128;

        protected RedisCommand command;

        private const CommandFlags AskingFlag = (CommandFlags)32,
                                   ScriptUnavailableFlag = (CommandFlags)256,
                                   DemandSubscriptionConnection = (CommandFlags)2048;

        private const CommandFlags MaskPrimaryServerPreference = CommandFlags.DemandMaster
                                                               | CommandFlags.DemandReplica
                                                               | CommandFlags.PreferMaster
                                                               | CommandFlags.PreferReplica;

        private const CommandFlags UserSelectableFlags = CommandFlags.None
                                                       | CommandFlags.DemandMaster
                                                       | CommandFlags.DemandReplica
                                                       | CommandFlags.PreferMaster
                                                       | CommandFlags.PreferReplica
#pragma warning disable CS0618 // Type or member is obsolete
                                                       | CommandFlags.HighPriority
#pragma warning restore CS0618
                                                       | CommandFlags.FireAndForget
                                                       | CommandFlags.NoRedirect
                                                       | CommandFlags.NoScriptCache;
        private IResultBox? resultBox;

        private ResultProcessor? resultProcessor;

        // All for profiling purposes
        private ProfiledCommand? performance;
        internal DateTime CreatedDateTime;
        internal long CreatedTimestamp;

        protected Message(int db, CommandFlags flags, RedisCommand command)
        {
            bool dbNeeded = RequiresDatabase(command);
            if (command == RedisCommand.UNKNOWN)
            {
                // all bets are off here
            }
            else if (db < 0)
            {
                if (dbNeeded)
                {
                    throw ExceptionFactory.DatabaseRequired(false, command);
                }
            }
            else
            {
                if (!dbNeeded)
                {
                    throw ExceptionFactory.DatabaseNotRequired(false, command);
                }
            }

            bool primaryOnly = command.IsPrimaryOnly();
            Db = db;
            this.command = command;
            Flags = flags & UserSelectableFlags;
            if (primaryOnly) SetPrimaryOnly();

            CreatedDateTime = DateTime.UtcNow;
            CreatedTimestamp = Stopwatch.GetTimestamp();
            Status = CommandStatus.WaitingToBeSent;
        }

        internal void SetPrimaryOnly()
        {
            switch (GetPrimaryReplicaFlags(Flags))
            {
                case CommandFlags.DemandReplica:
                    throw ExceptionFactory.PrimaryOnly(false, command, null, null);
                case CommandFlags.DemandMaster:
                    // already fine as-is
                    break;
                case CommandFlags.PreferMaster:
                case CommandFlags.PreferReplica:
                default: // we will run this on the primary, then
                    Flags = SetPrimaryReplicaFlags(Flags, CommandFlags.DemandMaster);
                    break;
            }
        }

        internal void SetProfileStorage(ProfiledCommand storage)
        {
            performance = storage;
            performance.SetMessage(this);
        }

        internal void PrepareToResend(ServerEndPoint resendTo, bool isMoved)
        {
            if (performance == null) return;

            var oldPerformance = performance;

            oldPerformance.SetCompleted();
            performance = null;

            CreatedDateTime = DateTime.UtcNow;
            CreatedTimestamp = Stopwatch.GetTimestamp();
            performance = ProfiledCommand.NewAttachedToSameContext(oldPerformance, resendTo, isMoved);
            performance.SetMessage(this);
            Status = CommandStatus.WaitingToBeSent;
        }

        public CommandFlags Flags { get; internal set; }
        internal CommandStatus Status { get; private set; }
        public RedisCommand Command => command;
        public virtual string CommandAndKey => Command.ToString();

        /// <summary>
        /// Things with the potential to cause harm, or to reveal configuration information
        /// </summary>
        public bool IsAdmin
        {
            get
            {
                switch (Command)
                {
                    case RedisCommand.BGREWRITEAOF:
                    case RedisCommand.BGSAVE:
                    case RedisCommand.CLIENT:
                    case RedisCommand.CLUSTER:
                    case RedisCommand.CONFIG:
                    case RedisCommand.DEBUG:
                    case RedisCommand.FLUSHALL:
                    case RedisCommand.FLUSHDB:
                    case RedisCommand.INFO:
                    case RedisCommand.KEYS:
                    case RedisCommand.MONITOR:
                    case RedisCommand.REPLICAOF:
                    case RedisCommand.SAVE:
                    case RedisCommand.SHUTDOWN:
                    case RedisCommand.SLAVEOF:
                    case RedisCommand.SLOWLOG:
                    case RedisCommand.SWAPDB:
                    case RedisCommand.SYNC:
                        return true;
                    default:
                        return false;
                }
            }
        }

        public bool IsAsking => (Flags & AskingFlag) != 0;

        internal bool IsScriptUnavailable => (Flags & ScriptUnavailableFlag) != 0;

        internal void SetScriptUnavailable() => Flags |= ScriptUnavailableFlag;

        public bool IsFireAndForget => (Flags & CommandFlags.FireAndForget) != 0;
        public bool IsInternalCall => (Flags & InternalCallFlag) != 0;

        public IResultBox? ResultBox => resultBox;

        public abstract int ArgCount { get; } // note: over-estimate if necessary

        public static Message Create(int db, CommandFlags flags, RedisCommand command)
        {
            if (command == RedisCommand.SELECT)
                return new SelectMessage(db, flags);
            return new CommandMessage(db, flags, command);
        }

        public static Message Create(int db, CommandFlags flags, RedisCommand command, in RedisKey key) =>
            new CommandKeyMessage(db, flags, command, key);

        public static Message Create(int db, CommandFlags flags, RedisCommand command, in RedisKey key0, in RedisKey key1) =>
            new CommandKeyKeyMessage(db, flags, command, key0, key1);

        public static Message Create(int db, CommandFlags flags, RedisCommand command, in RedisKey key0, in RedisKey key1, in RedisValue value) =>
            new CommandKeyKeyValueMessage(db, flags, command, key0, key1, value);

        public static Message Create(int db, CommandFlags flags, RedisCommand command, in RedisKey key0, in RedisKey key1, in RedisKey key2) =>
            new CommandKeyKeyKeyMessage(db, flags, command, key0, key1, key2);

        public static Message Create(int db, CommandFlags flags, RedisCommand command, in RedisValue value) =>
            new CommandValueMessage(db, flags, command, value);

        public static Message Create(int db, CommandFlags flags, RedisCommand command, in RedisKey key, in RedisValue value) =>
            new CommandKeyValueMessage(db, flags, command, key, value);

        public static Message Create(int db, CommandFlags flags, RedisCommand command, in RedisChannel channel) =>
            new CommandChannelMessage(db, flags, command, channel);

        public static Message Create(int db, CommandFlags flags, RedisCommand command, in RedisChannel channel, in RedisValue value) =>
            new CommandChannelValueMessage(db, flags, command, channel, value);

        public static Message Create(int db, CommandFlags flags, RedisCommand command, in RedisValue value, in RedisChannel channel) =>
            new CommandValueChannelMessage(db, flags, command, value, channel);

        public static Message Create(int db, CommandFlags flags, RedisCommand command, in RedisKey key, in RedisValue value0, in RedisValue value1) =>
            new CommandKeyValueValueMessage(db, flags, command, key, value0, value1);

        public static Message Create(int db, CommandFlags flags, RedisCommand command, in RedisKey key, in RedisValue value0, in RedisValue value1, in RedisValue value2) =>
            new CommandKeyValueValueValueMessage(db, flags, command, key, value0, value1, value2);

        public static Message Create(int db, CommandFlags flags, RedisCommand command, in RedisKey key, GeoEntry[] values)
        {
#if NET6_0_OR_GREATER
            ArgumentNullException.ThrowIfNull(values);
#else
            if (values == null) throw new ArgumentNullException(nameof(values));
#endif
            if (values.Length == 0)
            {
                throw new ArgumentOutOfRangeException(nameof(values));
            }
            if (values.Length == 1)
            {
                var value = values[0];
                return Create(db, flags, command, key, value.Longitude, value.Latitude, value.Member);
            }
            var arr = new RedisValue[3 * values.Length];
            int index = 0;
            foreach (var value in values)
            {
                arr[index++] = value.Longitude;
                arr[index++] = value.Latitude;
                arr[index++] = value.Member;
            }
            return new CommandKeyValuesMessage(db, flags, command, key, arr);
        }

        public static Message Create(int db, CommandFlags flags, RedisCommand command, in RedisKey key, in RedisValue value0, in RedisValue value1, in RedisValue value2, in RedisValue value3) =>
            new CommandKeyValueValueValueValueMessage(db, flags, command, key, value0, value1, value2, value3);

        public static Message Create(int db, CommandFlags flags, RedisCommand command, in RedisKey key, in RedisValue value0, in RedisValue value1, in RedisValue value2, in RedisValue value3, in RedisValue value4) =>
            new CommandKeyValueValueValueValueValueMessage(db, flags, command, key, value0, value1, value2, value3, value4);

        public static Message Create(int db, CommandFlags flags, RedisCommand command, in RedisKey key, in RedisValue value0, in RedisValue value1, in RedisValue value2, in RedisValue value3, in RedisValue value4, in RedisValue value5, in RedisValue value6) =>
            new CommandKeyValueValueValueValueValueValueValueMessage(db, flags, command, key, value0, value1, value2, value3, value4, value5, value6);

        public static Message Create(int db, CommandFlags flags, RedisCommand command, in RedisValue value0, in RedisValue value1) =>
            new CommandValueValueMessage(db, flags, command, value0, value1);

        public static Message Create(int db, CommandFlags flags, RedisCommand command, in RedisValue value, in RedisKey key) =>
            new CommandValueKeyMessage(db, flags, command, value, key);

        public static Message Create(int db, CommandFlags flags, RedisCommand command, in RedisValue value0, in RedisValue value1, in RedisValue value2) =>
            new CommandValueValueValueMessage(db, flags, command, value0, value1, value2);

        public static Message Create(int db, CommandFlags flags, RedisCommand command, in RedisValue value0, in RedisValue value1, in RedisValue value2, in RedisValue value3, in RedisValue value4) =>
            new CommandValueValueValueValueValueMessage(db, flags, command, value0, value1, value2, value3, value4);

        public static Message Create(int db, CommandFlags flags, RedisCommand command, in RedisKey key0,
            in RedisKey key1, in RedisValue value0, in RedisValue value1) =>
            new CommandKeyKeyValueValueMessage(db, flags, command, key0, key1, value0, value1);

        public static Message Create(int db, CommandFlags flags, RedisCommand command, in RedisKey key0,
            in RedisKey key1, in RedisValue value0, in RedisValue value1, in RedisValue value2) =>
            new CommandKeyKeyValueValueValueMessage(db, flags, command, key0, key1, value0, value1, value2);

        public static Message Create(int db, CommandFlags flags, RedisCommand command, in RedisKey key0,
            in RedisKey key1, in RedisValue value0, in RedisValue value1, in RedisValue value2, in RedisValue value3) =>
            new CommandKeyKeyValueValueValueValueMessage(db, flags, command, key0, key1, value0, value1, value2, value3);

        public static Message Create(int db, CommandFlags flags, RedisCommand command, in RedisKey key0,
            in RedisKey key1, in RedisValue value0, in RedisValue value1, in RedisValue value2, in RedisValue value3, in RedisValue value4) =>
            new CommandKeyKeyValueValueValueValueValueMessage(db, flags, command, key0, key1, value0, value1, value2, value3, value4);

        public static Message Create(int db, CommandFlags flags, RedisCommand command, in RedisKey key0,
            in RedisKey key1, in RedisValue value0, in RedisValue value1, in RedisValue value2, in RedisValue value3, in RedisValue value4, in RedisValue value5) =>
            new CommandKeyKeyValueValueValueValueValueValueMessage(db, flags, command, key0, key1, value0, value1, value2, value3, value4, value5);

        public static Message Create(int db, CommandFlags flags, RedisCommand command, in RedisKey key0,
            in RedisKey key1, in RedisValue value0, in RedisValue value1, in RedisValue value2, in RedisValue value3,
            in RedisValue value4, in RedisValue value5, in RedisValue value6) =>
            new CommandKeyKeyValueValueValueValueValueValueValueMessage(db, flags, command, key0, key1, value0, value1, value2, value3, value4, value5, value6);

        public static Message CreateInSlot(int db, int slot, CommandFlags flags, RedisCommand command, RedisValue[] values) =>
            new CommandSlotValuesMessage(db, slot, flags, command, values);

        /// <summary>Gets whether this is primary-only.</summary>
        /// <remarks>
        /// Note that the constructor runs the switch statement above, so
        /// this will already be true for primary-only commands, even if the
        /// user specified <see cref="CommandFlags.PreferMaster"/> etc.
        /// </remarks>
        public bool IsPrimaryOnly() => GetPrimaryReplicaFlags(Flags) == CommandFlags.DemandMaster;

        public virtual void AppendStormLog(StringBuilder sb)
        {
            if (Db >= 0) sb.Append(Db).Append(':');
            sb.Append(CommandAndKey);
        }

        public virtual int GetHashSlot(ServerSelectionStrategy serverSelectionStrategy) => ServerSelectionStrategy.NoSlot;

        /// <summary>
        /// This does a few important things:
        /// 1: it suppresses error events for commands that the user isn't interested in
        ///    (i.e. "why does my standalone server keep saying ERR unknown command 'cluster' ?")
        /// 2: it allows the initial PING and GET (during connect) to get queued rather
        ///    than be rejected as no-server-available (note that this doesn't apply to
        ///    handshake messages, as they bypass the queue completely)
        /// 3: it disables non-pref logging, as it is usually server-targeted
        /// </summary>
        public void SetInternalCall() => Flags |= InternalCallFlag;

        /// <summary>
        /// Gets a string representation of this message: "[{DB}]:{CommandAndKey} ({resultProcessor})"
        /// </summary>
        public override string ToString() =>
            $"[{Db}]:{CommandAndKey} ({resultProcessor?.GetType().Name ?? "(n/a)"})";

        /// <summary>
        /// Gets a string representation of this message without the key: "[{DB}]:{Command} ({resultProcessor})"
        /// </summary>
        public string ToStringCommandOnly() =>
            $"[{Db}]:{Command} ({resultProcessor?.GetType().Name ?? "(n/a)"})";

        public void SetResponseReceived() => performance?.SetResponseReceived();

        bool ICompletable.TryComplete(bool isAsync) { Complete(); return true; }

        public void Complete()
        {
            //Ensure we can never call Complete on the same resultBox from two threads by grabbing it now
            var currBox = Interlocked.Exchange(ref resultBox, null);

            // set the completion/performance data
            performance?.SetCompleted();

            currBox?.ActivateContinuations();
        }

        internal bool ResultBoxIsAsync => Volatile.Read(ref resultBox)?.IsAsync == true;

        internal static Message Create(int db, CommandFlags flags, RedisCommand command, in RedisKey key, RedisKey[] keys) => keys.Length switch
        {
            0 => new CommandKeyMessage(db, flags, command, key),
            1 => new CommandKeyKeyMessage(db, flags, command, key, keys[0]),
            2 => new CommandKeyKeyKeyMessage(db, flags, command, key, keys[0], keys[1]),
            _ => new CommandKeyKeysMessage(db, flags, command, key, keys),
        };

        internal static Message Create(int db, CommandFlags flags, RedisCommand command, IList<RedisKey> keys) => keys.Count switch
        {
            0 => new CommandMessage(db, flags, command),
            1 => new CommandKeyMessage(db, flags, command, keys[0]),
            2 => new CommandKeyKeyMessage(db, flags, command, keys[0], keys[1]),
            3 => new CommandKeyKeyKeyMessage(db, flags, command, keys[0], keys[1], keys[2]),
            _ => new CommandKeysMessage(db, flags, command, (keys as RedisKey[]) ?? keys.ToArray()),
        };

        internal static Message Create(int db, CommandFlags flags, RedisCommand command, IList<RedisValue> values) => values.Count switch
        {
            0 => new CommandMessage(db, flags, command),
            1 => new CommandValueMessage(db, flags, command, values[0]),
            2 => new CommandValueValueMessage(db, flags, command, values[0], values[1]),
            3 => new CommandValueValueValueMessage(db, flags, command, values[0], values[1], values[2]),
            // no 4; not worth adding
            5 => new CommandValueValueValueValueValueMessage(db, flags, command, values[0], values[1], values[2], values[3], values[4]),
            _ => new CommandValuesMessage(db, flags, command, (values as RedisValue[]) ?? values.ToArray()),
        };

        internal static Message Create(int db, CommandFlags flags, RedisCommand command, in RedisKey key, RedisValue[] values)
        {
#if NET6_0_OR_GREATER
            ArgumentNullException.ThrowIfNull(values);
#else
            if (values == null) throw new ArgumentNullException(nameof(values));
#endif
            return values.Length switch
            {
                0 => new CommandKeyMessage(db, flags, command, key),
                1 => new CommandKeyValueMessage(db, flags, command, key, values[0]),
                2 => new CommandKeyValueValueMessage(db, flags, command, key, values[0], values[1]),
                3 => new CommandKeyValueValueValueMessage(db, flags, command, key, values[0], values[1], values[2]),
                4 => new CommandKeyValueValueValueValueMessage(db, flags, command, key, values[0], values[1], values[2], values[3]),
                _ => new CommandKeyValuesMessage(db, flags, command, key, values),
            };
        }

        internal static Message Create(int db, CommandFlags flags, RedisCommand command, in RedisKey key0, in RedisKey key1, RedisValue[] values)
        {
#if NET6_0_OR_GREATER
            ArgumentNullException.ThrowIfNull(values);
#else
            if (values == null) throw new ArgumentNullException(nameof(values));
#endif
            return values.Length switch
            {
                0 => new CommandKeyKeyMessage(db, flags, command, key0, key1),
                1 => new CommandKeyKeyValueMessage(db, flags, command, key0, key1, values[0]),
                2 => new CommandKeyKeyValueValueMessage(db, flags, command, key0, key1, values[0], values[1]),
                3 => new CommandKeyKeyValueValueValueMessage(db, flags, command, key0, key1, values[0], values[1], values[2]),
                4 => new CommandKeyKeyValueValueValueValueMessage(db, flags, command, key0, key1, values[0], values[1], values[2], values[3]),
                5 => new CommandKeyKeyValueValueValueValueValueMessage(db, flags, command, key0, key1, values[0], values[1], values[2], values[3], values[4]),
                6 => new CommandKeyKeyValueValueValueValueValueValueMessage(db, flags, command, key0, key1, values[0], values[1], values[2], values[3],values[4],values[5]),
                7 => new CommandKeyKeyValueValueValueValueValueValueValueMessage(db, flags, command, key0, key1, values[0], values[1], values[2], values[3], values[4], values[5], values[6]),
                _ => new CommandKeyKeyValuesMessage(db, flags, command, key0, key1, values),
            };
        }

        internal static Message Create(int db, CommandFlags flags, RedisCommand command, in RedisKey key0, RedisValue[] values, in RedisKey key1)
        {
#if NET6_0_OR_GREATER
            ArgumentNullException.ThrowIfNull(values);
#else
            if (values == null) throw new ArgumentNullException(nameof(values));
#endif
            return new CommandKeyValuesKeyMessage(db, flags, command, key0, values, key1);
        }

        internal static CommandFlags GetPrimaryReplicaFlags(CommandFlags flags)
        {
            // for the purposes of the switch, we only care about two bits
            return flags & MaskPrimaryServerPreference;
        }

        internal static bool RequiresDatabase(RedisCommand command)
        {
            switch (command)
            {
                case RedisCommand.ASKING:
                case RedisCommand.AUTH:
                case RedisCommand.BGREWRITEAOF:
                case RedisCommand.BGSAVE:
                case RedisCommand.CLIENT:
                case RedisCommand.CLUSTER:
                case RedisCommand.COMMAND:
                case RedisCommand.CONFIG:
                case RedisCommand.DISCARD:
                case RedisCommand.ECHO:
                case RedisCommand.FLUSHALL:
                case RedisCommand.INFO:
                case RedisCommand.LASTSAVE:
                case RedisCommand.LATENCY:
                case RedisCommand.MEMORY:
                case RedisCommand.MONITOR:
                case RedisCommand.MULTI:
                case RedisCommand.PING:
                case RedisCommand.PUBLISH:
                case RedisCommand.PUBSUB:
                case RedisCommand.PUNSUBSCRIBE:
                case RedisCommand.PSUBSCRIBE:
                case RedisCommand.QUIT:
                case RedisCommand.READONLY:
                case RedisCommand.READWRITE:
                case RedisCommand.REPLICAOF:
                case RedisCommand.ROLE:
                case RedisCommand.SAVE:
                case RedisCommand.SCRIPT:
                case RedisCommand.SHUTDOWN:
                case RedisCommand.SLAVEOF:
                case RedisCommand.SLOWLOG:
                case RedisCommand.SUBSCRIBE:
                case RedisCommand.SWAPDB:
                case RedisCommand.SYNC:
                case RedisCommand.TIME:
                case RedisCommand.UNSUBSCRIBE:
                case RedisCommand.SENTINEL:
                    return false;
                default:
                    return true;
            }
        }

        internal static CommandFlags SetPrimaryReplicaFlags(CommandFlags everything, CommandFlags primaryReplica)
        {
            // take away the two flags we don't want, and add back the ones we care about
            return (everything & ~(CommandFlags.DemandMaster | CommandFlags.DemandReplica | CommandFlags.PreferMaster | CommandFlags.PreferReplica))
                            | primaryReplica;
        }

        internal void Cancel() => resultBox?.Cancel();

        // true if ready to be completed (i.e. false if re-issued to another server)
        internal bool ComputeResult(PhysicalConnection connection, in RawResult result)
        {
            var box = resultBox;
            try
            {
                if (box != null && box.IsFaulted) return false; // already failed (timeout, etc)
                if (resultProcessor == null) return true;

                // false here would be things like resends (MOVED) - the message is not yet complete
                return resultProcessor.SetResult(connection, this, result);
            }
            catch (Exception ex)
            {
                ex.Data.Add("got", result.ToString());
                connection?.BridgeCouldBeNull?.Multiplexer?.OnMessageFaulted(this, ex);
                box?.SetException(ex);
                return box != null; // we still want to pulse/complete
            }
        }

        internal void Fail(ConnectionFailureType failure, Exception? innerException, string? annotation, ConnectionMultiplexer? muxer)
        {
            PhysicalConnection.IdentifyFailureType(innerException, ref failure);
            resultProcessor?.ConnectionFail(this, failure, innerException, annotation, muxer);
        }

        internal virtual void SetExceptionAndComplete(Exception exception, PhysicalBridge? bridge)
        {
            resultBox?.SetException(exception);
            Complete();
        }

        internal bool TrySetResult<T>(T value)
        {
            if (resultBox is IResultBox<T> typed && !typed.IsFaulted)
            {
                typed.SetResult(value);
                return true;
            }
            return false;
        }

        internal void SetEnqueued(PhysicalConnection? connection)
        {
            SetWriteTime();
            performance?.SetEnqueued(connection?.BridgeCouldBeNull?.ConnectionType);
            _enqueuedTo = connection;
            if (connection == null)
            {
                _queuedStampSent = _queuedStampReceived = -1;
            }
            else
            {
                connection.GetBytes(out _queuedStampSent, out _queuedStampReceived);
            }
        }

        internal void TryGetHeadMessages(out Message? now, out Message? next)
        {
            now = next = null;
            _enqueuedTo?.GetHeadMessages(out now, out next);
        }

        internal bool TryGetPhysicalState(
            out PhysicalConnection.WriteStatus ws,
            out PhysicalConnection.ReadStatus rs,
            out long sentDelta,
            out long receivedDelta)
        {
            var connection = _enqueuedTo;
            sentDelta = receivedDelta = -1;
            if (connection != null)
            {
                ws = connection.GetWriteStatus();
                rs = connection.GetReadStatus();
                connection.GetBytes(out var sent, out var received);
                if (sent >= 0 && _queuedStampSent >= 0) sentDelta = sent - _queuedStampSent;
                if (received >= 0 && _queuedStampReceived >= 0) receivedDelta = received - _queuedStampReceived;
                return true;
            }
            else
            {
                ws = PhysicalConnection.WriteStatus.NA;
                rs = PhysicalConnection.ReadStatus.NA;
                return false;
            }
        }

        private PhysicalConnection? _enqueuedTo;
        private long _queuedStampReceived, _queuedStampSent;

        internal void SetRequestSent()
        {
            Status = CommandStatus.Sent;
            performance?.SetRequestSent();
        }

        // the time (ticks) at which this message was considered written
        [MethodImpl(MethodImplOptions.AggressiveInlining)]
        internal void SetWriteTime()
        {
            _writeTickCount = Environment.TickCount; // note this might be reset if we resend a message, cluster-moved etc; I'm OK with that
        }
        private int _writeTickCount;
        public int GetWriteTime() => Volatile.Read(ref _writeTickCount);

        /// <summary>
        /// Gets if this command should be sent over the subscription bridge.
        /// </summary>
        internal bool IsForSubscriptionBridge => (Flags & DemandSubscriptionConnection) != 0;
        /// <summary>
        /// Sends this command to the subscription connection rather than the interactive.
        /// </summary>
        internal void SetForSubscriptionBridge() => Flags |= DemandSubscriptionConnection;

        /// <summary>
        /// Checks if this message has violated the provided timeout.
        /// Whether it's a sync operation in a .Wait() or in the backlog queue or written/pending asynchronously, we need to timeout everything.
        /// ...or we get indefinite Task hangs for completions.
        /// </summary>
        internal bool HasTimedOut(int now, int timeoutMilliseconds, out int millisecondsTaken)
        {
            millisecondsTaken = unchecked(now - _writeTickCount); // note: we can't just check "if sent < cutoff" because of wrap-around
            return millisecondsTaken >= timeoutMilliseconds;
        }

        internal void SetAsking(bool value)
        {
            if (value) Flags |= AskingFlag; // the bits giveth
            else Flags &= ~AskingFlag; // and the bits taketh away
        }

        internal void SetNoRedirect() => Flags |= CommandFlags.NoRedirect;

        internal void SetPreferPrimary() =>
            Flags = (Flags & ~MaskPrimaryServerPreference) | CommandFlags.PreferMaster;

        internal void SetPreferReplica() =>
            Flags = (Flags & ~MaskPrimaryServerPreference) | CommandFlags.PreferReplica;

        /// <summary>
        /// Sets the processor and box for this message to execute.
        /// </summary>
        /// <remarks>
        /// Note order here is reversed to prevent overload resolution errors.
        /// </remarks>
        internal void SetSource(ResultProcessor? resultProcessor, IResultBox? resultBox)
        {
            this.resultBox = resultBox;
            this.resultProcessor = resultProcessor;
        }

        /// <summary>
        /// Sets the box and processor for this message to execute.
        /// </summary>
        /// <remarks>
        /// Note order here is reversed to prevent overload resolution errors.
        /// </remarks>
        internal void SetSource<T>(IResultBox<T> resultBox, ResultProcessor<T>? resultProcessor)
        {
            this.resultBox = resultBox;
            this.resultProcessor = resultProcessor;
        }

        protected abstract void WriteImpl(PhysicalConnection physical);

        internal void WriteTo(PhysicalConnection physical)
        {
            try
            {
                WriteImpl(physical);
            }
            catch (Exception ex) when (ex is not RedisCommandException) // these have specific meaning; don't wrap
            {
                physical?.OnInternalError(ex);
                Fail(ConnectionFailureType.InternalFailure, ex, null, physical?.BridgeCouldBeNull?.Multiplexer);
            }
        }

        internal abstract class CommandChannelBase : Message
        {
            protected readonly RedisChannel Channel;

            protected CommandChannelBase(int db, CommandFlags flags, RedisCommand command, in RedisChannel channel) : base(db, flags, command)
            {
                channel.AssertNotNull();
                Channel = channel;
            }

            public override string CommandAndKey => Command + " " + Channel;

            public override int GetHashSlot(ServerSelectionStrategy serverSelectionStrategy) => serverSelectionStrategy.HashSlot(Channel);
        }

        internal abstract class CommandKeyBase : Message
        {
            protected readonly RedisKey Key;

            protected CommandKeyBase(int db, CommandFlags flags, RedisCommand command, in RedisKey key) : base(db, flags, command)
            {
                key.AssertNotNull();
                Key = key;
            }

            public override string CommandAndKey => Command + " " + (string?)Key;

            public override int GetHashSlot(ServerSelectionStrategy serverSelectionStrategy) => serverSelectionStrategy.HashSlot(Key);
        }

        private sealed class CommandChannelMessage : CommandChannelBase
        {
            public CommandChannelMessage(int db, CommandFlags flags, RedisCommand command, in RedisChannel channel) : base(db, flags, command, channel)
            { }
            protected override void WriteImpl(PhysicalConnection physical)
            {
                physical.WriteHeader(Command, 1);
                physical.Write(Channel);
            }
            public override int ArgCount => 1;
        }

        private sealed class CommandChannelValueMessage : CommandChannelBase
        {
            private readonly RedisValue value;
            public CommandChannelValueMessage(int db, CommandFlags flags, RedisCommand command, in RedisChannel channel, in RedisValue value) : base(db, flags, command, channel)
            {
                value.AssertNotNull();
                this.value = value;
            }

            protected override void WriteImpl(PhysicalConnection physical)
            {
                physical.WriteHeader(Command, 2);
                physical.Write(Channel);
                physical.WriteBulkString(value);
            }
            public override int ArgCount => 2;
        }

        private sealed class CommandKeyKeyKeyMessage : CommandKeyBase
        {
            private readonly RedisKey key1, key2;
            public CommandKeyKeyKeyMessage(int db, CommandFlags flags, RedisCommand command, in RedisKey key0, in RedisKey key1, in RedisKey key2) : base(db, flags, command, key0)
            {
                key1.AssertNotNull();
                key2.AssertNotNull();
                this.key1 = key1;
                this.key2 = key2;
            }

            public override int GetHashSlot(ServerSelectionStrategy serverSelectionStrategy)
            {
                var slot = serverSelectionStrategy.HashSlot(Key);
                slot = serverSelectionStrategy.CombineSlot(slot, key1);
                return serverSelectionStrategy.CombineSlot(slot, key2);
            }

            protected override void WriteImpl(PhysicalConnection physical)
            {
                physical.WriteHeader(Command, 3);
                physical.Write(Key);
                physical.Write(key1);
                physical.Write(key2);
            }
            public override int ArgCount => 3;
        }

        private class CommandKeyKeyMessage : CommandKeyBase
        {
            protected readonly RedisKey key1;
            public CommandKeyKeyMessage(int db, CommandFlags flags, RedisCommand command, in RedisKey key0, in RedisKey key1) : base(db, flags, command, key0)
            {
                key1.AssertNotNull();
                this.key1 = key1;
            }

            public override int GetHashSlot(ServerSelectionStrategy serverSelectionStrategy)
            {
                var slot = serverSelectionStrategy.HashSlot(Key);
                return serverSelectionStrategy.CombineSlot(slot, key1);
            }

            protected override void WriteImpl(PhysicalConnection physical)
            {
                physical.WriteHeader(Command, 2);
                physical.Write(Key);
                physical.Write(key1);
            }
            public override int ArgCount => 2;
        }

        private sealed class CommandKeyKeysMessage : CommandKeyBase
        {
            private readonly RedisKey[] keys;
            public CommandKeyKeysMessage(int db, CommandFlags flags, RedisCommand command, in RedisKey key, RedisKey[] keys) : base(db, flags, command, key)
            {
                for (int i = 0; i < keys.Length; i++)
                {
                    keys[i].AssertNotNull();
                }
                this.keys = keys;
            }

            public override int GetHashSlot(ServerSelectionStrategy serverSelectionStrategy)
            {
                var slot = serverSelectionStrategy.HashSlot(Key);
                for (int i = 0; i < keys.Length; i++)
                {
                    slot = serverSelectionStrategy.CombineSlot(slot, keys[i]);
                }
                return slot;
            }

            protected override void WriteImpl(PhysicalConnection physical)
            {
                physical.WriteHeader(command, keys.Length + 1);
                physical.Write(Key);
                for (int i = 0; i < keys.Length; i++)
                {
                    physical.Write(keys[i]);
                }
            }
            public override int ArgCount => keys.Length + 1;
        }

        private sealed class CommandKeyKeyValueMessage : CommandKeyKeyMessage
        {
            private readonly RedisValue value;
            public CommandKeyKeyValueMessage(int db, CommandFlags flags, RedisCommand command, in RedisKey key0, in RedisKey key1, in RedisValue value) : base(db, flags, command, key0, key1)
            {
                value.AssertNotNull();
                this.value = value;
            }

            protected override void WriteImpl(PhysicalConnection physical)
            {
                physical.WriteHeader(Command, 3);
                physical.Write(Key);
                physical.Write(key1);
                physical.WriteBulkString(value);
            }

            public override int ArgCount => 3;
        }

        private sealed class CommandKeyMessage : CommandKeyBase
        {
            public CommandKeyMessage(int db, CommandFlags flags, RedisCommand command, in RedisKey key) : base(db, flags, command, key)
            { }
            protected override void WriteImpl(PhysicalConnection physical)
            {
                physical.WriteHeader(Command, 1);
                physical.Write(Key);
            }
            public override int ArgCount => 1;
        }

        private sealed class CommandValuesMessage : Message
        {
            private readonly RedisValue[] values;
            public CommandValuesMessage(int db, CommandFlags flags, RedisCommand command, RedisValue[] values) : base(db, flags, command)
            {
                for (int i = 0; i < values.Length; i++)
                {
                    values[i].AssertNotNull();
                }
                this.values = values;
            }

            protected override void WriteImpl(PhysicalConnection physical)
            {
                physical.WriteHeader(command, values.Length);
                for (int i = 0; i < values.Length; i++)
                {
                    physical.WriteBulkString(values[i]);
                }
            }
            public override int ArgCount => values.Length;
        }

        private sealed class CommandKeysMessage : Message
        {
            private readonly RedisKey[] keys;
            public CommandKeysMessage(int db, CommandFlags flags, RedisCommand command, RedisKey[] keys) : base(db, flags, command)
            {
                for (int i = 0; i < keys.Length; i++)
                {
                    keys[i].AssertNotNull();
                }
                this.keys = keys;
            }

            public override int GetHashSlot(ServerSelectionStrategy serverSelectionStrategy)
            {
                int slot = ServerSelectionStrategy.NoSlot;
                for (int i = 0; i < keys.Length; i++)
                {
                    slot = serverSelectionStrategy.CombineSlot(slot, keys[i]);
                }
                return slot;
            }

            protected override void WriteImpl(PhysicalConnection physical)
            {
                physical.WriteHeader(command, keys.Length);
                for (int i = 0; i < keys.Length; i++)
                {
                    physical.Write(keys[i]);
                }
            }
            public override int ArgCount => keys.Length;
        }

        private sealed class CommandKeyValueMessage : CommandKeyBase
        {
            private readonly RedisValue value;
            public CommandKeyValueMessage(int db, CommandFlags flags, RedisCommand command, in RedisKey key, in RedisValue value) : base(db, flags, command, key)
            {
                value.AssertNotNull();
                this.value = value;
            }

            protected override void WriteImpl(PhysicalConnection physical)
            {
                physical.WriteHeader(Command, 2);
                physical.Write(Key);
                physical.WriteBulkString(value);
            }
            public override int ArgCount => 2;
        }

        private sealed class CommandKeyValuesKeyMessage : CommandKeyBase
        {
            private readonly RedisKey key1;
            private readonly RedisValue[] values;
            public CommandKeyValuesKeyMessage(int db, CommandFlags flags, RedisCommand command, in RedisKey key0, RedisValue[] values, in RedisKey key1) : base(db, flags, command, key0)
            {
                for (int i = 0; i < values.Length; i++)
                {
                    values[i].AssertNotNull();
                }
                this.values = values;
                key1.AssertNotNull();
                this.key1 = key1;
            }

            public override int GetHashSlot(ServerSelectionStrategy serverSelectionStrategy)
            {
                var slot = base.GetHashSlot(serverSelectionStrategy);
                return serverSelectionStrategy.CombineSlot(slot, key1);
            }

            protected override void WriteImpl(PhysicalConnection physical)
            {
                physical.WriteHeader(Command, values.Length + 2);
                physical.Write(Key);
                for (int i = 0; i < values.Length; i++) physical.WriteBulkString(values[i]);
                physical.Write(key1);
            }
            public override int ArgCount => values.Length + 2;
        }

        private sealed class CommandKeyValuesMessage : CommandKeyBase
        {
            private readonly RedisValue[] values;
            public CommandKeyValuesMessage(int db, CommandFlags flags, RedisCommand command, in RedisKey key, RedisValue[] values) : base(db, flags, command, key)
            {
                for (int i = 0; i < values.Length; i++)
                {
                    values[i].AssertNotNull();
                }
                this.values = values;
            }

            protected override void WriteImpl(PhysicalConnection physical)
            {
                physical.WriteHeader(Command, values.Length + 1);
                physical.Write(Key);
                for (int i = 0; i < values.Length; i++) physical.WriteBulkString(values[i]);
            }
            public override int ArgCount => values.Length + 1;
        }

        private sealed class CommandKeyKeyValuesMessage : CommandKeyBase
        {
            private readonly RedisKey key1;
            private readonly RedisValue[] values;
            public CommandKeyKeyValuesMessage(int db, CommandFlags flags, RedisCommand command, in RedisKey key, in RedisKey key1, RedisValue[] values) : base(db, flags, command, key)
            {
                for (int i = 0; i < values.Length; i++)
                {
                    values[i].AssertNotNull();
                }

                key1.AssertNotNull();
                this.key1 = key1;
                this.values = values;
            }

            protected override void WriteImpl(PhysicalConnection physical)
            {
                physical.WriteHeader(Command, values.Length + 2);
                physical.Write(Key);
                physical.Write(key1);
                for (int i = 0; i < values.Length; i++) physical.WriteBulkString(values[i]);
            }
            public override int ArgCount => values.Length + 1;
        }

        private sealed class CommandKeyValueValueMessage : CommandKeyBase
        {
            private readonly RedisValue value0, value1;
            public CommandKeyValueValueMessage(int db, CommandFlags flags, RedisCommand command, in RedisKey key, in RedisValue value0, in RedisValue value1) : base(db, flags, command, key)
            {
                value0.AssertNotNull();
                value1.AssertNotNull();
                this.value0 = value0;
                this.value1 = value1;
            }

            protected override void WriteImpl(PhysicalConnection physical)
            {
                physical.WriteHeader(Command, 3);
                physical.Write(Key);
                physical.WriteBulkString(value0);
                physical.WriteBulkString(value1);
            }
            public override int ArgCount => 3;
        }

        private sealed class CommandKeyValueValueValueMessage : CommandKeyBase
        {
            private readonly RedisValue value0, value1, value2;
            public CommandKeyValueValueValueMessage(int db, CommandFlags flags, RedisCommand command, in RedisKey key, in RedisValue value0, in RedisValue value1, in RedisValue value2) : base(db, flags, command, key)
            {
                value0.AssertNotNull();
                value1.AssertNotNull();
                value2.AssertNotNull();
                this.value0 = value0;
                this.value1 = value1;
                this.value2 = value2;
            }

            protected override void WriteImpl(PhysicalConnection physical)
            {
                physical.WriteHeader(Command, 4);
                physical.Write(Key);
                physical.WriteBulkString(value0);
                physical.WriteBulkString(value1);
                physical.WriteBulkString(value2);
            }
            public override int ArgCount => 4;
        }

        private sealed class CommandKeyValueValueValueValueMessage : CommandKeyBase
        {
            private readonly RedisValue value0, value1, value2, value3;
            public CommandKeyValueValueValueValueMessage(int db, CommandFlags flags, RedisCommand command, in RedisKey key, in RedisValue value0, in RedisValue value1, in RedisValue value2, in RedisValue value3) : base(db, flags, command, key)
            {
                value0.AssertNotNull();
                value1.AssertNotNull();
                value2.AssertNotNull();
                value3.AssertNotNull();
                this.value0 = value0;
                this.value1 = value1;
                this.value2 = value2;
                this.value3 = value3;
            }

            protected override void WriteImpl(PhysicalConnection physical)
            {
                physical.WriteHeader(Command, 5);
                physical.Write(Key);
                physical.WriteBulkString(value0);
                physical.WriteBulkString(value1);
                physical.WriteBulkString(value2);
                physical.WriteBulkString(value3);
            }
            public override int ArgCount => 5;
        }

        private sealed class CommandKeyValueValueValueValueValueMessage : CommandKeyBase
        {
            private readonly RedisValue value0, value1, value2, value3, value4;
            public CommandKeyValueValueValueValueValueMessage(int db, CommandFlags flags, RedisCommand command, in RedisKey key, in RedisValue value0, in RedisValue value1, in RedisValue value2, in RedisValue value3, in RedisValue value4) : base(db, flags, command, key)
            {
                value0.AssertNotNull();
                value1.AssertNotNull();
                value2.AssertNotNull();
                value3.AssertNotNull();
                value4.AssertNotNull();
                this.value0 = value0;
                this.value1 = value1;
                this.value2 = value2;
                this.value3 = value3;
                this.value4 = value4;
            }

            protected override void WriteImpl(PhysicalConnection physical)
            {
                physical.WriteHeader(Command, 6);
                physical.Write(Key);
                physical.WriteBulkString(value0);
                physical.WriteBulkString(value1);
                physical.WriteBulkString(value2);
                physical.WriteBulkString(value3);
                physical.WriteBulkString(value4);
            }
            public override int ArgCount => 6;
        }

        private sealed class CommandKeyValueValueValueValueValueValueValueMessage : CommandKeyBase
        {
            private readonly RedisValue value0, value1, value2, value3, value4, value5, value6;

            public CommandKeyValueValueValueValueValueValueValueMessage(int db, CommandFlags flags, RedisCommand command, in RedisKey key, in RedisValue value0, in RedisValue value1, in RedisValue value2, in RedisValue value3, in RedisValue value4, in RedisValue value5, in RedisValue value6) : base(db, flags, command, key)
            {
                value0.AssertNotNull();
                value1.AssertNotNull();
                value2.AssertNotNull();
                value3.AssertNotNull();
                value4.AssertNotNull();
                value5.AssertNotNull();
                value6.AssertNotNull();
                this.value0 = value0;
                this.value1 = value1;
                this.value2 = value2;
                this.value3 = value3;
                this.value4 = value4;
                this.value5 = value5;
                this.value6 = value6;
            }

            protected override void WriteImpl(PhysicalConnection physical)
            {
                physical.WriteHeader(Command, ArgCount);
                physical.Write(Key);
                physical.WriteBulkString(value0);
                physical.WriteBulkString(value1);
                physical.WriteBulkString(value2);
                physical.WriteBulkString(value3);
                physical.WriteBulkString(value4);
                physical.WriteBulkString(value5);
                physical.WriteBulkString(value6);
            }
            public override int ArgCount => 8;
        }

        private sealed class CommandKeyKeyValueValueMessage : CommandKeyBase
        {
            private readonly RedisValue value0, value1;
            private readonly RedisKey key1;

            public CommandKeyKeyValueValueMessage(int db, CommandFlags flags, RedisCommand command, in RedisKey key0,
                in RedisKey key1, in RedisValue value0, in RedisValue value1) : base(db, flags, command, key0)
            {
                key1.AssertNotNull();
                value0.AssertNotNull();
                value1.AssertNotNull();
                this.key1 = key1;
                this.value0 = value0;
                this.value1 = value1;
            }

            protected override void WriteImpl(PhysicalConnection physical)
            {
                physical.WriteHeader(Command, ArgCount);
                physical.Write(Key);
                physical.Write(key1);
                physical.WriteBulkString(value0);
                physical.WriteBulkString(value1);
            }

            public override int ArgCount => 4;
        }

        private sealed class CommandKeyKeyValueValueValueMessage : CommandKeyBase
        {
            private readonly RedisValue value0, value1, value2;
            private readonly RedisKey key1;

            public CommandKeyKeyValueValueValueMessage(int db, CommandFlags flags, RedisCommand command, in RedisKey key0,
                in RedisKey key1, in RedisValue value0, in RedisValue value1, in RedisValue value2) : base(db, flags, command, key0)
            {
                key1.AssertNotNull();
                value0.AssertNotNull();
                value1.AssertNotNull();
                value2.AssertNotNull();
                this.key1 = key1;
                this.value0 = value0;
                this.value1 = value1;
                this.value2 = value2;
            }

            protected override void WriteImpl(PhysicalConnection physical)
            {
                physical.WriteHeader(Command, ArgCount);
                physical.Write(Key);
                physical.Write(key1);
                physical.WriteBulkString(value0);
                physical.WriteBulkString(value1);
                physical.WriteBulkString(value2);
            }

            public override int ArgCount => 5;
        }

        private sealed class CommandKeyKeyValueValueValueValueMessage : CommandKeyBase
        {
            private readonly RedisValue value0, value1, value2, value3;
            private readonly RedisKey key1;

            public CommandKeyKeyValueValueValueValueMessage(int db, CommandFlags flags, RedisCommand command, in RedisKey key0,
                in RedisKey key1, in RedisValue value0, in RedisValue value1, in RedisValue value2, in RedisValue value3) : base(db, flags, command, key0)
            {
                key1.AssertNotNull();
                value0.AssertNotNull();
                value1.AssertNotNull();
                value2.AssertNotNull();
                value3.AssertNotNull();
                this.key1 = key1;
                this.value0 = value0;
                this.value1 = value1;
                this.value2 = value2;
                this.value3 = value3;
            }

            protected override void WriteImpl(PhysicalConnection physical)
            {
                physical.WriteHeader(Command, ArgCount);
                physical.Write(Key);
                physical.Write(key1);
                physical.WriteBulkString(value0);
                physical.WriteBulkString(value1);
                physical.WriteBulkString(value2);
                physical.WriteBulkString(value3);
            }

            public override int ArgCount => 6;
        }

        private sealed class CommandKeyKeyValueValueValueValueValueMessage : CommandKeyBase
        {
            private readonly RedisValue value0, value1, value2, value3, value4;
            private readonly RedisKey key1;

            public CommandKeyKeyValueValueValueValueValueMessage(int db, CommandFlags flags, RedisCommand command, in RedisKey key0,
                in RedisKey key1, in RedisValue value0, in RedisValue value1, in RedisValue value2, in RedisValue value3, in RedisValue value4) : base(db, flags, command, key0)
            {
                key1.AssertNotNull();
                value0.AssertNotNull();
                value1.AssertNotNull();
                value2.AssertNotNull();
                value3.AssertNotNull();
                value4.AssertNotNull();
                this.key1 = key1;
                this.value0 = value0;
                this.value1 = value1;
                this.value2 = value2;
                this.value3 = value3;
                this.value4 = value4;
            }

            protected override void WriteImpl(PhysicalConnection physical)
            {
                physical.WriteHeader(Command, ArgCount);
                physical.Write(Key);
                physical.Write(key1);
                physical.WriteBulkString(value0);
                physical.WriteBulkString(value1);
                physical.WriteBulkString(value2);
                physical.WriteBulkString(value3);
                physical.WriteBulkString(value4);
            }

            public override int ArgCount => 7;
        }

        private sealed class CommandKeyKeyValueValueValueValueValueValueMessage : CommandKeyBase
        {
            private readonly RedisValue value0, value1, value2, value3, value4, value5;
            private readonly RedisKey key1;

            public CommandKeyKeyValueValueValueValueValueValueMessage(int db, CommandFlags flags, RedisCommand command, in RedisKey key0,
                in RedisKey key1, in RedisValue value0, in RedisValue value1, in RedisValue value2, in RedisValue value3, in RedisValue value4, in RedisValue value5) : base(db, flags, command, key0)
            {
                key1.AssertNotNull();
                value0.AssertNotNull();
                value1.AssertNotNull();
                value2.AssertNotNull();
                value3.AssertNotNull();
                value4.AssertNotNull();
                value5.AssertNotNull();
                this.key1 = key1;
                this.value0 = value0;
                this.value1 = value1;
                this.value2 = value2;
                this.value3 = value3;
                this.value4 = value4;
                this.value5 = value5;
            }

            protected override void WriteImpl(PhysicalConnection physical)
            {
                physical.WriteHeader(Command, ArgCount);
                physical.Write(Key);
                physical.Write(key1);
                physical.WriteBulkString(value0);
                physical.WriteBulkString(value1);
                physical.WriteBulkString(value2);
                physical.WriteBulkString(value3);
                physical.WriteBulkString(value4);
                physical.WriteBulkString(value5);
            }

            public override int ArgCount => 8;
        }

        private sealed class CommandKeyKeyValueValueValueValueValueValueValueMessage : CommandKeyBase
        {
            private readonly RedisValue value0, value1, value2, value3, value4, value5, value6;
            private readonly RedisKey key1;

            public CommandKeyKeyValueValueValueValueValueValueValueMessage(int db, CommandFlags flags, RedisCommand command, in RedisKey key0,
                in RedisKey key1, in RedisValue value0, in RedisValue value1, in RedisValue value2, in RedisValue value3, in RedisValue value4, in RedisValue value5, in RedisValue value6) : base(db, flags, command, key0)
            {
                key1.AssertNotNull();
                value0.AssertNotNull();
                value1.AssertNotNull();
                value2.AssertNotNull();
                value3.AssertNotNull();
                value4.AssertNotNull();
                value5.AssertNotNull();
                value6.AssertNotNull();
                this.key1 = key1;
                this.value0 = value0;
                this.value1 = value1;
                this.value2 = value2;
                this.value3 = value3;
                this.value4 = value4;
                this.value5 = value5;
                this.value6 = value6;
            }

            protected override void WriteImpl(PhysicalConnection physical)
            {
                physical.WriteHeader(Command, ArgCount);
                physical.Write(Key);
                physical.Write(key1);
                physical.WriteBulkString(value0);
                physical.WriteBulkString(value1);
                physical.WriteBulkString(value2);
                physical.WriteBulkString(value3);
                physical.WriteBulkString(value4);
                physical.WriteBulkString(value5);
                physical.WriteBulkString(value6);
            }

            public override int ArgCount => 9;
        }

        private sealed class CommandMessage : Message
        {
            public CommandMessage(int db, CommandFlags flags, RedisCommand command) : base(db, flags, command) { }
            protected override void WriteImpl(PhysicalConnection physical)
            {
                physical.WriteHeader(Command, 0);
            }
            public override int ArgCount => 0;
        }

        private class CommandSlotValuesMessage : Message
        {
            private readonly int slot;
            private readonly RedisValue[] values;

            public CommandSlotValuesMessage(int db, int slot, CommandFlags flags, RedisCommand command, RedisValue[] values)
                : base(db, flags, command)
            {
                this.slot = slot;
                for (int i = 0; i < values.Length; i++)
                {
                    values[i].AssertNotNull();
                }
                this.values = values;
            }

            public override int GetHashSlot(ServerSelectionStrategy serverSelectionStrategy) => slot;

            protected override void WriteImpl(PhysicalConnection physical)
            {
                physical.WriteHeader(command, values.Length);
                for (int i = 0; i < values.Length; i++)
                {
                    physical.WriteBulkString(values[i]);
                }
            }
            public override int ArgCount => values.Length;
        }

        private sealed class CommandValueChannelMessage : CommandChannelBase
        {
            private readonly RedisValue value;
            public CommandValueChannelMessage(int db, CommandFlags flags, RedisCommand command, in RedisValue value, in RedisChannel channel) : base(db, flags, command, channel)
            {
                value.AssertNotNull();
                this.value = value;
            }

            protected override void WriteImpl(PhysicalConnection physical)
            {
                physical.WriteHeader(Command, 2);
                physical.WriteBulkString(value);
                physical.Write(Channel);
            }
            public override int ArgCount => 2;
        }

        private sealed class CommandValueKeyMessage : CommandKeyBase
        {
            private readonly RedisValue value;

            public CommandValueKeyMessage(int db, CommandFlags flags, RedisCommand command, in RedisValue value, in RedisKey key) : base(db, flags, command, key)
            {
                value.AssertNotNull();
                this.value = value;
            }

            public override void AppendStormLog(StringBuilder sb)
            {
                base.AppendStormLog(sb);
                sb.Append(" (").Append((string?)value).Append(')');
            }

            protected override void WriteImpl(PhysicalConnection physical)
            {
                physical.WriteHeader(Command, 2);
                physical.WriteBulkString(value);
                physical.Write(Key);
            }
            public override int ArgCount => 2;
        }

        private sealed class CommandValueMessage : Message
        {
            private readonly RedisValue value;
            public CommandValueMessage(int db, CommandFlags flags, RedisCommand command, in RedisValue value) : base(db, flags, command)
            {
                value.AssertNotNull();
                this.value = value;
            }

            protected override void WriteImpl(PhysicalConnection physical)
            {
                physical.WriteHeader(Command, 1);
                physical.WriteBulkString(value);
            }
            public override int ArgCount => 1;
        }

        private sealed class CommandValueValueMessage : Message
        {
            private readonly RedisValue value0, value1;
            public CommandValueValueMessage(int db, CommandFlags flags, RedisCommand command, in RedisValue value0, in RedisValue value1) : base(db, flags, command)
            {
                value0.AssertNotNull();
                value1.AssertNotNull();
                this.value0 = value0;
                this.value1 = value1;
            }

            protected override void WriteImpl(PhysicalConnection physical)
            {
                physical.WriteHeader(Command, 2);
                physical.WriteBulkString(value0);
                physical.WriteBulkString(value1);
            }
            public override int ArgCount => 2;
        }

        private sealed class CommandValueValueValueMessage : Message
        {
            private readonly RedisValue value0, value1, value2;
            public CommandValueValueValueMessage(int db, CommandFlags flags, RedisCommand command, in RedisValue value0, in RedisValue value1, in RedisValue value2) : base(db, flags, command)
            {
                value0.AssertNotNull();
                value1.AssertNotNull();
                value2.AssertNotNull();
                this.value0 = value0;
                this.value1 = value1;
                this.value2 = value2;
            }

            protected override void WriteImpl(PhysicalConnection physical)
            {
                physical.WriteHeader(Command, 3);
                physical.WriteBulkString(value0);
                physical.WriteBulkString(value1);
                physical.WriteBulkString(value2);
            }
            public override int ArgCount => 3;
        }

        private sealed class CommandValueValueValueValueValueMessage : Message
        {
            private readonly RedisValue value0, value1, value2, value3, value4;
            public CommandValueValueValueValueValueMessage(int db, CommandFlags flags, RedisCommand command, in RedisValue value0, in RedisValue value1, in RedisValue value2, in RedisValue value3, in RedisValue value4) : base(db, flags, command)
            {
                value0.AssertNotNull();
                value1.AssertNotNull();
                value2.AssertNotNull();
                value3.AssertNotNull();
                value4.AssertNotNull();
                this.value0 = value0;
                this.value1 = value1;
                this.value2 = value2;
                this.value3 = value3;
                this.value4 = value4;
            }

            protected override void WriteImpl(PhysicalConnection physical)
            {
                physical.WriteHeader(Command, 5);
                physical.WriteBulkString(value0);
                physical.WriteBulkString(value1);
                physical.WriteBulkString(value2);
                physical.WriteBulkString(value3);
                physical.WriteBulkString(value4);
            }
            public override int ArgCount => 5;
        }

        private sealed class SelectMessage : Message
        {
            public SelectMessage(int db, CommandFlags flags) : base(db, flags, RedisCommand.SELECT)
            {
            }

            protected override void WriteImpl(PhysicalConnection physical)
            {
                physical.WriteHeader(Command, 1);
                physical.WriteBulkString(Db);
            }
            public override int ArgCount => 1;
        }
    }
}<|MERGE_RESOLUTION|>--- conflicted
+++ resolved
@@ -37,11 +37,7 @@
             try
             {
                 var bridge = physical.BridgeCouldBeNull;
-<<<<<<< HEAD
-                log?.LogTrace($"{bridge.Name}: Writing: {tail.CommandAndKey}");
-=======
-                log?.WriteLine($"{bridge?.Name}: Writing: {tail.CommandAndKey}");
->>>>>>> 6b20bba3
+                log?.LogTrace($"{bridge?.Name}: Writing: {tail.CommandAndKey}");
             }
             catch { }
             tail.WriteTo(physical);
