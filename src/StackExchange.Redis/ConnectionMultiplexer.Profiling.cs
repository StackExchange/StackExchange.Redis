--- conflicted
+++ resolved
@@ -5,13 +5,7 @@
 
 public partial class ConnectionMultiplexer
 {
-<<<<<<< HEAD
-    public partial class ConnectionMultiplexer
-    {
-        private Func<ProfilingSession>? _profilingSessionProvider;
-=======
-    private Func<ProfilingSession> _profilingSessionProvider;
->>>>>>> 9fb222e8
+    private Func<ProfilingSession>? _profilingSessionProvider;
 
     /// <summary>
     /// Register a callback to provide an on-demand ambient session provider based on the
