--- conflicted
+++ resolved
@@ -319,16 +319,7 @@
                 return new ConditionMessage(condition, db, flags, command, key, value);
             }
 
-<<<<<<< HEAD
-            public static Message CreateMessage(Condition condition, int db, CommandFlags flags, RedisCommand command, RedisKey key, RedisValue value, RedisValue value1)
-            {
-                return new ConditionMessage(condition, db, flags, command, key, value, value1);
-            }
-
-            protected override bool SetResultCore(PhysicalConnection connection, Message message, RawResult result)
-=======
             protected override bool SetResultCore(PhysicalConnection connection, Message message, in RawResult result)
->>>>>>> 15b8dac8
             {
                 connection?.BridgeCouldBeNull?.Multiplexer?.OnTransactionLog($"condition '{message.CommandAndKey}' got '{result.ToString()}'");
                 var msg = message as ConditionMessage;
