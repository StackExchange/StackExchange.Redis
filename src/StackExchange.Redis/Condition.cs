﻿using System;
using System.Collections.Generic;

namespace StackExchange.Redis
{
    /// <summary>
    /// Describes a precondition used in a redis transaction.
    /// </summary>
    public abstract class Condition
    {
        internal abstract Condition MapKeys(Func<RedisKey, RedisKey> map);

        private Condition() { }

        /// <summary>
        /// Enforces that the given hash-field must have the specified value.
        /// </summary>
        /// <param name="key">The key of the hash to check.</param>
        /// <param name="hashField">The field in the hash to check.</param>
        /// <param name="value">The value that the hash field must match.</param>
        public static Condition HashEqual(RedisKey key, RedisValue hashField, RedisValue value)
        {
            if (hashField.IsNull) throw new ArgumentNullException(nameof(hashField));
            if (value.IsNull) return HashNotExists(key, hashField);
            return new EqualsCondition(key, RedisType.Hash, hashField, true, value);
        }

        /// <summary>
        /// Enforces that the given hash-field must exist.
        /// </summary>
        /// <param name="key">The key of the hash to check.</param>
        /// <param name="hashField">The field in the hash to check.</param>
        public static Condition HashExists(RedisKey key, RedisValue hashField)
        {
            if (hashField.IsNull) throw new ArgumentNullException(nameof(hashField));
            return new ExistsCondition(key, RedisType.Hash, hashField, true);
        }

        /// <summary>
        /// Enforces that the given hash-field must not have the specified value.
        /// </summary>
        /// <param name="key">The key of the hash to check.</param>
        /// <param name="hashField">The field in the hash to check.</param>
        /// <param name="value">The value that the hash field must not match.</param>
        public static Condition HashNotEqual(RedisKey key, RedisValue hashField, RedisValue value)
        {
            if (hashField.IsNull) throw new ArgumentNullException(nameof(hashField));
            if (value.IsNull) return HashExists(key, hashField);
            return new EqualsCondition(key, RedisType.Hash, hashField, false, value);
        }

        /// <summary>
        /// Enforces that the given hash-field must not exist.
        /// </summary>
        /// <param name="key">The key of the hash to check.</param>
        /// <param name="hashField">The field in the hash that must not exist.</param>
        public static Condition HashNotExists(RedisKey key, RedisValue hashField)
        {
            if (hashField.IsNull) throw new ArgumentNullException(nameof(hashField));
            return new ExistsCondition(key, RedisType.Hash, hashField, false);
        }

        /// <summary>
        /// Enforces that the given key must exist.
        /// </summary>
        /// <param name="key">The key that must exist.</param>
        public static Condition KeyExists(RedisKey key) => new ExistsCondition(key, RedisType.None, RedisValue.Null, true);

        /// <summary>
        /// Enforces that the given key must not exist.
        /// </summary>
        /// <param name="key">The key that must not exist.</param>
        public static Condition KeyNotExists(RedisKey key) => new ExistsCondition(key, RedisType.None, RedisValue.Null, false);

        /// <summary>
        /// Enforces that the given list index must have the specified value.
        /// </summary>
        /// <param name="key">The key of the list to check.</param>
        /// <param name="index">The position in the list to check.</param>
        /// <param name="value">The value of the list position that must match.</param>
        public static Condition ListIndexEqual(RedisKey key, long index, RedisValue value) => new ListCondition(key, index, true, value);

        /// <summary>
        /// Enforces that the given list index must exist.
        /// </summary>
        /// <param name="key">The key of the list to check.</param>
        /// <param name="index">The position in the list that must exist.</param>
        public static Condition ListIndexExists(RedisKey key, long index) => new ListCondition(key, index, true, null);

        /// <summary>
        /// Enforces that the given list index must not have the specified value.
        /// </summary>
        /// <param name="key">The key of the list to check.</param>
        /// <param name="index">The position in the list to check.</param>
        /// <param name="value">The value of the list position must not match.</param>
        public static Condition ListIndexNotEqual(RedisKey key, long index, RedisValue value) => new ListCondition(key, index, false, value);

        /// <summary>
        /// Enforces that the given list index must not exist.
        /// </summary>
        /// <param name="key">The key of the list to check.</param>
        /// <param name="index">The position in the list that must not exist.</param>
        public static Condition ListIndexNotExists(RedisKey key, long index) => new ListCondition(key, index, false, null);

        /// <summary>
        /// Enforces that the given key must have the specified value.
        /// </summary>
        /// <param name="key">The key to check.</param>
        /// <param name="value">The value that must match.</param>
        public static Condition StringEqual(RedisKey key, RedisValue value)
        {
            if (value.IsNull) return KeyNotExists(key);
            return new EqualsCondition(key, RedisType.Hash, RedisValue.Null, true, value);
        }

        /// <summary>
        /// Enforces that the given key must not have the specified value.
        /// </summary>
        /// <param name="key">The key to check.</param>
        /// <param name="value">The value that must not match.</param>
        public static Condition StringNotEqual(RedisKey key, RedisValue value)
        {
            if (value.IsNull) return KeyExists(key);
            return new EqualsCondition(key, RedisType.Hash, RedisValue.Null, false, value);
        }

        /// <summary>
        /// Enforces that the given hash length is a certain value.
        /// </summary>
        /// <param name="key">The key of the hash to check.</param>
        /// <param name="length">The length the hash must have.</param>
        public static Condition HashLengthEqual(RedisKey key, long length) => new LengthCondition(key, RedisType.Hash, 0, length);

        /// <summary>
        /// Enforces that the given hash length is less than a certain value.
        /// </summary>
        /// <param name="key">The key of the hash to check.</param>
        /// <param name="length">The length the hash must be less than.</param>
        public static Condition HashLengthLessThan(RedisKey key, long length) => new LengthCondition(key, RedisType.Hash, 1, length);

        /// <summary>
        /// Enforces that the given hash length is greater than a certain value.
        /// </summary>
        /// <param name="key">The key of the hash to check.</param>
        /// <param name="length">The length the hash must be greater than.</param>
        public static Condition HashLengthGreaterThan(RedisKey key, long length) => new LengthCondition(key, RedisType.Hash, -1, length);

        /// <summary>
        /// Enforces that the given string length is a certain value.
        /// </summary>
        /// <param name="key">The key of the string to check.</param>
        /// <param name="length">The length the string must be equal to.</param>
        public static Condition StringLengthEqual(RedisKey key, long length) => new LengthCondition(key, RedisType.String, 0, length);

        /// <summary>
        /// Enforces that the given string length is less than a certain value.
        /// </summary>
        /// <param name="key">The key of the string to check.</param>
        /// <param name="length">The length the string must be less than.</param>
        public static Condition StringLengthLessThan(RedisKey key, long length) => new LengthCondition(key, RedisType.String, 1, length);

        /// <summary>
        /// Enforces that the given string length is greater than a certain value.
        /// </summary>
        /// <param name="key">The key of the string to check.</param>
        /// <param name="length">The length the string must be greater than.</param>
        public static Condition StringLengthGreaterThan(RedisKey key, long length) => new LengthCondition(key, RedisType.String, -1, length);

        /// <summary>
        /// Enforces that the given list length is a certain value.
        /// </summary>
        /// <param name="key">The key of the list to check.</param>
        /// <param name="length">The length the list must be equal to.</param>
        public static Condition ListLengthEqual(RedisKey key, long length) => new LengthCondition(key, RedisType.List, 0, length);

        /// <summary>
        /// Enforces that the given list length is less than a certain value.
        /// </summary>
        /// <param name="key">The key of the list to check.</param>
        /// <param name="length">The length the list must be less than.</param>
        public static Condition ListLengthLessThan(RedisKey key, long length) => new LengthCondition(key, RedisType.List, 1, length);

        /// <summary>
        /// Enforces that the given list length is greater than a certain value.
        /// </summary>
        /// <param name="key">The key of the list to check.</param>
        /// <param name="length">The length the list must be greater than.</param>
        public static Condition ListLengthGreaterThan(RedisKey key, long length) => new LengthCondition(key, RedisType.List, -1, length);

        /// <summary>
        /// Enforces that the given set cardinality is a certain value.
        /// </summary>
        /// <param name="key">The key of the set to check.</param>
        /// <param name="length">The length the set must be equal to.</param>
        public static Condition SetLengthEqual(RedisKey key, long length) => new LengthCondition(key, RedisType.Set, 0, length);

        /// <summary>
        /// Enforces that the given set cardinality is less than a certain value.
        /// </summary>
        /// <param name="key">The key of the set to check.</param>
        /// <param name="length">The length the set must be less than.</param>
        public static Condition SetLengthLessThan(RedisKey key, long length) => new LengthCondition(key, RedisType.Set, 1, length);

        /// <summary>
        /// Enforces that the given set cardinality is greater than a certain value.
        /// </summary>
        /// <param name="key">The key of the set to check.</param>
        /// <param name="length">The length the set must be greater than.</param>
        public static Condition SetLengthGreaterThan(RedisKey key, long length) => new LengthCondition(key, RedisType.Set, -1, length);

        /// <summary>
        /// Enforces that the given set contains a certain member.
        /// </summary>
        /// <param name="key">The key of the set to check.</param>
        /// <param name="member">The member the set must contain.</param>
        public static Condition SetContains(RedisKey key, RedisValue member) => new ExistsCondition(key, RedisType.Set, member, true);

        /// <summary>
        /// Enforces that the given set does not contain a certain member.
        /// </summary>
        /// <param name="key">The key of the set to check.</param>
        /// <param name="member">The member the set must not contain.</param>
        public static Condition SetNotContains(RedisKey key, RedisValue member) => new ExistsCondition(key, RedisType.Set, member, false);

        /// <summary>
        /// Enforces that the given sorted set cardinality is a certain value.
        /// </summary>
        /// <param name="key">The key of the sorted set to check.</param>
        /// <param name="length">The length the sorted set must be equal to.</param>
        public static Condition SortedSetLengthEqual(RedisKey key, long length) => new LengthCondition(key, RedisType.SortedSet, 0, length);

        /// <summary>
        /// Enforces that the given sorted set contains a certain number of members with scores in the given range.
        /// </summary>
        /// <param name="key">The key of the sorted set to check.</param>
        /// <param name="length">The length the sorted set must be equal to.</param>
        /// <param name="min">Minimum inclusive score.</param>
        /// <param name="max">Maximum inclusive score.</param>
        public static Condition SortedSetLengthEqual(RedisKey key, long length, double min = double.NegativeInfinity, double max = double.PositiveInfinity) => new SortedSetRangeLengthCondition(key, min, max, 0, length);

        /// <summary>
        /// Enforces that the given sorted set cardinality is less than a certain value.
        /// </summary>
        /// <param name="key">The key of the sorted set to check.</param>
        /// <param name="length">The length the sorted set must be less than.</param>
        public static Condition SortedSetLengthLessThan(RedisKey key, long length) => new LengthCondition(key, RedisType.SortedSet, 1, length);

        /// <summary>
        /// Enforces that the given sorted set contains less than a certain number of members with scores in the given range.
        /// </summary>
        /// <param name="key">The key of the sorted set to check.</param>
        /// <param name="length">The length the sorted set must be equal to.</param>
        /// <param name="min">Minimum inclusive score.</param>
        /// <param name="max">Maximum inclusive score.</param>
        public static Condition SortedSetLengthLessThan(RedisKey key, long length, double min = double.NegativeInfinity, double max = double.PositiveInfinity) => new SortedSetRangeLengthCondition(key, min, max, 1, length);

        /// <summary>
        /// Enforces that the given sorted set cardinality is greater than a certain value.
        /// </summary>
        /// <param name="key">The key of the sorted set to check.</param>
        /// <param name="length">The length the sorted set must be greater than.</param>
        public static Condition SortedSetLengthGreaterThan(RedisKey key, long length) => new LengthCondition(key, RedisType.SortedSet, -1, length);

        /// <summary>
        /// Enforces that the given sorted set contains more than a certain number of members with scores in the given range.
        /// </summary>
        /// <param name="key">The key of the sorted set to check.</param>
        /// <param name="length">The length the sorted set must be equal to.</param>
        /// <param name="min">Minimum inclusive score.</param>
        /// <param name="max">Maximum inclusive score.</param>
        public static Condition SortedSetLengthGreaterThan(RedisKey key, long length, double min = double.NegativeInfinity, double max = double.PositiveInfinity) => new SortedSetRangeLengthCondition(key, min, max, -1, length);

        /// <summary>
        /// Enforces that the given sorted set contains a certain member.
        /// </summary>
        /// <param name="key">The key of the sorted set to check.</param>
        /// <param name="member">The member the sorted set must contain.</param>
        public static Condition SortedSetContains(RedisKey key, RedisValue member) => new ExistsCondition(key, RedisType.SortedSet, member, true);

        /// <summary>
        /// Enforces that the given sorted set does not contain a certain member.
        /// </summary>
        /// <param name="key">The key of the sorted set to check.</param>
        /// <param name="member">The member the sorted set must not contain.</param>
        public static Condition SortedSetNotContains(RedisKey key, RedisValue member) => new ExistsCondition(key, RedisType.SortedSet, member, false);

        /// <summary>
        /// Enforces that the given sorted set contains a member that ist starting with the start-sequence
        /// </summary>
        /// <param name="key">The key of the sorted set to check.</param>
        /// <param name="memberStartSequence">a byte array: the set must contain at least one member, that starts with the byte-sequence.</param>
        public static Condition SortedSetStartsWith(RedisKey key, byte[] memberStartSequence) => new StartsWithCondition(key, memberStartSequence, true);

        /// <summary>
        /// Enforces that the given sorted set does not contain a member that ist starting with the start-sequence
        /// </summary>
        /// <param name="key">The key of the sorted set to check.</param>
        /// <param name="memberStartSequence">a byte array: the set must not contain any members, that start with the byte-sequence.</param>
        public static Condition SortedSetNotStartsWith(RedisKey key, byte[] memberStartSequence) => new StartsWithCondition(key, memberStartSequence, false);

        /// <summary>
        /// Enforces that the given sorted set member must have the specified score.
        /// </summary>
        /// <param name="key">The key of the sorted set to check.</param>
        /// <param name="member">The member the sorted set to check.</param>
        /// <param name="score">The score that member must have.</param>
        public static Condition SortedSetEqual(RedisKey key, RedisValue member, RedisValue score) => new EqualsCondition(key, RedisType.SortedSet, member, true, score);

        /// <summary>
        /// Enforces that the given sorted set member must not have the specified score.
        /// </summary>
        /// <param name="key">The key of the sorted set to check.</param>
        /// <param name="member">The member the sorted set to check.</param>
        /// <param name="score">The score that member must not have.</param>
        public static Condition SortedSetNotEqual(RedisKey key, RedisValue member, RedisValue score) => new EqualsCondition(key, RedisType.SortedSet, member, false, score);

        /// <summary>
        /// Enforces that the given sorted set must have the given score.
        /// </summary>
        /// <param name="key">The key of the sorted set to check.</param>
        /// <param name="score">The score that the sorted set must have.</param>
        public static Condition SortedSetScoreExists(RedisKey key, RedisValue score) => new SortedSetScoreCondition(key, score, false, 0);

        /// <summary>
        /// Enforces that the given sorted set must not have the given score.
        /// </summary>
        /// <param name="key">The key of the sorted set to check.</param>
        /// <param name="score">The score that the sorted set must not have.</param>
        public static Condition SortedSetScoreNotExists(RedisKey key, RedisValue score) => new SortedSetScoreCondition(key, score, true, 0);

        /// <summary>
        /// Enforces that the given sorted set must have the specified count of the given score.
        /// </summary>
        /// <param name="key">The key of the sorted set to check.</param>
        /// <param name="score">The score that the sorted set must have.</param>
        /// <param name="count">The number of members which sorted set must have.</param>
        public static Condition SortedSetScoreExists(RedisKey key, RedisValue score, RedisValue count) => new SortedSetScoreCondition(key, score, true, count);

        /// <summary>
        /// Enforces that the given sorted set must not have the specified count of the given score.
        /// </summary>
        /// <param name="key">The key of the sorted set to check.</param>
        /// <param name="score">The score that the sorted set must not have.</param>
        /// <param name="count">The number of members which sorted set must not have.</param>
        public static Condition SortedSetScoreNotExists(RedisKey key, RedisValue score, RedisValue count) => new SortedSetScoreCondition(key, score, false, count);

        /// <summary>
        /// Enforces that the given stream length is a certain value.
        /// </summary>
        /// <param name="key">The key of the stream to check.</param>
        /// <param name="length">The length the stream must have.</param>
        public static Condition StreamLengthEqual(RedisKey key, long length) => new LengthCondition(key, RedisType.Stream, 0, length);

        /// <summary>
        /// Enforces that the given stream length is less than a certain value.
        /// </summary>
        /// <param name="key">The key of the stream to check.</param>
        /// <param name="length">The length the stream must be less than.</param>
        public static Condition StreamLengthLessThan(RedisKey key, long length) => new LengthCondition(key, RedisType.Stream, 1, length);

        /// <summary>
        /// Enforces that the given stream length is greater than a certain value.
        /// </summary>
        /// <param name="key">The key of the stream to check.</param>
        /// <param name="length">The length the stream must be greater than.</param>
        public static Condition StreamLengthGreaterThan(RedisKey key, long length) => new LengthCondition(key, RedisType.Stream, -1, length);

#pragma warning restore RCS1231

        internal abstract void CheckCommands(CommandMap commandMap);

        internal abstract IEnumerable<Message> CreateMessages(int db, IResultBox? resultBox);

        internal abstract int GetHashSlot(ServerSelectionStrategy serverSelectionStrategy);
        internal abstract bool TryValidate(in RawResult result, out bool value);

        internal sealed class ConditionProcessor : ResultProcessor<bool>
        {
            public static readonly ConditionProcessor Default = new();

            public static Message CreateMessage(Condition condition, int db, CommandFlags flags, RedisCommand command, in RedisKey key, RedisValue value = default) =>
                new ConditionMessage(condition, db, flags, command, key, value);

            public static Message CreateMessage(Condition condition, int db, CommandFlags flags, RedisCommand command, in RedisKey key, in RedisValue value, in RedisValue value1) =>
                new ConditionMessage(condition, db, flags, command, key, value, value1);

            public static Message CreateMessage(Condition condition, int db, CommandFlags flags, RedisCommand command, in RedisKey key, in RedisValue value, in RedisValue value1, in RedisValue value2, in RedisValue value3, in RedisValue value4) =>
                new ConditionMessage(condition, db, flags, command, key, value, value1, value2, value3, value4);

            [System.Diagnostics.CodeAnalysis.SuppressMessage("Style", "IDE0071:Simplify interpolation", Justification = "Allocations (string.Concat vs. string.Format)")]
            protected override bool SetResultCore(PhysicalConnection connection, Message message, in RawResult result)
            {
                connection?.BridgeCouldBeNull?.Multiplexer?.OnTransactionLog($"condition '{message.CommandAndKey}' got '{result.ToString()}'");
                var msg = message as ConditionMessage;
                var condition = msg?.Condition;
                if (condition != null && condition.TryValidate(result, out bool final))
                {
                    SetResult(message, final);
                    return true;
                }
                return false;
            }

            private sealed class ConditionMessage : Message.CommandKeyBase
            {
                public readonly Condition Condition;
                private readonly RedisValue value;
                private readonly RedisValue value1;
                private readonly RedisValue value2;
                private readonly RedisValue value3;
                private readonly RedisValue value4;

                public ConditionMessage(Condition condition, int db, CommandFlags flags, RedisCommand command, in RedisKey key, in RedisValue value)
                    : base(db, flags, command, key)
                {
                    Condition = condition;
                    this.value = value; // note no assert here
                }

                public ConditionMessage(Condition condition, int db, CommandFlags flags, RedisCommand command, in RedisKey key, in RedisValue value, in RedisValue value1)
                    : this(condition, db, flags, command, key, value)
                {
                    this.value1 = value1; // note no assert here
                }

                // Message with 3 or 4 values not used, therefore not implemented
                public ConditionMessage(Condition condition, int db, CommandFlags flags, RedisCommand command, in RedisKey key, in RedisValue value, in RedisValue value1, in RedisValue value2, in RedisValue value3, in RedisValue value4)
                    : this(condition, db, flags, command, key, value, value1)
                {
                    this.value2 = value2; // note no assert here
                    this.value3 = value3; // note no assert here
                    this.value4 = value4; // note no assert here
                }

                protected override void WriteImpl(PhysicalConnection physical)
                {
                    if (value.IsNull)
                    {
                        physical.WriteHeader(command, 1);
                        physical.Write(Key);
                    }
                    else
                    {
                        physical.WriteHeader(command, value1.IsNull? 2 : value2.IsNull? 3 : value3.IsNull? 4 : value4.IsNull? 5 : 6); 
                        physical.Write(Key);
                        physical.WriteBulkString(value);
                        if (!value1.IsNull)
                            physical.WriteBulkString(value1);
                        if (!value2.IsNull)
                            physical.WriteBulkString(value2);
                        if (!value3.IsNull)
                            physical.WriteBulkString(value3);
                        if (!value4.IsNull)
                            physical.WriteBulkString(value4);
                    }
                }
            public override int ArgCount => value.IsNull ? 1 : value1.IsNull ? 2 : value2.IsNull ? 3 : value3.IsNull ? 4 : value4.IsNull ? 5 : 6;
            }
        }

<<<<<<< HEAD


        internal class ExistsCondition : Condition
=======
        internal sealed class ExistsCondition : Condition
>>>>>>> cf8b6fbd
        {
            private readonly bool expectedResult;
            private readonly RedisValue expectedValue;
            private readonly RedisKey key;
            private readonly RedisType type;
            private readonly RedisCommand cmd;

            internal override Condition MapKeys(Func<RedisKey, RedisKey> map) =>
                new ExistsCondition(map(key), type, expectedValue, expectedResult);

            public ExistsCondition(in RedisKey key, RedisType type, in RedisValue expectedValue, bool expectedResult)
            {
                if (key.IsNull) throw new ArgumentNullException(nameof(key));
                this.key = key;
                this.type = type;
                this.expectedValue = expectedValue;
                this.expectedResult = expectedResult;

                if (expectedValue.IsNull)
                {
                    cmd = RedisCommand.EXISTS;
                }
                else
                {
                    cmd = type switch
                    {
                        RedisType.Hash => RedisCommand.HEXISTS,
                        RedisType.Set => RedisCommand.SISMEMBER,
                        RedisType.SortedSet => RedisCommand.ZSCORE,
                        _ => throw new ArgumentException($"Type {type} is not recognized", nameof(type)),
                    };
                }
            }

            public override string ToString() =>
                (expectedValue.IsNull ? key.ToString() : ((string?)key) + " " + type + " > " + expectedValue)
                    + (expectedResult ? " exists" : " does not exists");

            internal override void CheckCommands(CommandMap commandMap) => commandMap.AssertAvailable(cmd);

            internal override IEnumerable<Message> CreateMessages(int db, IResultBox? resultBox)
            {
                yield return Message.Create(db, CommandFlags.None, RedisCommand.WATCH, key);

                var message = ConditionProcessor.CreateMessage(this, db, CommandFlags.None, cmd, key, expectedValue);
                message.SetSource(ConditionProcessor.Default, resultBox);
                yield return message;
            }

            internal override int GetHashSlot(ServerSelectionStrategy serverSelectionStrategy) => serverSelectionStrategy.HashSlot(key);

            internal override bool TryValidate(in RawResult result, out bool value)
            {
                switch (type)
                {
                    case RedisType.SortedSet:
                        var parsedValue = result.AsRedisValue();
                        value = parsedValue.IsNull != expectedResult;
                        ConnectionMultiplexer.TraceWithoutContext("exists: " + parsedValue + "; expected: " + expectedResult + "; voting: " + value);
                        return true;

                    default:
                        bool parsed;
                        if (ResultProcessor.DemandZeroOrOneProcessor.TryGet(result, out parsed))
                        {
                            value = parsed == expectedResult;
                            ConnectionMultiplexer.TraceWithoutContext("exists: " + parsed + "; expected: " + expectedResult + "; voting: " + value);
                            return true;
                        }
                        value = false;
                        return false;
                }
            }
        }

<<<<<<< HEAD
        internal class StartsWithCondition : Condition
        {
            // only usable for RedisType.SortedSet, members of SortedSets are always byte-arrays, expectedStartValue therefore is a byte-array
            // any Encoding and Conversion for the search-sequence has to be executed in calling application
            // working with byte arrays should prevent any encoding within this class, that could distort the comparison

            private readonly bool expectedResult;
            private readonly RedisValue expectedStartValue;
            private readonly RedisKey key;

            internal override Condition MapKeys(Func<RedisKey, RedisKey> map) =>
                new StartsWithCondition(map(key), expectedStartValue, expectedResult);

            public StartsWithCondition(in RedisKey key, in RedisValue expectedStartValue, bool expectedResult)
            {
                if (key.IsNull) throw new ArgumentNullException(nameof(key));
                if (expectedStartValue.IsNull) throw new ArgumentNullException(nameof(expectedStartValue));
                this.key = key;
                this.expectedStartValue = expectedStartValue;   // array with length 0 returns true condition
                this.expectedResult = expectedResult;
            }

            public override string ToString() =>
                (expectedStartValue.IsNull ? key.ToString() : ((string?)key) + " " + RedisType.SortedSet + " > " + expectedStartValue)
                    + (expectedResult ? " starts with" : " does not start with");

            internal override void CheckCommands(CommandMap commandMap) => commandMap.AssertAvailable(RedisCommand.ZRANGEBYLEX);

            internal override IEnumerable<Message> CreateMessages(int db, IResultBox? resultBox)
            {
                yield return Message.Create(db, CommandFlags.None, RedisCommand.WATCH, key);

#pragma warning disable CS8600, CS8604  // expectedStartValue is checked to be not null in Constructor and must be a byte[] because of API-parameters
                var message = ConditionProcessor.CreateMessage(this, db, CommandFlags.None, RedisCommand.ZRANGEBYLEX, key,
                        CombineBytes(91, (byte[])expectedStartValue.Box()), "+", "LIMIT", "0", "1");// prepends '[' to startValue for inclusive search in CombineBytes
#pragma warning disable CS8600, CS8604
                message.SetSource(ConditionProcessor.Default, resultBox);
                yield return message;
            }

            internal override int GetHashSlot(ServerSelectionStrategy serverSelectionStrategy) => serverSelectionStrategy.HashSlot(key);

            internal override bool TryValidate(in RawResult result, out bool value)
            {
                RedisValue[]? r = result.GetItemsAsValues();
                if (result.ItemsCount == 0) value = false;// false, if empty list -> read after end of memberlist / itemsCout > 1 is impossible due to 'LIMIT 0 1'
#pragma warning disable CS8600, CS8604  // warnings on StartsWith can be ignored because of ItemsCount-check in then preceding command!!
                else value = r != null && r.Length > 0 && StartsWith((byte[])r[0].Box(), expectedStartValue);
#pragma warning disable CS8600, CS8604

#pragma warning disable CS8602  // warning for r[0] can be ignored because of null-check in then same command-line !!
                if (!expectedResult) value = !value;
                ConnectionMultiplexer.TraceWithoutContext("actual: " + r == null ? "null" : r.Length == 0 ? "empty" : r[0].ToString()
                                                        + "; expected: " + expectedStartValue.ToString()
                                                        + "; wanted: " + (expectedResult ? "StartsWith" : "NotStartWith")
                                                        + "; voting: " + value);
#pragma warning restore CS8602  
                return true;
            }

            private static byte[] CombineBytes(byte b1, byte[] a1)  // combines b1 and a1 to new array
            {
                byte[] newArray = new byte[a1.Length + 1];
                newArray[0] = b1;
                System.Buffer.BlockCopy(a1, 0, newArray, 1, a1.Length);
                return newArray;
            }

            internal bool StartsWith(byte[] result, byte[] searchfor)
            {
                if (searchfor.Length > result.Length) return false;

                for (int i = 0; i < searchfor.Length; i++)
                {
                    if (result[i] != searchfor[i]) return false;
                }

                return true;
            }


        }


        internal class EqualsCondition : Condition
=======
        internal sealed class EqualsCondition : Condition
>>>>>>> cf8b6fbd
        {
            internal override Condition MapKeys(Func<RedisKey, RedisKey> map) =>
                new EqualsCondition(map(key), type, memberName, expectedEqual, expectedValue);

            private readonly bool expectedEqual;
            private readonly RedisValue memberName, expectedValue;
            private readonly RedisKey key;
            private readonly RedisType type;
            private readonly RedisCommand cmd;

            public EqualsCondition(in RedisKey key, RedisType type, in RedisValue memberName, bool expectedEqual, in RedisValue expectedValue)
            {
                if (key.IsNull) throw new ArgumentNullException(nameof(key));
                this.key = key;
                this.memberName = memberName;
                this.expectedEqual = expectedEqual;
                this.expectedValue = expectedValue;
                this.type = type;
                cmd = type switch
                {
                    RedisType.Hash => memberName.IsNull ? RedisCommand.GET : RedisCommand.HGET,
                    RedisType.SortedSet => RedisCommand.ZSCORE,
                    _ => throw new ArgumentException($"Unknown type: {type}", nameof(type)),
                };
            }

            public override string ToString() =>
                (memberName.IsNull ? key.ToString() : ((string?)key) + " " + type + " > " + memberName)
                    + (expectedEqual ? " == " : " != ")
                    + expectedValue;

            internal override void CheckCommands(CommandMap commandMap) => commandMap.AssertAvailable(cmd);

            internal override IEnumerable<Message> CreateMessages(int db, IResultBox? resultBox)
            {
                yield return Message.Create(db, CommandFlags.None, RedisCommand.WATCH, key);

                var message = ConditionProcessor.CreateMessage(this, db, CommandFlags.None, cmd, key, memberName);
                message.SetSource(ConditionProcessor.Default, resultBox);
                yield return message;
            }

            internal override int GetHashSlot(ServerSelectionStrategy serverSelectionStrategy) => serverSelectionStrategy.HashSlot(key);

            internal override bool TryValidate(in RawResult result, out bool value)
            {
                switch (type)
                {
                    case RedisType.SortedSet:
                        var parsedValue = RedisValue.Null;
                        if (!result.IsNull && result.TryGetDouble(out var val))
                        {
                            parsedValue = val;
                        }

                        value = (parsedValue == expectedValue) == expectedEqual;
                        ConnectionMultiplexer.TraceWithoutContext("actual: " + (string?)parsedValue + "; expected: " + (string?)expectedValue +
                                                                  "; wanted: " + (expectedEqual ? "==" : "!=") + "; voting: " + value);
                        return true;

                    default:
                        switch (result.Resp2TypeBulkString)
                        {
                            case ResultType.BulkString:
                            case ResultType.SimpleString:
                            case ResultType.Integer:
                                var parsed = result.AsRedisValue();
                                value = (parsed == expectedValue) == expectedEqual;
                                ConnectionMultiplexer.TraceWithoutContext("actual: " + (string?)parsed + "; expected: " + (string?)expectedValue +
                                                                          "; wanted: " + (expectedEqual ? "==" : "!=") + "; voting: " + value);
                                return true;
                        }
                        value = false;
                        return false;
                }
            }
        }

        internal sealed class ListCondition : Condition
        {
            internal override Condition MapKeys(Func<RedisKey, RedisKey> map) =>
                new ListCondition(map(key), index, expectedResult, expectedValue);

            private readonly bool expectedResult;
            private readonly long index;
            private readonly RedisValue? expectedValue;
            private readonly RedisKey key;

            [System.Diagnostics.CodeAnalysis.SuppressMessage("Roslynator", "RCS1242:Do not pass non-read-only struct by read-only reference.", Justification = "Attribute")]
            public ListCondition(in RedisKey key, long index, bool expectedResult, in RedisValue? expectedValue)
            {
                if (key.IsNull) throw new ArgumentNullException(nameof(key));
                this.key = key;
                this.index = index;
                this.expectedResult = expectedResult;
                this.expectedValue = expectedValue;
            }

            public override string ToString() =>
                ((string?)key) + "[" + index.ToString() + "]"
                    + (expectedValue.HasValue ? (expectedResult ? " == " : " != ") + expectedValue.Value : (expectedResult ? " exists" : " does not exist"));

            internal override void CheckCommands(CommandMap commandMap) => commandMap.AssertAvailable(RedisCommand.LINDEX);

            internal override IEnumerable<Message> CreateMessages(int db, IResultBox? resultBox)
            {
                yield return Message.Create(db, CommandFlags.None, RedisCommand.WATCH, key);

                var message = ConditionProcessor.CreateMessage(this, db, CommandFlags.None, RedisCommand.LINDEX, key, index);
                message.SetSource(ConditionProcessor.Default, resultBox);
                yield return message;
            }

            internal override int GetHashSlot(ServerSelectionStrategy serverSelectionStrategy) => serverSelectionStrategy.HashSlot(key);

            internal override bool TryValidate(in RawResult result, out bool value)
            {
                switch (result.Resp2TypeBulkString)
                {
                    case ResultType.BulkString:
                    case ResultType.SimpleString:
                    case ResultType.Integer:
                        var parsed = result.AsRedisValue();
                        if (expectedValue.HasValue)
                        {
                            value = (parsed == expectedValue.Value) == expectedResult;
                            ConnectionMultiplexer.TraceWithoutContext("actual: " + (string?)parsed + "; expected: " + (string?)expectedValue.Value +
                                "; wanted: " + (expectedResult ? "==" : "!=") + "; voting: " + value);
                        }
                        else
                        {
                            value = parsed.IsNull != expectedResult;
                            ConnectionMultiplexer.TraceWithoutContext("exists: " + parsed + "; expected: " + expectedResult + "; voting: " + value);
                        }
                        return true;
                }
                value = false;
                return false;
            }
        }

        internal sealed class LengthCondition : Condition
        {
            internal override Condition MapKeys(Func<RedisKey, RedisKey> map) =>
                new LengthCondition(map(key), type, compareToResult, expectedLength);

            private readonly int compareToResult;
            private readonly long expectedLength;
            private readonly RedisKey key;
            private readonly RedisType type;
            private readonly RedisCommand cmd;

            public LengthCondition(in RedisKey key, RedisType type, int compareToResult, long expectedLength)
            {
                if (key.IsNull) throw new ArgumentNullException(nameof(key));
                this.key = key;
                this.compareToResult = compareToResult;
                this.expectedLength = expectedLength;
                this.type = type;
                cmd = type switch
                {
                    RedisType.Hash => RedisCommand.HLEN,
                    RedisType.Set => RedisCommand.SCARD,
                    RedisType.List => RedisCommand.LLEN,
                    RedisType.SortedSet => RedisCommand.ZCARD,
                    RedisType.Stream => RedisCommand.XLEN,
                    RedisType.String => RedisCommand.STRLEN,
                    _ => throw new ArgumentException($"Type {type} isn't recognized", nameof(type)),
                };
            }

            public override string ToString() => ((string?)key) + " " + type + " length" + GetComparisonString() + expectedLength;

            private string GetComparisonString() => compareToResult == 0 ? " == " : (compareToResult < 0 ? " > " : " < ");

            internal override void CheckCommands(CommandMap commandMap) => commandMap.AssertAvailable(cmd);

            internal override IEnumerable<Message> CreateMessages(int db, IResultBox? resultBox)
            {
                yield return Message.Create(db, CommandFlags.None, RedisCommand.WATCH, key);

                var message = ConditionProcessor.CreateMessage(this, db, CommandFlags.None, cmd, key);
                message.SetSource(ConditionProcessor.Default, resultBox);
                yield return message;
            }

            internal override int GetHashSlot(ServerSelectionStrategy serverSelectionStrategy) => serverSelectionStrategy.HashSlot(key);

            internal override bool TryValidate(in RawResult result, out bool value)
            {
                switch (result.Resp2TypeBulkString)
                {
                    case ResultType.BulkString:
                    case ResultType.SimpleString:
                    case ResultType.Integer:
                        var parsed = result.AsRedisValue();
                        value = parsed.IsInteger && (expectedLength.CompareTo((long)parsed) == compareToResult);
                        ConnectionMultiplexer.TraceWithoutContext("actual: " + (string?)parsed + "; expected: " + expectedLength +
                            "; wanted: " + GetComparisonString() + "; voting: " + value);
                        return true;
                }
                value = false;
                return false;
            }
        }

        internal sealed class SortedSetRangeLengthCondition : Condition
        {
            internal override Condition MapKeys(Func<RedisKey, RedisKey> map) =>
                new SortedSetRangeLengthCondition(map(key), min, max, compareToResult, expectedLength);

            private readonly RedisValue min;
            private readonly RedisValue max;
            private readonly int compareToResult;
            private readonly long expectedLength;
            private readonly RedisKey key;

            public SortedSetRangeLengthCondition(in RedisKey key, RedisValue min, RedisValue max, int compareToResult, long expectedLength)
            {
                if (key.IsNull) throw new ArgumentNullException(nameof(key));
                this.key = key;
                this.min = min;
                this.max = max;
                this.compareToResult = compareToResult;
                this.expectedLength = expectedLength;
            }

            public override string ToString() =>
                ((string?)key) + " " + RedisType.SortedSet + " range[" + min + ", " + max + "] length" + GetComparisonString() + expectedLength;

            private string GetComparisonString() => compareToResult == 0 ? " == " : (compareToResult < 0 ? " > " : " < ");

            internal override void CheckCommands(CommandMap commandMap) => commandMap.AssertAvailable(RedisCommand.ZCOUNT);

            internal override IEnumerable<Message> CreateMessages(int db, IResultBox? resultBox)
            {
                yield return Message.Create(db, CommandFlags.None, RedisCommand.WATCH, key);

                var message = ConditionProcessor.CreateMessage(this, db, CommandFlags.None, RedisCommand.ZCOUNT, key, min, max);
                message.SetSource(ConditionProcessor.Default, resultBox);
                yield return message;
            }

            internal override int GetHashSlot(ServerSelectionStrategy serverSelectionStrategy) => serverSelectionStrategy.HashSlot(key);

            internal override bool TryValidate(in RawResult result, out bool value)
            {
                switch (result.Resp2TypeBulkString)
                {
                    case ResultType.BulkString:
                    case ResultType.SimpleString:
                    case ResultType.Integer:
                        var parsed = result.AsRedisValue();
                        value = parsed.IsInteger && (expectedLength.CompareTo((long)parsed) == compareToResult);
                        ConnectionMultiplexer.TraceWithoutContext("actual: " + (string?)parsed + "; expected: " + expectedLength +
                            "; wanted: " + GetComparisonString() + "; voting: " + value);
                        return true;
                }
                value = false;
                return false;
            }
        }

        internal sealed class SortedSetScoreCondition : Condition
        {
            internal override Condition MapKeys(Func<RedisKey, RedisKey> map) =>
                new SortedSetScoreCondition(map(key), sortedSetScore, expectedEqual, expectedValue);

            private readonly bool expectedEqual;
            private readonly RedisValue sortedSetScore, expectedValue;
            private readonly RedisKey key;

            public SortedSetScoreCondition(in RedisKey key, in RedisValue sortedSetScore, bool expectedEqual, in RedisValue expectedValue)
            {
                if (key.IsNull)
                {
                    throw new ArgumentNullException(nameof(key));
                }

                this.key = key;
                this.sortedSetScore = sortedSetScore;
                this.expectedEqual = expectedEqual;
                this.expectedValue = expectedValue;
            }

            public override string ToString() =>
                key.ToString() + (expectedEqual ? " contains " : " not contains ") + expectedValue + " members with score: " + sortedSetScore;

            internal override void CheckCommands(CommandMap commandMap) => commandMap.AssertAvailable(RedisCommand.ZCOUNT);

            internal override IEnumerable<Message> CreateMessages(int db, IResultBox? resultBox)
            {
                yield return Message.Create(db, CommandFlags.None, RedisCommand.WATCH, key);

                var message = ConditionProcessor.CreateMessage(this, db, CommandFlags.None, RedisCommand.ZCOUNT, key, sortedSetScore, sortedSetScore);
                message.SetSource(ConditionProcessor.Default, resultBox);

                yield return message;
            }

            internal override int GetHashSlot(ServerSelectionStrategy serverSelectionStrategy) => serverSelectionStrategy.HashSlot(key);

            internal override bool TryValidate(in RawResult result, out bool value)
            {
                switch (result.Resp2TypeBulkString)
                {
                    case ResultType.Integer:
                        var parsedValue = result.AsRedisValue();
                        value = (parsedValue == expectedValue) == expectedEqual;
                        ConnectionMultiplexer.TraceWithoutContext("actual: " + (string?)parsedValue + "; expected: " + (string?)expectedValue + "; wanted: " + (expectedEqual ? "==" : "!=") + "; voting: " + value);
                        return true;
                }

                value = false;
                return false;
            }
        }
    }

    /// <summary>
    /// Indicates the status of a condition as part of a transaction.
    /// </summary>
    public sealed class ConditionResult
    {
        internal readonly Condition Condition;

        private IResultBox<bool>? resultBox;

        private volatile bool wasSatisfied;

        internal ConditionResult(Condition condition)
        {
            Condition = condition;
            resultBox = SimpleResultBox<bool>.Create();
        }

        /// <summary>
        /// Indicates whether the condition was satisfied.
        /// </summary>
        public bool WasSatisfied => wasSatisfied;

        internal IEnumerable<Message> CreateMessages(int db) => Condition.CreateMessages(db, resultBox);

        internal IResultBox<bool>? GetBox() => resultBox;
        internal bool UnwrapBox()
        {
            if (resultBox != null)
            {
                bool val = resultBox.GetResult(out var ex);
                resultBox = null;
                wasSatisfied = ex == null && val;
            }
            return wasSatisfied;
        }
    }
}<|MERGE_RESOLUTION|>--- conflicted
+++ resolved
@@ -458,13 +458,7 @@
             }
         }
 
-<<<<<<< HEAD
-
-
-        internal class ExistsCondition : Condition
-=======
         internal sealed class ExistsCondition : Condition
->>>>>>> cf8b6fbd
         {
             private readonly bool expectedResult;
             private readonly RedisValue expectedValue;
@@ -540,8 +534,7 @@
             }
         }
 
-<<<<<<< HEAD
-        internal class StartsWithCondition : Condition
+        internal sealed class StartsWithCondition : Condition
         {
             // only usable for RedisType.SortedSet, members of SortedSets are always byte-arrays, expectedStartValue therefore is a byte-array
             // any Encoding and Conversion for the search-sequence has to be executed in calling application
@@ -625,10 +618,7 @@
         }
 
 
-        internal class EqualsCondition : Condition
-=======
         internal sealed class EqualsCondition : Condition
->>>>>>> cf8b6fbd
         {
             internal override Condition MapKeys(Func<RedisKey, RedisKey> map) =>
                 new EqualsCondition(map(key), type, memberName, expectedEqual, expectedValue);
