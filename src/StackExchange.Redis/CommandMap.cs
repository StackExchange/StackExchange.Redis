﻿using System;
using System.Collections.Generic;
using System.Text;

namespace StackExchange.Redis
{
    /// <summary>
    /// Represents the commands mapped on a particular configuration
    /// </summary>
    public sealed class CommandMap
    {
        private readonly CommandBytes[] map;

        internal CommandMap(CommandBytes[] map)
        {
            this.map = map;
        }
        /// <summary>
        /// The default commands specified by redis
        /// </summary>
        public static CommandMap Default { get; } = CreateImpl(null, null);

        /// <summary>
        /// The commands available to <a href="twemproxy">https://github.com/twitter/twemproxy</a>
        /// </summary>
        /// <remarks>https://github.com/twitter/twemproxy/blob/master/notes/redis.md</remarks>
        public static CommandMap Twemproxy { get; } = CreateImpl(null, exclusions: new HashSet<RedisCommand>
        {
            // see https://github.com/twitter/twemproxy/blob/master/notes/redis.md
            RedisCommand.KEYS, RedisCommand.MIGRATE, RedisCommand.MOVE, RedisCommand.OBJECT, RedisCommand.RANDOMKEY,
            RedisCommand.RENAME, RedisCommand.RENAMENX, RedisCommand.SORT, RedisCommand.SCAN,

            RedisCommand.BITOP, RedisCommand.MSET, RedisCommand.MSETNX,

            RedisCommand.HSCAN,

            RedisCommand.BLPOP, RedisCommand.BRPOP, RedisCommand.BRPOPLPUSH, // yeah, me neither!

            RedisCommand.SSCAN,

            RedisCommand.ZSCAN,

            RedisCommand.PSUBSCRIBE, RedisCommand.PUBLISH, RedisCommand.PUNSUBSCRIBE, RedisCommand.SUBSCRIBE, RedisCommand.UNSUBSCRIBE,

            RedisCommand.DISCARD, RedisCommand.EXEC, RedisCommand.MULTI, RedisCommand.UNWATCH, RedisCommand.WATCH,

            RedisCommand.SCRIPT,

            RedisCommand.ECHO, RedisCommand.PING, RedisCommand.QUIT, RedisCommand.SELECT,

            RedisCommand.BGREWRITEAOF, RedisCommand.BGSAVE, RedisCommand.CLIENT, RedisCommand.CLUSTER, RedisCommand.CONFIG, RedisCommand.DBSIZE,
            RedisCommand.DEBUG, RedisCommand.FLUSHALL, RedisCommand.FLUSHDB, RedisCommand.INFO, RedisCommand.LASTSAVE, RedisCommand.MONITOR, RedisCommand.SAVE,
            RedisCommand.SHUTDOWN, RedisCommand.SLAVEOF, RedisCommand.SLOWLOG, RedisCommand.SYNC, RedisCommand.TIME
        });

        /// <summary>
        /// The commands available to <a href="ssdb">http://www.ideawu.com/ssdb/</a>
        /// </summary>
        /// <remarks>http://www.ideawu.com/ssdb/docs/redis-to-ssdb.html</remarks>
        public static CommandMap SSDB { get; } = Create(new HashSet<string> {
            // see http://www.ideawu.com/ssdb/docs/redis-to-ssdb.html
            "ping",
            "get", "set", "del", "incr", "incrby", "mget", "mset", "keys", "getset", "setnx",
            "hget", "hset", "hdel", "hincrby", "hkeys", "hvals", "hmget", "hmset", "hlen",
            "zscore", "zadd", "zrem", "zrange", "zrangebyscore", "zincrby", "zdecrby", "zcard",
            "llen", "lpush", "rpush", "lpop", "rpop", "lrange", "lindex"
        }, true);

        /// <summary>
        /// The commands available to <a href="Sentinel">https://redis.io/topics/sentinel</a>
        /// </summary>
        /// <remarks>https://redis.io/topics/sentinel</remarks>
        public static CommandMap Sentinel { get; } = Create(new HashSet<string> {
            // see https://redis.io/topics/sentinel
<<<<<<< HEAD
            "ping", "sentinel", "subscribe", "psubscribe", "unsubscribe", "punsubscribe" }, true);
=======
            "ping", "info", "sentinel", "subscribe", "shutdown", "psubscribe", "unsubscribe", "punsubscribe" }, true);
>>>>>>> 6d0df198

        /// <summary>
        /// Create a new CommandMap, customizing some commands
        /// </summary>
        /// <param name="overrides">The commands to override.</param>
        public static CommandMap Create(Dictionary<string, string> overrides)
        {
            if (overrides == null || overrides.Count == 0) return Default;

            if (ReferenceEquals(overrides.Comparer, StringComparer.OrdinalIgnoreCase))
            {
                // that's ok; we're happy with ordinal/invariant case-insensitive
                // (but not culture-specific insensitive; completely untested)
            }
            else
            {
                // need case insensitive
                overrides = new Dictionary<string, string>(overrides, StringComparer.OrdinalIgnoreCase);
            }
            return CreateImpl(overrides, null);
        }

        /// <summary>
        /// Creates a CommandMap by specifying which commands are available or unavailable
        /// </summary>
        /// <param name="commands">The commands to specify.</param>
        /// <param name="available">Whether the commands are available or excluded.</param>
        public static CommandMap Create(HashSet<string> commands, bool available = true)
        {
            if (available)
            {
                var dictionary = new Dictionary<string, string>(StringComparer.OrdinalIgnoreCase);
                // nix everything
                foreach (RedisCommand command in Enum.GetValues(typeof(RedisCommand)))
                {
                    dictionary[command.ToString()] = null;
                }
                if (commands != null)
                {
                    // then include (by removal) the things that are available
                    foreach (string command in commands)
                    {
                        dictionary.Remove(command);
                    }
                }
                return CreateImpl(dictionary, null);
            }
            else
            {
                HashSet<RedisCommand> exclusions = null;
                if (commands != null)
                {
                    // nix the things that are specified
                    foreach (var command in commands)
                    {
                        if (Enum.TryParse(command, true, out RedisCommand parsed))
                        {
                            (exclusions ?? (exclusions = new HashSet<RedisCommand>())).Add(parsed);
                        }
                    }
                }
                if (exclusions == null || exclusions.Count == 0) return Default;
                return CreateImpl(null, exclusions);
            }
        }

        /// <summary>
        /// See Object.ToString()
        /// </summary>
        public override string ToString()
        {
            var sb = new StringBuilder();
            AppendDeltas(sb);
            return sb.ToString();
        }

        internal void AppendDeltas(StringBuilder sb)
        {
            for (int i = 0; i < map.Length; i++)
            {
                var keyString = ((RedisCommand)i).ToString();
                var keyBytes = new CommandBytes(keyString);
                var value = map[i];
                if (!keyBytes.Equals(value))
                {
                    if (sb.Length != 0) sb.Append(',');
                    sb.Append('$').Append(keyString).Append('=').Append(value);
                }
            }
        }

        internal void AssertAvailable(RedisCommand command)
        {
            if (map[(int)command].IsEmpty) throw ExceptionFactory.CommandDisabled(command);
        }

        internal CommandBytes GetBytes(RedisCommand command) => map[(int)command];

        internal CommandBytes GetBytes(string command)
        {
            if (command == null) return default;
            if(Enum.TryParse(command, true, out RedisCommand cmd))
            {   // we know that one!
                return map[(int)cmd];
            }
            return new CommandBytes(command);
        }

        internal bool IsAvailable(RedisCommand command) => !map[(int)command].IsEmpty;

        private static CommandMap CreateImpl(Dictionary<string, string> caseInsensitiveOverrides, HashSet<RedisCommand> exclusions)
        {
            var commands = (RedisCommand[])Enum.GetValues(typeof(RedisCommand));

            var map = new CommandBytes[commands.Length];
            bool haveDelta = false;
            for (int i = 0; i < commands.Length; i++)
            {
                int idx = (int)commands[i];
                string name = commands[i].ToString(), value = name;

                if (exclusions?.Contains(commands[i]) == true)
                {
                    map[idx] = default;
                }
                else
                {
                    if (caseInsensitiveOverrides != null && caseInsensitiveOverrides.TryGetValue(name, out string tmp))
                    {
                        value = tmp;
                    }
                    if (value != name) haveDelta = true;
                    // TODO: bug?
                    haveDelta = true;
                    map[idx] = new CommandBytes(value);
                }
            }
            if (!haveDelta && Default != null) return Default;

            return new CommandMap(map);
        }
    }
}<|MERGE_RESOLUTION|>--- conflicted
+++ resolved
@@ -72,11 +72,7 @@
         /// <remarks>https://redis.io/topics/sentinel</remarks>
         public static CommandMap Sentinel { get; } = Create(new HashSet<string> {
             // see https://redis.io/topics/sentinel
-<<<<<<< HEAD
-            "ping", "sentinel", "subscribe", "psubscribe", "unsubscribe", "punsubscribe" }, true);
-=======
             "ping", "info", "sentinel", "subscribe", "shutdown", "psubscribe", "unsubscribe", "punsubscribe" }, true);
->>>>>>> 6d0df198
 
         /// <summary>
         /// Create a new CommandMap, customizing some commands
