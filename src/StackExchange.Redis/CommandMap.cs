﻿using System;
using System.Collections.Generic;
using System.Text;

namespace StackExchange.Redis
{
    /// <summary>
    /// Represents the commands mapped on a particular configuration.
    /// </summary>
    public sealed class CommandMap
    {
        private readonly CommandBytes[] map;

        internal CommandMap(CommandBytes[] map) => this.map = map;

        /// <summary>
        /// The default commands specified by redis.
        /// </summary>
        public static CommandMap Default { get; } = CreateImpl(null, null);

        /// <summary>
        /// The commands available to <a href="twemproxy">https://github.com/twitter/twemproxy</a>.
        /// </summary>
        /// <remarks>https://github.com/twitter/twemproxy/blob/master/notes/redis.md</remarks>
        public static CommandMap Twemproxy { get; } = CreateImpl(null, exclusions: new HashSet<RedisCommand>
        {
            // see https://github.com/twitter/twemproxy/blob/master/notes/redis.md
            RedisCommand.KEYS, RedisCommand.MIGRATE, RedisCommand.MOVE, RedisCommand.OBJECT, RedisCommand.RANDOMKEY,
            RedisCommand.RENAME, RedisCommand.RENAMENX, RedisCommand.SORT, RedisCommand.SCAN,

            RedisCommand.BITOP, RedisCommand.MSET, RedisCommand.MSETNX,

            RedisCommand.HSCAN,

            RedisCommand.BLPOP, RedisCommand.BRPOP, RedisCommand.BRPOPLPUSH, // yeah, me neither!

            RedisCommand.SSCAN,

            RedisCommand.ZSCAN,

            RedisCommand.PSUBSCRIBE, RedisCommand.PUBLISH, RedisCommand.PUNSUBSCRIBE, RedisCommand.SUBSCRIBE, RedisCommand.UNSUBSCRIBE,

            RedisCommand.DISCARD, RedisCommand.EXEC, RedisCommand.MULTI, RedisCommand.UNWATCH, RedisCommand.WATCH,

            RedisCommand.SCRIPT,

            RedisCommand.ECHO, RedisCommand.PING, RedisCommand.QUIT, RedisCommand.SELECT,

            RedisCommand.BGREWRITEAOF, RedisCommand.BGSAVE, RedisCommand.CLIENT, RedisCommand.CLUSTER, RedisCommand.CONFIG, RedisCommand.DBSIZE,
            RedisCommand.DEBUG, RedisCommand.FLUSHALL, RedisCommand.FLUSHDB, RedisCommand.INFO, RedisCommand.LASTSAVE, RedisCommand.MONITOR, RedisCommand.REPLICAOF,
            RedisCommand.SAVE, RedisCommand.SHUTDOWN, RedisCommand.SLAVEOF, RedisCommand.SLOWLOG, RedisCommand.SYNC, RedisCommand.TIME
        });

        /// <summary>
<<<<<<< HEAD
        /// The commands available to <a href="ssdb">http://www.ideawu.com/ssdb/</a>.
=======
        /// The commands available to <a href="https://ssdb.io/">https://ssdb.io/</a>
>>>>>>> 090331e7
        /// </summary>
        /// <remarks>https://ssdb.io/docs/redis-to-ssdb.html</remarks>
        public static CommandMap SSDB { get; } = Create(new HashSet<string> {
            "ping",
            "get", "set", "del", "incr", "incrby", "mget", "mset", "keys", "getset", "setnx",
            "hget", "hset", "hdel", "hincrby", "hkeys", "hvals", "hmget", "hmset", "hlen",
            "zscore", "zadd", "zrem", "zrange", "zrangebyscore", "zincrby", "zdecrby", "zcard",
            "llen", "lpush", "rpush", "lpop", "rpop", "lrange", "lindex"
        }, true);

        /// <summary>
        /// The commands available to <a href="Sentinel">https://redis.io/topics/sentinel</a>.
        /// </summary>
        /// <remarks>https://redis.io/topics/sentinel</remarks>
        public static CommandMap Sentinel { get; } = Create(new HashSet<string> {
            // see https://redis.io/topics/sentinel
            "auth", "ping", "info", "role", "sentinel", "subscribe", "shutdown", "psubscribe", "unsubscribe", "punsubscribe" }, true);

        /// <summary>
        /// Create a new <see cref="CommandMap"/>, customizing some commands.
        /// </summary>
        /// <param name="overrides">The commands to override.</param>
        public static CommandMap Create(Dictionary<string, string> overrides)
        {
            if (overrides == null || overrides.Count == 0) return Default;

            if (ReferenceEquals(overrides.Comparer, StringComparer.OrdinalIgnoreCase))
            {
                // that's ok; we're happy with ordinal/invariant case-insensitive
                // (but not culture-specific insensitive; completely untested)
            }
            else
            {
                // need case insensitive
                overrides = new Dictionary<string, string>(overrides, StringComparer.OrdinalIgnoreCase);
            }
            return CreateImpl(overrides, null);
        }

        /// <summary>
        /// Creates a CommandMap by specifying which commands are available or unavailable.
        /// </summary>
        /// <param name="commands">The commands to specify.</param>
        /// <param name="available">Whether the commands are available or excluded.</param>
        public static CommandMap Create(HashSet<string> commands, bool available = true)
        {
            if (available)
            {
                var dictionary = new Dictionary<string, string>(StringComparer.OrdinalIgnoreCase);
                // nix everything
                foreach (RedisCommand command in Enum.GetValues(typeof(RedisCommand)))
                {
                    dictionary[command.ToString()] = null;
                }
                if (commands != null)
                {
                    // then include (by removal) the things that are available
                    foreach (string command in commands)
                    {
                        dictionary.Remove(command);
                    }
                }
                return CreateImpl(dictionary, null);
            }
            else
            {
                HashSet<RedisCommand> exclusions = null;
                if (commands != null)
                {
                    // nix the things that are specified
                    foreach (var command in commands)
                    {
                        if (Enum.TryParse(command, true, out RedisCommand parsed))
                        {
                            (exclusions ??= new HashSet<RedisCommand>()).Add(parsed);
                        }
                    }
                }
                if (exclusions == null || exclusions.Count == 0) return Default;
                return CreateImpl(null, exclusions);
            }
        }

        /// <summary>
        /// See <see cref="object.ToString"/>.
        /// </summary>
        public override string ToString()
        {
            var sb = new StringBuilder();
            AppendDeltas(sb);
            return sb.ToString();
        }

        internal void AppendDeltas(StringBuilder sb)
        {
            for (int i = 0; i < map.Length; i++)
            {
                var keyString = ((RedisCommand)i).ToString();
                var keyBytes = new CommandBytes(keyString);
                var value = map[i];
                if (!keyBytes.Equals(value))
                {
                    if (sb.Length != 0) sb.Append(',');
                    sb.Append('$').Append(keyString).Append('=').Append(value);
                }
            }
        }

        internal void AssertAvailable(RedisCommand command)
        {
            if (map[(int)command].IsEmpty) throw ExceptionFactory.CommandDisabled(command);
        }

        internal CommandBytes GetBytes(RedisCommand command) => map[(int)command];

        internal CommandBytes GetBytes(string command)
        {
            if (command == null) return default;
            if(Enum.TryParse(command, true, out RedisCommand cmd))
            {   // we know that one!
                return map[(int)cmd];
            }
            return new CommandBytes(command);
        }

        internal bool IsAvailable(RedisCommand command) => !map[(int)command].IsEmpty;

        private static CommandMap CreateImpl(Dictionary<string, string> caseInsensitiveOverrides, HashSet<RedisCommand> exclusions)
        {
            var commands = (RedisCommand[])Enum.GetValues(typeof(RedisCommand));

            var map = new CommandBytes[commands.Length];
            bool haveDelta = false;
            for (int i = 0; i < commands.Length; i++)
            {
                int idx = (int)commands[i];
                string name = commands[i].ToString(), value = name;

                if (exclusions?.Contains(commands[i]) == true)
                {
                    map[idx] = default;
                }
                else
                {
                    if (caseInsensitiveOverrides != null && caseInsensitiveOverrides.TryGetValue(name, out string tmp))
                    {
                        value = tmp;
                    }
                    if (value != name) haveDelta = true;
                    // TODO: bug?
                    haveDelta = true;
                    map[idx] = new CommandBytes(value);
                }
            }
            if (!haveDelta && Default != null) return Default;

            return new CommandMap(map);
        }
    }
}<|MERGE_RESOLUTION|>--- conflicted
+++ resolved
@@ -52,11 +52,7 @@
         });
 
         /// <summary>
-<<<<<<< HEAD
-        /// The commands available to <a href="ssdb">http://www.ideawu.com/ssdb/</a>.
-=======
-        /// The commands available to <a href="https://ssdb.io/">https://ssdb.io/</a>
->>>>>>> 090331e7
+        /// The commands available to <a href="https://ssdb.io/">https://ssdb.io/</a>.
         /// </summary>
         /// <remarks>https://ssdb.io/docs/redis-to-ssdb.html</remarks>
         public static CommandMap SSDB { get; } = Create(new HashSet<string> {
