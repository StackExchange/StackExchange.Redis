﻿using System;
using System.Buffers;
using System.Runtime.CompilerServices;
using System.Text;
using Pipelines.Sockets.Unofficial.Arenas;

namespace StackExchange.Redis
{
    internal readonly struct RawResult
    {
        internal ref RawResult this[int index] => ref GetItems()[index];

        internal int ItemsCount => (int)_items.Length;

        private readonly ReadOnlySequence<byte> _payload;
        internal ReadOnlySequence<byte> Payload => _payload;

        internal static readonly RawResult Nil = default;
        // Note: can't use Memory<RawResult> here - struct recursion breaks runtime
        private readonly Sequence _items;
        private readonly ResultType _resultType;
        private readonly ResultFlags _flags;

        [Flags]
        internal enum ResultFlags
        {
            None = 0,
            HasValue = 1 << 0, // simply indicates "not the default" (always set in .ctor)
            NonNull = 1 << 1, // defines explicit null; isn't "IsNull" because we want default to be null
            Resp3 = 1 << 2, // was the connection in RESP3 mode?
        }

        public RawResult(ResultType resultType, in ReadOnlySequence<byte> payload, ResultFlags flags)
        {
            switch (resultType)
            {
                case ResultType.SimpleString:
                case ResultType.Error:
                case ResultType.Integer:
                case ResultType.BulkString:
                case ResultType.Double:
                case ResultType.Boolean:
                case ResultType.BlobError:
                case ResultType.VerbatimString:
                case ResultType.BigInteger:
                    break;
                case ResultType.Null:
                    flags &= ~ResultFlags.NonNull;
                    break;
                default:
                    ThrowInvalidType(resultType);
                    break;
            }
            _resultType = resultType;
            _flags = flags | ResultFlags.HasValue;
            _payload = payload;
            _items = default;
        }

        public RawResult(ResultType resultType, Sequence<RawResult> items, ResultFlags flags)
        {
            switch (resultType)
            {
                case ResultType.Array:
                case ResultType.Map:
                case ResultType.Set:
                case ResultType.Attribute:
                case ResultType.Push:
                    break;
                case ResultType.Null:
                    flags &= ~ResultFlags.NonNull;
                    break;
                default:
                    ThrowInvalidType(resultType);
                    break;
            }
            _resultType = resultType;
            _flags = flags | ResultFlags.HasValue;
            _payload = default;
            _items = items.Untyped();
        }

        private static void ThrowInvalidType(ResultType resultType)
             => throw new ArgumentOutOfRangeException(nameof(resultType), $"Invalid result-type: {resultType}");

        public bool IsError => _resultType.IsError();

        public ResultType Resp3Type => _resultType;

        // if null, assume string
        public ResultType Resp2TypeBulkString => _resultType == ResultType.Null ? ResultType.BulkString : _resultType.ToResp2();
        // if null, assume array
        public ResultType Resp2TypeArray => _resultType == ResultType.Null ? ResultType.Array : _resultType.ToResp2();

        internal bool IsNull => (_flags & ResultFlags.NonNull) == 0;

        public bool HasValue => (_flags & ResultFlags.HasValue) != 0;

        public bool IsResp3 => (_flags & ResultFlags.Resp3) != 0;

        public override string ToString()
        {
            if (IsNull) return "(null)";

            return _resultType.ToResp2() switch
            {
                ResultType.SimpleString or ResultType.Integer or ResultType.Error => $"{Resp3Type}: {GetString()}",
                ResultType.BulkString => $"{Resp3Type}: {Payload.Length} bytes",
                ResultType.Array => $"{Resp3Type}: {ItemsCount} items",
                _ => $"(unknown: {Resp3Type})",
            };
        }

        public Tokenizer GetInlineTokenizer() => new Tokenizer(Payload);

        internal ref struct Tokenizer
        {
            // tokenizes things according to the inline protocol
            // specifically; the line: abc    "def ghi" jkl
            // is 3 tokens: "abc", "def ghi" and "jkl"
            public Tokenizer GetEnumerator() => this;
            private BufferReader _value;

            public Tokenizer(scoped in ReadOnlySequence<byte> value)
            {
                _value = new BufferReader(value);
                Current = default;
            }

            public bool MoveNext()
            {
                Current = default;
                // take any white-space
                while (_value.PeekByte() == (byte)' ') { _value.Consume(1); }

                byte terminator = (byte)' ';
                var first = _value.PeekByte();
                if (first < 0) return false; // EOF

                switch (first)
                {
                    case (byte)'"':
                    case (byte)'\'':
                        // start of string
                        terminator = (byte)first;
                        _value.Consume(1);
                        break;
                }

                int end = BufferReader.FindNext(_value, terminator);
                if (end < 0)
                {
                    Current = _value.ConsumeToEnd();
                }
                else
                {
                    Current = _value.ConsumeAsBuffer(end);
                    _value.Consume(1); // drop the terminator itself;
                }
                return true;
            }
            public ReadOnlySequence<byte> Current { get; private set; }
        }
<<<<<<< HEAD
        internal RedisChannel AsRedisChannel(byte[]? channelPrefix, RedisChannel.RedisChannelOptions options)
=======
        internal RedisChannel AsRedisChannel(byte[]? channelPrefix, RedisChannel.PatternMode mode, bool isSharded)
>>>>>>> 0172e03a
        {
            switch (Resp2TypeBulkString)
            {
                case ResultType.SimpleString:
                case ResultType.BulkString:
                    if (channelPrefix == null)
                    {
<<<<<<< HEAD
                        return new RedisChannel(GetBlob(), options);
=======
                        return isSharded ? new RedisChannel(GetBlob(), true) : new RedisChannel(GetBlob(), mode);
>>>>>>> 0172e03a
                    }
                    if (StartsWith(channelPrefix))
                    {
                        byte[] copy = Payload.Slice(channelPrefix.Length).ToArray();
<<<<<<< HEAD
                        return new RedisChannel(copy, options);
=======
                        return isSharded ? new RedisChannel(copy, true) : new RedisChannel(copy, mode);
>>>>>>> 0172e03a
                    }
                    return default;
                default:
                    throw new InvalidCastException("Cannot convert to RedisChannel: " + Resp3Type);
            }
        }

        internal RedisKey AsRedisKey()
        {
            return Resp2TypeBulkString switch
            {
                ResultType.SimpleString or ResultType.BulkString => (RedisKey)GetBlob(),
                _ => throw new InvalidCastException("Cannot convert to RedisKey: " + Resp3Type),
            };
        }

        internal RedisValue AsRedisValue()
        {
            if (IsNull) return RedisValue.Null;
            if (Resp3Type == ResultType.Boolean && Payload.Length == 1)
            {
                switch (Payload.First.Span[0])
                {
                    case (byte)'t': return (RedisValue)true;
                    case (byte)'f': return (RedisValue)false;
                }
            }
            switch (Resp2TypeBulkString)
            {
                case ResultType.Integer:
                    long i64;
                    if (TryGetInt64(out i64)) return (RedisValue)i64;
                    break;
                case ResultType.SimpleString:
                case ResultType.BulkString:
                    return (RedisValue)GetBlob();
            }
            throw new InvalidCastException("Cannot convert to RedisValue: " + Resp3Type);
        }

        internal Lease<byte>? AsLease()
        {
            if (IsNull) return null;
            switch (Resp2TypeBulkString)
            {
                case ResultType.SimpleString:
                case ResultType.BulkString:
                    var payload = Payload;
                    var lease = Lease<byte>.Create(checked((int)payload.Length), false);
                    payload.CopyTo(lease.Span);
                    return lease;
            }
            throw new InvalidCastException("Cannot convert to Lease: " + Resp3Type);
        }

        internal bool IsEqual(in CommandBytes expected)
        {
            if (expected.Length != Payload.Length) return false;
            return new CommandBytes(Payload).Equals(expected);
        }

        internal unsafe bool IsEqual(byte[]? expected)
        {
            if (expected == null) throw new ArgumentNullException(nameof(expected));

            var rangeToCheck = Payload;

            if (expected.Length != rangeToCheck.Length) return false;
            if (rangeToCheck.IsSingleSegment) return rangeToCheck.First.Span.SequenceEqual(expected);

            int offset = 0;
            foreach (var segment in rangeToCheck)
            {
                var from = segment.Span;
                var to = new Span<byte>(expected, offset, from.Length);
                if (!from.SequenceEqual(to)) return false;

                offset += from.Length;
            }
            return true;
        }

        internal bool StartsWith(in CommandBytes expected)
        {
            var len = expected.Length;
            if (len > Payload.Length) return false;

            var rangeToCheck = Payload.Slice(0, len);
            return new CommandBytes(rangeToCheck).Equals(expected);
        }
        internal bool StartsWith(byte[] expected)
        {
            if (expected == null) throw new ArgumentNullException(nameof(expected));
            if (expected.Length > Payload.Length) return false;

            var rangeToCheck = Payload.Slice(0, expected.Length);
            if (rangeToCheck.IsSingleSegment) return rangeToCheck.First.Span.SequenceEqual(expected);

            int offset = 0;
            foreach (var segment in rangeToCheck)
            {
                var from = segment.Span;
                var to = new Span<byte>(expected, offset, from.Length);
                if (!from.SequenceEqual(to)) return false;

                offset += from.Length;
            }
            return true;
        }

        internal byte[]? GetBlob()
        {
            if (IsNull) return null;

            if (Payload.IsEmpty) return Array.Empty<byte>();

            return Payload.ToArray();
        }

        internal bool GetBoolean()
        {
            if (Payload.Length != 1) throw new InvalidCastException();
            if (Resp3Type == ResultType.Boolean)
            {
                return Payload.First.Span[0] switch
                {
                    (byte)'t' => true,
                    (byte)'f' => false,
                    _ => throw new InvalidCastException(),
                };
            }
            return Payload.First.Span[0] switch
            {
                (byte)'1' => true,
                (byte)'0' => false,
                _ => throw new InvalidCastException(),
            };
        }

        [MethodImpl(MethodImplOptions.AggressiveInlining)]
        internal Sequence<RawResult> GetItems() => _items.Cast<RawResult>();

        [MethodImpl(MethodImplOptions.AggressiveInlining)]
        internal double?[]? GetItemsAsDoubles() => this.ToArray<double?>((in RawResult x) => x.TryGetDouble(out double val) ? val : null);

        [MethodImpl(MethodImplOptions.AggressiveInlining)]
        internal RedisKey[]? GetItemsAsKeys() => this.ToArray<RedisKey>((in RawResult x) => x.AsRedisKey());

        [MethodImpl(MethodImplOptions.AggressiveInlining)]
        internal RedisValue[]? GetItemsAsValues() => this.ToArray<RedisValue>((in RawResult x) => x.AsRedisValue());

        [MethodImpl(MethodImplOptions.AggressiveInlining)]
        internal string?[]? GetItemsAsStrings() => this.ToArray<string?>((in RawResult x) => (string?)x.AsRedisValue());

        [MethodImpl(MethodImplOptions.AggressiveInlining)]
        internal string[]? GetItemsAsStringsNotNullable() => this.ToArray<string>((in RawResult x) => (string)x.AsRedisValue()!);

        [MethodImpl(MethodImplOptions.AggressiveInlining)]
        internal bool[]? GetItemsAsBooleans() => this.ToArray<bool>((in RawResult x) => (bool)x.AsRedisValue());

        internal GeoPosition? GetItemsAsGeoPosition()
        {
            var items = GetItems();
            if (IsNull || items.Length == 0)
            {
                return null;
            }

            ref RawResult root = ref items[0];
            if (root.IsNull)
            {
                return null;
            }
            return AsGeoPosition(root.GetItems());
        }

        internal SortedSetEntry[]? GetItemsAsSortedSetEntryArray() => this.ToArray((in RawResult item) => AsSortedSetEntry(item.GetItems()));

        private static SortedSetEntry AsSortedSetEntry(in Sequence<RawResult> elements)
        {
            if (elements.IsSingleSegment)
            {
                var span = elements.FirstSpan;
                return new SortedSetEntry(span[0].AsRedisValue(), span[1].TryGetDouble(out double val) ? val : double.NaN);
            }
            else
            {
                return new SortedSetEntry(elements[0].AsRedisValue(), elements[1].TryGetDouble(out double val) ? val : double.NaN);
            }
        }

        private static GeoPosition AsGeoPosition(in Sequence<RawResult> coords)
        {
            double longitude, latitude;
            if (coords.IsSingleSegment)
            {
                var span = coords.FirstSpan;
                longitude = (double)span[0].AsRedisValue();
                latitude = (double)span[1].AsRedisValue();
            }
            else
            {
                longitude = (double)coords[0].AsRedisValue();
                latitude = (double)coords[1].AsRedisValue();
            }

            return new GeoPosition(longitude, latitude);
        }

        internal GeoPosition?[]? GetItemsAsGeoPositionArray()
            => this.ToArray<GeoPosition?>((in RawResult item) => item.IsNull ? default : AsGeoPosition(item.GetItems()));

        internal unsafe string? GetString() => GetString(out _);
        internal unsafe string? GetString(out ReadOnlySpan<char> verbatimPrefix)
        {
            verbatimPrefix = default;
            if (IsNull) return null;
            if (Payload.IsEmpty) return "";

            string s;
            if (Payload.IsSingleSegment)
            {
                s = Format.GetString(Payload.First.Span);
                return Resp3Type == ResultType.VerbatimString ? GetVerbatimString(s, out verbatimPrefix) : s;
            }
#if NET6_0_OR_GREATER
            // use system-provided sequence decoder
            return Encoding.UTF8.GetString(in _payload);
#else
            var decoder = Encoding.UTF8.GetDecoder();
            int charCount = 0;
            foreach (var segment in Payload)
            {
                var span = segment.Span;
                if (span.IsEmpty) continue;

                fixed (byte* bPtr = span)
                {
                    charCount += decoder.GetCharCount(bPtr, span.Length, false);
                }
            }

            decoder.Reset();

            s = new string((char)0, charCount);
            fixed (char* sPtr = s)
            {
                char* cPtr = sPtr;
                foreach (var segment in Payload)
                {
                    var span = segment.Span;
                    if (span.IsEmpty) continue;

                    fixed (byte* bPtr = span)
                    {
                        var written = decoder.GetChars(bPtr, span.Length, cPtr, charCount, false);
                        if (written < 0 || written > charCount) Throw(); // protect against hypothetical cPtr weirdness
                        cPtr += written;
                        charCount -= written;
                    }
                }
            }

            return Resp3Type == ResultType.VerbatimString ? GetVerbatimString(s, out verbatimPrefix) : s;

            static void Throw() => throw new InvalidOperationException("Invalid result from GetChars");
#endif
            static string? GetVerbatimString(string? value, out ReadOnlySpan<char> type)
            {
                // The first three bytes provide information about the format of the following string, which
                // can be txt for plain text, or mkd for markdown. The fourth byte is always `:`.
                // Then the real string follows.
                if (value is not null
                    && value.Length >= 4 && value[3] == ':')
                {
                    type = value.AsSpan().Slice(0, 3);
                    value = value.Substring(4);
                }
                else
                {
                    type = default;
                }
                return value;
            }
        }

        internal bool TryGetDouble(out double val)
        {
            if (IsNull || Payload.IsEmpty)
            {
                val = 0;
                return false;
            }
            if (TryGetInt64(out long i64))
            {
                val = i64;
                return true;
            }

            if (Payload.IsSingleSegment) return Format.TryParseDouble(Payload.First.Span, out val);
            if (Payload.Length < 64)
            {
                Span<byte> span = stackalloc byte[(int)Payload.Length];
                Payload.CopyTo(span);
                return Format.TryParseDouble(span, out val);
            }
            return Format.TryParseDouble(GetString(), out val);
        }

        internal bool TryGetInt64(out long value)
        {
            if (IsNull || Payload.IsEmpty || Payload.Length > Format.MaxInt64TextLen)
            {
                value = 0;
                return false;
            }

            if (Payload.IsSingleSegment) return Format.TryParseInt64(Payload.First.Span, out value);

            Span<byte> span = stackalloc byte[(int)Payload.Length]; // we already checked the length was <= MaxInt64TextLen
            Payload.CopyTo(span);
            return Format.TryParseInt64(span, out value);
        }

        internal bool Is(char value)
        {
            var span = Payload.First.Span;
            return span.Length == 1 && (char)span[0] == value && Payload.IsSingleSegment;
        }
    }
}<|MERGE_RESOLUTION|>--- conflicted
+++ resolved
@@ -161,11 +161,7 @@
             }
             public ReadOnlySequence<byte> Current { get; private set; }
         }
-<<<<<<< HEAD
         internal RedisChannel AsRedisChannel(byte[]? channelPrefix, RedisChannel.RedisChannelOptions options)
-=======
-        internal RedisChannel AsRedisChannel(byte[]? channelPrefix, RedisChannel.PatternMode mode, bool isSharded)
->>>>>>> 0172e03a
         {
             switch (Resp2TypeBulkString)
             {
@@ -173,20 +169,13 @@
                 case ResultType.BulkString:
                     if (channelPrefix == null)
                     {
-<<<<<<< HEAD
                         return new RedisChannel(GetBlob(), options);
-=======
-                        return isSharded ? new RedisChannel(GetBlob(), true) : new RedisChannel(GetBlob(), mode);
->>>>>>> 0172e03a
                     }
                     if (StartsWith(channelPrefix))
                     {
                         byte[] copy = Payload.Slice(channelPrefix.Length).ToArray();
-<<<<<<< HEAD
+
                         return new RedisChannel(copy, options);
-=======
-                        return isSharded ? new RedisChannel(copy, true) : new RedisChannel(copy, mode);
->>>>>>> 0172e03a
                     }
                     return default;
                 default:
