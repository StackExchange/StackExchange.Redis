﻿using System;
using System.Runtime.CompilerServices;
using System.Threading;
using System.Threading.Tasks;

namespace StackExchange.Redis
{
    internal static class TaskExtensions
    {
        private static readonly Action<Task> observeErrors = ObverveErrors;
        private static void ObverveErrors(this Task task)
        {
            if (task != null) GC.KeepAlive(task.Exception);
        }

        internal static Task ObserveErrors(this Task task)
        {
            task.ContinueWith(observeErrors, TaskContinuationOptions.OnlyOnFaulted);
            return task;
        }

        internal static Task<T> ObserveErrors<T>(this Task<T> task)
        {
            task.ContinueWith(observeErrors, TaskContinuationOptions.OnlyOnFaulted);
            return task;
        }

        [MethodImpl(MethodImplOptions.AggressiveInlining)]
        internal static ConfiguredTaskAwaitable ForAwait(this Task task) => task.ConfigureAwait(false);
        [MethodImpl(MethodImplOptions.AggressiveInlining)]
        internal static ConfiguredValueTaskAwaitable ForAwait(this in ValueTask task) => task.ConfigureAwait(false);
        [MethodImpl(MethodImplOptions.AggressiveInlining)]
        internal static ConfiguredTaskAwaitable<T> ForAwait<T>(this Task<T> task) => task.ConfigureAwait(false);
        [MethodImpl(MethodImplOptions.AggressiveInlining)]
        internal static ConfiguredValueTaskAwaitable<T> ForAwait<T>(this in ValueTask<T> task) => task.ConfigureAwait(false);

        internal static void RedisFireAndForget(this Task task) => task?.ContinueWith(t => GC.KeepAlive(t.Exception), TaskContinuationOptions.OnlyOnFaulted);

<<<<<<< HEAD
        /// <summary>
        /// Licensed to the .NET Foundation under one or more agreements.
        /// The .NET Foundation licenses this file to you under the MIT license.
        /// </summary>
        /// <remarks>Inspired from <see href="https://github.com/dotnet/corefx/blob/81a246f3adf1eece3d981f1d8bb8ae9de12de9c6/src/Common/tests/System/Threading/Tasks/TaskTimeoutExtensions.cs#L15-L43"/></remarks>
        public static async Task<bool> TimeoutAfter(this Task task, int timeoutMs)
=======
        // Inspired from https://github.com/dotnet/corefx/blob/81a246f3adf1eece3d981f1d8bb8ae9de12de9c6/src/Common/tests/System/Threading/Tasks/TaskTimeoutExtensions.cs#L15-L43
        // Licensed to the .NET Foundation under one or more agreements.
        // The .NET Foundation licenses this file to you under the MIT license.
        internal static async Task<bool> TimeoutAfter(this Task task, int timeoutMs)
>>>>>>> ecea7f4f
        {
            var cts = new CancellationTokenSource();
            if (task == await Task.WhenAny(task, Task.Delay(timeoutMs, cts.Token)).ForAwait())
            {
                cts.Cancel();
                await task.ForAwait();
                return true;
            }
            else
            {
                return false;
            }
        }
    }
}<|MERGE_RESOLUTION|>--- conflicted
+++ resolved
@@ -36,19 +36,12 @@
 
         internal static void RedisFireAndForget(this Task task) => task?.ContinueWith(t => GC.KeepAlive(t.Exception), TaskContinuationOptions.OnlyOnFaulted);
 
-<<<<<<< HEAD
         /// <summary>
         /// Licensed to the .NET Foundation under one or more agreements.
         /// The .NET Foundation licenses this file to you under the MIT license.
         /// </summary>
         /// <remarks>Inspired from <see href="https://github.com/dotnet/corefx/blob/81a246f3adf1eece3d981f1d8bb8ae9de12de9c6/src/Common/tests/System/Threading/Tasks/TaskTimeoutExtensions.cs#L15-L43"/></remarks>
-        public static async Task<bool> TimeoutAfter(this Task task, int timeoutMs)
-=======
-        // Inspired from https://github.com/dotnet/corefx/blob/81a246f3adf1eece3d981f1d8bb8ae9de12de9c6/src/Common/tests/System/Threading/Tasks/TaskTimeoutExtensions.cs#L15-L43
-        // Licensed to the .NET Foundation under one or more agreements.
-        // The .NET Foundation licenses this file to you under the MIT license.
         internal static async Task<bool> TimeoutAfter(this Task task, int timeoutMs)
->>>>>>> ecea7f4f
         {
             var cts = new CancellationTokenSource();
             if (task == await Task.WhenAny(task, Task.Delay(timeoutMs, cts.Token)).ForAwait())
