--- conflicted
+++ resolved
@@ -45,11 +45,9 @@
                                          v7_2_0_rc1 = new Version(7, 1, 240), // 7.2 RC1 is version 7.1.240
                                          v7_4_0_rc1 = new Version(7, 3, 240), // 7.4 RC1 is version 7.3.240
                                          v7_4_0_rc2 = new Version(7, 3, 241), // 7.4 RC2 is version 7.3.241
-<<<<<<< HEAD
-                                         v8_0_0_M04 = new Version(7, 9, 227); // 8.0 M04 is version 7.9.227
-=======
+                                         v8_0_0_M04 = new Version(7, 9, 227), // 8.0 M04 is version 7.9.227
                                          v8_2_0_rc1 = new Version(8, 1, 240); // 8.2 RC1 is version 8.1.240
->>>>>>> c364806f
+
 #pragma warning restore SA1310 // Field names should not contain underscore
 #pragma warning restore SA1311 // Static readonly fields should begin with upper-case letter
 
