﻿using System;
using System.ComponentModel;
using System.Linq;
using System.Reflection;
using System.Text;

namespace StackExchange.Redis
{
    /// <summary>
    /// Provides basic information about the features available on a particular version of Redis.
    /// </summary>
    public readonly struct RedisFeatures : IEquatable<RedisFeatures>
    {
        internal static readonly Version v2_0_0 = new Version(2, 0, 0),
                                         v2_1_0 = new Version(2, 1, 0),
                                         v2_1_1 = new Version(2, 1, 1),
                                         v2_1_2 = new Version(2, 1, 2),
                                         v2_1_3 = new Version(2, 1, 3),
                                         v2_1_8 = new Version(2, 1, 8),
                                         v2_2_0 = new Version(2, 2, 0),
                                         v2_4_0 = new Version(2, 4, 0),
                                         v2_5_7 = new Version(2, 5, 7),
                                         v2_5_10 = new Version(2, 5, 10),
                                         v2_5_14 = new Version(2, 5, 14),
                                         v2_6_0 = new Version(2, 6, 0),
                                         v2_6_5 = new Version(2, 6, 5),
                                         v2_6_9 = new Version(2, 6, 9),
                                         v2_6_12 = new Version(2, 6, 12),
                                         v2_8_0 = new Version(2, 8, 0),
                                         v2_8_12 = new Version(2, 8, 12),
                                         v2_8_18 = new Version(2, 8, 18),
                                         v2_9_5 = new Version(2, 9, 5),
                                         v3_0_0 = new Version(3, 0, 0),
                                         v3_2_0 = new Version(3, 2, 0),
                                         v3_2_1 = new Version(3, 2, 1),
                                         v4_0_0 = new Version(4, 0, 0),
                                         v4_9_1 = new Version(4, 9, 1), // 5.0 RC1 is version 4.9.1; // 5.0 RC1 is version 4.9.1
                                         v5_0_0 = new Version(5, 0, 0),
                                         v6_0_0 = new Version(6, 0, 0),
                                         v6_0_6 = new Version(6, 0, 6),
                                         v6_2_0 = new Version(6, 2, 0),
                                         v7_0_0_rc1 = new Version(6, 9, 240), // 7.0 RC1 is version 6.9.240
                                         v7_2_0_rc1 = new Version(7, 1, 240), // 7.2 RC1 is version 7.1.240
<<<<<<< HEAD
                                         v7_4_0_rc1 = new Version(7, 3, 240), // 7.4 RC1 is version 7.3.240
                                         v7_4_0_rc2 = new Version(7, 3, 241); // 7.4 RC2 is version 7.3.241


=======
                                         v7_4_0_rc1 = new Version(7, 4, 240); // 7.4 RC1 is version 7.4.240
>>>>>>> 39b992fc

        private readonly Version version;

        /// <summary>
        /// Create a new RedisFeatures instance for the given version.
        /// </summary>
        /// <param name="version">The version of redis to base the feature set on.</param>
        public RedisFeatures(Version version)
        {
            this.version = version ?? throw new ArgumentNullException(nameof(version));
        }

        /// <summary>
        /// Are <see href="https://redis.io/commands/bitop/">BITOP</see> and <see href="https://redis.io/commands/bitcount/">BITCOUNT</see> available?
        /// </summary>
        public bool BitwiseOperations => Version.IsAtLeast(v2_6_0);

        /// <summary>
        /// Is <see href="https://redis.io/commands/client-setname/">CLIENT SETNAME</see> available?
        /// </summary>
        public bool ClientName => Version.IsAtLeast(v2_6_9);

        /// <summary>
        /// Is <see href="https://redis.io/commands/client-id/">CLIENT ID</see> available?
        /// </summary>
        public bool ClientId => Version.IsAtLeast(v5_0_0);

        /// <summary>
        /// Does <see href="https://redis.io/commands/exec/">EXEC</see> support <c>EXECABORT</c> if there are errors?
        /// </summary>
        public bool ExecAbort => Version.IsAtLeast(v2_6_5) && !Version.IsEqual(v2_9_5);

        /// <summary>
        /// Can <see href="https://redis.io/commands/expire/">EXPIRE</see> be used to set expiration on a key that is already volatile (i.e. has an expiration)?
        /// </summary>
        public bool ExpireOverwrite => Version.IsAtLeast(v2_1_3);

        /// <summary>
        /// Is <see href="https://redis.io/commands/getdel/">GETDEL</see> available?
        /// </summary>
        public bool GetDelete => Version.IsAtLeast(v6_2_0);

        /// <summary>
        /// Is <see href="https://redis.io/commands/hstrlen/">HSTRLEN</see> available?
        /// </summary>
        public bool HashStringLength => Version.IsAtLeast(v3_2_0);

        /// <summary>
        /// Does <see href="https://redis.io/commands/hdel/">HDEL</see> support variadic usage?
        /// </summary>
        public bool HashVaradicDelete => Version.IsAtLeast(v2_4_0);

        /// <summary>
        /// Are <see href="https://redis.io/commands/incrbyfloat/">INCRBYFLOAT</see> and <see href="https://redis.io/commands/hincrbyfloat/">HINCRBYFLOAT</see> available?
        /// </summary>
        public bool IncrementFloat => Version.IsAtLeast(v2_6_0);

        /// <summary>
        /// Does <see href="https://redis.io/commands/info/">INFO</see> support sections?
        /// </summary>
        public bool InfoSections => Version.IsAtLeast(v2_8_0);

        /// <summary>
        /// Is <see href="https://redis.io/commands/linsert/">LINSERT</see> available?
        /// </summary>
        public bool ListInsert => Version.IsAtLeast(v2_1_1);

        /// <summary>
        /// Is <see href="https://redis.io/commands/memory/">MEMORY</see> available?
        /// </summary>
        public bool Memory => Version.IsAtLeast(v4_0_0);

        /// <summary>
        /// Are <see href="https://redis.io/commands/pexpire/">PEXPIRE</see> and <see href="https://redis.io/commands/pttl/">PTTL</see> available?
        /// </summary>
        public bool MillisecondExpiry => Version.IsAtLeast(v2_6_0);

        /// <summary>
        /// Is <see href="https://redis.io/commands/module/">MODULE</see> available?
        /// </summary>
        public bool Module => Version.IsAtLeast(v4_0_0);

        /// <summary>
        /// Does <see href="https://redis.io/commands/srandmember/">SRANDMEMBER</see> support the "count" option?
        /// </summary>
        public bool MultipleRandom => Version.IsAtLeast(v2_5_14);

        /// <summary>
        /// Is <see href="https://redis.io/commands/persist/">PERSIST</see> available?
        /// </summary>
        public bool Persist => Version.IsAtLeast(v2_1_2);

        /// <summary>
        /// Are <see href="https://redis.io/commands/lpushx/">LPUSHX</see> and <see href="https://redis.io/commands/rpushx/">RPUSHX</see> available?
        /// </summary>
        public bool PushIfNotExists => Version.IsAtLeast(v2_1_1);

        /// <summary>
        /// Does this support <see href="https://redis.io/commands/sort_ro">SORT_RO</see>?
        /// </summary>
        internal bool ReadOnlySort => Version.IsAtLeast(v7_0_0_rc1);

        /// <summary>
        /// Is <see href="https://redis.io/commands/scan/">SCAN</see> (cursor-based scanning) available?
        /// </summary>
        public bool Scan => Version.IsAtLeast(v2_8_0);

        /// <summary>
        /// Are <see href="https://redis.io/commands/eval/">EVAL</see>, <see href="https://redis.io/commands/evalsha/">EVALSHA</see>, and other script commands available?
        /// </summary>
        public bool Scripting => Version.IsAtLeast(v2_6_0);

        /// <summary>
        /// Does <see href="https://redis.io/commands/set/">SET</see> support the <c>GET</c> option?
        /// </summary>
        public bool SetAndGet => Version.IsAtLeast(v6_2_0);

        /// <summary>
        /// Does <see href="https://redis.io/commands/set/">SET</see> support the <c>EX</c>, <c>PX</c>, <c>NX</c>, and <c>XX</c> options?
        /// </summary>
        public bool SetConditional => Version.IsAtLeast(v2_6_12);

        /// <summary>
        /// Does <see href="https://redis.io/commands/set/">SET</see> have the <c>KEEPTTL</c> option?
        /// </summary>
        public bool SetKeepTtl => Version.IsAtLeast(v6_0_0);

        /// <summary>
        /// Does <see href="https://redis.io/commands/set/">SET</see> allow the <c>NX</c> and <c>GET</c> options to be used together?
        /// </summary>
        public bool SetNotExistsAndGet => Version.IsAtLeast(v7_0_0_rc1);

        /// <summary>
        /// Does <see href="https://redis.io/commands/sadd/">SADD</see> support variadic usage?
        /// </summary>
        public bool SetVaradicAddRemove => Version.IsAtLeast(v2_4_0);

        /// <summary>
        /// Are <see href="https://redis.io/commands/zpopmin/">ZPOPMIN</see> and <see href="https://redis.io/commands/zpopmax/">ZPOPMAX</see> available?
        /// </summary>
        public bool SortedSetPop => Version.IsAtLeast(v5_0_0);

        /// <summary>
        /// Is <see href="https://redis.io/commands/zrangestore/">ZRANGESTORE</see> available?
        /// </summary>
        public bool SortedSetRangeStore => Version.IsAtLeast(v6_2_0);

        /// <summary>
        /// Are <see href="https://redis.io/topics/streams-intro">Redis Streams</see> available?
        /// </summary>
        public bool Streams => Version.IsAtLeast(v4_9_1);

        /// <summary>
        /// Is <see href="https://redis.io/commands/strlen/">STRLEN</see> available?
        /// </summary>
        public bool StringLength => Version.IsAtLeast(v2_1_2);

        /// <summary>
        /// Is <see href="https://redis.io/commands/setrange/">SETRANGE</see> available?
        /// </summary>
        public bool StringSetRange => Version.IsAtLeast(v2_1_8);

        /// <summary>
        /// Is <see href="https://redis.io/commands/swapdb/">SWAPDB</see> available?
        /// </summary>
        public bool SwapDB => Version.IsAtLeast(v4_0_0);

        /// <summary>
        /// Is <see href="https://redis.io/commands/time/">TIME</see> available?
        /// </summary>
        public bool Time => Version.IsAtLeast(v2_6_0);

        /// <summary>
        /// Is <see href="https://redis.io/commands/unlink/">UNLINK</see> available?
        /// </summary>
        public bool Unlink => Version.IsAtLeast(v4_0_0);

        /// <summary>
        /// Are Lua changes to the calling database transparent to the calling client?
        /// </summary>
        public bool ScriptingDatabaseSafe => Version.IsAtLeast(v2_8_12);

        /// <inheritdoc cref="HyperLogLogCountReplicaSafe"/>
        [Obsolete("Starting with Redis version 5, Redis has moved to 'replica' terminology. Please use " + nameof(HyperLogLogCountReplicaSafe) + " instead, this will be removed in 3.0.")]
        [Browsable(false), EditorBrowsable(EditorBrowsableState.Never)]
        public bool HyperLogLogCountSlaveSafe => HyperLogLogCountReplicaSafe;

        /// <summary>
        /// Is <see href="https://redis.io/commands/pfcount/">PFCOUNT</see> available on replicas?
        /// </summary>
        public bool HyperLogLogCountReplicaSafe => Version.IsAtLeast(v2_8_18);

        /// <summary>
        /// Are <see href="https://redis.io/commands/?group=geo">geospatial commands</see> available?
        /// </summary>
        public bool Geo => Version.IsAtLeast(v3_2_0);

        /// <summary>
        /// Can <see href="https://redis.io/commands/ping/">PING</see> be used on a subscription connection?
        /// </summary>
        internal bool PingOnSubscriber => Version.IsAtLeast(v3_0_0);

        /// <summary>
        /// Does <see href="https://redis.io/commands/spop/">SPOP</see> support popping multiple items?
        /// </summary>
        public bool SetPopMultiple => Version.IsAtLeast(v3_2_0);

        /// <summary>
        /// Is <see href="https://redis.io/commands/touch/">TOUCH</see> available?
        /// </summary>
        public bool KeyTouch => Version.IsAtLeast(v3_2_1);

        /// <summary>
        /// Does the server prefer 'replica' terminology - '<see href="https://redis.io/commands/replicaof/">REPLICAOF</see>', etc?
        /// </summary>
        public bool ReplicaCommands => Version.IsAtLeast(v5_0_0);

        /// <summary>
        /// Do list-push commands support multiple arguments?
        /// </summary>
        public bool PushMultiple => Version.IsAtLeast(v4_0_0);


        /// <summary>
        /// Is the RESP3 protocol available?
        /// </summary>
        public bool Resp3 => Version.IsAtLeast(v6_0_0);

        /// <summary>
        /// The Redis version of the server
        /// </summary>
        public Version Version => version ?? v2_0_0;

        /// <summary>
        /// Create a string representation of the available features.
        /// </summary>
        public override string ToString()
        {
            var v = Version; // the docs lie: Version.ToString(fieldCount) only supports 0-2 fields
            var sb = new StringBuilder().Append("Features in ").Append(v.Major).Append('.').Append(v.Minor);
            if (v.Revision >= 0) sb.Append('.').Append(v.Revision);
            if (v.Build >= 0) sb.Append('.').Append(v.Build);
            sb.AppendLine();
            object boxed = this;
            foreach (var prop in s_props)
            {
                sb.Append(prop.Name).Append(": ").Append(prop.GetValue(boxed)).AppendLine();
            }
            return sb.ToString();
        }

        private static readonly PropertyInfo[] s_props = (
            from prop in typeof(RedisFeatures).GetProperties(BindingFlags.Instance | BindingFlags.Public)
            where prop.PropertyType == typeof(bool)
            let indexers = prop.GetIndexParameters()
            where indexers == null || indexers.Length == 0
            orderby prop.Name
            select prop).ToArray();

        /// <summary>Returns the hash code for this instance.</summary>
        /// <returns>A 32-bit signed integer that is the hash code for this instance.</returns>
        public override int GetHashCode() => Version.GetNormalizedHashCode();

        /// <summary>
        /// Indicates whether this instance and a specified object are equal.
        /// </summary>
        /// <returns>
        /// <see langword="true"/> if <paramref name="obj" /> and this instance are the same type and represent the same value, <see langword="false"/> otherwise.
        /// </returns>
        /// <param name="obj">The object to compare with the current instance.</param>
        public override bool Equals(object? obj) => obj is RedisFeatures f && f.Version.IsEqual(Version);

        /// <summary>
        /// Indicates whether this instance and a specified object are equal.
        /// </summary>
        /// <returns>
        /// <see langword="true"/> if <paramref name="other" /> and this instance are the same type and represent the same value, <see langword="false"/> otherwise.
        /// </returns>
        /// <param name="other">The object to compare with the current instance.</param>
        public bool Equals(RedisFeatures other) => other.Version.IsEqual(Version);

        /// <summary>
        /// Checks if 2 <see cref="RedisFeatures"/> are .Equal().
        /// </summary>
        public static bool operator ==(RedisFeatures left, RedisFeatures right) => left.Version.IsEqual(right.Version);

        /// <summary>
        /// Checks if 2 <see cref="RedisFeatures"/> are not .Equal().
        /// </summary>
        public static bool operator !=(RedisFeatures left, RedisFeatures right) => !left.Version.IsEqual(right.Version);
    }
}

internal static class VersionExtensions
{
    // normalize two version parts and smash them together into a long; if either part is -ve,
    // zero is used instead; this gives us consistent ordering following "long" rules

    private static long ComposeMajorMinor(Version version) // always specified
        => (((long)version.Major) << 32) | (long)version.Minor;

    private static long ComposeBuildRevision(Version version) // can be -ve for "not specified"
    {
        int build = version.Build, revision = version.Revision;
        return (((long)(build < 0 ? 0 : build)) << 32) | (long)(revision < 0 ? 0 : revision);
    }

    internal static int GetNormalizedHashCode(this Version value)
        => (ComposeMajorMinor(value) * ComposeBuildRevision(value)).GetHashCode();

    internal static bool IsEqual(this Version x, Version y)
        => ComposeMajorMinor(x) == ComposeMajorMinor(y)
            && ComposeBuildRevision(x) == ComposeBuildRevision(y);

    internal static bool IsAtLeast(this Version x, Version y)
    {
        // think >=, but: without the... "unusual behaviour" in how Version's >= operator
        // compares values with different part lengths, i.e. "6.0" **is not** >= "6.0.0"
        // under the inbuilt operator
        var delta = ComposeMajorMinor(x) - ComposeMajorMinor(y);
        if (delta > 0) return true;
        return delta < 0 ? false : ComposeBuildRevision(x) >= ComposeBuildRevision(y);
    }
}<|MERGE_RESOLUTION|>--- conflicted
+++ resolved
@@ -41,14 +41,8 @@
                                          v6_2_0 = new Version(6, 2, 0),
                                          v7_0_0_rc1 = new Version(6, 9, 240), // 7.0 RC1 is version 6.9.240
                                          v7_2_0_rc1 = new Version(7, 1, 240), // 7.2 RC1 is version 7.1.240
-<<<<<<< HEAD
                                          v7_4_0_rc1 = new Version(7, 3, 240), // 7.4 RC1 is version 7.3.240
                                          v7_4_0_rc2 = new Version(7, 3, 241); // 7.4 RC2 is version 7.3.241
-
-
-=======
-                                         v7_4_0_rc1 = new Version(7, 4, 240); // 7.4 RC1 is version 7.4.240
->>>>>>> 39b992fc
 
         private readonly Version version;
 
