﻿using System;
using System.ComponentModel;
using System.Linq;
using System.Reflection;
using System.Text;

namespace StackExchange.Redis
{
    /// <summary>
    /// Provides basic information about the features available on a particular version of Redis.
    /// </summary>
    public readonly struct RedisFeatures : IEquatable<RedisFeatures>
    {
#pragma warning disable SA1310 // Field names should not contain underscore
#pragma warning disable SA1311 // Static readonly fields should begin with upper-case letter
        internal static readonly Version v2_0_0 = new Version(2, 0, 0),
                                         v2_1_0 = new Version(2, 1, 0),
                                         v2_1_1 = new Version(2, 1, 1),
                                         v2_1_2 = new Version(2, 1, 2),
                                         v2_1_3 = new Version(2, 1, 3),
                                         v2_1_8 = new Version(2, 1, 8),
                                         v2_2_0 = new Version(2, 2, 0),
                                         v2_4_0 = new Version(2, 4, 0),
                                         v2_5_7 = new Version(2, 5, 7),
                                         v2_5_10 = new Version(2, 5, 10),
                                         v2_5_14 = new Version(2, 5, 14),
                                         v2_6_0 = new Version(2, 6, 0),
                                         v2_6_5 = new Version(2, 6, 5),
                                         v2_6_9 = new Version(2, 6, 9),
                                         v2_6_12 = new Version(2, 6, 12),
                                         v2_8_0 = new Version(2, 8, 0),
                                         v2_8_12 = new Version(2, 8, 12),
                                         v2_8_18 = new Version(2, 8, 18),
                                         v2_9_5 = new Version(2, 9, 5),
                                         v3_0_0 = new Version(3, 0, 0),
                                         v3_2_0 = new Version(3, 2, 0),
                                         v3_2_1 = new Version(3, 2, 1),
                                         v4_0_0 = new Version(4, 0, 0),
                                         v4_9_1 = new Version(4, 9, 1), // 5.0 RC1 is version 4.9.1; // 5.0 RC1 is version 4.9.1
                                         v5_0_0 = new Version(5, 0, 0),
                                         v6_0_0 = new Version(6, 0, 0),
                                         v6_0_6 = new Version(6, 0, 6),
                                         v6_2_0 = new Version(6, 2, 0),
                                         v7_0_0_rc1 = new Version(6, 9, 240), // 7.0 RC1 is version 6.9.240
                                         v7_2_0_rc1 = new Version(7, 1, 240), // 7.2 RC1 is version 7.1.240
<<<<<<< HEAD
                                         v7_4_0_rc1 = new Version(7, 3, 240), // 7.4 RC1 is version 7.3.240
                                         v7_4_0_rc2 = new Version(7, 3, 241); // 7.4 RC2 is version 7.3.241
=======
                                         v7_4_0_rc1 = new Version(7, 3, 240); // 7.4 RC1 is version 7.3.240
#pragma warning restore SA1310 // Field names should not contain underscore
#pragma warning restore SA1311 // Static readonly fields should begin with upper-case letter
>>>>>>> 8346a5c2

        private readonly Version version;

        /// <summary>
        /// Create a new RedisFeatures instance for the given version.
        /// </summary>
        /// <param name="version">The version of redis to base the feature set on.</param>
        public RedisFeatures(Version version)
        {
            this.version = version ?? throw new ArgumentNullException(nameof(version));
        }

#pragma warning disable SA1629 // Documentation should end with a period

        /// <summary>
        /// Are <see href="https://redis.io/commands/bitop/">BITOP</see> and <see href="https://redis.io/commands/bitcount/">BITCOUNT</see> available?
        /// </summary>
        public bool BitwiseOperations => Version.IsAtLeast(v2_6_0);

        /// <summary>
        /// Is <see href="https://redis.io/commands/client-setname/">CLIENT SETNAME</see> available?
        /// </summary>
        public bool ClientName => Version.IsAtLeast(v2_6_9);

        /// <summary>
        /// Is <see href="https://redis.io/commands/client-id/">CLIENT ID</see> available?
        /// </summary>
        public bool ClientId => Version.IsAtLeast(v5_0_0);

        /// <summary>
        /// Does <see href="https://redis.io/commands/exec/">EXEC</see> support <c>EXECABORT</c> if there are errors?
        /// </summary>
        public bool ExecAbort => Version.IsAtLeast(v2_6_5) && !Version.IsEqual(v2_9_5);

        /// <summary>
        /// Can <see href="https://redis.io/commands/expire/">EXPIRE</see> be used to set expiration on a key that is already volatile (i.e. has an expiration)?
        /// </summary>
        public bool ExpireOverwrite => Version.IsAtLeast(v2_1_3);

        /// <summary>
        /// Is <see href="https://redis.io/commands/getdel/">GETDEL</see> available?
        /// </summary>
        public bool GetDelete => Version.IsAtLeast(v6_2_0);

        /// <summary>
        /// Is <see href="https://redis.io/commands/hstrlen/">HSTRLEN</see> available?
        /// </summary>
        public bool HashStringLength => Version.IsAtLeast(v3_2_0);

        /// <summary>
        /// Does <see href="https://redis.io/commands/hdel/">HDEL</see> support variadic usage?
        /// </summary>
        public bool HashVaradicDelete => Version.IsAtLeast(v2_4_0);

        /// <summary>
        /// Are <see href="https://redis.io/commands/incrbyfloat/">INCRBYFLOAT</see> and <see href="https://redis.io/commands/hincrbyfloat/">HINCRBYFLOAT</see> available?
        /// </summary>
        public bool IncrementFloat => Version.IsAtLeast(v2_6_0);

        /// <summary>
        /// Does <see href="https://redis.io/commands/info/">INFO</see> support sections?
        /// </summary>
        public bool InfoSections => Version.IsAtLeast(v2_8_0);

        /// <summary>
        /// Is <see href="https://redis.io/commands/linsert/">LINSERT</see> available?
        /// </summary>
        public bool ListInsert => Version.IsAtLeast(v2_1_1);

        /// <summary>
        /// Is <see href="https://redis.io/commands/memory/">MEMORY</see> available?
        /// </summary>
        public bool Memory => Version.IsAtLeast(v4_0_0);

        /// <summary>
        /// Are <see href="https://redis.io/commands/pexpire/">PEXPIRE</see> and <see href="https://redis.io/commands/pttl/">PTTL</see> available?
        /// </summary>
        public bool MillisecondExpiry => Version.IsAtLeast(v2_6_0);

        /// <summary>
        /// Is <see href="https://redis.io/commands/module/">MODULE</see> available?
        /// </summary>
        public bool Module => Version.IsAtLeast(v4_0_0);

        /// <summary>
        /// Does <see href="https://redis.io/commands/srandmember/">SRANDMEMBER</see> support the "count" option?
        /// </summary>
        public bool MultipleRandom => Version.IsAtLeast(v2_5_14);

        /// <summary>
        /// Is <see href="https://redis.io/commands/persist/">PERSIST</see> available?
        /// </summary>
        public bool Persist => Version.IsAtLeast(v2_1_2);

        /// <summary>
        /// Are <see href="https://redis.io/commands/lpushx/">LPUSHX</see> and <see href="https://redis.io/commands/rpushx/">RPUSHX</see> available?
        /// </summary>
        public bool PushIfNotExists => Version.IsAtLeast(v2_1_1);

        /// <summary>
        /// Does this support <see href="https://redis.io/commands/sort_ro">SORT_RO</see>?
        /// </summary>
        internal bool ReadOnlySort => Version.IsAtLeast(v7_0_0_rc1);

        /// <summary>
        /// Is <see href="https://redis.io/commands/scan/">SCAN</see> (cursor-based scanning) available?
        /// </summary>
        public bool Scan => Version.IsAtLeast(v2_8_0);

        /// <summary>
        /// Are <see href="https://redis.io/commands/eval/">EVAL</see>, <see href="https://redis.io/commands/evalsha/">EVALSHA</see>, and other script commands available?
        /// </summary>
        public bool Scripting => Version.IsAtLeast(v2_6_0);

        /// <summary>
        /// Does <see href="https://redis.io/commands/set/">SET</see> support the <c>GET</c> option?
        /// </summary>
        public bool SetAndGet => Version.IsAtLeast(v6_2_0);

        /// <summary>
        /// Does <see href="https://redis.io/commands/set/">SET</see> support the <c>EX</c>, <c>PX</c>, <c>NX</c>, and <c>XX</c> options?
        /// </summary>
        public bool SetConditional => Version.IsAtLeast(v2_6_12);

        /// <summary>
        /// Does <see href="https://redis.io/commands/set/">SET</see> have the <c>KEEPTTL</c> option?
        /// </summary>
        public bool SetKeepTtl => Version.IsAtLeast(v6_0_0);

        /// <summary>
        /// Does <see href="https://redis.io/commands/set/">SET</see> allow the <c>NX</c> and <c>GET</c> options to be used together?
        /// </summary>
        public bool SetNotExistsAndGet => Version.IsAtLeast(v7_0_0_rc1);

        /// <summary>
        /// Does <see href="https://redis.io/commands/sadd/">SADD</see> support variadic usage?
        /// </summary>
        public bool SetVaradicAddRemove => Version.IsAtLeast(v2_4_0);

        /// <summary>
        /// Are <see href="https://redis.io/commands/zpopmin/">ZPOPMIN</see> and <see href="https://redis.io/commands/zpopmax/">ZPOPMAX</see> available?
        /// </summary>
        public bool SortedSetPop => Version.IsAtLeast(v5_0_0);

        /// <summary>
        /// Is <see href="https://redis.io/commands/zrangestore/">ZRANGESTORE</see> available?
        /// </summary>
        public bool SortedSetRangeStore => Version.IsAtLeast(v6_2_0);

        /// <summary>
        /// Are <see href="https://redis.io/topics/streams-intro">Redis Streams</see> available?
        /// </summary>
        public bool Streams => Version.IsAtLeast(v4_9_1);

        /// <summary>
        /// Is <see href="https://redis.io/commands/strlen/">STRLEN</see> available?
        /// </summary>
        public bool StringLength => Version.IsAtLeast(v2_1_2);

        /// <summary>
        /// Is <see href="https://redis.io/commands/setrange/">SETRANGE</see> available?
        /// </summary>
        public bool StringSetRange => Version.IsAtLeast(v2_1_8);

        /// <summary>
        /// Is <see href="https://redis.io/commands/swapdb/">SWAPDB</see> available?
        /// </summary>
        public bool SwapDB => Version.IsAtLeast(v4_0_0);

        /// <summary>
        /// Is <see href="https://redis.io/commands/time/">TIME</see> available?
        /// </summary>
        public bool Time => Version.IsAtLeast(v2_6_0);

        /// <summary>
        /// Is <see href="https://redis.io/commands/unlink/">UNLINK</see> available?
        /// </summary>
        public bool Unlink => Version.IsAtLeast(v4_0_0);

        /// <summary>
        /// Are Lua changes to the calling database transparent to the calling client?
        /// </summary>
        public bool ScriptingDatabaseSafe => Version.IsAtLeast(v2_8_12);

        /// <inheritdoc cref="HyperLogLogCountReplicaSafe"/>
        [Obsolete("Starting with Redis version 5, Redis has moved to 'replica' terminology. Please use " + nameof(HyperLogLogCountReplicaSafe) + " instead, this will be removed in 3.0.")]
        [Browsable(false), EditorBrowsable(EditorBrowsableState.Never)]
        public bool HyperLogLogCountSlaveSafe => HyperLogLogCountReplicaSafe;

        /// <summary>
        /// Is <see href="https://redis.io/commands/pfcount/">PFCOUNT</see> available on replicas?
        /// </summary>
        public bool HyperLogLogCountReplicaSafe => Version.IsAtLeast(v2_8_18);

        /// <summary>
        /// Are <see href="https://redis.io/commands/?group=geo">geospatial commands</see> available?
        /// </summary>
        public bool Geo => Version.IsAtLeast(v3_2_0);

        /// <summary>
        /// Can <see href="https://redis.io/commands/ping/">PING</see> be used on a subscription connection?
        /// </summary>
        internal bool PingOnSubscriber => Version.IsAtLeast(v3_0_0);

        /// <summary>
        /// Does <see href="https://redis.io/commands/spop/">SPOP</see> support popping multiple items?
        /// </summary>
        public bool SetPopMultiple => Version.IsAtLeast(v3_2_0);

        /// <summary>
        /// Is <see href="https://redis.io/commands/touch/">TOUCH</see> available?
        /// </summary>
        public bool KeyTouch => Version.IsAtLeast(v3_2_1);

        /// <summary>
        /// Does the server prefer 'replica' terminology - '<see href="https://redis.io/commands/replicaof/">REPLICAOF</see>', etc?
        /// </summary>
        public bool ReplicaCommands => Version.IsAtLeast(v5_0_0);

        /// <summary>
        /// Do list-push commands support multiple arguments?
        /// </summary>
        public bool PushMultiple => Version.IsAtLeast(v4_0_0);

        /// <summary>
        /// Is the RESP3 protocol available?
        /// </summary>
        public bool Resp3 => Version.IsAtLeast(v6_0_0);

#pragma warning restore 1629 // Documentation text should end with a period.

        /// <summary>
        /// The Redis version of the server.
        /// </summary>
        public Version Version => version ?? v2_0_0;

        /// <summary>
        /// Create a string representation of the available features.
        /// </summary>
        public override string ToString()
        {
            var v = Version; // the docs lie: Version.ToString(fieldCount) only supports 0-2 fields
            var sb = new StringBuilder().Append("Features in ").Append(v.Major).Append('.').Append(v.Minor);
            if (v.Revision >= 0) sb.Append('.').Append(v.Revision);
            if (v.Build >= 0) sb.Append('.').Append(v.Build);
            sb.AppendLine();
            object boxed = this;
            foreach (var prop in s_props)
            {
                sb.Append(prop.Name).Append(": ").Append(prop.GetValue(boxed)).AppendLine();
            }
            return sb.ToString();
        }

        private static readonly PropertyInfo[] s_props = (
            from prop in typeof(RedisFeatures).GetProperties(BindingFlags.Instance | BindingFlags.Public)
            where prop.PropertyType == typeof(bool)
            let indexers = prop.GetIndexParameters()
            where indexers == null || indexers.Length == 0
            orderby prop.Name
            select prop).ToArray();

        /// <summary>Returns the hash code for this instance.</summary>
        /// <returns>A 32-bit signed integer that is the hash code for this instance.</returns>
        public override int GetHashCode() => Version.GetNormalizedHashCode();

        /// <summary>
        /// Indicates whether this instance and a specified object are equal.
        /// </summary>
        /// <returns>
        /// <see langword="true"/> if <paramref name="obj" /> and this instance are the same type and represent the same value, <see langword="false"/> otherwise.
        /// </returns>
        /// <param name="obj">The object to compare with the current instance.</param>
        public override bool Equals(object? obj) => obj is RedisFeatures f && f.Version.IsEqual(Version);

        /// <summary>
        /// Indicates whether this instance and a specified object are equal.
        /// </summary>
        /// <returns>
        /// <see langword="true"/> if <paramref name="other" /> and this instance are the same type and represent the same value, <see langword="false"/> otherwise.
        /// </returns>
        /// <param name="other">The object to compare with the current instance.</param>
        public bool Equals(RedisFeatures other) => other.Version.IsEqual(Version);

        /// <summary>
        /// Checks if 2 <see cref="RedisFeatures"/> are .Equal().
        /// </summary>
        public static bool operator ==(RedisFeatures left, RedisFeatures right) => left.Version.IsEqual(right.Version);

        /// <summary>
        /// Checks if 2 <see cref="RedisFeatures"/> are not .Equal().
        /// </summary>
        public static bool operator !=(RedisFeatures left, RedisFeatures right) => !left.Version.IsEqual(right.Version);
    }
}

internal static class VersionExtensions
{
    // normalize two version parts and smash them together into a long; if either part is -ve,
    // zero is used instead; this gives us consistent ordering following "long" rules
    private static long ComposeMajorMinor(Version version) // always specified
        => (((long)version.Major) << 32) | (long)version.Minor;

    private static long ComposeBuildRevision(Version version) // can be -ve for "not specified"
    {
        int build = version.Build, revision = version.Revision;
        return (((long)(build < 0 ? 0 : build)) << 32) | (long)(revision < 0 ? 0 : revision);
    }

    internal static int GetNormalizedHashCode(this Version value)
        => (ComposeMajorMinor(value) * ComposeBuildRevision(value)).GetHashCode();

    internal static bool IsEqual(this Version x, Version y)
        => ComposeMajorMinor(x) == ComposeMajorMinor(y)
            && ComposeBuildRevision(x) == ComposeBuildRevision(y);

    internal static bool IsAtLeast(this Version x, Version y)
    {
        // think >=, but: without the... "unusual behaviour" in how Version's >= operator
        // compares values with different part lengths, i.e. "6.0" **is not** >= "6.0.0"
        // under the inbuilt operator
        var delta = ComposeMajorMinor(x) - ComposeMajorMinor(y);
        if (delta > 0) return true;
        return delta < 0 ? false : ComposeBuildRevision(x) >= ComposeBuildRevision(y);
    }
}<|MERGE_RESOLUTION|>--- conflicted
+++ resolved
@@ -43,14 +43,10 @@
                                          v6_2_0 = new Version(6, 2, 0),
                                          v7_0_0_rc1 = new Version(6, 9, 240), // 7.0 RC1 is version 6.9.240
                                          v7_2_0_rc1 = new Version(7, 1, 240), // 7.2 RC1 is version 7.1.240
-<<<<<<< HEAD
                                          v7_4_0_rc1 = new Version(7, 3, 240), // 7.4 RC1 is version 7.3.240
                                          v7_4_0_rc2 = new Version(7, 3, 241); // 7.4 RC2 is version 7.3.241
-=======
-                                         v7_4_0_rc1 = new Version(7, 3, 240); // 7.4 RC1 is version 7.3.240
 #pragma warning restore SA1310 // Field names should not contain underscore
 #pragma warning restore SA1311 // Static readonly fields should begin with upper-case letter
->>>>>>> 8346a5c2
 
         private readonly Version version;
 
