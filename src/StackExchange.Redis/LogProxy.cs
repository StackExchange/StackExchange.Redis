--- conflicted
+++ resolved
@@ -6,49 +6,32 @@
 
 internal sealed class LogProxy : IDisposable
 {
-<<<<<<< HEAD
-    public static LogProxy TryCreate(TextWriter writer, ConfigurationOptions options)
+    public static LogProxy? TryCreate(TextWriter writer, ConfigurationOptions options)
         => writer == null && options?.Logger == null
         ? null
         : new LogProxy(writer, options?.Logger);
-=======
-    public static LogProxy? TryCreate(TextWriter? writer)
-        => writer == null ? null : new LogProxy(writer);
->>>>>>> 6b20bba3
 
-    private TextWriter _log;
+    private TextWriter? _log;
     private ILogger _logger;
     internal static Action<string> NullWriter = _ => { };
     public object SyncLock => this;
 
     private LogProxy(TextWriter log, ILogger logger)
     {
-<<<<<<< HEAD
         _log = log;
         _logger = logger;
     }
 
     public void WriteLine()
     {
-        if (_log != null) // note: double-checked
-=======
-        string? s = null;
-        if (_log != null)
->>>>>>> 6b20bba3
+        if (_log is not null) // note: double-checked
         {
             lock (SyncLock)
             {
                 _log?.WriteLine();
             }
         }
-<<<<<<< HEAD
     }
-=======
-        return s ?? base.ToString() ?? string.Empty;
-    }
-    private TextWriter? _log;
-    internal static Action<string> NullWriter = _ => { };
->>>>>>> 6b20bba3
 
     public void LogInfo(string message = null)
     {
@@ -75,12 +58,8 @@
         }
         _logger?.LogTrace(msg);
     }
-<<<<<<< HEAD
 
     public void LogError(Exception ex, string message)
-=======
-    public void WriteLine(string? message = null)
->>>>>>> 6b20bba3
     {
         var msg = $"{DateTime.UtcNow:HH:mm:ss.ffff}: {message}";
         if (_log != null) // note: double-checked
