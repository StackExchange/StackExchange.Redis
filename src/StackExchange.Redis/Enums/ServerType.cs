﻿namespace StackExchange.Redis
{
    /// <summary>
    /// Indicates the flavor of a particular redis server.
    /// </summary>
    public enum ServerType
    {
        /// <summary>
        /// Classic redis-server server.
        /// </summary>
        Standalone,
        /// <summary>
        /// Monitoring/configuration redis-sentinel server.
        /// </summary>
        Sentinel,
        /// <summary>
        /// Distributed redis-cluster server.
        /// </summary>
        Cluster,
        /// <summary>
        /// Distributed redis installation via <a href="https://github.com/twitter/twemproxy">twemproxy</a>.
        /// </summary>
        Twemproxy,
<<<<<<< HEAD
    }

    internal static class ServerTypeExtesions
    {
        /// <summary>
        /// Whether a server type can have only a single primary, meaning an election if multiple are found.
        /// </summary>
        public static bool HasSinglePrimary(this ServerType type) => type switch
        {
            _ => false
        };

        /// <summary>
        /// Whether a server type supports <see cref="ServerEndPoint.AutoConfigureAsync(PhysicalConnection, ConnectionMultiplexer.LogProxy)"/>.
        /// </summary>
        public static bool SupportsAutoConfigure(this ServerType type) => type switch
        {
            ServerType.Twemproxy => false,
            _ => true
        };
=======
>>>>>>> 528d732f
    }
}<|MERGE_RESOLUTION|>--- conflicted
+++ resolved
@@ -21,10 +21,9 @@
         /// Distributed redis installation via <a href="https://github.com/twitter/twemproxy">twemproxy</a>.
         /// </summary>
         Twemproxy,
-<<<<<<< HEAD
     }
 
-    internal static class ServerTypeExtesions
+    internal static class ServerTypeExtensions
     {
         /// <summary>
         /// Whether a server type can have only a single primary, meaning an election if multiple are found.
@@ -42,7 +41,5 @@
             ServerType.Twemproxy => false,
             _ => true
         };
-=======
->>>>>>> 528d732f
     }
 }