--- conflicted
+++ resolved
@@ -13,10 +13,9 @@
         /// Communication via <a href="https://github.com/twitter/twemproxy">twemproxy</a>.
         /// </summary>
         Twemproxy,
-<<<<<<< HEAD
     }
 
-    internal static class ProxyExtesions
+    internal static class ProxyExtensions
     {
         /// <summary>
         /// Whether a proxy supports databases (e.g. database > 0).
@@ -44,7 +43,5 @@
             Proxy.Twemproxy => false,
             _ => true
         };
-=======
->>>>>>> 528d732f
     }
 }