--- conflicted
+++ resolved
@@ -1,29 +1,16 @@
-<<<<<<< HEAD
-﻿using System.Diagnostics.CodeAnalysis;
-=======
-﻿namespace StackExchange.Redis;
->>>>>>> 9fb222e8
+using System.Diagnostics.CodeAnalysis;
+
+namespace StackExchange.Redis;
 
 public partial class ConnectionMultiplexer
 {
-<<<<<<< HEAD
-    public partial class ConnectionMultiplexer
-    {
-        internal SocketManager? SocketManager { get; private set; }
+    internal SocketManager? SocketManager { get; private set; }
 
-        [MemberNotNull(nameof(SocketManager))]
-        partial void OnCreateReaderWriter(ConfigurationOptions configuration)
-        {
-            SocketManager = configuration.SocketManager ?? GetDefaultSocketManager();
-        }
-=======
-    internal SocketManager SocketManager { get; private set; }
-
+    [MemberNotNull(nameof(SocketManager))]
     private void OnCreateReaderWriter(ConfigurationOptions configuration)
     {
         SocketManager = configuration.SocketManager ?? GetDefaultSocketManager();
     }
->>>>>>> 9fb222e8
 
     private void OnCloseReaderWriter()
     {
