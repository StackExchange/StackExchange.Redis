--- conflicted
+++ resolved
@@ -140,13 +140,8 @@
             }
 
             // Add counters and exception data if we have it
-<<<<<<< HEAD
             List<Tuple<string, string>>? data = null;
-            if (multiplexer.IncludeDetailInExceptions)
-=======
-            List<Tuple<string, string>> data = null;
             if (multiplexer.RawConfig.IncludeDetailInExceptions)
->>>>>>> 4dccb0ab
             {
                 data = new List<Tuple<string, string>>();
                 AddCommonDetail(data, sb, message, multiplexer, server);
