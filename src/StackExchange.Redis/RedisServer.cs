﻿using System;
using System.Buffers;
using System.Collections.Generic;
using System.IO;
using System.Linq;
using System.Net;
using System.Security.Cryptography;
using System.Text;
using System.Threading.Tasks;
using Pipelines.Sockets.Unofficial.Arenas;
using static StackExchange.Redis.ConnectionMultiplexer;

namespace StackExchange.Redis
{
    internal sealed class RedisServer : RedisBase, IServer
    {
        private readonly ServerEndPoint server;

        internal RedisServer(ConnectionMultiplexer multiplexer, ServerEndPoint server, object asyncState) : base(multiplexer, asyncState)
        {
            this.server = server ?? throw new ArgumentNullException(nameof(server));
        }

        int IServer.DatabaseCount => server.Databases;

        public ClusterConfiguration ClusterConfiguration => server.ClusterConfiguration;

        public EndPoint EndPoint => server.EndPoint;

        public RedisFeatures Features => server.GetFeatures();

        public bool IsConnected => server.IsConnected;

        bool IServer.IsSlave => IsReplica;
        public bool IsReplica => server.IsReplica;

        bool IServer.AllowSlaveWrites
        {
            get => AllowReplicaWrites;
            set => AllowReplicaWrites = value;
        }
        public bool AllowReplicaWrites
        {
            get => server.AllowReplicaWrites;
            set => server.AllowReplicaWrites = value;
        }

        public ServerType ServerType => server.ServerType;

        public Version Version => server.Version;

        public void ClientKill(EndPoint endpoint, CommandFlags flags = CommandFlags.None)
        {
            var msg = Message.Create(-1, flags, RedisCommand.CLIENT, RedisLiterals.KILL, (RedisValue)Format.ToString(endpoint));
            ExecuteSync(msg, ResultProcessor.DemandOK);
        }

        public Task ClientKillAsync(EndPoint endpoint, CommandFlags flags = CommandFlags.None)
        {
            var msg = Message.Create(-1, flags, RedisCommand.CLIENT, RedisLiterals.KILL, (RedisValue)Format.ToString(endpoint));
            return ExecuteAsync(msg, ResultProcessor.DemandOK);
        }

        public long ClientKill(long? id = null, ClientType? clientType = null, EndPoint endpoint = null, bool skipMe = true, CommandFlags flags = CommandFlags.None)
        {
            var msg = GetClientKillMessage(endpoint, id, clientType, skipMe, flags);
            return ExecuteSync(msg, ResultProcessor.Int64);
        }

        public Task<long> ClientKillAsync(long? id = null, ClientType? clientType = null, EndPoint endpoint = null, bool skipMe = true, CommandFlags flags = CommandFlags.None)
        {
            var msg = GetClientKillMessage(endpoint, id, clientType, skipMe, flags);
            return ExecuteAsync(msg, ResultProcessor.Int64);
        }

        private Message GetClientKillMessage(EndPoint endpoint, long? id, ClientType? clientType, bool skipMe, CommandFlags flags)
        {
            var parts = new List<RedisValue>(9)
            {
                RedisLiterals.KILL
            };
            if (id != null)
            {
                parts.Add(RedisLiterals.ID);
                parts.Add(id.Value);
            }
            if (clientType != null)
            {
                parts.Add(RedisLiterals.TYPE);
                switch (clientType.Value)
                {
                    case ClientType.Normal:
                        parts.Add(RedisLiterals.normal);
                        break;
                    case ClientType.Replica:
                        parts.Add(Features.ReplicaCommands ? RedisLiterals.replica : RedisLiterals.slave);
                        break;
                    case ClientType.PubSub:
                        parts.Add(RedisLiterals.pubsub);
                        break;
                    default:
                        throw new ArgumentOutOfRangeException(nameof(clientType));
                }
                parts.Add(id.Value);
            }
            if (endpoint != null)
            {
                parts.Add(RedisLiterals.ADDR);
                parts.Add((RedisValue)Format.ToString(endpoint));
            }
            if (!skipMe)
            {
                parts.Add(RedisLiterals.SKIPME);
                parts.Add(RedisLiterals.no);
            }
            return Message.Create(-1, flags, RedisCommand.CLIENT, parts);
        }

        public ClientInfo[] ClientList(CommandFlags flags = CommandFlags.None)
        {
            var msg = Message.Create(-1, flags, RedisCommand.CLIENT, RedisLiterals.LIST);
            return ExecuteSync(msg, ClientInfo.Processor);
        }

        public Task<ClientInfo[]> ClientListAsync(CommandFlags flags = CommandFlags.None)
        {
            var msg = Message.Create(-1, flags, RedisCommand.CLIENT, RedisLiterals.LIST);
            return ExecuteAsync(msg, ClientInfo.Processor);
        }

        public ClusterConfiguration ClusterNodes(CommandFlags flags = CommandFlags.None)
        {
            var msg = Message.Create(-1, flags, RedisCommand.CLUSTER, RedisLiterals.NODES);
            return ExecuteSync(msg, ResultProcessor.ClusterNodes);
        }

        public Task<ClusterConfiguration> ClusterNodesAsync(CommandFlags flags = CommandFlags.None)
        {
            var msg = Message.Create(-1, flags, RedisCommand.CLUSTER, RedisLiterals.NODES);
            return ExecuteAsync(msg, ResultProcessor.ClusterNodes);
        }

        public string ClusterNodesRaw(CommandFlags flags = CommandFlags.None)
        {
            var msg = Message.Create(-1, flags, RedisCommand.CLUSTER, RedisLiterals.NODES);
            return ExecuteSync(msg, ResultProcessor.ClusterNodesRaw);
        }

        public Task<string> ClusterNodesRawAsync(CommandFlags flags = CommandFlags.None)
        {
            var msg = Message.Create(-1, flags, RedisCommand.CLUSTER, RedisLiterals.NODES);
            return ExecuteAsync(msg, ResultProcessor.ClusterNodesRaw);
        }

        public KeyValuePair<string, string>[] ConfigGet(RedisValue pattern = default(RedisValue), CommandFlags flags = CommandFlags.None)
        {
            if (pattern.IsNullOrEmpty) pattern = RedisLiterals.Wildcard;
            var msg = Message.Create(-1, flags, RedisCommand.CONFIG, RedisLiterals.GET, pattern);
            return ExecuteSync(msg, ResultProcessor.StringPairInterleaved);
        }

        public Task<KeyValuePair<string, string>[]> ConfigGetAsync(RedisValue pattern = default(RedisValue), CommandFlags flags = CommandFlags.None)
        {
            if (pattern.IsNullOrEmpty) pattern = RedisLiterals.Wildcard;
            var msg = Message.Create(-1, flags, RedisCommand.CONFIG, RedisLiterals.GET, pattern);
            return ExecuteAsync(msg, ResultProcessor.StringPairInterleaved);
        }

        public void ConfigResetStatistics(CommandFlags flags = CommandFlags.None)
        {
            var msg = Message.Create(-1, flags, RedisCommand.CONFIG, RedisLiterals.RESETSTAT);
            ExecuteSync(msg, ResultProcessor.DemandOK);
        }

        public Task ConfigResetStatisticsAsync(CommandFlags flags = CommandFlags.None)
        {
            var msg = Message.Create(-1, flags, RedisCommand.CONFIG, RedisLiterals.RESETSTAT);
            return ExecuteAsync(msg, ResultProcessor.DemandOK);
        }

        public void ConfigRewrite(CommandFlags flags = CommandFlags.None)
        {
            var msg = Message.Create(-1, flags, RedisCommand.CONFIG, RedisLiterals.REWRITE);
            ExecuteSync(msg, ResultProcessor.DemandOK);
        }

        public Task ConfigRewriteAsync(CommandFlags flags = CommandFlags.None)
        {
            var msg = Message.Create(-1, flags, RedisCommand.CONFIG, RedisLiterals.REWRITE);
            return ExecuteAsync(msg, ResultProcessor.DemandOK);
        }

        public void ConfigSet(RedisValue setting, RedisValue value, CommandFlags flags = CommandFlags.None)
        {
            var msg = Message.Create(-1, flags, RedisCommand.CONFIG, RedisLiterals.SET, setting, value);
            ExecuteSync(msg, ResultProcessor.DemandOK);
            ExecuteSync(Message.Create(-1, flags | CommandFlags.FireAndForget, RedisCommand.CONFIG, RedisLiterals.GET, setting), ResultProcessor.AutoConfigure);
        }

        public Task ConfigSetAsync(RedisValue setting, RedisValue value, CommandFlags flags = CommandFlags.None)
        {
            var msg = Message.Create(-1, flags, RedisCommand.CONFIG, RedisLiterals.SET, setting, value);
            var task = ExecuteAsync(msg, ResultProcessor.DemandOK);
            ExecuteSync(Message.Create(-1, flags | CommandFlags.FireAndForget, RedisCommand.CONFIG, RedisLiterals.GET, setting), ResultProcessor.AutoConfigure);
            return task;
        }

        public long DatabaseSize(int database = -1, CommandFlags flags = CommandFlags.None)
        {
            var msg = Message.Create(multiplexer.ApplyDefaultDatabase(database), flags, RedisCommand.DBSIZE);
            return ExecuteSync(msg, ResultProcessor.Int64);
        }

        public Task<long> DatabaseSizeAsync(int database = -1, CommandFlags flags = CommandFlags.None)
        {
            var msg = Message.Create(multiplexer.ApplyDefaultDatabase(database), flags, RedisCommand.DBSIZE);
            return ExecuteAsync(msg, ResultProcessor.Int64);
        }

        public RedisValue Echo(RedisValue message, CommandFlags flags)
        {
            var msg = Message.Create(-1, flags, RedisCommand.ECHO, message);
            return ExecuteSync(msg, ResultProcessor.RedisValue);
        }

        public Task<RedisValue> EchoAsync(RedisValue message, CommandFlags flags)
        {
            var msg = Message.Create(-1, flags, RedisCommand.ECHO, message);
            return ExecuteAsync(msg, ResultProcessor.RedisValue);
        }

        public void FlushAllDatabases(CommandFlags flags = CommandFlags.None)
        {
            var msg = Message.Create(-1, flags, RedisCommand.FLUSHALL);
            ExecuteSync(msg, ResultProcessor.DemandOK);
        }

        public Task FlushAllDatabasesAsync(CommandFlags flags = CommandFlags.None)
        {
            var msg = Message.Create(-1, flags, RedisCommand.FLUSHALL);
            return ExecuteAsync(msg, ResultProcessor.DemandOK);
        }

        public void FlushDatabase(int database = -1, CommandFlags flags = CommandFlags.None)
        {
            var msg = Message.Create(multiplexer.ApplyDefaultDatabase(database), flags, RedisCommand.FLUSHDB);
            ExecuteSync(msg, ResultProcessor.DemandOK);
        }

        public Task FlushDatabaseAsync(int database = -1, CommandFlags flags = CommandFlags.None)
        {
            var msg = Message.Create(multiplexer.ApplyDefaultDatabase(database), flags, RedisCommand.FLUSHDB);
            return ExecuteAsync(msg, ResultProcessor.DemandOK);
        }

        public ServerCounters GetCounters() => server.GetCounters();

        public IGrouping<string, KeyValuePair<string, string>>[] Info(RedisValue section = default(RedisValue), CommandFlags flags = CommandFlags.None)
        {
            var msg = section.IsNullOrEmpty
                ? Message.Create(-1, flags, RedisCommand.INFO)
                : Message.Create(-1, flags, RedisCommand.INFO, section);

            return ExecuteSync(msg, ResultProcessor.Info);
        }

        public Task<IGrouping<string, KeyValuePair<string, string>>[]> InfoAsync(RedisValue section = default(RedisValue), CommandFlags flags = CommandFlags.None)
        {
            var msg = section.IsNullOrEmpty
                ? Message.Create(-1, flags, RedisCommand.INFO)
                : Message.Create(-1, flags, RedisCommand.INFO, section);

            return ExecuteAsync(msg, ResultProcessor.Info);
        }

        public string InfoRaw(RedisValue section = default(RedisValue), CommandFlags flags = CommandFlags.None)
        {
            var msg = section.IsNullOrEmpty
                ? Message.Create(-1, flags, RedisCommand.INFO)
                : Message.Create(-1, flags, RedisCommand.INFO, section);

            return ExecuteSync(msg, ResultProcessor.String);
        }

        public Task<string> InfoRawAsync(RedisValue section = default(RedisValue), CommandFlags flags = CommandFlags.None)
        {
            var msg = section.IsNullOrEmpty
                ? Message.Create(-1, flags, RedisCommand.INFO)
                : Message.Create(-1, flags, RedisCommand.INFO, section);

            return ExecuteAsync(msg, ResultProcessor.String);
        }

        IEnumerable<RedisKey> IServer.Keys(int database, RedisValue pattern, int pageSize, CommandFlags flags)
            => KeysAsync(database, pattern, pageSize, CursorUtils.Origin, 0, flags);

        IEnumerable<RedisKey> IServer.Keys(int database, RedisValue pattern, int pageSize, long cursor, int pageOffset, CommandFlags flags)
            => KeysAsync(database, pattern, pageSize, cursor, pageOffset, flags);

        IAsyncEnumerable<RedisKey> IServer.KeysAsync(int database, RedisValue pattern, int pageSize, long cursor, int pageOffset, CommandFlags flags)
            => KeysAsync(database, pattern, pageSize, cursor, pageOffset, flags);

        private CursorEnumerable<RedisKey> KeysAsync(int database, RedisValue pattern, int pageSize, long cursor, int pageOffset, CommandFlags flags)
        {
            database = multiplexer.ApplyDefaultDatabase(database);
            if (pageSize <= 0) throw new ArgumentOutOfRangeException(nameof(pageSize));
            if (CursorUtils.IsNil(pattern)) pattern = RedisLiterals.Wildcard;

            if (multiplexer.CommandMap.IsAvailable(RedisCommand.SCAN))
            {
                var features = server.GetFeatures();

                if (features.Scan) return new KeysScanEnumerable(this, database, pattern, pageSize, cursor, pageOffset, flags);
            }

            if (cursor != 0) throw ExceptionFactory.NoCursor(RedisCommand.KEYS);
            Message msg = Message.Create(database, flags, RedisCommand.KEYS, pattern);
            return CursorEnumerable<RedisKey>.From(this, server, ExecuteAsync(msg, ResultProcessor.RedisKeyArray), pageOffset);
        }

        public DateTime LastSave(CommandFlags flags = CommandFlags.None)
        {
            var msg = Message.Create(-1, flags, RedisCommand.LASTSAVE);
            return ExecuteSync(msg, ResultProcessor.DateTime);
        }

        public Task<DateTime> LastSaveAsync(CommandFlags flags = CommandFlags.None)
        {
            var msg = Message.Create(-1, flags, RedisCommand.LASTSAVE);
            return ExecuteAsync(msg, ResultProcessor.DateTime);
        }

        public void MakeMaster(ReplicationChangeOptions options, TextWriter log = null)
        {
            using (var proxy = LogProxy.TryCreate(log))
            {
                // Do you believe in magic?
                multiplexer.MakePrimaryAsync(server, options, proxy).Wait(60000);
            }
        }

        public async Task MakePrimaryAsync(ReplicationChangeOptions options, TextWriter log = null)
        {
            using (var proxy = LogProxy.TryCreate(log))
            {
                await multiplexer.MakePrimaryAsync(server, options, proxy);
            }
        }

        public Role Role(CommandFlags flags = CommandFlags.None)
        {
            var msg = Message.Create(-1, flags, RedisCommand.ROLE);
            return ExecuteSync(msg, ResultProcessor.Role);
        }

        public Task<Role> RoleAsync(CommandFlags flags = CommandFlags.None)
        {
            var msg = Message.Create(-1, flags, RedisCommand.ROLE);
            return ExecuteAsync(msg, ResultProcessor.Role);
        }

        public void Save(SaveType type, CommandFlags flags = CommandFlags.None)
        {
            var msg = GetSaveMessage(type, flags);
            ExecuteSync(msg, GetSaveResultProcessor(type));
        }

        public Task SaveAsync(SaveType type, CommandFlags flags = CommandFlags.None)
        {
            var msg = GetSaveMessage(type, flags);
            return ExecuteAsync(msg, GetSaveResultProcessor(type));
        }

        public bool ScriptExists(string script, CommandFlags flags = CommandFlags.None)
        {
            var msg = Message.Create(-1, flags, RedisCommand.SCRIPT, RedisLiterals.EXISTS, ScriptHash.Hash(script));
            return ExecuteSync(msg, ResultProcessor.Boolean);
        }

        public bool ScriptExists(byte[] sha1, CommandFlags flags = CommandFlags.None)
        {
            var msg = Message.Create(-1, flags, RedisCommand.SCRIPT, RedisLiterals.EXISTS, ScriptHash.Encode(sha1));
            return ExecuteSync(msg, ResultProcessor.Boolean);
        }

        public Task<bool> ScriptExistsAsync(string script, CommandFlags flags = CommandFlags.None)
        {
            var msg = Message.Create(-1, flags, RedisCommand.SCRIPT, RedisLiterals.EXISTS, ScriptHash.Hash(script));
            return ExecuteAsync(msg, ResultProcessor.Boolean);
        }

        public Task<bool> ScriptExistsAsync(byte[] sha1, CommandFlags flags = CommandFlags.None)
        {
            var msg = Message.Create(-1, flags, RedisCommand.SCRIPT, RedisLiterals.EXISTS, ScriptHash.Encode(sha1));
            return ExecuteAsync(msg, ResultProcessor.Boolean);
        }

        public void ScriptFlush(CommandFlags flags = CommandFlags.None)
        {
            if (!multiplexer.RawConfig.AllowAdmin) throw ExceptionFactory.AdminModeNotEnabled(multiplexer.IncludeDetailInExceptions, RedisCommand.SCRIPT, null, server);
            var msg = Message.Create(-1, flags, RedisCommand.SCRIPT, RedisLiterals.FLUSH);
            ExecuteSync(msg, ResultProcessor.DemandOK);
        }

        public Task ScriptFlushAsync(CommandFlags flags = CommandFlags.None)
        {
            if (!multiplexer.RawConfig.AllowAdmin) throw ExceptionFactory.AdminModeNotEnabled(multiplexer.IncludeDetailInExceptions, RedisCommand.SCRIPT, null, server);
            var msg = Message.Create(-1, flags, RedisCommand.SCRIPT, RedisLiterals.FLUSH);
            return ExecuteAsync(msg, ResultProcessor.DemandOK);
        }

        public byte[] ScriptLoad(string script, CommandFlags flags = CommandFlags.None)
        {
            var msg = new RedisDatabase.ScriptLoadMessage(flags, script);
            return ExecuteSync(msg, ResultProcessor.ScriptLoad);
        }

        public Task<byte[]> ScriptLoadAsync(string script, CommandFlags flags = CommandFlags.None)
        {
            var msg = new RedisDatabase.ScriptLoadMessage(flags, script);
            return ExecuteAsync(msg, ResultProcessor.ScriptLoad);
        }

        public LoadedLuaScript ScriptLoad(LuaScript script, CommandFlags flags = CommandFlags.None)
        {
            return script.Load(this, flags);
        }

        public Task<LoadedLuaScript> ScriptLoadAsync(LuaScript script, CommandFlags flags = CommandFlags.None)
        {
            return script.LoadAsync(this, flags);
        }

        public void Shutdown(ShutdownMode shutdownMode = ShutdownMode.Default, CommandFlags flags = CommandFlags.None)
        {
            Message msg = shutdownMode switch
            {
                ShutdownMode.Default => Message.Create(-1, flags, RedisCommand.SHUTDOWN),
                ShutdownMode.Always => Message.Create(-1, flags, RedisCommand.SHUTDOWN, RedisLiterals.SAVE),
                ShutdownMode.Never => Message.Create(-1, flags, RedisCommand.SHUTDOWN, RedisLiterals.NOSAVE),
                _ => throw new ArgumentOutOfRangeException(nameof(shutdownMode)),
            };
            try
            {
                ExecuteSync(msg, ResultProcessor.DemandOK);
            }
            catch (RedisConnectionException ex) when (ex.FailureType == ConnectionFailureType.SocketClosed || ex.FailureType == ConnectionFailureType.SocketFailure)
            {
                // that's fine
                return;
            }
        }

        public CommandTrace[] SlowlogGet(int count = 0, CommandFlags flags = CommandFlags.None)
        {
            var msg = count > 0
                ? Message.Create(-1, flags, RedisCommand.SLOWLOG, RedisLiterals.GET, count)
                : Message.Create(-1, flags, RedisCommand.SLOWLOG, RedisLiterals.GET);

            return ExecuteSync(msg, CommandTrace.Processor);
        }

        public Task<CommandTrace[]> SlowlogGetAsync(int count = 0, CommandFlags flags = CommandFlags.None)
        {
            var msg = count > 0
                ? Message.Create(-1, flags, RedisCommand.SLOWLOG, RedisLiterals.GET, count)
                : Message.Create(-1, flags, RedisCommand.SLOWLOG, RedisLiterals.GET);

            return ExecuteAsync(msg, CommandTrace.Processor);
        }

        public void SlowlogReset(CommandFlags flags = CommandFlags.None)
        {
            var msg = Message.Create(-1, flags, RedisCommand.SLOWLOG, RedisLiterals.RESET);
            ExecuteSync(msg, ResultProcessor.DemandOK);
        }

        public Task SlowlogResetAsync(CommandFlags flags = CommandFlags.None)
        {
            var msg = Message.Create(-1, flags, RedisCommand.SLOWLOG, RedisLiterals.RESET);
            return ExecuteAsync(msg, ResultProcessor.DemandOK);
        }

        public RedisValue StringGet(int db, RedisKey key, CommandFlags flags = CommandFlags.None)
        {
            var msg = Message.Create(db, flags, RedisCommand.GET, key);
            return ExecuteSync(msg, ResultProcessor.RedisValue);
        }

        public Task<RedisValue> StringGetAsync(int db, RedisKey key, CommandFlags flags = CommandFlags.None)
        {
            var msg = Message.Create(db, flags, RedisCommand.GET, key);
            return ExecuteAsync(msg, ResultProcessor.RedisValue);
        }

        public RedisChannel[] SubscriptionChannels(RedisChannel pattern = default(RedisChannel), CommandFlags flags = CommandFlags.None)
        {
            var msg = pattern.IsNullOrEmpty ? Message.Create(-1, flags, RedisCommand.PUBSUB, RedisLiterals.CHANNELS)
                : Message.Create(-1, flags, RedisCommand.PUBSUB, RedisLiterals.CHANNELS, pattern);
            return ExecuteSync(msg, ResultProcessor.RedisChannelArrayLiteral);
        }

        public Task<RedisChannel[]> SubscriptionChannelsAsync(RedisChannel pattern = default(RedisChannel), CommandFlags flags = CommandFlags.None)
        {
            var msg = pattern.IsNullOrEmpty ? Message.Create(-1, flags, RedisCommand.PUBSUB, RedisLiterals.CHANNELS)
                : Message.Create(-1, flags, RedisCommand.PUBSUB, RedisLiterals.CHANNELS, pattern);
            return ExecuteAsync(msg, ResultProcessor.RedisChannelArrayLiteral);
        }

        public long SubscriptionPatternCount(CommandFlags flags = CommandFlags.None)
        {
            var msg = Message.Create(-1, flags, RedisCommand.PUBSUB, RedisLiterals.NUMPAT);
            return ExecuteSync(msg, ResultProcessor.Int64);
        }

        public Task<long> SubscriptionPatternCountAsync(CommandFlags flags = CommandFlags.None)
        {
            var msg = Message.Create(-1, flags, RedisCommand.PUBSUB, RedisLiterals.NUMPAT);
            return ExecuteAsync(msg, ResultProcessor.Int64);
        }

        public long SubscriptionSubscriberCount(RedisChannel channel, CommandFlags flags = CommandFlags.None)
        {
            var msg = Message.Create(-1, flags, RedisCommand.PUBSUB, RedisLiterals.NUMSUB, channel);
            return ExecuteSync(msg, ResultProcessor.PubSubNumSub);
        }

        public Task<long> SubscriptionSubscriberCountAsync(RedisChannel channel, CommandFlags flags = CommandFlags.None)
        {
            var msg = Message.Create(-1, flags, RedisCommand.PUBSUB, RedisLiterals.NUMSUB, channel);
            return ExecuteAsync(msg, ResultProcessor.PubSubNumSub);
        }

        public void SwapDatabases(int first, int second, CommandFlags flags = CommandFlags.None)
        {
            var msg = Message.Create(-1, flags, RedisCommand.SWAPDB, first, second);
            ExecuteSync(msg, ResultProcessor.DemandOK);
        }

        public Task SwapDatabasesAsync(int first, int second, CommandFlags flags = CommandFlags.None)
        {
            var msg = Message.Create(-1, flags, RedisCommand.SWAPDB, first, second);
            return ExecuteAsync(msg, ResultProcessor.DemandOK);
        }

        public DateTime Time(CommandFlags flags = CommandFlags.None)
        {
            var msg = Message.Create(-1, flags, RedisCommand.TIME);
            return ExecuteSync(msg, ResultProcessor.DateTime);
        }

        public Task<DateTime> TimeAsync(CommandFlags flags = CommandFlags.None)
        {
            var msg = Message.Create(-1, flags, RedisCommand.TIME);
            return ExecuteAsync(msg, ResultProcessor.DateTime);
        }

        internal static Message CreateReplicaOfMessage(ServerEndPoint sendMessageTo, EndPoint masterEndpoint, CommandFlags flags = CommandFlags.None)
        {
            RedisValue host, port;
            if (masterEndpoint == null)
            {
                host = "NO";
                port = "ONE";
            }
            else
            {
                if (Format.TryGetHostPort(masterEndpoint, out string hostRaw, out int portRaw))
                {
                    host = hostRaw;
                    port = portRaw;
                }
                else
                {
                    throw new NotSupportedException("Unknown endpoint type: " + masterEndpoint.GetType().Name);
                }
            }
            return Message.Create(-1, flags, sendMessageTo.GetFeatures().ReplicaCommands ? RedisCommand.REPLICAOF : RedisCommand.SLAVEOF, host, port);
        }

        private Message GetTiebreakerRemovalMessage()
        {
            var configuration = multiplexer.RawConfig;

            if (!string.IsNullOrWhiteSpace(configuration.TieBreaker) && multiplexer.CommandMap.IsAvailable(RedisCommand.DEL))
            {
                var msg = Message.Create(0, CommandFlags.FireAndForget | CommandFlags.NoRedirect, RedisCommand.DEL, (RedisKey)configuration.TieBreaker);
                msg.SetInternalCall();
                return msg;
            }
            return null;
        }

        private Message GetConfigChangeMessage()
        {
            // attempt to broadcast a reconfigure message to anybody listening to this server
            var channel = multiplexer.ConfigurationChangedChannel;
            if (channel != null && multiplexer.CommandMap.IsAvailable(RedisCommand.PUBLISH))
            {
                var msg = Message.Create(-1, CommandFlags.FireAndForget | CommandFlags.NoRedirect, RedisCommand.PUBLISH, (RedisValue)channel, RedisLiterals.Wildcard);
                msg.SetInternalCall();
                return msg;
            }
            return null;
        }

        internal override Task<T> ExecuteAsync<T>(Message message, ResultProcessor<T> processor, ServerEndPoint server = null)
        {
            // inject our expected server automatically
            if (server == null) server = this.server;
            FixFlags(message, server);
            if (!server.IsConnected)
            {
                if (message == null) return CompletedTask<T>.Default(asyncState);
                if (message.IsFireAndForget) return CompletedTask<T>.Default(null); // F+F explicitly does not get async-state

                // After the "don't care" cases above, if we can't queue then it's time to error - otherwise call through to queueing.
                if (!multiplexer.RawConfig.BacklogPolicy.QueueWhileDisconnected)
                {
                    // no need to deny exec-sync here; will be complete before they see if
                    var tcs = TaskSource.Create<T>(asyncState);
                    ConnectionMultiplexer.ThrowFailed(tcs, ExceptionFactory.NoConnectionAvailable(multiplexer, message, server));
                    return tcs.Task;
                }
            }
            return base.ExecuteAsync<T>(message, processor, server);
        }

        internal override T ExecuteSync<T>(Message message, ResultProcessor<T> processor, ServerEndPoint server = null)
        {
            // inject our expected server automatically
            if (server == null) server = this.server;
            FixFlags(message, server);
            if (!server.IsConnected)
            {
                if (message == null || message.IsFireAndForget) return default(T);

                // After the "don't care" cases above, if we can't queue then it's time to error - otherwise call through to queueing.
                if (!multiplexer.RawConfig.BacklogPolicy.QueueWhileDisconnected)
                {
                    throw ExceptionFactory.NoConnectionAvailable(multiplexer, message, server);
                }
            }
            return base.ExecuteSync<T>(message, processor, server);
        }

        internal override RedisFeatures GetFeatures(in RedisKey key, CommandFlags flags, out ServerEndPoint server)
        {
            server = this.server;
            return server.GetFeatures();
        }

        void IServer.SlaveOf(EndPoint master, CommandFlags flags) => ReplicaOf(master, flags);

        public void ReplicaOf(EndPoint master, CommandFlags flags = CommandFlags.None)
        {
            if (master == server.EndPoint)
            {
                throw new ArgumentException("Cannot replicate to self");
            }

<<<<<<< HEAD
#pragma warning disable CS0618 // Type or member is obsolete
=======
#pragma warning disable CS0618
>>>>>>> 953824f1
            // attempt to cease having an opinion on the master; will resume that when replication completes
            // (note that this may fail; we aren't depending on it)
            if (GetTiebreakerRemovalMessage() is Message tieBreakerRemoval)
            {
                tieBreakerRemoval.SetSource(ResultProcessor.Boolean, null);
                server.GetBridge(tieBreakerRemoval).TryWriteSync(tieBreakerRemoval, server.IsReplica);
            }

            var replicaOfMsg = CreateReplicaOfMessage(server, master, flags);
            ExecuteSync(replicaOfMsg, ResultProcessor.DemandOK);

            // attempt to broadcast a reconfigure message to anybody listening to this server
            if (GetConfigChangeMessage() is Message configChangeMessage)
            {
                configChangeMessage.SetSource(ResultProcessor.Int64, null);
                server.GetBridge(configChangeMessage).TryWriteSync(configChangeMessage, server.IsReplica);
            }
#pragma warning restore CS0618
        }

        Task IServer.SlaveOfAsync(EndPoint master, CommandFlags flags) => ReplicaOfAsync(master, flags);

        public async Task ReplicaOfAsync(EndPoint master, CommandFlags flags = CommandFlags.None)
        {
            if (master == server.EndPoint)
            {
                throw new ArgumentException("Cannot replicate to self");
            }

            // attempt to cease having an opinion on the master; will resume that when replication completes
            // (note that this may fail; we aren't depending on it)
            if (GetTiebreakerRemovalMessage() is Message tieBreakerRemoval && !server.IsReplica)
            {
                try
                {
                    await server.WriteDirectAsync(tieBreakerRemoval, ResultProcessor.Boolean);
                }
                catch { }
            }

            var msg = CreateReplicaOfMessage(server, master, flags);
            await ExecuteAsync(msg, ResultProcessor.DemandOK);

            // attempt to broadcast a reconfigure message to anybody listening to this server
            if (GetConfigChangeMessage() is Message configChangeMessage)
            {
                await server.WriteDirectAsync(configChangeMessage, ResultProcessor.Int64);
            }
        }

        private static void FixFlags(Message message, ServerEndPoint server)
        {
            // since the server is specified explicitly, we don't want defaults
            // to make the "non-preferred-endpoint" counters look artificially
            // inflated; note we only change *prefer* options
            switch (Message.GetMasterReplicaFlags(message.Flags))
            {
                case CommandFlags.PreferMaster:
                    if (server.IsReplica) message.SetPreferReplica();
                    break;
                case CommandFlags.PreferReplica:
                    if (!server.IsReplica) message.SetPreferMaster();
                    break;
            }
        }

        private static Message GetSaveMessage(SaveType type, CommandFlags flags = CommandFlags.None) => type switch
        {
            SaveType.BackgroundRewriteAppendOnlyFile => Message.Create(-1, flags, RedisCommand.BGREWRITEAOF),
            SaveType.BackgroundSave => Message.Create(-1, flags, RedisCommand.BGSAVE),
#pragma warning disable CS0618 // Type or member is obsolete
            SaveType.ForegroundSave => Message.Create(-1, flags, RedisCommand.SAVE),
#pragma warning restore CS0618
            _ => throw new ArgumentOutOfRangeException(nameof(type)),
        };

        private static ResultProcessor<bool> GetSaveResultProcessor(SaveType type) => type switch
        {
            SaveType.BackgroundRewriteAppendOnlyFile => ResultProcessor.BackgroundSaveAOFStarted,
            SaveType.BackgroundSave => ResultProcessor.BackgroundSaveStarted,
#pragma warning disable CS0618 // Type or member is obsolete
            SaveType.ForegroundSave => ResultProcessor.DemandOK,
#pragma warning restore CS0618
            _ => throw new ArgumentOutOfRangeException(nameof(type)),
        };

        private static class ScriptHash
        {
            public static RedisValue Encode(byte[] value)
            {
                const string hex = "0123456789abcdef";
                if (value == null) return default(RedisValue);
                var result = new byte[value.Length * 2];
                int offset = 0;
                for (int i = 0; i < value.Length; i++)
                {
                    int val = value[i];
                    result[offset++] = (byte)hex[val >> 4];
                    result[offset++] = (byte)hex[val & 15];
                }
                return result;
            }

            public static RedisValue Hash(string value)
            {
                if (value == null) return default(RedisValue);
                using (var sha1 = SHA1.Create())
                {
                    var bytes = sha1.ComputeHash(Encoding.UTF8.GetBytes(value));
                    return Encode(bytes);
                }
            }
        }

        private sealed class KeysScanEnumerable : CursorEnumerable<RedisKey>
        {
            private readonly RedisValue pattern;

            public KeysScanEnumerable(RedisServer server, int db, in RedisValue pattern, int pageSize, in RedisValue cursor, int pageOffset, CommandFlags flags)
                : base(server, server.server, db, pageSize, cursor, pageOffset, flags)
            {
                this.pattern = pattern;
            }

            private protected override Message CreateMessage(in RedisValue cursor)
            {
                if (CursorUtils.IsNil(pattern))
                {
                    if (pageSize == CursorUtils.DefaultRedisPageSize)
                    {
                        return Message.Create(db, flags, RedisCommand.SCAN, cursor);
                    }
                    else
                    {
                        return Message.Create(db, flags, RedisCommand.SCAN, cursor, RedisLiterals.COUNT, pageSize);
                    }
                }
                else
                {
                    if (pageSize == CursorUtils.DefaultRedisPageSize)
                    {
                        return Message.Create(db, flags, RedisCommand.SCAN, cursor, RedisLiterals.MATCH, pattern);
                    }
                    else
                    {
                        return Message.Create(db, flags, RedisCommand.SCAN, cursor, RedisLiterals.MATCH, pattern, RedisLiterals.COUNT, pageSize);
                    }
                }
            }

            private protected override ResultProcessor<ScanResult> Processor => processor;

            public static readonly ResultProcessor<ScanResult> processor = new ScanResultProcessor();
            private class ScanResultProcessor : ResultProcessor<ScanResult>
            {
                protected override bool SetResultCore(PhysicalConnection connection, Message message, in RawResult result)
                {
                    switch (result.Type)
                    {
                        case ResultType.MultiBulk:
                            var arr = result.GetItems();
                            RawResult inner;
                            if (arr.Length == 2 && (inner = arr[1]).Type == ResultType.MultiBulk)
                            {
                                var items = inner.GetItems();
                                RedisKey[] keys;
                                int count;
                                if (items.IsEmpty)
                                {
                                    keys = Array.Empty<RedisKey>();
                                    count = 0;
                                }
                                else
                                {
                                    count = (int)items.Length;
                                    keys = ArrayPool<RedisKey>.Shared.Rent(count);
                                    items.CopyTo(keys, (in RawResult r) => r.AsRedisKey());
                                }
                                var keysResult = new ScanResult(arr[0].AsRedisValue(), keys, count, true);
                                SetResult(message, keysResult);
                                return true;
                            }
                            break;
                    }
                    return false;
                }
            }
        }

        #region Sentinel

        public EndPoint SentinelGetMasterAddressByName(string serviceName, CommandFlags flags = CommandFlags.None)
        {
            var msg = Message.Create(-1, flags, RedisCommand.SENTINEL, RedisLiterals.GETMASTERADDRBYNAME, (RedisValue)serviceName);
            return ExecuteSync(msg, ResultProcessor.SentinelMasterEndpoint);
        }

        public Task<EndPoint> SentinelGetMasterAddressByNameAsync(string serviceName, CommandFlags flags = CommandFlags.None)
        {
            var msg = Message.Create(-1, flags, RedisCommand.SENTINEL, RedisLiterals.GETMASTERADDRBYNAME, (RedisValue)serviceName);
            return ExecuteAsync(msg, ResultProcessor.SentinelMasterEndpoint);
        }

        public EndPoint[] SentinelGetSentinelAddresses(string serviceName, CommandFlags flags = CommandFlags.None)
        {
            var msg = Message.Create(-1, flags, RedisCommand.SENTINEL, RedisLiterals.SENTINELS, (RedisValue)serviceName);
            return ExecuteSync(msg, ResultProcessor.SentinelAddressesEndPoints);
        }

        public Task<EndPoint[]> SentinelGetSentinelAddressesAsync(string serviceName, CommandFlags flags = CommandFlags.None)
        {
            var msg = Message.Create(-1, flags, RedisCommand.SENTINEL, RedisLiterals.SENTINELS, (RedisValue)serviceName);
            return ExecuteAsync(msg, ResultProcessor.SentinelAddressesEndPoints);
        }

        public EndPoint[] SentinelGetReplicaAddresses(string serviceName, CommandFlags flags = CommandFlags.None)
        {
            var msg = Message.Create(-1, flags, RedisCommand.SENTINEL, RedisLiterals.SLAVES, (RedisValue)serviceName);
            return ExecuteSync(msg, ResultProcessor.SentinelAddressesEndPoints);
        }

        public Task<EndPoint[]> SentinelGetReplicaAddressesAsync(string serviceName, CommandFlags flags = CommandFlags.None)
        {
            var msg = Message.Create(-1, flags, RedisCommand.SENTINEL, RedisLiterals.SLAVES, (RedisValue)serviceName);
            return ExecuteAsync(msg, ResultProcessor.SentinelAddressesEndPoints);
        }

        public KeyValuePair<string, string>[] SentinelMaster(string serviceName, CommandFlags flags = CommandFlags.None)
        {
            var msg = Message.Create(-1, flags, RedisCommand.SENTINEL, RedisLiterals.MASTER, (RedisValue)serviceName);
            return ExecuteSync(msg, ResultProcessor.StringPairInterleaved);
        }

        public Task<KeyValuePair<string, string>[]> SentinelMasterAsync(string serviceName, CommandFlags flags = CommandFlags.None)
        {
            var msg = Message.Create(-1, flags, RedisCommand.SENTINEL, RedisLiterals.MASTER, (RedisValue)serviceName);
            return ExecuteAsync(msg, ResultProcessor.StringPairInterleaved);
        }

        public void SentinelFailover(string serviceName, CommandFlags flags = CommandFlags.None)
        {
            var msg = Message.Create(-1, flags, RedisCommand.SENTINEL, RedisLiterals.FAILOVER, (RedisValue)serviceName);
            ExecuteSync(msg, ResultProcessor.DemandOK);
        }

        public Task SentinelFailoverAsync(string serviceName, CommandFlags flags = CommandFlags.None)
        {
            var msg = Message.Create(-1, flags, RedisCommand.SENTINEL, RedisLiterals.FAILOVER, (RedisValue)serviceName);
            return ExecuteAsync(msg, ResultProcessor.DemandOK);
        }

        public KeyValuePair<string, string>[][] SentinelMasters(CommandFlags flags = CommandFlags.None)
        {
            var msg = Message.Create(-1, flags, RedisCommand.SENTINEL, RedisLiterals.MASTERS);
            return ExecuteSync(msg, ResultProcessor.SentinelArrayOfArrays);
        }

        public Task<KeyValuePair<string, string>[][]> SentinelMastersAsync(CommandFlags flags = CommandFlags.None)
        {
            var msg = Message.Create(-1, flags, RedisCommand.SENTINEL, RedisLiterals.MASTERS);
            return ExecuteAsync(msg, ResultProcessor.SentinelArrayOfArrays);
        }

        // For previous compat only
        KeyValuePair<string, string>[][] IServer.SentinelSlaves(string serviceName, CommandFlags flags)
            => SentinelReplicas(serviceName, flags);

        public KeyValuePair<string, string>[][] SentinelReplicas(string serviceName, CommandFlags flags = CommandFlags.None)
        {
            // note: sentinel does not have "replicas" terminology at the current time
            var msg = Message.Create(-1, flags, RedisCommand.SENTINEL, RedisLiterals.SLAVES, (RedisValue)serviceName);
            return ExecuteSync(msg, ResultProcessor.SentinelArrayOfArrays);
        }

        // For previous compat only
        Task<KeyValuePair<string, string>[][]> IServer.SentinelSlavesAsync(string serviceName, CommandFlags flags)
            => SentinelReplicasAsync(serviceName, flags);

        public Task<KeyValuePair<string, string>[][]> SentinelReplicasAsync(string serviceName, CommandFlags flags = CommandFlags.None)
        {
            // note: sentinel does not have "replicas" terminology at the current time
            var msg = Message.Create(-1, flags, RedisCommand.SENTINEL, RedisLiterals.SLAVES, (RedisValue)serviceName);
            return ExecuteAsync(msg, ResultProcessor.SentinelArrayOfArrays);
        }

        public KeyValuePair<string, string>[][] SentinelSentinels(string serviceName, CommandFlags flags = CommandFlags.None)
        {
            var msg = Message.Create(-1, flags, RedisCommand.SENTINEL, RedisLiterals.SENTINELS, (RedisValue)serviceName);
            return ExecuteSync(msg, ResultProcessor.SentinelArrayOfArrays);
        }

        public Task<KeyValuePair<string, string>[][]> SentinelSentinelsAsync(string serviceName, CommandFlags flags = CommandFlags.None)
        {
            var msg = Message.Create(-1, flags, RedisCommand.SENTINEL, RedisLiterals.SENTINELS, (RedisValue)serviceName);
            return ExecuteAsync(msg, ResultProcessor.SentinelArrayOfArrays);
        }

        #endregion

        public RedisResult Execute(string command, params object[] args) => Execute(command, args, CommandFlags.None);

        public RedisResult Execute(string command, ICollection<object> args, CommandFlags flags = CommandFlags.None)
        {
            var msg = new RedisDatabase.ExecuteMessage(multiplexer?.CommandMap, -1, flags, command, args);
            return ExecuteSync(msg, ResultProcessor.ScriptResult);
        }

        public Task<RedisResult> ExecuteAsync(string command, params object[] args) => ExecuteAsync(command, args, CommandFlags.None);

        public Task<RedisResult> ExecuteAsync(string command, ICollection<object> args, CommandFlags flags = CommandFlags.None)
        {
            var msg = new RedisDatabase.ExecuteMessage(multiplexer?.CommandMap, -1, flags, command, args);
            return ExecuteAsync(msg, ResultProcessor.ScriptResult);
        }

        /// <summary>
        /// For testing only
        /// </summary>
        internal void SimulateConnectionFailure(SimulatedFailureType failureType) => server.SimulateConnectionFailure(failureType);

        public Task<string> LatencyDoctorAsync(CommandFlags flags = CommandFlags.None)
        {
            var msg = Message.Create(-1, flags, RedisCommand.LATENCY, RedisLiterals.DOCTOR);
            return ExecuteAsync(msg, ResultProcessor.String);
        }

        public string LatencyDoctor(CommandFlags flags = CommandFlags.None)
        {
            var msg = Message.Create(-1, flags, RedisCommand.LATENCY, RedisLiterals.DOCTOR);
            return ExecuteSync(msg, ResultProcessor.String);
        }

        private static Message LatencyResetCommand(string[] eventNames, CommandFlags flags)
        {
            if (eventNames == null) eventNames = Array.Empty<string>();
            switch (eventNames.Length)
            {
                case 0:
                    return Message.Create(-1, flags, RedisCommand.LATENCY, RedisLiterals.RESET);
                case 1:
                    return Message.Create(-1, flags, RedisCommand.LATENCY, RedisLiterals.RESET, (RedisValue)eventNames[0]);
                default:
                    var arr = new RedisValue[eventNames.Length + 1];
                    arr[0] = RedisLiterals.RESET;
                    for (int i = 0; i < eventNames.Length; i++)
                        arr[i + 1] = eventNames[i];
                    return Message.Create(-1, flags, RedisCommand.LATENCY, arr);
            }
        }
        public Task<long> LatencyResetAsync(string[] eventNames = null, CommandFlags flags = CommandFlags.None)
        {
            var msg = LatencyResetCommand(eventNames, flags);
            return ExecuteAsync(msg, ResultProcessor.Int64);
        }

        public long LatencyReset(string[] eventNames = null, CommandFlags flags = CommandFlags.None)
        {
            var msg = LatencyResetCommand(eventNames, flags);
            return ExecuteSync(msg, ResultProcessor.Int64);
        }

        public Task<LatencyHistoryEntry[]> LatencyHistoryAsync(string eventName, CommandFlags flags = CommandFlags.None)
        {
            var msg = Message.Create(-1, flags, RedisCommand.LATENCY, RedisLiterals.HISTORY, (RedisValue)eventName);
            return ExecuteAsync(msg, LatencyHistoryEntry.ToArray);
        }

        public LatencyHistoryEntry[] LatencyHistory(string eventName, CommandFlags flags = CommandFlags.None)
        {
            var msg = Message.Create(-1, flags, RedisCommand.LATENCY, RedisLiterals.HISTORY, (RedisValue)eventName);
            return ExecuteSync(msg, LatencyHistoryEntry.ToArray);
        }

        public Task<LatencyLatestEntry[]> LatencyLatestAsync(CommandFlags flags = CommandFlags.None)
        {
            var msg = Message.Create(-1, flags, RedisCommand.LATENCY, RedisLiterals.LATEST);
            return ExecuteAsync(msg, LatencyLatestEntry.ToArray);
        }

        public LatencyLatestEntry[] LatencyLatest(CommandFlags flags = CommandFlags.None)
        {
            var msg = Message.Create(-1, flags, RedisCommand.LATENCY, RedisLiterals.LATEST);
            return ExecuteSync(msg, LatencyLatestEntry.ToArray);
        }

        public Task<string> MemoryDoctorAsync(CommandFlags flags = CommandFlags.None)
        {
            var msg = Message.Create(-1, flags, RedisCommand.MEMORY, RedisLiterals.DOCTOR);
            return ExecuteAsync(msg, ResultProcessor.String);
        }

        public string MemoryDoctor(CommandFlags flags = CommandFlags.None)
        {
            var msg = Message.Create(-1, flags, RedisCommand.MEMORY, RedisLiterals.DOCTOR);
            return ExecuteSync(msg, ResultProcessor.String);
        }

        public Task MemoryPurgeAsync(CommandFlags flags = CommandFlags.None)
        {
            var msg = Message.Create(-1, flags, RedisCommand.MEMORY, RedisLiterals.PURGE);
            return ExecuteAsync(msg, ResultProcessor.DemandOK);
        }

        public void MemoryPurge(CommandFlags flags = CommandFlags.None)
        {
            var msg = Message.Create(-1, flags, RedisCommand.MEMORY, RedisLiterals.PURGE);
            ExecuteSync(msg, ResultProcessor.DemandOK);
        }

        public Task<string> MemoryAllocatorStatsAsync(CommandFlags flags = CommandFlags.None)
        {
            var msg = Message.Create(-1, flags, RedisCommand.MEMORY, RedisLiterals.MALLOC_STATS);
            return ExecuteAsync(msg, ResultProcessor.String);
        }

        public string MemoryAllocatorStats(CommandFlags flags = CommandFlags.None)
        {
            var msg = Message.Create(-1, flags, RedisCommand.MEMORY, RedisLiterals.MALLOC_STATS);
            return ExecuteSync(msg, ResultProcessor.String);
        }

        public Task<RedisResult> MemoryStatsAsync(CommandFlags flags = CommandFlags.None)
        {
            var msg = Message.Create(-1, flags, RedisCommand.MEMORY, RedisLiterals.STATS);
            return ExecuteAsync(msg, ResultProcessor.ScriptResult);
        }

        public RedisResult MemoryStats(CommandFlags flags = CommandFlags.None)
        {
            var msg = Message.Create(-1, flags, RedisCommand.MEMORY, RedisLiterals.STATS);
            return ExecuteSync(msg, ResultProcessor.ScriptResult);
        }
    }
}<|MERGE_RESOLUTION|>--- conflicted
+++ resolved
@@ -659,11 +659,7 @@
                 throw new ArgumentException("Cannot replicate to self");
             }
 
-<<<<<<< HEAD
 #pragma warning disable CS0618 // Type or member is obsolete
-=======
-#pragma warning disable CS0618
->>>>>>> 953824f1
             // attempt to cease having an opinion on the master; will resume that when replication completes
             // (note that this may fail; we aren't depending on it)
             if (GetTiebreakerRemovalMessage() is Message tieBreakerRemoval)
