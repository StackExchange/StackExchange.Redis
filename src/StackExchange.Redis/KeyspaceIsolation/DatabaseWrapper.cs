--- conflicted
+++ resolved
@@ -594,8 +594,10 @@
 
         public long StringBitCount(RedisKey key, long start, long end, CommandFlags flags) =>
             Inner.StringBitCount(ToInner(key), start, end, flags);
-
-<<<<<<< HEAD
+            
+        public long StringBitCount(RedisKey key, long start = 0, long end = -1, StringIndexType indexType = StringIndexType.Byte, CommandFlags flags = CommandFlags.None) =>
+            Inner.StringBitCount(ToInner(key), start, end, indexType, flags);
+
         public long StringBitfieldGet(RedisKey key, BitfieldEncoding encoding, BitfieldOffset offset, CommandFlags flags = CommandFlags.None) =>
             Inner.StringBitfieldGet(ToInner(key), encoding, offset, flags);
 
@@ -607,10 +609,6 @@
 
         public long?[] StringBitfield(RedisKey key, BitfieldCommandBuilder builder, CommandFlags flags = CommandFlags.None) =>
             Inner.StringBitfield(key, builder, flags);
-=======
-        public long StringBitCount(RedisKey key, long start = 0, long end = -1, StringIndexType indexType = StringIndexType.Byte, CommandFlags flags = CommandFlags.None) =>
-            Inner.StringBitCount(ToInner(key), start, end, indexType, flags);
->>>>>>> 09a067c2
 
         public long StringBitOperation(Bitwise operation, RedisKey destination, RedisKey[] keys, CommandFlags flags = CommandFlags.None) =>
             Inner.StringBitOperation(operation, ToInner(destination), ToInner(keys), flags);
