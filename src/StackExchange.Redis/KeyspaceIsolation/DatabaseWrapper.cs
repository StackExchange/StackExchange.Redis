--- conflicted
+++ resolved
@@ -126,20 +126,11 @@
         public EndPoint? IdentifyEndpoint(RedisKey key = default, CommandFlags flags = CommandFlags.None) =>
             Inner.IdentifyEndpoint(ToInner(key), flags);
 
-<<<<<<< HEAD
-        public bool KeyCopy(RedisKey sourceKey, RedisKey destinationKey, int destinationDatabase = -1, bool replace = false, CommandFlags flags = CommandFlags.None)
-        {
-            return Inner.KeyCopy(ToInner(sourceKey), ToInner(destinationKey), destinationDatabase, replace, flags);
-        }
-
-        public long KeyDelete(RedisKey[] keys, CommandFlags flags = CommandFlags.None)
-        {
-            return Inner.KeyDelete(ToInner(keys), flags);
-        }
-=======
+        public bool KeyCopy(RedisKey sourceKey, RedisKey destinationKey, int destinationDatabase = -1, bool replace = false, CommandFlags flags = CommandFlags.None) =>
+            Inner.KeyCopy(ToInner(sourceKey), ToInner(destinationKey), destinationDatabase, replace, flags);
+
         public long KeyDelete(RedisKey[] keys, CommandFlags flags = CommandFlags.None) =>
             Inner.KeyDelete(ToInner(keys), flags);
->>>>>>> 75da2361
 
         public bool KeyDelete(RedisKey key, CommandFlags flags = CommandFlags.None) =>
             Inner.KeyDelete(ToInner(key), flags);
@@ -164,22 +155,11 @@
         public void KeyMigrate(RedisKey key, EndPoint toServer, int toDatabase = 0, int timeoutMilliseconds = 0, MigrateOptions migrateOptions = MigrateOptions.None, CommandFlags flags = CommandFlags.None) =>
             Inner.KeyMigrate(ToInner(key), toServer, toDatabase, timeoutMilliseconds, migrateOptions, flags);
 
-<<<<<<< HEAD
-        public bool KeyMove(RedisKey key, int database, CommandFlags flags = CommandFlags.None)
-        {
-            return Inner.KeyMove(ToInner(key), database, flags);
-        }
-        public bool KeyPersist(RedisKey key, CommandFlags flags = CommandFlags.None)
-        {
-            return Inner.KeyPersist(ToInner(key), flags);
-        }
-=======
         public bool KeyMove(RedisKey key, int database, CommandFlags flags = CommandFlags.None) =>
             Inner.KeyMove(ToInner(key), database, flags);
 
         public bool KeyPersist(RedisKey key, CommandFlags flags = CommandFlags.None) =>
             Inner.KeyPersist(ToInner(key), flags);
->>>>>>> 75da2361
 
         public RedisKey KeyRandom(CommandFlags flags = CommandFlags.None) =>
             throw new NotSupportedException("RANDOMKEY is not supported when a key-prefix is specified");
