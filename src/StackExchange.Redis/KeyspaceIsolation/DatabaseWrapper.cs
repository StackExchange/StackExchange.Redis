﻿using System;
using System.Collections.Generic;
using System.Net;

namespace StackExchange.Redis.KeyspaceIsolation
{
    internal sealed class DatabaseWrapper : WrapperBase<IDatabase>, IDatabase
    {
        public DatabaseWrapper(IDatabase inner, byte[] prefix) : base(inner, prefix)
        {
        }

        public IBatch CreateBatch(object? asyncState = null) =>
            new BatchWrapper(Inner.CreateBatch(asyncState), Prefix);

        public ITransaction CreateTransaction(object? asyncState = null) =>
            new TransactionWrapper(Inner.CreateTransaction(asyncState), Prefix);

        public int Database => Inner.Database;

        public RedisValue DebugObject(RedisKey key, CommandFlags flags = CommandFlags.None) =>
            Inner.DebugObject(ToInner(key), flags);

        public bool GeoAdd(RedisKey key, double longitude, double latitude, RedisValue member, CommandFlags flags = CommandFlags.None) =>
            Inner.GeoAdd(ToInner(key), longitude, latitude, member, flags);

        public long GeoAdd(RedisKey key, GeoEntry[] values, CommandFlags flags = CommandFlags.None) =>
            Inner.GeoAdd(ToInner(key), values, flags);

        public bool GeoAdd(RedisKey key, GeoEntry value, CommandFlags flags = CommandFlags.None) =>
            Inner.GeoAdd(ToInner(key), value, flags);

        public bool GeoRemove(RedisKey key, RedisValue member, CommandFlags flags = CommandFlags.None) =>
            Inner.GeoRemove(ToInner(key), member, flags);

        public double? GeoDistance(RedisKey key, RedisValue member1, RedisValue member2, GeoUnit unit = GeoUnit.Meters,CommandFlags flags = CommandFlags.None) =>
            Inner.GeoDistance(ToInner(key), member1, member2, unit, flags);

        public string?[] GeoHash(RedisKey key, RedisValue[] members, CommandFlags flags = CommandFlags.None) =>
            Inner.GeoHash(ToInner(key), members, flags);

        public string? GeoHash(RedisKey key, RedisValue member, CommandFlags flags = CommandFlags.None) =>
            Inner.GeoHash(ToInner(key), member, flags);

        public GeoPosition?[] GeoPosition(RedisKey key, RedisValue[] members, CommandFlags flags = CommandFlags.None) =>
            Inner.GeoPosition(ToInner(key), members, flags);

        public GeoPosition? GeoPosition(RedisKey key, RedisValue member, CommandFlags flags = CommandFlags.None) =>
            Inner.GeoPosition(ToInner(key), member, flags);

        public GeoRadiusResult[] GeoRadius(RedisKey key, RedisValue member, double radius, GeoUnit unit = GeoUnit.Meters, int count = -1, Order? order = null,GeoRadiusOptions options = GeoRadiusOptions.Default, CommandFlags flags = CommandFlags.None) =>
            Inner.GeoRadius(ToInner(key), member, radius, unit, count, order, options, flags);

        public GeoRadiusResult[] GeoRadius(RedisKey key, double longitude, double latitude, double radius, GeoUnit unit = GeoUnit.Meters, int count = -1, Order? order = null, GeoRadiusOptions options = GeoRadiusOptions.Default, CommandFlags flags = CommandFlags.None) =>
            Inner.GeoRadius(ToInner(key), longitude, latitude, radius, unit, count, order, options, flags);

        public double HashDecrement(RedisKey key, RedisValue hashField, double value, CommandFlags flags = CommandFlags.None) =>
            Inner.HashDecrement(ToInner(key), hashField, value, flags);

        public long HashDecrement(RedisKey key, RedisValue hashField, long value = 1, CommandFlags flags = CommandFlags.None) =>
            Inner.HashDecrement(ToInner(key), hashField, value, flags);

        public long HashDelete(RedisKey key, RedisValue[] hashFields, CommandFlags flags = CommandFlags.None) =>
            Inner.HashDelete(ToInner(key), hashFields, flags);

        public bool HashDelete(RedisKey key, RedisValue hashField, CommandFlags flags = CommandFlags.None) =>
            Inner.HashDelete(ToInner(key), hashField, flags);

        public bool HashExists(RedisKey key, RedisValue hashField, CommandFlags flags = CommandFlags.None) =>
            Inner.HashExists(ToInner(key), hashField, flags);

        public HashEntry[] HashGetAll(RedisKey key, CommandFlags flags = CommandFlags.None) =>
            Inner.HashGetAll(ToInner(key), flags);

        public RedisValue[] HashGet(RedisKey key, RedisValue[] hashFields, CommandFlags flags = CommandFlags.None) =>
            Inner.HashGet(ToInner(key), hashFields, flags);

        public RedisValue HashGet(RedisKey key, RedisValue hashField, CommandFlags flags = CommandFlags.None) =>
            Inner.HashGet(ToInner(key), hashField, flags);

        public Lease<byte>? HashGetLease(RedisKey key, RedisValue hashField, CommandFlags flags = CommandFlags.None) =>
            Inner.HashGetLease(ToInner(key), hashField, flags);

        public double HashIncrement(RedisKey key, RedisValue hashField, double value, CommandFlags flags = CommandFlags.None) =>
            Inner.HashIncrement(ToInner(key), hashField, value, flags);

        public long HashIncrement(RedisKey key, RedisValue hashField, long value = 1, CommandFlags flags = CommandFlags.None) =>
            Inner.HashIncrement(ToInner(key), hashField, value, flags);

        public RedisValue[] HashKeys(RedisKey key, CommandFlags flags = CommandFlags.None) =>
            Inner.HashKeys(ToInner(key), flags);

        public long HashLength(RedisKey key, CommandFlags flags = CommandFlags.None) =>
            Inner.HashLength(ToInner(key), flags);

        public bool HashSet(RedisKey key, RedisValue hashField, RedisValue value, When when = When.Always, CommandFlags flags = CommandFlags.None) =>
            Inner.HashSet(ToInner(key), hashField, value, when, flags);

        public long HashStringLength(RedisKey key, RedisValue hashField, CommandFlags flags = CommandFlags.None) =>
            Inner.HashStringLength(ToInner(key), hashField, flags);

        public void HashSet(RedisKey key, HashEntry[] hashFields, CommandFlags flags = CommandFlags.None) =>
            Inner.HashSet(ToInner(key), hashFields, flags);

        public RedisValue[] HashValues(RedisKey key, CommandFlags flags = CommandFlags.None) =>
            Inner.HashValues(ToInner(key), flags);

        public bool HyperLogLogAdd(RedisKey key, RedisValue[] values, CommandFlags flags = CommandFlags.None) =>
            Inner.HyperLogLogAdd(ToInner(key), values, flags);

        public bool HyperLogLogAdd(RedisKey key, RedisValue value, CommandFlags flags = CommandFlags.None) =>
            Inner.HyperLogLogAdd(ToInner(key), value, flags);

        public long HyperLogLogLength(RedisKey key, CommandFlags flags = CommandFlags.None) =>
            Inner.HyperLogLogLength(ToInner(key), flags);

        public long HyperLogLogLength(RedisKey[] keys, CommandFlags flags = CommandFlags.None) =>
            Inner.HyperLogLogLength(ToInner(keys), flags);

        public void HyperLogLogMerge(RedisKey destination, RedisKey[] sourceKeys, CommandFlags flags = CommandFlags.None) =>
            Inner.HyperLogLogMerge(ToInner(destination), ToInner(sourceKeys), flags);

        public void HyperLogLogMerge(RedisKey destination, RedisKey first, RedisKey second, CommandFlags flags = CommandFlags.None) =>
            Inner.HyperLogLogMerge(ToInner(destination), ToInner(first), ToInner(second), flags);

        public EndPoint? IdentifyEndpoint(RedisKey key = default, CommandFlags flags = CommandFlags.None) =>
            Inner.IdentifyEndpoint(ToInner(key), flags);

        public bool KeyCopy(RedisKey sourceKey, RedisKey destinationKey, int destinationDatabase = -1, bool replace = false, CommandFlags flags = CommandFlags.None) =>
            Inner.KeyCopy(ToInner(sourceKey), ToInner(destinationKey), destinationDatabase, replace, flags);

        public long KeyDelete(RedisKey[] keys, CommandFlags flags = CommandFlags.None) =>
            Inner.KeyDelete(ToInner(keys), flags);

        public bool KeyDelete(RedisKey key, CommandFlags flags = CommandFlags.None) =>
            Inner.KeyDelete(ToInner(key), flags);

        public byte[]? KeyDump(RedisKey key, CommandFlags flags = CommandFlags.None) =>
            Inner.KeyDump(ToInner(key), flags);

        public bool KeyExists(RedisKey key, CommandFlags flags = CommandFlags.None) =>
            Inner.KeyExists(ToInner(key), flags);
        public long KeyExists(RedisKey[] keys, CommandFlags flags = CommandFlags.None) =>
            Inner.KeyExists(ToInner(keys), flags);

        public bool KeyExpire(RedisKey key, DateTime? expiry, CommandFlags flags = CommandFlags.None) =>
            Inner.KeyExpire(ToInner(key), expiry, flags);

        public bool KeyExpire(RedisKey key, TimeSpan? expiry, CommandFlags flags = CommandFlags.None) =>
            Inner.KeyExpire(ToInner(key), expiry, flags);

        public TimeSpan? KeyIdleTime(RedisKey key, CommandFlags flags = CommandFlags.None) =>
            Inner.KeyIdleTime(ToInner(key), flags);

        public void KeyMigrate(RedisKey key, EndPoint toServer, int toDatabase = 0, int timeoutMilliseconds = 0, MigrateOptions migrateOptions = MigrateOptions.None, CommandFlags flags = CommandFlags.None) =>
            Inner.KeyMigrate(ToInner(key), toServer, toDatabase, timeoutMilliseconds, migrateOptions, flags);

        public bool KeyMove(RedisKey key, int database, CommandFlags flags = CommandFlags.None) =>
            Inner.KeyMove(ToInner(key), database, flags);

        public bool KeyPersist(RedisKey key, CommandFlags flags = CommandFlags.None) =>
            Inner.KeyPersist(ToInner(key), flags);

        public RedisKey KeyRandom(CommandFlags flags = CommandFlags.None) =>
            throw new NotSupportedException("RANDOMKEY is not supported when a key-prefix is specified");

        public bool KeyRename(RedisKey key, RedisKey newKey, When when = When.Always, CommandFlags flags = CommandFlags.None) =>
            Inner.KeyRename(ToInner(key), ToInner(newKey), when, flags);

        public void KeyRestore(RedisKey key, byte[] value, TimeSpan? expiry = null, CommandFlags flags = CommandFlags.None) =>
            Inner.KeyRestore(ToInner(key), value, expiry, flags);

        public TimeSpan? KeyTimeToLive(RedisKey key, CommandFlags flags = CommandFlags.None) =>
            Inner.KeyTimeToLive(ToInner(key), flags);

        public RedisType KeyType(RedisKey key, CommandFlags flags = CommandFlags.None) =>
            Inner.KeyType(ToInner(key), flags);

        public RedisValue ListGetByIndex(RedisKey key, long index, CommandFlags flags = CommandFlags.None) =>
            Inner.ListGetByIndex(ToInner(key), index, flags);

        public long ListInsertAfter(RedisKey key, RedisValue pivot, RedisValue value, CommandFlags flags = CommandFlags.None) =>
            Inner.ListInsertAfter(ToInner(key), pivot, value, flags);

        public long ListInsertBefore(RedisKey key, RedisValue pivot, RedisValue value, CommandFlags flags = CommandFlags.None) =>
            Inner.ListInsertBefore(ToInner(key), pivot, value, flags);

        public RedisValue ListLeftPop(RedisKey key, CommandFlags flags = CommandFlags.None) =>
            Inner.ListLeftPop(ToInner(key), flags);

        public RedisValue[] ListLeftPop(RedisKey key, long count, CommandFlags flags = CommandFlags.None) =>
            Inner.ListLeftPop(ToInner(key), count, flags);

        public long ListLeftPush(RedisKey key, RedisValue[] values, CommandFlags flags = CommandFlags.None) =>
            Inner.ListLeftPush(ToInner(key), values, flags);

        public long ListLeftPush(RedisKey key, RedisValue[] values, When when = When.Always, CommandFlags flags = CommandFlags.None) =>
            Inner.ListLeftPush(ToInner(key), values, when, flags);

        public long ListLeftPush(RedisKey key, RedisValue value, When when = When.Always, CommandFlags flags = CommandFlags.None) =>
            Inner.ListLeftPush(ToInner(key), value, when, flags);

        public long ListLength(RedisKey key, CommandFlags flags = CommandFlags.None) =>
            Inner.ListLength(ToInner(key), flags);

<<<<<<< HEAD
        public RedisValue ListMove(RedisKey source, RedisKey destination, ListSide whereFrom, ListSide whereTo, CommandFlags flags = CommandFlags.None)
        {
            return Inner.ListMove(ToInner(source), ToInner(destination), whereFrom, whereTo);
        }

        public RedisValue[] ListRange(RedisKey key, long start = 0, long stop = -1, CommandFlags flags = CommandFlags.None)
        {
            return Inner.ListRange(ToInner(key), start, stop, flags);
        }
=======
        public RedisValue[] ListRange(RedisKey key, long start = 0, long stop = -1, CommandFlags flags = CommandFlags.None) =>
            Inner.ListRange(ToInner(key), start, stop, flags);
>>>>>>> 58cbef02

        public long ListRemove(RedisKey key, RedisValue value, long count = 0, CommandFlags flags = CommandFlags.None) =>
            Inner.ListRemove(ToInner(key), value, count, flags);

        public RedisValue ListRightPop(RedisKey key, CommandFlags flags = CommandFlags.None) =>
            Inner.ListRightPop(ToInner(key), flags);

        public RedisValue[] ListRightPop(RedisKey key, long count, CommandFlags flags = CommandFlags.None) =>
            Inner.ListRightPop(ToInner(key), count, flags);

        public RedisValue ListRightPopLeftPush(RedisKey source, RedisKey destination, CommandFlags flags = CommandFlags.None) =>
            Inner.ListRightPopLeftPush(ToInner(source), ToInner(destination), flags);

        public long ListRightPush(RedisKey key, RedisValue[] values, CommandFlags flags = CommandFlags.None) =>
            Inner.ListRightPush(ToInner(key), values, flags);

        public long ListRightPush(RedisKey key, RedisValue[] values, When when = When.Always, CommandFlags flags = CommandFlags.None) =>
            Inner.ListRightPush(ToInner(key), values, when, flags);

        public long ListRightPush(RedisKey key, RedisValue value, When when = When.Always, CommandFlags flags = CommandFlags.None) =>
            Inner.ListRightPush(ToInner(key), value, when, flags);

        public void ListSetByIndex(RedisKey key, long index, RedisValue value, CommandFlags flags = CommandFlags.None) =>
            Inner.ListSetByIndex(ToInner(key), index, value, flags);

        public void ListTrim(RedisKey key, long start, long stop, CommandFlags flags = CommandFlags.None) =>
            Inner.ListTrim(ToInner(key), start, stop, flags);

        public bool LockExtend(RedisKey key, RedisValue value, TimeSpan expiry, CommandFlags flags = CommandFlags.None) =>
            Inner.LockExtend(ToInner(key), value, expiry, flags);

        public RedisValue LockQuery(RedisKey key, CommandFlags flags = CommandFlags.None) =>
            Inner.LockQuery(ToInner(key), flags);

        public bool LockRelease(RedisKey key, RedisValue value, CommandFlags flags = CommandFlags.None) =>
            Inner.LockRelease(ToInner(key), value, flags);

        public bool LockTake(RedisKey key, RedisValue value, TimeSpan expiry, CommandFlags flags = CommandFlags.None) =>
            Inner.LockTake(ToInner(key), value, expiry, flags);

        public long Publish(RedisChannel channel, RedisValue message, CommandFlags flags = CommandFlags.None) =>
            Inner.Publish(ToInner(channel), message, flags);

        public RedisResult Execute(string command, params object[] args)
            => Inner.Execute(command, ToInner(args), CommandFlags.None);

        public RedisResult Execute(string command, ICollection<object> args, CommandFlags flags = CommandFlags.None)
            => Inner.Execute(command, ToInner(args), flags);

        public RedisResult ScriptEvaluate(byte[] hash, RedisKey[]? keys = null, RedisValue[]? values = null, CommandFlags flags = CommandFlags.None) =>
            // TODO: The return value could contain prefixed keys. It might make sense to 'unprefix' those?
            Inner.ScriptEvaluate(hash, ToInner(keys), values, flags);

        public RedisResult ScriptEvaluate(string script, RedisKey[]? keys = null, RedisValue[]? values = null, CommandFlags flags = CommandFlags.None) =>
            // TODO: The return value could contain prefixed keys. It might make sense to 'unprefix' those?
            Inner.ScriptEvaluate(script, ToInner(keys), values, flags);

        public RedisResult ScriptEvaluate(LuaScript script, object? parameters = null, CommandFlags flags = CommandFlags.None) =>
            // TODO: The return value could contain prefixed keys. It might make sense to 'unprefix' those?
            script.Evaluate(Inner, parameters, Prefix, flags);

        public RedisResult ScriptEvaluate(LoadedLuaScript script, object? parameters = null, CommandFlags flags = CommandFlags.None) =>
            // TODO: The return value could contain prefixed keys. It might make sense to 'unprefix' those?
            script.Evaluate(Inner, parameters, Prefix, flags);

        public long SetAdd(RedisKey key, RedisValue[] values, CommandFlags flags = CommandFlags.None) =>
            Inner.SetAdd(ToInner(key), values, flags);

        public bool SetAdd(RedisKey key, RedisValue value, CommandFlags flags = CommandFlags.None) =>
            Inner.SetAdd(ToInner(key), value, flags);

        public long SetCombineAndStore(SetOperation operation, RedisKey destination, RedisKey[] keys, CommandFlags flags = CommandFlags.None) =>
            Inner.SetCombineAndStore(operation, ToInner(destination), ToInner(keys), flags);

        public long SetCombineAndStore(SetOperation operation, RedisKey destination, RedisKey first, RedisKey second, CommandFlags flags = CommandFlags.None) =>
            Inner.SetCombineAndStore(operation, ToInner(destination), ToInner(first), ToInner(second), flags);

        public RedisValue[] SetCombine(SetOperation operation, RedisKey[] keys, CommandFlags flags = CommandFlags.None) =>
            Inner.SetCombine(operation, ToInner(keys), flags);

        public RedisValue[] SetCombine(SetOperation operation, RedisKey first, RedisKey second, CommandFlags flags = CommandFlags.None) =>
            Inner.SetCombine(operation, ToInner(first), ToInner(second), flags);

        public bool SetContains(RedisKey key, RedisValue value, CommandFlags flags = CommandFlags.None) =>
            Inner.SetContains(ToInner(key), value, flags);

        public long SetLength(RedisKey key, CommandFlags flags = CommandFlags.None) =>
            Inner.SetLength(ToInner(key), flags);

        public RedisValue[] SetMembers(RedisKey key, CommandFlags flags = CommandFlags.None) =>
            Inner.SetMembers(ToInner(key), flags);

        public bool SetMove(RedisKey source, RedisKey destination, RedisValue value, CommandFlags flags = CommandFlags.None) =>
            Inner.SetMove(ToInner(source), ToInner(destination), value, flags);

        public RedisValue SetPop(RedisKey key, CommandFlags flags = CommandFlags.None) =>
            Inner.SetPop(ToInner(key), flags);

        public RedisValue[] SetPop(RedisKey key, long count, CommandFlags flags = CommandFlags.None) =>
            Inner.SetPop(ToInner(key), count, flags);

        public RedisValue SetRandomMember(RedisKey key, CommandFlags flags = CommandFlags.None) =>
            Inner.SetRandomMember(ToInner(key), flags);

        public RedisValue[] SetRandomMembers(RedisKey key, long count, CommandFlags flags = CommandFlags.None) =>
            Inner.SetRandomMembers(ToInner(key), count, flags);

        public long SetRemove(RedisKey key, RedisValue[] values, CommandFlags flags = CommandFlags.None) =>
            Inner.SetRemove(ToInner(key), values, flags);

        public bool SetRemove(RedisKey key, RedisValue value, CommandFlags flags = CommandFlags.None) =>
            Inner.SetRemove(ToInner(key), value, flags);

        public long SortAndStore(RedisKey destination, RedisKey key, long skip = 0, long take = -1, Order order = Order.Ascending, SortType sortType = SortType.Numeric, RedisValue by = default, RedisValue[]? get = null, CommandFlags flags = CommandFlags.None) =>
            Inner.SortAndStore(ToInner(destination), ToInner(key), skip, take, order, sortType, SortByToInner(by), SortGetToInner(get), flags);

        public RedisValue[] Sort(RedisKey key, long skip = 0, long take = -1, Order order = Order.Ascending, SortType sortType = SortType.Numeric, RedisValue by = default, RedisValue[]? get = null, CommandFlags flags = CommandFlags.None) =>
            Inner.Sort(ToInner(key), skip, take, order, sortType, SortByToInner(by), SortGetToInner(get), flags);

        public long SortedSetAdd(RedisKey key, SortedSetEntry[] values, CommandFlags flags) =>
            Inner.SortedSetAdd(ToInner(key), values, flags);

        public long SortedSetAdd(RedisKey key, SortedSetEntry[] values, When when = When.Always, CommandFlags flags = CommandFlags.None) =>
            Inner.SortedSetAdd(ToInner(key), values, when, flags);

        public bool SortedSetAdd(RedisKey key, RedisValue member, double score, CommandFlags flags) =>
            Inner.SortedSetAdd(ToInner(key), member, score, flags);

        public bool SortedSetAdd(RedisKey key, RedisValue member, double score, When when = When.Always, CommandFlags flags = CommandFlags.None) =>
            Inner.SortedSetAdd(ToInner(key), member, score, when, flags);

        public long SortedSetCombineAndStore(SetOperation operation, RedisKey destination, RedisKey[] keys, double[]? weights = null, Aggregate aggregate = Aggregate.Sum, CommandFlags flags = CommandFlags.None) =>
            Inner.SortedSetCombineAndStore(operation, ToInner(destination), ToInner(keys), weights, aggregate, flags);

        public long SortedSetCombineAndStore(SetOperation operation, RedisKey destination, RedisKey first, RedisKey second, Aggregate aggregate = Aggregate.Sum, CommandFlags flags = CommandFlags.None) =>
            Inner.SortedSetCombineAndStore(operation, ToInner(destination), ToInner(first), ToInner(second), aggregate, flags);

        public double SortedSetDecrement(RedisKey key, RedisValue member, double value, CommandFlags flags = CommandFlags.None) =>
            Inner.SortedSetDecrement(ToInner(key), member, value, flags);

        public double SortedSetIncrement(RedisKey key, RedisValue member, double value, CommandFlags flags = CommandFlags.None) =>
            Inner.SortedSetIncrement(ToInner(key), member, value, flags);

        public long SortedSetLength(RedisKey key, double min = -1.0 / 0.0, double max = 1.0 / 0.0, Exclude exclude = Exclude.None, CommandFlags flags = CommandFlags.None) =>
            Inner.SortedSetLength(ToInner(key), min, max, exclude, flags);

        public long SortedSetLengthByValue(RedisKey key, RedisValue min, RedisValue max, Exclude exclude = Exclude.None, CommandFlags flags = CommandFlags.None) =>
            Inner.SortedSetLengthByValue(ToInner(key), min, max, exclude, flags);

        public RedisValue[] SortedSetRangeByRank(RedisKey key, long start = 0, long stop = -1, Order order = Order.Ascending, CommandFlags flags = CommandFlags.None) =>
            Inner.SortedSetRangeByRank(ToInner(key), start, stop, order, flags);

        public long SortedSetRangeAndStore(
            RedisKey destinationKey,
            RedisKey sourceKey,
            RedisValue start,
            RedisValue stop,
            SortedSetOrder sortedSetOrder = SortedSetOrder.ByRank,
            Exclude exclude = Exclude.None,
            Order order = Order.Ascending,
            long skip = 0,
            long? take = null,
            CommandFlags flags = CommandFlags.None) =>
            Inner.SortedSetRangeAndStore(ToInner(sourceKey), ToInner(destinationKey), start, stop, sortedSetOrder, exclude, order, skip, take, flags);

        public SortedSetEntry[] SortedSetRangeByRankWithScores(RedisKey key, long start = 0, long stop = -1, Order order = Order.Ascending, CommandFlags flags = CommandFlags.None) =>
            Inner.SortedSetRangeByRankWithScores(ToInner(key), start, stop, order, flags);

        public RedisValue[] SortedSetRangeByScore(RedisKey key, double start = -1.0 / 0.0, double stop = 1.0 / 0.0, Exclude exclude = Exclude.None, Order order = Order.Ascending, long skip = 0, long take = -1, CommandFlags flags = CommandFlags.None) =>
            Inner.SortedSetRangeByScore(ToInner(key), start, stop, exclude, order, skip, take, flags);

        public SortedSetEntry[] SortedSetRangeByScoreWithScores(RedisKey key, double start = -1.0 / 0.0, double stop = 1.0 / 0.0, Exclude exclude = Exclude.None, Order order = Order.Ascending, long skip = 0, long take = -1, CommandFlags flags = CommandFlags.None) =>
            Inner.SortedSetRangeByScoreWithScores(ToInner(key), start, stop, exclude, order, skip, take, flags);

        public RedisValue[] SortedSetRangeByValue(RedisKey key, RedisValue min, RedisValue max, Exclude exclude, long skip, long take, CommandFlags flags) =>
            Inner.SortedSetRangeByValue(ToInner(key), min, max, exclude, Order.Ascending, skip, take, flags);

        public RedisValue[] SortedSetRangeByValue(RedisKey key, RedisValue min = default, RedisValue max = default, Exclude exclude = Exclude.None, Order order = Order.Ascending, long skip = 0, long take = -1, CommandFlags flags = CommandFlags.None) =>
            Inner.SortedSetRangeByValue(ToInner(key), min, max, exclude, order, skip, take, flags);

        public long? SortedSetRank(RedisKey key, RedisValue member, Order order = Order.Ascending, CommandFlags flags = CommandFlags.None) =>
            Inner.SortedSetRank(ToInner(key), member, order, flags);

        public long SortedSetRemove(RedisKey key, RedisValue[] members, CommandFlags flags = CommandFlags.None) =>
            Inner.SortedSetRemove(ToInner(key), members, flags);

        public bool SortedSetRemove(RedisKey key, RedisValue member, CommandFlags flags = CommandFlags.None) =>
            Inner.SortedSetRemove(ToInner(key), member, flags);

        public long SortedSetRemoveRangeByRank(RedisKey key, long start, long stop, CommandFlags flags = CommandFlags.None) =>
            Inner.SortedSetRemoveRangeByRank(ToInner(key), start, stop, flags);

        public long SortedSetRemoveRangeByScore(RedisKey key, double start, double stop, Exclude exclude = Exclude.None, CommandFlags flags = CommandFlags.None) =>
            Inner.SortedSetRemoveRangeByScore(ToInner(key), start, stop, exclude, flags);

        public long SortedSetRemoveRangeByValue(RedisKey key, RedisValue min, RedisValue max, Exclude exclude = Exclude.None, CommandFlags flags = CommandFlags.None) =>
            Inner.SortedSetRemoveRangeByValue(ToInner(key), min, max, exclude, flags);

        public double? SortedSetScore(RedisKey key, RedisValue member, CommandFlags flags = CommandFlags.None) =>
            Inner.SortedSetScore(ToInner(key), member, flags);

        public SortedSetEntry? SortedSetPop(RedisKey key, Order order = Order.Ascending, CommandFlags flags = CommandFlags.None) =>
            Inner.SortedSetPop(ToInner(key), order, flags);

        public SortedSetEntry[] SortedSetPop(RedisKey key, long count, Order order = Order.Ascending, CommandFlags flags = CommandFlags.None) =>
            Inner.SortedSetPop(ToInner(key), count, order, flags);

        public long StreamAcknowledge(RedisKey key, RedisValue groupName, RedisValue messageId, CommandFlags flags = CommandFlags.None) =>
            Inner.StreamAcknowledge(ToInner(key), groupName, messageId, flags);

        public long StreamAcknowledge(RedisKey key, RedisValue groupName, RedisValue[] messageIds, CommandFlags flags = CommandFlags.None) =>
            Inner.StreamAcknowledge(ToInner(key), groupName, messageIds, flags);

        public RedisValue StreamAdd(RedisKey key, RedisValue streamField, RedisValue streamValue, RedisValue? messageId = null, int? maxLength = null, bool useApproximateMaxLength = false, CommandFlags flags = CommandFlags.None) =>
            Inner.StreamAdd(ToInner(key), streamField, streamValue, messageId, maxLength, useApproximateMaxLength, flags);

        public RedisValue StreamAdd(RedisKey key, NameValueEntry[] streamPairs, RedisValue? messageId = null, int? maxLength = null, bool useApproximateMaxLength = false, CommandFlags flags = CommandFlags.None) =>
            Inner.StreamAdd(ToInner(key), streamPairs, messageId, maxLength, useApproximateMaxLength, flags);

        public StreamEntry[] StreamClaim(RedisKey key, RedisValue consumerGroup, RedisValue claimingConsumer, long minIdleTimeInMs, RedisValue[] messageIds, CommandFlags flags = CommandFlags.None) =>
            Inner.StreamClaim(ToInner(key), consumerGroup, claimingConsumer, minIdleTimeInMs, messageIds, flags);

        public RedisValue[] StreamClaimIdsOnly(RedisKey key, RedisValue consumerGroup, RedisValue claimingConsumer, long minIdleTimeInMs, RedisValue[] messageIds, CommandFlags flags = CommandFlags.None) =>
            Inner.StreamClaimIdsOnly(ToInner(key), consumerGroup, claimingConsumer, minIdleTimeInMs, messageIds, flags);

        public bool StreamConsumerGroupSetPosition(RedisKey key, RedisValue groupName, RedisValue position, CommandFlags flags = CommandFlags.None) =>
            Inner.StreamConsumerGroupSetPosition(ToInner(key), groupName, position, flags);

        public bool StreamCreateConsumerGroup(RedisKey key, RedisValue groupName, RedisValue? position, CommandFlags flags) =>
            Inner.StreamCreateConsumerGroup(ToInner(key), groupName, position, flags);

        public bool StreamCreateConsumerGroup(RedisKey key, RedisValue groupName, RedisValue? position = null, bool createStream = true, CommandFlags flags = CommandFlags.None) =>
            Inner.StreamCreateConsumerGroup(ToInner(key), groupName, position, createStream, flags);

        public StreamInfo StreamInfo(RedisKey key, CommandFlags flags = CommandFlags.None) =>
            Inner.StreamInfo(ToInner(key), flags);

        public StreamGroupInfo[] StreamGroupInfo(RedisKey key, CommandFlags flags = CommandFlags.None) =>
            Inner.StreamGroupInfo(ToInner(key), flags);

        public StreamConsumerInfo[] StreamConsumerInfo(RedisKey key, RedisValue groupName, CommandFlags flags = CommandFlags.None) =>
            Inner.StreamConsumerInfo(ToInner(key), groupName, flags);

        public long StreamLength(RedisKey key, CommandFlags flags = CommandFlags.None) =>
            Inner.StreamLength(ToInner(key), flags);

        public long StreamDelete(RedisKey key, RedisValue[] messageIds, CommandFlags flags = CommandFlags.None) =>
            Inner.StreamDelete(ToInner(key), messageIds, flags);

        public long StreamDeleteConsumer(RedisKey key, RedisValue groupName, RedisValue consumerName, CommandFlags flags = CommandFlags.None) =>
            Inner.StreamDeleteConsumer(ToInner(key), groupName, consumerName, flags);

        public bool StreamDeleteConsumerGroup(RedisKey key, RedisValue groupName, CommandFlags flags = CommandFlags.None) =>
            Inner.StreamDeleteConsumerGroup(ToInner(key), groupName, flags);

        public StreamPendingInfo StreamPending(RedisKey key, RedisValue groupName, CommandFlags flags = CommandFlags.None) =>
            Inner.StreamPending(ToInner(key), groupName, flags);

        public StreamPendingMessageInfo[] StreamPendingMessages(RedisKey key, RedisValue groupName, int count, RedisValue consumerName, RedisValue? minId = null, RedisValue? maxId = null, CommandFlags flags = CommandFlags.None) =>
            Inner.StreamPendingMessages(ToInner(key), groupName, count, consumerName, minId, maxId, flags);

        public StreamEntry[] StreamRange(RedisKey key, RedisValue? minId = null, RedisValue? maxId = null, int? count = null, Order messageOrder = Order.Ascending, CommandFlags flags = CommandFlags.None) =>
            Inner.StreamRange(ToInner(key), minId, maxId, count, messageOrder, flags);

        public StreamEntry[] StreamRead(RedisKey key, RedisValue position, int? count = null, CommandFlags flags = CommandFlags.None) =>
            Inner.StreamRead(ToInner(key), position, count, flags);

        public RedisStream[] StreamRead(StreamPosition[] streamPositions, int? countPerStream = null, CommandFlags flags = CommandFlags.None) =>
            Inner.StreamRead(streamPositions, countPerStream, flags);

        public StreamEntry[] StreamReadGroup(RedisKey key, RedisValue groupName, RedisValue consumerName, RedisValue? position, int? count, CommandFlags flags) =>
            Inner.StreamReadGroup(ToInner(key), groupName, consumerName, position, count, flags);

        public StreamEntry[] StreamReadGroup(RedisKey key, RedisValue groupName, RedisValue consumerName, RedisValue? position = null, int? count = null, bool noAck = false, CommandFlags flags = CommandFlags.None) =>
            Inner.StreamReadGroup(ToInner(key), groupName, consumerName, position, count, noAck, flags);

        public RedisStream[] StreamReadGroup(StreamPosition[] streamPositions, RedisValue groupName, RedisValue consumerName, int? countPerStream, CommandFlags flags) =>
            Inner.StreamReadGroup(streamPositions, groupName, consumerName, countPerStream, flags);

        public RedisStream[] StreamReadGroup(StreamPosition[] streamPositions, RedisValue groupName, RedisValue consumerName, int? countPerStream = null, bool noAck = false, CommandFlags flags = CommandFlags.None) =>
            Inner.StreamReadGroup(streamPositions, groupName, consumerName, countPerStream, noAck, flags);

        public long StreamTrim(RedisKey key, int maxLength, bool useApproximateMaxLength = false, CommandFlags flags = CommandFlags.None) =>
            Inner.StreamTrim(ToInner(key), maxLength, useApproximateMaxLength, flags);

        public long StringAppend(RedisKey key, RedisValue value, CommandFlags flags = CommandFlags.None) =>
            Inner.StringAppend(ToInner(key), value, flags);

        public long StringBitCount(RedisKey key, long start = 0, long end = -1, CommandFlags flags = CommandFlags.None) =>
            Inner.StringBitCount(ToInner(key), start, end, flags);

        public long StringBitOperation(Bitwise operation, RedisKey destination, RedisKey[] keys, CommandFlags flags = CommandFlags.None) =>
            Inner.StringBitOperation(operation, ToInner(destination), ToInner(keys), flags);

        public long StringBitOperation(Bitwise operation, RedisKey destination, RedisKey first, RedisKey second = default, CommandFlags flags = CommandFlags.None) =>
            Inner.StringBitOperation(operation, ToInner(destination), ToInner(first), ToInnerOrDefault(second), flags);

        public long StringBitPosition(RedisKey key, bool bit, long start = 0, long end = -1, CommandFlags flags = CommandFlags.None) =>
            Inner.StringBitPosition(ToInner(key), bit, start, end, flags);

        public double StringDecrement(RedisKey key, double value, CommandFlags flags = CommandFlags.None) =>
            Inner.StringDecrement(ToInner(key), value, flags);

        public long StringDecrement(RedisKey key, long value = 1, CommandFlags flags = CommandFlags.None) =>
            Inner.StringDecrement(ToInner(key), value, flags);

        public RedisValue[] StringGet(RedisKey[] keys, CommandFlags flags = CommandFlags.None) =>
            Inner.StringGet(ToInner(keys), flags);

        public RedisValue StringGet(RedisKey key, CommandFlags flags = CommandFlags.None) =>
            Inner.StringGet(ToInner(key), flags);

        public RedisValue StringGetSetExpiry(RedisKey key, TimeSpan? expiry, CommandFlags flags = CommandFlags.None) =>
            Inner.StringGetSetExpiry(ToInner(key), expiry, flags);

        public RedisValue StringGetSetExpiry(RedisKey key, DateTime expiry, CommandFlags flags = CommandFlags.None) =>
            Inner.StringGetSetExpiry(ToInner(key), expiry, flags);

        public Lease<byte>? StringGetLease(RedisKey key, CommandFlags flags = CommandFlags.None) =>
            Inner.StringGetLease(ToInner(key), flags);

        public bool StringGetBit(RedisKey key, long offset, CommandFlags flags = CommandFlags.None) =>
            Inner.StringGetBit(ToInner(key), offset, flags);

        public RedisValue StringGetRange(RedisKey key, long start, long end, CommandFlags flags = CommandFlags.None) =>
            Inner.StringGetRange(ToInner(key), start, end, flags);

        public RedisValue StringGetSet(RedisKey key, RedisValue value, CommandFlags flags = CommandFlags.None) =>
            Inner.StringGetSet(ToInner(key), value, flags);

        public RedisValue StringGetDelete(RedisKey key, CommandFlags flags = CommandFlags.None) =>
            Inner.StringGetDelete(ToInner(key), flags);

        public RedisValueWithExpiry StringGetWithExpiry(RedisKey key, CommandFlags flags = CommandFlags.None) =>
            Inner.StringGetWithExpiry(ToInner(key), flags);

        public double StringIncrement(RedisKey key, double value, CommandFlags flags = CommandFlags.None) =>
            Inner.StringIncrement(ToInner(key), value, flags);

        public long StringIncrement(RedisKey key, long value = 1, CommandFlags flags = CommandFlags.None) =>
            Inner.StringIncrement(ToInner(key), value, flags);

        public long StringLength(RedisKey key, CommandFlags flags = CommandFlags.None) =>
            Inner.StringLength(ToInner(key), flags);

        public bool StringSet(KeyValuePair<RedisKey, RedisValue>[] values, When when = When.Always, CommandFlags flags = CommandFlags.None) =>
            Inner.StringSet(ToInner(values), when, flags);

        public bool StringSet(RedisKey key, RedisValue value, TimeSpan? expiry, When when, CommandFlags flags) =>
            Inner.StringSet(ToInner(key), value, expiry, when, flags);

        public bool StringSet(RedisKey key, RedisValue value, TimeSpan? expiry = null, bool keepTtl = false, When when = When.Always, CommandFlags flags = CommandFlags.None) =>
            Inner.StringSet(ToInner(key), value, expiry, keepTtl, when, flags);

        public RedisValue StringSetAndGet(RedisKey key, RedisValue value, TimeSpan? expiry, When when, CommandFlags flags) =>
            Inner.StringSetAndGet(ToInner(key), value, expiry, when, flags);

        public RedisValue StringSetAndGet(RedisKey key, RedisValue value, TimeSpan? expiry = null, bool keepTtl = false, When when = When.Always, CommandFlags flags = CommandFlags.None) =>
            Inner.StringSetAndGet(ToInner(key), value, expiry, keepTtl, when, flags);

        public bool StringSetBit(RedisKey key, long offset, bool bit, CommandFlags flags = CommandFlags.None) =>
            Inner.StringSetBit(ToInner(key), offset, bit, flags);

        public RedisValue StringSetRange(RedisKey key, long offset, RedisValue value, CommandFlags flags = CommandFlags.None) =>
            Inner.StringSetRange(ToInner(key), offset, value, flags);

        public TimeSpan Ping(CommandFlags flags = CommandFlags.None) =>
            Inner.Ping(flags);

        IEnumerable<HashEntry> IDatabase.HashScan(RedisKey key, RedisValue pattern, int pageSize, CommandFlags flags)
            => Inner.HashScan(ToInner(key), pattern, pageSize, flags);

        IEnumerable<HashEntry> IDatabase.HashScan(RedisKey key, RedisValue pattern, int pageSize, long cursor, int pageOffset, CommandFlags flags)
            => Inner.HashScan(ToInner(key), pattern, pageSize, cursor, pageOffset, flags);

        IEnumerable<RedisValue> IDatabase.SetScan(RedisKey key, RedisValue pattern, int pageSize, CommandFlags flags)
            =>  Inner.SetScan(ToInner(key), pattern, pageSize, flags);

        IEnumerable<RedisValue> IDatabase.SetScan(RedisKey key, RedisValue pattern, int pageSize, long cursor, int pageOffset, CommandFlags flags)
            => Inner.SetScan(ToInner(key), pattern, pageSize, cursor, pageOffset, flags);

        IEnumerable<SortedSetEntry> IDatabase.SortedSetScan(RedisKey key, RedisValue pattern, int pageSize, CommandFlags flags)
            => Inner.SortedSetScan(ToInner(key), pattern, pageSize, flags);

        IEnumerable<SortedSetEntry> IDatabase.SortedSetScan(RedisKey key, RedisValue pattern, int pageSize, long cursor, int pageOffset, CommandFlags flags)
            => Inner.SortedSetScan(ToInner(key), pattern, pageSize, cursor, pageOffset, flags);

        public bool KeyTouch(RedisKey key, CommandFlags flags = CommandFlags.None) =>
            Inner.KeyTouch(ToInner(key), flags);

        public long KeyTouch(RedisKey[] keys, CommandFlags flags = CommandFlags.None) =>
            Inner.KeyTouch(ToInner(keys), flags);
    }
}<|MERGE_RESOLUTION|>--- conflicted
+++ resolved
@@ -203,20 +203,11 @@
         public long ListLength(RedisKey key, CommandFlags flags = CommandFlags.None) =>
             Inner.ListLength(ToInner(key), flags);
 
-<<<<<<< HEAD
-        public RedisValue ListMove(RedisKey source, RedisKey destination, ListSide whereFrom, ListSide whereTo, CommandFlags flags = CommandFlags.None)
-        {
-            return Inner.ListMove(ToInner(source), ToInner(destination), whereFrom, whereTo);
-        }
-
-        public RedisValue[] ListRange(RedisKey key, long start = 0, long stop = -1, CommandFlags flags = CommandFlags.None)
-        {
-            return Inner.ListRange(ToInner(key), start, stop, flags);
-        }
-=======
+        public RedisValue ListMove(RedisKey source, RedisKey destination, ListSide whereFrom, ListSide whereTo, CommandFlags flags = CommandFlags.None) =>
+            Inner.ListMove(ToInner(source), ToInner(destination), whereFrom, whereTo);
+
         public RedisValue[] ListRange(RedisKey key, long start = 0, long stop = -1, CommandFlags flags = CommandFlags.None) =>
             Inner.ListRange(ToInner(key), start, stop, flags);
->>>>>>> 58cbef02
 
         public long ListRemove(RedisKey key, RedisValue value, long count = 0, CommandFlags flags = CommandFlags.None) =>
             Inner.ListRemove(ToInner(key), value, count, flags);
