﻿using System;
using System.Collections.Generic;
using System.Net;

namespace StackExchange.Redis.KeyspaceIsolation
{
    internal sealed class DatabaseWrapper : WrapperBase<IDatabase>, IDatabase
    {
        public DatabaseWrapper(IDatabase inner, byte[] prefix) : base(inner, prefix)
        {
        }

        public IBatch CreateBatch(object? asyncState = null) =>
            new BatchWrapper(Inner.CreateBatch(asyncState), Prefix);

        public ITransaction CreateTransaction(object? asyncState = null) =>
            new TransactionWrapper(Inner.CreateTransaction(asyncState), Prefix);

        public int Database => Inner.Database;

        public RedisValue DebugObject(RedisKey key, CommandFlags flags = CommandFlags.None) =>
            Inner.DebugObject(ToInner(key), flags);

        public bool GeoAdd(RedisKey key, double longitude, double latitude, RedisValue member, CommandFlags flags = CommandFlags.None) =>
            Inner.GeoAdd(ToInner(key), longitude, latitude, member, flags);

        public long GeoAdd(RedisKey key, GeoEntry[] values, CommandFlags flags = CommandFlags.None) =>
            Inner.GeoAdd(ToInner(key), values, flags);

        public bool GeoAdd(RedisKey key, GeoEntry value, CommandFlags flags = CommandFlags.None) =>
            Inner.GeoAdd(ToInner(key), value, flags);

        public bool GeoRemove(RedisKey key, RedisValue member, CommandFlags flags = CommandFlags.None) =>
            Inner.GeoRemove(ToInner(key), member, flags);

        public double? GeoDistance(RedisKey key, RedisValue member1, RedisValue member2, GeoUnit unit = GeoUnit.Meters,CommandFlags flags = CommandFlags.None) =>
            Inner.GeoDistance(ToInner(key), member1, member2, unit, flags);

        public string?[] GeoHash(RedisKey key, RedisValue[] members, CommandFlags flags = CommandFlags.None) =>
            Inner.GeoHash(ToInner(key), members, flags);

        public string? GeoHash(RedisKey key, RedisValue member, CommandFlags flags = CommandFlags.None) =>
            Inner.GeoHash(ToInner(key), member, flags);

        public GeoPosition?[] GeoPosition(RedisKey key, RedisValue[] members, CommandFlags flags = CommandFlags.None) =>
            Inner.GeoPosition(ToInner(key), members, flags);

        public GeoPosition? GeoPosition(RedisKey key, RedisValue member, CommandFlags flags = CommandFlags.None) =>
            Inner.GeoPosition(ToInner(key), member, flags);

        public GeoRadiusResult[] GeoRadius(RedisKey key, RedisValue member, double radius, GeoUnit unit = GeoUnit.Meters, int count = -1, Order? order = null,GeoRadiusOptions options = GeoRadiusOptions.Default, CommandFlags flags = CommandFlags.None) =>
            Inner.GeoRadius(ToInner(key), member, radius, unit, count, order, options, flags);

        public GeoRadiusResult[] GeoRadius(RedisKey key, double longitude, double latitude, double radius, GeoUnit unit = GeoUnit.Meters, int count = -1, Order? order = null, GeoRadiusOptions options = GeoRadiusOptions.Default, CommandFlags flags = CommandFlags.None) =>
            Inner.GeoRadius(ToInner(key), longitude, latitude, radius, unit, count, order, options, flags);

        public double HashDecrement(RedisKey key, RedisValue hashField, double value, CommandFlags flags = CommandFlags.None) =>
            Inner.HashDecrement(ToInner(key), hashField, value, flags);

        public long HashDecrement(RedisKey key, RedisValue hashField, long value = 1, CommandFlags flags = CommandFlags.None) =>
            Inner.HashDecrement(ToInner(key), hashField, value, flags);

        public long HashDelete(RedisKey key, RedisValue[] hashFields, CommandFlags flags = CommandFlags.None) =>
            Inner.HashDelete(ToInner(key), hashFields, flags);

        public bool HashDelete(RedisKey key, RedisValue hashField, CommandFlags flags = CommandFlags.None) =>
            Inner.HashDelete(ToInner(key), hashField, flags);

        public bool HashExists(RedisKey key, RedisValue hashField, CommandFlags flags = CommandFlags.None) =>
            Inner.HashExists(ToInner(key), hashField, flags);

        public HashEntry[] HashGetAll(RedisKey key, CommandFlags flags = CommandFlags.None) =>
            Inner.HashGetAll(ToInner(key), flags);

        public RedisValue[] HashGet(RedisKey key, RedisValue[] hashFields, CommandFlags flags = CommandFlags.None) =>
            Inner.HashGet(ToInner(key), hashFields, flags);

        public RedisValue HashGet(RedisKey key, RedisValue hashField, CommandFlags flags = CommandFlags.None) =>
            Inner.HashGet(ToInner(key), hashField, flags);

        public Lease<byte>? HashGetLease(RedisKey key, RedisValue hashField, CommandFlags flags = CommandFlags.None) =>
            Inner.HashGetLease(ToInner(key), hashField, flags);

        public double HashIncrement(RedisKey key, RedisValue hashField, double value, CommandFlags flags = CommandFlags.None) =>
            Inner.HashIncrement(ToInner(key), hashField, value, flags);

        public long HashIncrement(RedisKey key, RedisValue hashField, long value = 1, CommandFlags flags = CommandFlags.None) =>
            Inner.HashIncrement(ToInner(key), hashField, value, flags);

        public RedisValue[] HashKeys(RedisKey key, CommandFlags flags = CommandFlags.None) =>
            Inner.HashKeys(ToInner(key), flags);

        public long HashLength(RedisKey key, CommandFlags flags = CommandFlags.None) =>
            Inner.HashLength(ToInner(key), flags);

        public bool HashSet(RedisKey key, RedisValue hashField, RedisValue value, When when = When.Always, CommandFlags flags = CommandFlags.None) =>
            Inner.HashSet(ToInner(key), hashField, value, when, flags);

        public long HashStringLength(RedisKey key, RedisValue hashField, CommandFlags flags = CommandFlags.None) =>
            Inner.HashStringLength(ToInner(key), hashField, flags);

        public void HashSet(RedisKey key, HashEntry[] hashFields, CommandFlags flags = CommandFlags.None) =>
            Inner.HashSet(ToInner(key), hashFields, flags);

        public RedisValue[] HashValues(RedisKey key, CommandFlags flags = CommandFlags.None) =>
            Inner.HashValues(ToInner(key), flags);

        public bool HyperLogLogAdd(RedisKey key, RedisValue[] values, CommandFlags flags = CommandFlags.None) =>
            Inner.HyperLogLogAdd(ToInner(key), values, flags);

        public bool HyperLogLogAdd(RedisKey key, RedisValue value, CommandFlags flags = CommandFlags.None) =>
            Inner.HyperLogLogAdd(ToInner(key), value, flags);

        public long HyperLogLogLength(RedisKey key, CommandFlags flags = CommandFlags.None) =>
            Inner.HyperLogLogLength(ToInner(key), flags);

        public long HyperLogLogLength(RedisKey[] keys, CommandFlags flags = CommandFlags.None) =>
            Inner.HyperLogLogLength(ToInner(keys), flags);

        public void HyperLogLogMerge(RedisKey destination, RedisKey[] sourceKeys, CommandFlags flags = CommandFlags.None) =>
            Inner.HyperLogLogMerge(ToInner(destination), ToInner(sourceKeys), flags);

        public void HyperLogLogMerge(RedisKey destination, RedisKey first, RedisKey second, CommandFlags flags = CommandFlags.None) =>
            Inner.HyperLogLogMerge(ToInner(destination), ToInner(first), ToInner(second), flags);

        public EndPoint? IdentifyEndpoint(RedisKey key = default, CommandFlags flags = CommandFlags.None) =>
            Inner.IdentifyEndpoint(ToInner(key), flags);

        public bool KeyCopy(RedisKey sourceKey, RedisKey destinationKey, int destinationDatabase = -1, bool replace = false, CommandFlags flags = CommandFlags.None) =>
            Inner.KeyCopy(ToInner(sourceKey), ToInner(destinationKey), destinationDatabase, replace, flags);

        public long KeyDelete(RedisKey[] keys, CommandFlags flags = CommandFlags.None) =>
            Inner.KeyDelete(ToInner(keys), flags);

        public bool KeyDelete(RedisKey key, CommandFlags flags = CommandFlags.None) =>
            Inner.KeyDelete(ToInner(key), flags);

        public byte[]? KeyDump(RedisKey key, CommandFlags flags = CommandFlags.None) =>
            Inner.KeyDump(ToInner(key), flags);

        public bool KeyExists(RedisKey key, CommandFlags flags = CommandFlags.None) =>
            Inner.KeyExists(ToInner(key), flags);
        public long KeyExists(RedisKey[] keys, CommandFlags flags = CommandFlags.None) =>
            Inner.KeyExists(ToInner(keys), flags);

        public bool KeyExpire(RedisKey key, DateTime? expiry, CommandFlags flags = CommandFlags.None) =>
            Inner.KeyExpire(ToInner(key), expiry, flags);

        public bool KeyExpire(RedisKey key, TimeSpan? expiry, CommandFlags flags = CommandFlags.None) =>
            Inner.KeyExpire(ToInner(key), expiry, flags);

        public TimeSpan? KeyIdleTime(RedisKey key, CommandFlags flags = CommandFlags.None) =>
            Inner.KeyIdleTime(ToInner(key), flags);

        public void KeyMigrate(RedisKey key, EndPoint toServer, int toDatabase = 0, int timeoutMilliseconds = 0, MigrateOptions migrateOptions = MigrateOptions.None, CommandFlags flags = CommandFlags.None) =>
            Inner.KeyMigrate(ToInner(key), toServer, toDatabase, timeoutMilliseconds, migrateOptions, flags);

        public bool KeyMove(RedisKey key, int database, CommandFlags flags = CommandFlags.None) =>
            Inner.KeyMove(ToInner(key), database, flags);

        public bool KeyPersist(RedisKey key, CommandFlags flags = CommandFlags.None) =>
            Inner.KeyPersist(ToInner(key), flags);

        public RedisKey KeyRandom(CommandFlags flags = CommandFlags.None) =>
            throw new NotSupportedException("RANDOMKEY is not supported when a key-prefix is specified");

        public bool KeyRename(RedisKey key, RedisKey newKey, When when = When.Always, CommandFlags flags = CommandFlags.None) =>
            Inner.KeyRename(ToInner(key), ToInner(newKey), when, flags);

        public void KeyRestore(RedisKey key, byte[] value, TimeSpan? expiry = null, CommandFlags flags = CommandFlags.None) =>
            Inner.KeyRestore(ToInner(key), value, expiry, flags);

        public TimeSpan? KeyTimeToLive(RedisKey key, CommandFlags flags = CommandFlags.None) =>
            Inner.KeyTimeToLive(ToInner(key), flags);

        public RedisType KeyType(RedisKey key, CommandFlags flags = CommandFlags.None) =>
            Inner.KeyType(ToInner(key), flags);

        public RedisValue ListGetByIndex(RedisKey key, long index, CommandFlags flags = CommandFlags.None) =>
            Inner.ListGetByIndex(ToInner(key), index, flags);

        public long ListInsertAfter(RedisKey key, RedisValue pivot, RedisValue value, CommandFlags flags = CommandFlags.None) =>
            Inner.ListInsertAfter(ToInner(key), pivot, value, flags);

        public long ListInsertBefore(RedisKey key, RedisValue pivot, RedisValue value, CommandFlags flags = CommandFlags.None) =>
            Inner.ListInsertBefore(ToInner(key), pivot, value, flags);

        public RedisValue ListLeftPop(RedisKey key, CommandFlags flags = CommandFlags.None) =>
            Inner.ListLeftPop(ToInner(key), flags);

        public RedisValue[] ListLeftPop(RedisKey key, long count, CommandFlags flags = CommandFlags.None) =>
            Inner.ListLeftPop(ToInner(key), count, flags);

        public long ListLeftPush(RedisKey key, RedisValue[] values, CommandFlags flags = CommandFlags.None) =>
            Inner.ListLeftPush(ToInner(key), values, flags);

        public long ListLeftPush(RedisKey key, RedisValue[] values, When when = When.Always, CommandFlags flags = CommandFlags.None) =>
            Inner.ListLeftPush(ToInner(key), values, when, flags);

        public long ListLeftPush(RedisKey key, RedisValue value, When when = When.Always, CommandFlags flags = CommandFlags.None) =>
            Inner.ListLeftPush(ToInner(key), value, when, flags);

        public long ListLength(RedisKey key, CommandFlags flags = CommandFlags.None) =>
            Inner.ListLength(ToInner(key), flags);

        public RedisValue ListMove(RedisKey sourceKey, RedisKey destinationKey, ListSide sourceSide, ListSide destinationSide, CommandFlags flags = CommandFlags.None) =>
            Inner.ListMove(ToInner(sourceKey), ToInner(destinationKey), sourceSide, destinationSide);

        public RedisValue[] ListRange(RedisKey key, long start = 0, long stop = -1, CommandFlags flags = CommandFlags.None) =>
            Inner.ListRange(ToInner(key), start, stop, flags);

        public long ListRemove(RedisKey key, RedisValue value, long count = 0, CommandFlags flags = CommandFlags.None) =>
            Inner.ListRemove(ToInner(key), value, count, flags);

        public RedisValue ListRightPop(RedisKey key, CommandFlags flags = CommandFlags.None) =>
            Inner.ListRightPop(ToInner(key), flags);

        public RedisValue[] ListRightPop(RedisKey key, long count, CommandFlags flags = CommandFlags.None) =>
            Inner.ListRightPop(ToInner(key), count, flags);

        public RedisValue ListRightPopLeftPush(RedisKey source, RedisKey destination, CommandFlags flags = CommandFlags.None) =>
            Inner.ListRightPopLeftPush(ToInner(source), ToInner(destination), flags);

        public long ListRightPush(RedisKey key, RedisValue[] values, CommandFlags flags = CommandFlags.None) =>
            Inner.ListRightPush(ToInner(key), values, flags);

        public long ListRightPush(RedisKey key, RedisValue[] values, When when = When.Always, CommandFlags flags = CommandFlags.None) =>
            Inner.ListRightPush(ToInner(key), values, when, flags);

        public long ListRightPush(RedisKey key, RedisValue value, When when = When.Always, CommandFlags flags = CommandFlags.None) =>
            Inner.ListRightPush(ToInner(key), value, when, flags);

        public void ListSetByIndex(RedisKey key, long index, RedisValue value, CommandFlags flags = CommandFlags.None) =>
            Inner.ListSetByIndex(ToInner(key), index, value, flags);

        public void ListTrim(RedisKey key, long start, long stop, CommandFlags flags = CommandFlags.None) =>
            Inner.ListTrim(ToInner(key), start, stop, flags);

        public bool LockExtend(RedisKey key, RedisValue value, TimeSpan expiry, CommandFlags flags = CommandFlags.None) =>
            Inner.LockExtend(ToInner(key), value, expiry, flags);

        public RedisValue LockQuery(RedisKey key, CommandFlags flags = CommandFlags.None) =>
            Inner.LockQuery(ToInner(key), flags);

        public bool LockRelease(RedisKey key, RedisValue value, CommandFlags flags = CommandFlags.None) =>
            Inner.LockRelease(ToInner(key), value, flags);

        public bool LockTake(RedisKey key, RedisValue value, TimeSpan expiry, CommandFlags flags = CommandFlags.None) =>
            Inner.LockTake(ToInner(key), value, expiry, flags);

        public long Publish(RedisChannel channel, RedisValue message, CommandFlags flags = CommandFlags.None) =>
            Inner.Publish(ToInner(channel), message, flags);

        public RedisResult Execute(string command, params object[] args)
            => Inner.Execute(command, ToInner(args), CommandFlags.None);

        public RedisResult Execute(string command, ICollection<object> args, CommandFlags flags = CommandFlags.None)
            => Inner.Execute(command, ToInner(args), flags);

        public RedisResult ScriptEvaluate(byte[] hash, RedisKey[]? keys = null, RedisValue[]? values = null, CommandFlags flags = CommandFlags.None) =>
            // TODO: The return value could contain prefixed keys. It might make sense to 'unprefix' those?
            Inner.ScriptEvaluate(hash, ToInner(keys), values, flags);

        public RedisResult ScriptEvaluate(string script, RedisKey[]? keys = null, RedisValue[]? values = null, CommandFlags flags = CommandFlags.None) =>
            // TODO: The return value could contain prefixed keys. It might make sense to 'unprefix' those?
            Inner.ScriptEvaluate(script, ToInner(keys), values, flags);

        public RedisResult ScriptEvaluate(LuaScript script, object? parameters = null, CommandFlags flags = CommandFlags.None) =>
            // TODO: The return value could contain prefixed keys. It might make sense to 'unprefix' those?
            script.Evaluate(Inner, parameters, Prefix, flags);

        public RedisResult ScriptEvaluate(LoadedLuaScript script, object? parameters = null, CommandFlags flags = CommandFlags.None) =>
            // TODO: The return value could contain prefixed keys. It might make sense to 'unprefix' those?
            script.Evaluate(Inner, parameters, Prefix, flags);

        public long SetAdd(RedisKey key, RedisValue[] values, CommandFlags flags = CommandFlags.None) =>
            Inner.SetAdd(ToInner(key), values, flags);

        public bool SetAdd(RedisKey key, RedisValue value, CommandFlags flags = CommandFlags.None) =>
            Inner.SetAdd(ToInner(key), value, flags);

        public long SetCombineAndStore(SetOperation operation, RedisKey destination, RedisKey[] keys, CommandFlags flags = CommandFlags.None) =>
            Inner.SetCombineAndStore(operation, ToInner(destination), ToInner(keys), flags);

        public long SetCombineAndStore(SetOperation operation, RedisKey destination, RedisKey first, RedisKey second, CommandFlags flags = CommandFlags.None) =>
            Inner.SetCombineAndStore(operation, ToInner(destination), ToInner(first), ToInner(second), flags);

        public RedisValue[] SetCombine(SetOperation operation, RedisKey[] keys, CommandFlags flags = CommandFlags.None) =>
            Inner.SetCombine(operation, ToInner(keys), flags);

        public RedisValue[] SetCombine(SetOperation operation, RedisKey first, RedisKey second, CommandFlags flags = CommandFlags.None) =>
            Inner.SetCombine(operation, ToInner(first), ToInner(second), flags);

        public bool SetContains(RedisKey key, RedisValue value, CommandFlags flags = CommandFlags.None) =>
            Inner.SetContains(ToInner(key), value, flags);

        public long SetLength(RedisKey key, CommandFlags flags = CommandFlags.None) =>
            Inner.SetLength(ToInner(key), flags);

        public RedisValue[] SetMembers(RedisKey key, CommandFlags flags = CommandFlags.None) =>
            Inner.SetMembers(ToInner(key), flags);

        public bool SetMove(RedisKey source, RedisKey destination, RedisValue value, CommandFlags flags = CommandFlags.None) =>
            Inner.SetMove(ToInner(source), ToInner(destination), value, flags);

        public RedisValue SetPop(RedisKey key, CommandFlags flags = CommandFlags.None) =>
            Inner.SetPop(ToInner(key), flags);

        public RedisValue[] SetPop(RedisKey key, long count, CommandFlags flags = CommandFlags.None) =>
            Inner.SetPop(ToInner(key), count, flags);

        public RedisValue SetRandomMember(RedisKey key, CommandFlags flags = CommandFlags.None) =>
            Inner.SetRandomMember(ToInner(key), flags);

        public RedisValue[] SetRandomMembers(RedisKey key, long count, CommandFlags flags = CommandFlags.None) =>
            Inner.SetRandomMembers(ToInner(key), count, flags);

        public long SetRemove(RedisKey key, RedisValue[] values, CommandFlags flags = CommandFlags.None) =>
            Inner.SetRemove(ToInner(key), values, flags);

        public bool SetRemove(RedisKey key, RedisValue value, CommandFlags flags = CommandFlags.None) =>
            Inner.SetRemove(ToInner(key), value, flags);

        public long SortAndStore(RedisKey destination, RedisKey key, long skip = 0, long take = -1, Order order = Order.Ascending, SortType sortType = SortType.Numeric, RedisValue by = default, RedisValue[]? get = null, CommandFlags flags = CommandFlags.None) =>
            Inner.SortAndStore(ToInner(destination), ToInner(key), skip, take, order, sortType, SortByToInner(by), SortGetToInner(get), flags);

        public RedisValue[] Sort(RedisKey key, long skip = 0, long take = -1, Order order = Order.Ascending, SortType sortType = SortType.Numeric, RedisValue by = default, RedisValue[]? get = null, CommandFlags flags = CommandFlags.None) =>
            Inner.Sort(ToInner(key), skip, take, order, sortType, SortByToInner(by), SortGetToInner(get), flags);

        public long SortedSetAdd(RedisKey key, SortedSetEntry[] values, CommandFlags flags) =>
            Inner.SortedSetAdd(ToInner(key), values, flags);

        public long SortedSetAdd(RedisKey key, SortedSetEntry[] values, When when = When.Always, CommandFlags flags = CommandFlags.None) =>
            Inner.SortedSetAdd(ToInner(key), values, when, flags);

        public bool SortedSetAdd(RedisKey key, RedisValue member, double score, CommandFlags flags) =>
            Inner.SortedSetAdd(ToInner(key), member, score, flags);

        public bool SortedSetAdd(RedisKey key, RedisValue member, double score, When when = When.Always, CommandFlags flags = CommandFlags.None) =>
            Inner.SortedSetAdd(ToInner(key), member, score, when, flags);

        public long SortedSetCombineAndStore(SetOperation operation, RedisKey destination, RedisKey[] keys, double[]? weights = null, Aggregate aggregate = Aggregate.Sum, CommandFlags flags = CommandFlags.None) =>
            Inner.SortedSetCombineAndStore(operation, ToInner(destination), ToInner(keys), weights, aggregate, flags);

        public long SortedSetCombineAndStore(SetOperation operation, RedisKey destination, RedisKey first, RedisKey second, Aggregate aggregate = Aggregate.Sum, CommandFlags flags = CommandFlags.None) =>
            Inner.SortedSetCombineAndStore(operation, ToInner(destination), ToInner(first), ToInner(second), aggregate, flags);

        public double SortedSetDecrement(RedisKey key, RedisValue member, double value, CommandFlags flags = CommandFlags.None) =>
            Inner.SortedSetDecrement(ToInner(key), member, value, flags);

        public double SortedSetIncrement(RedisKey key, RedisValue member, double value, CommandFlags flags = CommandFlags.None) =>
            Inner.SortedSetIncrement(ToInner(key), member, value, flags);

        public long SortedSetLength(RedisKey key, double min = -1.0 / 0.0, double max = 1.0 / 0.0, Exclude exclude = Exclude.None, CommandFlags flags = CommandFlags.None) =>
            Inner.SortedSetLength(ToInner(key), min, max, exclude, flags);

        public long SortedSetLengthByValue(RedisKey key, RedisValue min, RedisValue max, Exclude exclude = Exclude.None, CommandFlags flags = CommandFlags.None) =>
            Inner.SortedSetLengthByValue(ToInner(key), min, max, exclude, flags);

        public RedisValue[] SortedSetRangeByRank(RedisKey key, long start = 0, long stop = -1, Order order = Order.Ascending, CommandFlags flags = CommandFlags.None) =>
            Inner.SortedSetRangeByRank(ToInner(key), start, stop, order, flags);

        public long SortedSetRangeAndStore(
            RedisKey destinationKey,
            RedisKey sourceKey,
            RedisValue start,
            RedisValue stop,
            SortedSetOrder sortedSetOrder = SortedSetOrder.ByRank,
            Exclude exclude = Exclude.None,
            Order order = Order.Ascending,
            long skip = 0,
            long? take = null,
            CommandFlags flags = CommandFlags.None) =>
            Inner.SortedSetRangeAndStore(ToInner(sourceKey), ToInner(destinationKey), start, stop, sortedSetOrder, exclude, order, skip, take, flags);

        public SortedSetEntry[] SortedSetRangeByRankWithScores(RedisKey key, long start = 0, long stop = -1, Order order = Order.Ascending, CommandFlags flags = CommandFlags.None) =>
            Inner.SortedSetRangeByRankWithScores(ToInner(key), start, stop, order, flags);

        public RedisValue[] SortedSetRangeByScore(RedisKey key, double start = -1.0 / 0.0, double stop = 1.0 / 0.0, Exclude exclude = Exclude.None, Order order = Order.Ascending, long skip = 0, long take = -1, CommandFlags flags = CommandFlags.None) =>
            Inner.SortedSetRangeByScore(ToInner(key), start, stop, exclude, order, skip, take, flags);

        public SortedSetEntry[] SortedSetRangeByScoreWithScores(RedisKey key, double start = -1.0 / 0.0, double stop = 1.0 / 0.0, Exclude exclude = Exclude.None, Order order = Order.Ascending, long skip = 0, long take = -1, CommandFlags flags = CommandFlags.None) =>
            Inner.SortedSetRangeByScoreWithScores(ToInner(key), start, stop, exclude, order, skip, take, flags);

        public RedisValue[] SortedSetRangeByValue(RedisKey key, RedisValue min, RedisValue max, Exclude exclude, long skip, long take, CommandFlags flags) =>
            Inner.SortedSetRangeByValue(ToInner(key), min, max, exclude, Order.Ascending, skip, take, flags);

        public RedisValue[] SortedSetRangeByValue(RedisKey key, RedisValue min = default, RedisValue max = default, Exclude exclude = Exclude.None, Order order = Order.Ascending, long skip = 0, long take = -1, CommandFlags flags = CommandFlags.None) =>
            Inner.SortedSetRangeByValue(ToInner(key), min, max, exclude, order, skip, take, flags);

        public long? SortedSetRank(RedisKey key, RedisValue member, Order order = Order.Ascending, CommandFlags flags = CommandFlags.None) =>
            Inner.SortedSetRank(ToInner(key), member, order, flags);

        public long SortedSetRemove(RedisKey key, RedisValue[] members, CommandFlags flags = CommandFlags.None) =>
            Inner.SortedSetRemove(ToInner(key), members, flags);

        public bool SortedSetRemove(RedisKey key, RedisValue member, CommandFlags flags = CommandFlags.None) =>
            Inner.SortedSetRemove(ToInner(key), member, flags);

        public long SortedSetRemoveRangeByRank(RedisKey key, long start, long stop, CommandFlags flags = CommandFlags.None) =>
            Inner.SortedSetRemoveRangeByRank(ToInner(key), start, stop, flags);

        public long SortedSetRemoveRangeByScore(RedisKey key, double start, double stop, Exclude exclude = Exclude.None, CommandFlags flags = CommandFlags.None) =>
            Inner.SortedSetRemoveRangeByScore(ToInner(key), start, stop, exclude, flags);

        public long SortedSetRemoveRangeByValue(RedisKey key, RedisValue min, RedisValue max, Exclude exclude = Exclude.None, CommandFlags flags = CommandFlags.None) =>
            Inner.SortedSetRemoveRangeByValue(ToInner(key), min, max, exclude, flags);

        public double? SortedSetScore(RedisKey key, RedisValue member, CommandFlags flags = CommandFlags.None) =>
            Inner.SortedSetScore(ToInner(key), member, flags);

        public SortedSetEntry? SortedSetPop(RedisKey key, Order order = Order.Ascending, CommandFlags flags = CommandFlags.None) =>
            Inner.SortedSetPop(ToInner(key), order, flags);

        public SortedSetEntry[] SortedSetPop(RedisKey key, long count, Order order = Order.Ascending, CommandFlags flags = CommandFlags.None) =>
            Inner.SortedSetPop(ToInner(key), count, order, flags);

        public long StreamAcknowledge(RedisKey key, RedisValue groupName, RedisValue messageId, CommandFlags flags = CommandFlags.None) =>
            Inner.StreamAcknowledge(ToInner(key), groupName, messageId, flags);

        public long StreamAcknowledge(RedisKey key, RedisValue groupName, RedisValue[] messageIds, CommandFlags flags = CommandFlags.None) =>
            Inner.StreamAcknowledge(ToInner(key), groupName, messageIds, flags);

        public RedisValue StreamAdd(RedisKey key, RedisValue streamField, RedisValue streamValue, RedisValue? messageId = null, int? maxLength = null, bool useApproximateMaxLength = false, CommandFlags flags = CommandFlags.None) =>
            Inner.StreamAdd(ToInner(key), streamField, streamValue, messageId, maxLength, useApproximateMaxLength, flags);

        public RedisValue StreamAdd(RedisKey key, NameValueEntry[] streamPairs, RedisValue? messageId = null, int? maxLength = null, bool useApproximateMaxLength = false, CommandFlags flags = CommandFlags.None) =>
            Inner.StreamAdd(ToInner(key), streamPairs, messageId, maxLength, useApproximateMaxLength, flags);

        public StreamEntry[] StreamClaim(RedisKey key, RedisValue consumerGroup, RedisValue claimingConsumer, long minIdleTimeInMs, RedisValue[] messageIds, CommandFlags flags = CommandFlags.None) =>
            Inner.StreamClaim(ToInner(key), consumerGroup, claimingConsumer, minIdleTimeInMs, messageIds, flags);

        public RedisValue[] StreamClaimIdsOnly(RedisKey key, RedisValue consumerGroup, RedisValue claimingConsumer, long minIdleTimeInMs, RedisValue[] messageIds, CommandFlags flags = CommandFlags.None) =>
            Inner.StreamClaimIdsOnly(ToInner(key), consumerGroup, claimingConsumer, minIdleTimeInMs, messageIds, flags);

        public bool StreamConsumerGroupSetPosition(RedisKey key, RedisValue groupName, RedisValue position, CommandFlags flags = CommandFlags.None) =>
            Inner.StreamConsumerGroupSetPosition(ToInner(key), groupName, position, flags);

        public bool StreamCreateConsumerGroup(RedisKey key, RedisValue groupName, RedisValue? position, CommandFlags flags) =>
            Inner.StreamCreateConsumerGroup(ToInner(key), groupName, position, flags);

        public bool StreamCreateConsumerGroup(RedisKey key, RedisValue groupName, RedisValue? position = null, bool createStream = true, CommandFlags flags = CommandFlags.None) =>
            Inner.StreamCreateConsumerGroup(ToInner(key), groupName, position, createStream, flags);

        public StreamInfo StreamInfo(RedisKey key, CommandFlags flags = CommandFlags.None) =>
            Inner.StreamInfo(ToInner(key), flags);

        public StreamGroupInfo[] StreamGroupInfo(RedisKey key, CommandFlags flags = CommandFlags.None) =>
            Inner.StreamGroupInfo(ToInner(key), flags);

        public StreamConsumerInfo[] StreamConsumerInfo(RedisKey key, RedisValue groupName, CommandFlags flags = CommandFlags.None) =>
            Inner.StreamConsumerInfo(ToInner(key), groupName, flags);

        public long StreamLength(RedisKey key, CommandFlags flags = CommandFlags.None) =>
            Inner.StreamLength(ToInner(key), flags);

        public long StreamDelete(RedisKey key, RedisValue[] messageIds, CommandFlags flags = CommandFlags.None) =>
            Inner.StreamDelete(ToInner(key), messageIds, flags);

        public long StreamDeleteConsumer(RedisKey key, RedisValue groupName, RedisValue consumerName, CommandFlags flags = CommandFlags.None) =>
            Inner.StreamDeleteConsumer(ToInner(key), groupName, consumerName, flags);

        public bool StreamDeleteConsumerGroup(RedisKey key, RedisValue groupName, CommandFlags flags = CommandFlags.None) =>
            Inner.StreamDeleteConsumerGroup(ToInner(key), groupName, flags);

        public StreamPendingInfo StreamPending(RedisKey key, RedisValue groupName, CommandFlags flags = CommandFlags.None) =>
            Inner.StreamPending(ToInner(key), groupName, flags);

        public StreamPendingMessageInfo[] StreamPendingMessages(RedisKey key, RedisValue groupName, int count, RedisValue consumerName, RedisValue? minId = null, RedisValue? maxId = null, CommandFlags flags = CommandFlags.None) =>
            Inner.StreamPendingMessages(ToInner(key), groupName, count, consumerName, minId, maxId, flags);

        public StreamEntry[] StreamRange(RedisKey key, RedisValue? minId = null, RedisValue? maxId = null, int? count = null, Order messageOrder = Order.Ascending, CommandFlags flags = CommandFlags.None) =>
            Inner.StreamRange(ToInner(key), minId, maxId, count, messageOrder, flags);

        public StreamEntry[] StreamRead(RedisKey key, RedisValue position, int? count = null, CommandFlags flags = CommandFlags.None) =>
            Inner.StreamRead(ToInner(key), position, count, flags);

        public RedisStream[] StreamRead(StreamPosition[] streamPositions, int? countPerStream = null, CommandFlags flags = CommandFlags.None) =>
            Inner.StreamRead(streamPositions, countPerStream, flags);

        public StreamEntry[] StreamReadGroup(RedisKey key, RedisValue groupName, RedisValue consumerName, RedisValue? position, int? count, CommandFlags flags) =>
            Inner.StreamReadGroup(ToInner(key), groupName, consumerName, position, count, flags);

        public StreamEntry[] StreamReadGroup(RedisKey key, RedisValue groupName, RedisValue consumerName, RedisValue? position = null, int? count = null, bool noAck = false, CommandFlags flags = CommandFlags.None) =>
            Inner.StreamReadGroup(ToInner(key), groupName, consumerName, position, count, noAck, flags);

        public RedisStream[] StreamReadGroup(StreamPosition[] streamPositions, RedisValue groupName, RedisValue consumerName, int? countPerStream, CommandFlags flags) =>
            Inner.StreamReadGroup(streamPositions, groupName, consumerName, countPerStream, flags);

        public RedisStream[] StreamReadGroup(StreamPosition[] streamPositions, RedisValue groupName, RedisValue consumerName, int? countPerStream = null, bool noAck = false, CommandFlags flags = CommandFlags.None) =>
            Inner.StreamReadGroup(streamPositions, groupName, consumerName, countPerStream, noAck, flags);

        public long StreamTrim(RedisKey key, int maxLength, bool useApproximateMaxLength = false, CommandFlags flags = CommandFlags.None) =>
            Inner.StreamTrim(ToInner(key), maxLength, useApproximateMaxLength, flags);

        public long StringAppend(RedisKey key, RedisValue value, CommandFlags flags = CommandFlags.None) =>
            Inner.StringAppend(ToInner(key), value, flags);

        public long StringBitCount(RedisKey key, long start = 0, long end = -1, CommandFlags flags = CommandFlags.None) =>
            Inner.StringBitCount(ToInner(key), start, end, flags);

<<<<<<< HEAD
        public int[] StringBitField(RedisKey key, RedisValue[] args, CommandFlags flags = CommandFlags.None)
        {
            return Inner.StringBitField(ToInner(key), args, flags);
        }

        public long StringBitOperation(Bitwise operation, RedisKey destination, RedisKey[] keys, CommandFlags flags = CommandFlags.None)
        {
            return Inner.StringBitOperation(operation, ToInner(destination), ToInner(keys), flags);
        }
=======
        public long StringBitOperation(Bitwise operation, RedisKey destination, RedisKey[] keys, CommandFlags flags = CommandFlags.None) =>
            Inner.StringBitOperation(operation, ToInner(destination), ToInner(keys), flags);
>>>>>>> 35fab74c

        public long StringBitOperation(Bitwise operation, RedisKey destination, RedisKey first, RedisKey second = default, CommandFlags flags = CommandFlags.None) =>
            Inner.StringBitOperation(operation, ToInner(destination), ToInner(first), ToInnerOrDefault(second), flags);

        public long StringBitPosition(RedisKey key, bool bit, long start = 0, long end = -1, CommandFlags flags = CommandFlags.None) =>
            Inner.StringBitPosition(ToInner(key), bit, start, end, flags);

        public double StringDecrement(RedisKey key, double value, CommandFlags flags = CommandFlags.None) =>
            Inner.StringDecrement(ToInner(key), value, flags);

        public long StringDecrement(RedisKey key, long value = 1, CommandFlags flags = CommandFlags.None) =>
            Inner.StringDecrement(ToInner(key), value, flags);

        public RedisValue[] StringGet(RedisKey[] keys, CommandFlags flags = CommandFlags.None) =>
            Inner.StringGet(ToInner(keys), flags);

        public RedisValue StringGet(RedisKey key, CommandFlags flags = CommandFlags.None) =>
            Inner.StringGet(ToInner(key), flags);

        public RedisValue StringGetSetExpiry(RedisKey key, TimeSpan? expiry, CommandFlags flags = CommandFlags.None) =>
            Inner.StringGetSetExpiry(ToInner(key), expiry, flags);

        public RedisValue StringGetSetExpiry(RedisKey key, DateTime expiry, CommandFlags flags = CommandFlags.None) =>
            Inner.StringGetSetExpiry(ToInner(key), expiry, flags);

        public Lease<byte>? StringGetLease(RedisKey key, CommandFlags flags = CommandFlags.None) =>
            Inner.StringGetLease(ToInner(key), flags);

        public bool StringGetBit(RedisKey key, long offset, CommandFlags flags = CommandFlags.None) =>
            Inner.StringGetBit(ToInner(key), offset, flags);

        public RedisValue StringGetRange(RedisKey key, long start, long end, CommandFlags flags = CommandFlags.None) =>
            Inner.StringGetRange(ToInner(key), start, end, flags);

        public RedisValue StringGetSet(RedisKey key, RedisValue value, CommandFlags flags = CommandFlags.None) =>
            Inner.StringGetSet(ToInner(key), value, flags);

        public RedisValue StringGetDelete(RedisKey key, CommandFlags flags = CommandFlags.None) =>
            Inner.StringGetDelete(ToInner(key), flags);

        public RedisValueWithExpiry StringGetWithExpiry(RedisKey key, CommandFlags flags = CommandFlags.None) =>
            Inner.StringGetWithExpiry(ToInner(key), flags);

        public double StringIncrement(RedisKey key, double value, CommandFlags flags = CommandFlags.None) =>
            Inner.StringIncrement(ToInner(key), value, flags);

        public long StringIncrement(RedisKey key, long value = 1, CommandFlags flags = CommandFlags.None) =>
            Inner.StringIncrement(ToInner(key), value, flags);

        public long StringLength(RedisKey key, CommandFlags flags = CommandFlags.None) =>
            Inner.StringLength(ToInner(key), flags);

        public bool StringSet(KeyValuePair<RedisKey, RedisValue>[] values, When when = When.Always, CommandFlags flags = CommandFlags.None) =>
            Inner.StringSet(ToInner(values), when, flags);

        public bool StringSet(RedisKey key, RedisValue value, TimeSpan? expiry, When when, CommandFlags flags) =>
            Inner.StringSet(ToInner(key), value, expiry, when, flags);

        public bool StringSet(RedisKey key, RedisValue value, TimeSpan? expiry = null, bool keepTtl = false, When when = When.Always, CommandFlags flags = CommandFlags.None) =>
            Inner.StringSet(ToInner(key), value, expiry, keepTtl, when, flags);

        public RedisValue StringSetAndGet(RedisKey key, RedisValue value, TimeSpan? expiry, When when, CommandFlags flags) =>
            Inner.StringSetAndGet(ToInner(key), value, expiry, when, flags);

        public RedisValue StringSetAndGet(RedisKey key, RedisValue value, TimeSpan? expiry = null, bool keepTtl = false, When when = When.Always, CommandFlags flags = CommandFlags.None) =>
            Inner.StringSetAndGet(ToInner(key), value, expiry, keepTtl, when, flags);

        public bool StringSetBit(RedisKey key, long offset, bool bit, CommandFlags flags = CommandFlags.None) =>
            Inner.StringSetBit(ToInner(key), offset, bit, flags);

        public RedisValue StringSetRange(RedisKey key, long offset, RedisValue value, CommandFlags flags = CommandFlags.None) =>
            Inner.StringSetRange(ToInner(key), offset, value, flags);

        public TimeSpan Ping(CommandFlags flags = CommandFlags.None) =>
            Inner.Ping(flags);

        IEnumerable<HashEntry> IDatabase.HashScan(RedisKey key, RedisValue pattern, int pageSize, CommandFlags flags)
            => Inner.HashScan(ToInner(key), pattern, pageSize, flags);

        IEnumerable<HashEntry> IDatabase.HashScan(RedisKey key, RedisValue pattern, int pageSize, long cursor, int pageOffset, CommandFlags flags)
            => Inner.HashScan(ToInner(key), pattern, pageSize, cursor, pageOffset, flags);

        IEnumerable<RedisValue> IDatabase.SetScan(RedisKey key, RedisValue pattern, int pageSize, CommandFlags flags)
            =>  Inner.SetScan(ToInner(key), pattern, pageSize, flags);

        IEnumerable<RedisValue> IDatabase.SetScan(RedisKey key, RedisValue pattern, int pageSize, long cursor, int pageOffset, CommandFlags flags)
            => Inner.SetScan(ToInner(key), pattern, pageSize, cursor, pageOffset, flags);

        IEnumerable<SortedSetEntry> IDatabase.SortedSetScan(RedisKey key, RedisValue pattern, int pageSize, CommandFlags flags)
            => Inner.SortedSetScan(ToInner(key), pattern, pageSize, flags);

        IEnumerable<SortedSetEntry> IDatabase.SortedSetScan(RedisKey key, RedisValue pattern, int pageSize, long cursor, int pageOffset, CommandFlags flags)
            => Inner.SortedSetScan(ToInner(key), pattern, pageSize, cursor, pageOffset, flags);

        public bool KeyTouch(RedisKey key, CommandFlags flags = CommandFlags.None) =>
            Inner.KeyTouch(ToInner(key), flags);

        public long KeyTouch(RedisKey[] keys, CommandFlags flags = CommandFlags.None) =>
            Inner.KeyTouch(ToInner(keys), flags);
    }
}<|MERGE_RESOLUTION|>--- conflicted
+++ resolved
@@ -499,20 +499,11 @@
         public long StringBitCount(RedisKey key, long start = 0, long end = -1, CommandFlags flags = CommandFlags.None) =>
             Inner.StringBitCount(ToInner(key), start, end, flags);
 
-<<<<<<< HEAD
-        public int[] StringBitField(RedisKey key, RedisValue[] args, CommandFlags flags = CommandFlags.None)
-        {
-            return Inner.StringBitField(ToInner(key), args, flags);
-        }
-
-        public long StringBitOperation(Bitwise operation, RedisKey destination, RedisKey[] keys, CommandFlags flags = CommandFlags.None)
-        {
-            return Inner.StringBitOperation(operation, ToInner(destination), ToInner(keys), flags);
-        }
-=======
+        public int[] StringBitField(RedisKey key, RedisValue[] args, CommandFlags flags = CommandFlags.None) =>
+            Inner.StringBitField(ToInner(key), args, flags);
+
         public long StringBitOperation(Bitwise operation, RedisKey destination, RedisKey[] keys, CommandFlags flags = CommandFlags.None) =>
             Inner.StringBitOperation(operation, ToInner(destination), ToInner(keys), flags);
->>>>>>> 35fab74c
 
         public long StringBitOperation(Bitwise operation, RedisKey destination, RedisKey first, RedisKey second = default, CommandFlags flags = CommandFlags.None) =>
             Inner.StringBitOperation(operation, ToInner(destination), ToInner(first), ToInnerOrDefault(second), flags);
