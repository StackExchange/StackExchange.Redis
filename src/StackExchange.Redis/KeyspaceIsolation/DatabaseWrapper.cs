--- conflicted
+++ resolved
@@ -493,13 +493,11 @@
         public SortedSetEntry[] SortedSetPop(RedisKey key, long count, Order order = Order.Ascending, CommandFlags flags = CommandFlags.None) =>
             Inner.SortedSetPop(ToInner(key), count, order, flags);
 
-<<<<<<< HEAD
+        public SortedSetPopResult SortedSetPop(RedisKey[] keys, long count, Order order = Order.Ascending, CommandFlags flags = CommandFlags.None) =>
+            Inner.SortedSetPop(ToInner(keys), count, order, flags);
+
         public RedisValue[] SortReadOnly(RedisKey key, long skip = 0, long take = -1, Order order = Order.Ascending, SortType sortType = SortType.Numeric, RedisValue by = default, RedisValue[]? get = null, CommandFlags flags = CommandFlags.None) =>
             Inner.SortReadOnly(ToInner(key), skip, take, order, sortType, SortByToInner(by), SortGetToInner(get), flags);
-=======
-        public SortedSetPopResult SortedSetPop(RedisKey[] keys, long count, Order order = Order.Ascending, CommandFlags flags = CommandFlags.None) =>
-            Inner.SortedSetPop(ToInner(keys), count, order, flags);
->>>>>>> f0fa79c5
 
         public long StreamAcknowledge(RedisKey key, RedisValue groupName, RedisValue messageId, CommandFlags flags = CommandFlags.None) =>
             Inner.StreamAcknowledge(ToInner(key), groupName, messageId, flags);
