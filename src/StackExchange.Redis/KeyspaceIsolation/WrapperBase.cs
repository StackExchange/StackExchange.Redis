﻿using System;
using System.Collections.Generic;
using System.Diagnostics.CodeAnalysis;
using System.Linq;
using System.Net;
using System.Threading.Tasks;

namespace StackExchange.Redis.KeyspaceIsolation
{
    internal class WrapperBase<TInner> : IDatabaseAsync where TInner : IDatabaseAsync
    {
        internal WrapperBase(TInner inner, byte[] keyPrefix)
        {
            Inner = inner;
            Prefix = keyPrefix;
        }

        public IConnectionMultiplexer Multiplexer => Inner.Multiplexer;

        internal TInner Inner { get; }

        internal byte[] Prefix { get; }

        public Task<RedisValue> DebugObjectAsync(RedisKey key, CommandFlags flags = CommandFlags.None) =>
            Inner.DebugObjectAsync(ToInner(key), flags);

        public Task<bool> GeoAddAsync(RedisKey key, double longitude, double latitude, RedisValue member, CommandFlags flags = CommandFlags.None) =>
            Inner.GeoAddAsync(ToInner(key), longitude, latitude, member, flags);

        public Task<bool> GeoAddAsync(RedisKey key, GeoEntry value, CommandFlags flags = CommandFlags.None) =>
            Inner.GeoAddAsync(ToInner(key), value, flags);

        public Task<long> GeoAddAsync(RedisKey key, GeoEntry[] values, CommandFlags flags = CommandFlags.None) =>
            Inner.GeoAddAsync(ToInner(key), values, flags);

        public Task<bool> GeoRemoveAsync(RedisKey key, RedisValue member, CommandFlags flags = CommandFlags.None) =>
            Inner.GeoRemoveAsync(ToInner(key), member, flags);

        public Task<double?> GeoDistanceAsync(RedisKey key, RedisValue member1, RedisValue member2, GeoUnit unit = GeoUnit.Meters, CommandFlags flags = CommandFlags.None) =>
            Inner.GeoDistanceAsync(ToInner(key), member1, member2, unit, flags);

        public Task<string?[]> GeoHashAsync(RedisKey key, RedisValue[] members, CommandFlags flags = CommandFlags.None) =>
            Inner.GeoHashAsync(ToInner(key), members, flags);

        public Task<string?> GeoHashAsync(RedisKey key, RedisValue member, CommandFlags flags = CommandFlags.None) =>
            Inner.GeoHashAsync(ToInner(key), member, flags);

        public Task<GeoPosition?[]> GeoPositionAsync(RedisKey key, RedisValue[] members, CommandFlags flags = CommandFlags.None) =>
            Inner.GeoPositionAsync(ToInner(key), members, flags);

        public Task<GeoPosition?> GeoPositionAsync(RedisKey key, RedisValue member, CommandFlags flags = CommandFlags.None) =>
            Inner.GeoPositionAsync(ToInner(key), member, flags);

        public Task<GeoRadiusResult[]> GeoRadiusAsync(RedisKey key, RedisValue member, double radius, GeoUnit unit = GeoUnit.Meters, int count = -1, Order? order = null, GeoRadiusOptions options = GeoRadiusOptions.Default, CommandFlags flags = CommandFlags.None) =>
            Inner.GeoRadiusAsync(ToInner(key), member, radius, unit, count, order, options, flags);

        public Task<GeoRadiusResult[]> GeoRadiusAsync(RedisKey key, double longitude, double latitude, double radius, GeoUnit unit = GeoUnit.Meters, int count = -1, Order? order = null, GeoRadiusOptions options = GeoRadiusOptions.Default, CommandFlags flags = CommandFlags.None) =>
            Inner.GeoRadiusAsync(ToInner(key), longitude, latitude, radius, unit, count, order, options, flags);

        public Task<double> HashDecrementAsync(RedisKey key, RedisValue hashField, double value, CommandFlags flags = CommandFlags.None) =>
            Inner.HashDecrementAsync(ToInner(key), hashField, value, flags);

        public Task<long> HashDecrementAsync(RedisKey key, RedisValue hashField, long value = 1, CommandFlags flags = CommandFlags.None) =>
            Inner.HashDecrementAsync(ToInner(key), hashField, value, flags);

        public Task<long> HashDeleteAsync(RedisKey key, RedisValue[] hashFields, CommandFlags flags = CommandFlags.None) =>
            Inner.HashDeleteAsync(ToInner(key), hashFields, flags);

        public Task<bool> HashDeleteAsync(RedisKey key, RedisValue hashField, CommandFlags flags = CommandFlags.None) =>
            Inner.HashDeleteAsync(ToInner(key), hashField, flags);

        public Task<bool> HashExistsAsync(RedisKey key, RedisValue hashField, CommandFlags flags = CommandFlags.None) =>
            Inner.HashExistsAsync(ToInner(key), hashField, flags);

        public Task<HashEntry[]> HashGetAllAsync(RedisKey key, CommandFlags flags = CommandFlags.None) =>
            Inner.HashGetAllAsync(ToInner(key), flags);

        public Task<RedisValue[]> HashGetAsync(RedisKey key, RedisValue[] hashFields, CommandFlags flags = CommandFlags.None) =>
            Inner.HashGetAsync(ToInner(key), hashFields, flags);

        public Task<RedisValue> HashGetAsync(RedisKey key, RedisValue hashField, CommandFlags flags = CommandFlags.None) =>
            Inner.HashGetAsync(ToInner(key), hashField, flags);

        public Task<Lease<byte>?> HashGetLeaseAsync(RedisKey key, RedisValue hashField, CommandFlags flags = CommandFlags.None) =>
            Inner.HashGetLeaseAsync(ToInner(key), hashField, flags);

        public Task<double> HashIncrementAsync(RedisKey key, RedisValue hashField, double value, CommandFlags flags = CommandFlags.None) =>
            Inner.HashIncrementAsync(ToInner(key), hashField, value, flags);

        public Task<long> HashIncrementAsync(RedisKey key, RedisValue hashField, long value = 1, CommandFlags flags = CommandFlags.None) =>
            Inner.HashIncrementAsync(ToInner(key), hashField, value, flags);

        public Task<RedisValue[]> HashKeysAsync(RedisKey key, CommandFlags flags = CommandFlags.None) =>
            Inner.HashKeysAsync(ToInner(key), flags);

        public Task<long> HashLengthAsync(RedisKey key, CommandFlags flags = CommandFlags.None) =>
            Inner.HashLengthAsync(ToInner(key), flags);

        public IAsyncEnumerable<HashEntry> HashScanAsync(RedisKey key, RedisValue pattern, int pageSize, long cursor, int pageOffset, CommandFlags flags) =>
            Inner.HashScanAsync(ToInner(key), pattern, pageSize, cursor, pageOffset, flags);

        public Task<bool> HashSetAsync(RedisKey key, RedisValue hashField, RedisValue value, When when = When.Always, CommandFlags flags = CommandFlags.None) =>
            Inner.HashSetAsync(ToInner(key), hashField, value, when, flags);

        public Task<long> HashStringLengthAsync(RedisKey key, RedisValue hashField, CommandFlags flags = CommandFlags.None) =>
            Inner.HashStringLengthAsync(ToInner(key), hashField, flags);

        public Task HashSetAsync(RedisKey key, HashEntry[] hashFields, CommandFlags flags = CommandFlags.None) =>
            Inner.HashSetAsync(ToInner(key), hashFields, flags);

        public Task<RedisValue[]> HashValuesAsync(RedisKey key, CommandFlags flags = CommandFlags.None) =>
            Inner.HashValuesAsync(ToInner(key), flags);

        public Task<bool> HyperLogLogAddAsync(RedisKey key, RedisValue[] values, CommandFlags flags = CommandFlags.None) =>
            Inner.HyperLogLogAddAsync(ToInner(key), values, flags);

        public Task<bool> HyperLogLogAddAsync(RedisKey key, RedisValue value, CommandFlags flags = CommandFlags.None) =>
            Inner.HyperLogLogAddAsync(ToInner(key), value, flags);

        public Task<long> HyperLogLogLengthAsync(RedisKey key, CommandFlags flags = CommandFlags.None) =>
            Inner.HyperLogLogLengthAsync(ToInner(key), flags);

        public Task<long> HyperLogLogLengthAsync(RedisKey[] keys, CommandFlags flags = CommandFlags.None) =>
            Inner.HyperLogLogLengthAsync(ToInner(keys), flags);

        public Task HyperLogLogMergeAsync(RedisKey destination, RedisKey[] sourceKeys, CommandFlags flags = CommandFlags.None) =>
            Inner.HyperLogLogMergeAsync(ToInner(destination), ToInner(sourceKeys), flags);

        public Task HyperLogLogMergeAsync(RedisKey destination, RedisKey first, RedisKey second, CommandFlags flags = CommandFlags.None) =>
            Inner.HyperLogLogMergeAsync(ToInner(destination), ToInner(first), ToInner(second), flags);

        public Task<EndPoint?> IdentifyEndpointAsync(RedisKey key = default(RedisKey), CommandFlags flags = CommandFlags.None) =>
            Inner.IdentifyEndpointAsync(ToInner(key), flags);

        public bool IsConnected(RedisKey key, CommandFlags flags = CommandFlags.None) =>
            Inner.IsConnected(ToInner(key), flags);

<<<<<<< HEAD
        public Task<bool> KeyCopyAsync(RedisKey sourceKey, RedisKey destinationKey, int destinationDatabase = -1, bool replace = false, CommandFlags flags = CommandFlags.None)
        {
            return Inner.KeyCopyAsync(ToInner(sourceKey), ToInner(destinationKey), destinationDatabase, replace, flags);
        }

        public Task<long> KeyDeleteAsync(RedisKey[] keys, CommandFlags flags = CommandFlags.None)
        {
            return Inner.KeyDeleteAsync(ToInner(keys), flags);
        }
=======
        public Task<long> KeyDeleteAsync(RedisKey[] keys, CommandFlags flags = CommandFlags.None) =>
            Inner.KeyDeleteAsync(ToInner(keys), flags);
>>>>>>> 75da2361

        public Task<bool> KeyDeleteAsync(RedisKey key, CommandFlags flags = CommandFlags.None) =>
            Inner.KeyDeleteAsync(ToInner(key), flags);

        public Task<byte[]?> KeyDumpAsync(RedisKey key, CommandFlags flags = CommandFlags.None) =>
            Inner.KeyDumpAsync(ToInner(key), flags);

        public Task<bool> KeyExistsAsync(RedisKey key, CommandFlags flags = CommandFlags.None) =>
            Inner.KeyExistsAsync(ToInner(key), flags);

        public Task<long> KeyExistsAsync(RedisKey[] keys, CommandFlags flags = CommandFlags.None) =>
            Inner.KeyExistsAsync(ToInner(keys), flags);

        public Task<bool> KeyExpireAsync(RedisKey key, DateTime? expiry, CommandFlags flags = CommandFlags.None) =>
            Inner.KeyExpireAsync(ToInner(key), expiry, flags);

        public Task<bool> KeyExpireAsync(RedisKey key, TimeSpan? expiry, CommandFlags flags = CommandFlags.None) =>
            Inner.KeyExpireAsync(ToInner(key), expiry, flags);

        public Task<TimeSpan?> KeyIdleTimeAsync(RedisKey key, CommandFlags flags = CommandFlags.None) =>
            Inner.KeyIdleTimeAsync(ToInner(key), flags);

        public Task KeyMigrateAsync(RedisKey key, EndPoint toServer, int toDatabase = 0, int timeoutMilliseconds = 0, MigrateOptions migrateOptions = MigrateOptions.None, CommandFlags flags = CommandFlags.None) =>
            Inner.KeyMigrateAsync(ToInner(key), toServer, toDatabase, timeoutMilliseconds, migrateOptions, flags);

        public Task<bool> KeyMoveAsync(RedisKey key, int database, CommandFlags flags = CommandFlags.None) =>
            Inner.KeyMoveAsync(ToInner(key), database, flags);

        public Task<bool> KeyPersistAsync(RedisKey key, CommandFlags flags = CommandFlags.None) =>
            Inner.KeyPersistAsync(ToInner(key), flags);

        public Task<RedisKey> KeyRandomAsync(CommandFlags flags = CommandFlags.None) =>
            throw new NotSupportedException("RANDOMKEY is not supported when a key-prefix is specified");

        public Task<bool> KeyRenameAsync(RedisKey key, RedisKey newKey, When when = When.Always, CommandFlags flags = CommandFlags.None) =>
            Inner.KeyRenameAsync(ToInner(key), ToInner(newKey), when, flags);

        public Task KeyRestoreAsync(RedisKey key, byte[] value, TimeSpan? expiry = null, CommandFlags flags = CommandFlags.None) =>
            Inner.KeyRestoreAsync(ToInner(key), value, expiry, flags);

        public Task<TimeSpan?> KeyTimeToLiveAsync(RedisKey key, CommandFlags flags = CommandFlags.None) =>
            Inner.KeyTimeToLiveAsync(ToInner(key), flags);

        public Task<RedisType> KeyTypeAsync(RedisKey key, CommandFlags flags = CommandFlags.None) =>
            Inner.KeyTypeAsync(ToInner(key), flags);

        public Task<RedisValue> ListGetByIndexAsync(RedisKey key, long index, CommandFlags flags = CommandFlags.None) =>
            Inner.ListGetByIndexAsync(ToInner(key), index, flags);

        public Task<long> ListInsertAfterAsync(RedisKey key, RedisValue pivot, RedisValue value, CommandFlags flags = CommandFlags.None) =>
            Inner.ListInsertAfterAsync(ToInner(key), pivot, value, flags);

        public Task<long> ListInsertBeforeAsync(RedisKey key, RedisValue pivot, RedisValue value, CommandFlags flags = CommandFlags.None) =>
            Inner.ListInsertBeforeAsync(ToInner(key), pivot, value, flags);

        public Task<RedisValue> ListLeftPopAsync(RedisKey key, CommandFlags flags = CommandFlags.None) =>
            Inner.ListLeftPopAsync(ToInner(key), flags);

        public Task<RedisValue[]> ListLeftPopAsync(RedisKey key, long count, CommandFlags flags = CommandFlags.None) =>
            Inner.ListLeftPopAsync(ToInner(key), count, flags);

        public Task<long> ListLeftPushAsync(RedisKey key, RedisValue[] values, CommandFlags flags = CommandFlags.None) =>
            Inner.ListLeftPushAsync(ToInner(key), values, flags);

        public Task<long> ListLeftPushAsync(RedisKey key, RedisValue[] values, When when = When.Always, CommandFlags flags = CommandFlags.None) =>
            Inner.ListLeftPushAsync(ToInner(key), values, when, flags);

        public Task<long> ListLeftPushAsync(RedisKey key, RedisValue value, When when = When.Always, CommandFlags flags = CommandFlags.None) =>
            Inner.ListLeftPushAsync(ToInner(key), value, when, flags);

        public Task<long> ListLengthAsync(RedisKey key, CommandFlags flags = CommandFlags.None) =>
            Inner.ListLengthAsync(ToInner(key), flags);

        public Task<RedisValue[]> ListRangeAsync(RedisKey key, long start = 0, long stop = -1, CommandFlags flags = CommandFlags.None) =>
            Inner.ListRangeAsync(ToInner(key), start, stop, flags);

        public Task<long> ListRemoveAsync(RedisKey key, RedisValue value, long count = 0, CommandFlags flags = CommandFlags.None) =>
            Inner.ListRemoveAsync(ToInner(key), value, count, flags);

        public Task<RedisValue> ListRightPopAsync(RedisKey key, CommandFlags flags = CommandFlags.None) =>
            Inner.ListRightPopAsync(ToInner(key), flags);

        public Task<RedisValue[]> ListRightPopAsync(RedisKey key, long count, CommandFlags flags = CommandFlags.None) =>
            Inner.ListRightPopAsync(ToInner(key), count, flags);

        public Task<RedisValue> ListRightPopLeftPushAsync(RedisKey source, RedisKey destination, CommandFlags flags = CommandFlags.None) =>
            Inner.ListRightPopLeftPushAsync(ToInner(source), ToInner(destination), flags);

        public Task<long> ListRightPushAsync(RedisKey key, RedisValue[] values, CommandFlags flags = CommandFlags.None) =>
            Inner.ListRightPushAsync(ToInner(key), values, flags);

        public Task<long> ListRightPushAsync(RedisKey key, RedisValue[] values, When when = When.Always, CommandFlags flags = CommandFlags.None) =>
            Inner.ListRightPushAsync(ToInner(key), values, when, flags);

        public Task<long> ListRightPushAsync(RedisKey key, RedisValue value, When when = When.Always, CommandFlags flags = CommandFlags.None) =>
            Inner.ListRightPushAsync(ToInner(key), value, when, flags);

        public Task ListSetByIndexAsync(RedisKey key, long index, RedisValue value, CommandFlags flags = CommandFlags.None) =>
            Inner.ListSetByIndexAsync(ToInner(key), index, value, flags);

        public Task ListTrimAsync(RedisKey key, long start, long stop, CommandFlags flags = CommandFlags.None) =>
            Inner.ListTrimAsync(ToInner(key), start, stop, flags);

        public Task<bool> LockExtendAsync(RedisKey key, RedisValue value, TimeSpan expiry, CommandFlags flags = CommandFlags.None) =>
            Inner.LockExtendAsync(ToInner(key), value, expiry, flags);

        public Task<RedisValue> LockQueryAsync(RedisKey key, CommandFlags flags = CommandFlags.None) =>
            Inner.LockQueryAsync(ToInner(key), flags);

        public Task<bool> LockReleaseAsync(RedisKey key, RedisValue value, CommandFlags flags = CommandFlags.None) =>
            Inner.LockReleaseAsync(ToInner(key), value, flags);

        public Task<bool> LockTakeAsync(RedisKey key, RedisValue value, TimeSpan expiry, CommandFlags flags = CommandFlags.None) =>
            Inner.LockTakeAsync(ToInner(key), value, expiry, flags);

        public Task<long> PublishAsync(RedisChannel channel, RedisValue message, CommandFlags flags = CommandFlags.None) =>
            Inner.PublishAsync(ToInner(channel), message, flags);

        public Task<RedisResult> ExecuteAsync(string command, params object[] args) =>
            Inner.ExecuteAsync(command, ToInner(args), CommandFlags.None);

        public Task<RedisResult> ExecuteAsync(string command, ICollection<object>? args, CommandFlags flags = CommandFlags.None) =>
            Inner.ExecuteAsync(command, ToInner(args), flags);

        public Task<RedisResult> ScriptEvaluateAsync(byte[] hash, RedisKey[]? keys = null, RedisValue[]? values = null, CommandFlags flags = CommandFlags.None) =>
            // TODO: The return value could contain prefixed keys. It might make sense to 'unprefix' those?
            Inner.ScriptEvaluateAsync(hash, ToInner(keys), values, flags);

        public Task<RedisResult> ScriptEvaluateAsync(string script, RedisKey[]? keys = null, RedisValue[]? values = null, CommandFlags flags = CommandFlags.None) =>
            // TODO: The return value could contain prefixed keys. It might make sense to 'unprefix' those?
            Inner.ScriptEvaluateAsync(script, ToInner(keys), values, flags);

        public Task<RedisResult> ScriptEvaluateAsync(LuaScript script, object? parameters = null, CommandFlags flags = CommandFlags.None) =>
            // TODO: The return value could contain prefixed keys. It might make sense to 'unprefix' those?
            script.EvaluateAsync(Inner, parameters, Prefix, flags);

        public Task<RedisResult> ScriptEvaluateAsync(LoadedLuaScript script, object? parameters = null, CommandFlags flags = CommandFlags.None) =>
            // TODO: The return value could contain prefixed keys. It might make sense to 'unprefix' those?
            script.EvaluateAsync(Inner, parameters, Prefix, flags);

        public Task<long> SetAddAsync(RedisKey key, RedisValue[] values, CommandFlags flags = CommandFlags.None) =>
            Inner.SetAddAsync(ToInner(key), values, flags);

        public Task<bool> SetAddAsync(RedisKey key, RedisValue value, CommandFlags flags = CommandFlags.None) =>
            Inner.SetAddAsync(ToInner(key), value, flags);

        public Task<long> SetCombineAndStoreAsync(SetOperation operation, RedisKey destination, RedisKey[] keys, CommandFlags flags = CommandFlags.None) =>
            Inner.SetCombineAndStoreAsync(operation, ToInner(destination), ToInner(keys), flags);

        public Task<long> SetCombineAndStoreAsync(SetOperation operation, RedisKey destination, RedisKey first, RedisKey second, CommandFlags flags = CommandFlags.None) =>
            Inner.SetCombineAndStoreAsync(operation, ToInner(destination), ToInner(first), ToInner(second), flags);

        public Task<RedisValue[]> SetCombineAsync(SetOperation operation, RedisKey[] keys, CommandFlags flags = CommandFlags.None) =>
            Inner.SetCombineAsync(operation, ToInner(keys), flags);

        public Task<RedisValue[]> SetCombineAsync(SetOperation operation, RedisKey first, RedisKey second, CommandFlags flags = CommandFlags.None) =>
            Inner.SetCombineAsync(operation, ToInner(first), ToInner(second), flags);

        public Task<bool> SetContainsAsync(RedisKey key, RedisValue value, CommandFlags flags = CommandFlags.None) =>
            Inner.SetContainsAsync(ToInner(key), value, flags);

        public Task<long> SetLengthAsync(RedisKey key, CommandFlags flags = CommandFlags.None) =>
            Inner.SetLengthAsync(ToInner(key), flags);

        public Task<RedisValue[]> SetMembersAsync(RedisKey key, CommandFlags flags = CommandFlags.None) =>
            Inner.SetMembersAsync(ToInner(key), flags);

        public Task<bool> SetMoveAsync(RedisKey source, RedisKey destination, RedisValue value, CommandFlags flags = CommandFlags.None) =>
            Inner.SetMoveAsync(ToInner(source), ToInner(destination), value, flags);

        public Task<RedisValue> SetPopAsync(RedisKey key, CommandFlags flags = CommandFlags.None) =>
            Inner.SetPopAsync(ToInner(key), flags);

        public Task<RedisValue[]> SetPopAsync(RedisKey key, long count, CommandFlags flags = CommandFlags.None) =>
            Inner.SetPopAsync(ToInner(key), count, flags);

        public Task<RedisValue> SetRandomMemberAsync(RedisKey key, CommandFlags flags = CommandFlags.None) =>
            Inner.SetRandomMemberAsync(ToInner(key), flags);

        public Task<RedisValue[]> SetRandomMembersAsync(RedisKey key, long count, CommandFlags flags = CommandFlags.None) =>
            Inner.SetRandomMembersAsync(ToInner(key), count, flags);

        public Task<long> SetRemoveAsync(RedisKey key, RedisValue[] values, CommandFlags flags = CommandFlags.None) =>
            Inner.SetRemoveAsync(ToInner(key), values, flags);

        public IAsyncEnumerable<RedisValue> SetScanAsync(RedisKey key, RedisValue pattern, int pageSize, long cursor, int pageOffset, CommandFlags flags) =>
            Inner.SetScanAsync(ToInner(key), pattern, pageSize, cursor, pageOffset, flags);

        public Task<bool> SetRemoveAsync(RedisKey key, RedisValue value, CommandFlags flags = CommandFlags.None) =>
            Inner.SetRemoveAsync(ToInner(key), value, flags);

        public Task<long> SortAndStoreAsync(RedisKey destination, RedisKey key, long skip = 0, long take = -1, Order order = Order.Ascending, SortType sortType = SortType.Numeric, RedisValue by = default, RedisValue[]? get = null, CommandFlags flags = CommandFlags.None) =>
            Inner.SortAndStoreAsync(ToInner(destination), ToInner(key), skip, take, order, sortType, SortByToInner(by), SortGetToInner(get), flags);

        public Task<RedisValue[]> SortAsync(RedisKey key, long skip = 0, long take = -1, Order order = Order.Ascending, SortType sortType = SortType.Numeric, RedisValue by = default, RedisValue[]? get = null, CommandFlags flags = CommandFlags.None) =>
            Inner.SortAsync(ToInner(key), skip, take, order, sortType, SortByToInner(by), SortGetToInner(get), flags);

        public Task<long> SortedSetAddAsync(RedisKey key, SortedSetEntry[] values, CommandFlags flags) =>
            Inner.SortedSetAddAsync(ToInner(key), values, flags);

        public Task<long> SortedSetAddAsync(RedisKey key, SortedSetEntry[] values, When when = When.Always, CommandFlags flags = CommandFlags.None) =>
            Inner.SortedSetAddAsync(ToInner(key), values, when, flags);

        public Task<bool> SortedSetAddAsync(RedisKey key, RedisValue member, double score, CommandFlags flags) =>
            Inner.SortedSetAddAsync(ToInner(key), member, score, flags);

        public Task<bool> SortedSetAddAsync(RedisKey key, RedisValue member, double score, When when = When.Always, CommandFlags flags = CommandFlags.None) =>
            Inner.SortedSetAddAsync(ToInner(key), member, score, when, flags);

        public Task<long> SortedSetCombineAndStoreAsync(SetOperation operation, RedisKey destination, RedisKey[] keys, double[]? weights = null, Aggregate aggregate = Aggregate.Sum, CommandFlags flags = CommandFlags.None) =>
            Inner.SortedSetCombineAndStoreAsync(operation, ToInner(destination), ToInner(keys), weights, aggregate, flags);

        public Task<long> SortedSetCombineAndStoreAsync(SetOperation operation, RedisKey destination, RedisKey first, RedisKey second, Aggregate aggregate = Aggregate.Sum, CommandFlags flags = CommandFlags.None) =>
            Inner.SortedSetCombineAndStoreAsync(operation, ToInner(destination), ToInner(first), ToInner(second), aggregate, flags);

        public Task<double> SortedSetDecrementAsync(RedisKey key, RedisValue member, double value, CommandFlags flags = CommandFlags.None) =>
            Inner.SortedSetDecrementAsync(ToInner(key), member, value, flags);

        public Task<double> SortedSetIncrementAsync(RedisKey key, RedisValue member, double value, CommandFlags flags = CommandFlags.None) =>
            Inner.SortedSetIncrementAsync(ToInner(key), member, value, flags);

        public Task<long> SortedSetLengthAsync(RedisKey key, double min = -1.0 / 0.0, double max = 1.0 / 0.0, Exclude exclude = Exclude.None, CommandFlags flags = CommandFlags.None) =>
            Inner.SortedSetLengthAsync(ToInner(key), min, max, exclude, flags);

        public Task<long> SortedSetLengthByValueAsync(RedisKey key, RedisValue min, RedisValue max, Exclude exclude = Exclude.None, CommandFlags flags = CommandFlags.None) =>
            Inner.SortedSetLengthByValueAsync(ToInner(key), min, max, exclude, flags);

        public Task<long> SortedSetRangeAndStoreAsync(
            RedisKey sourceKey,
            RedisKey destinationKey,
            RedisValue start,
            RedisValue stop,
            SortedSetOrder sortedSetOrder = SortedSetOrder.ByRank,
            Exclude exclude = Exclude.None,
            Order order = Order.Ascending,
            long skip = 0,
            long? take = null,
            CommandFlags flags = CommandFlags.None) =>
            Inner.SortedSetRangeAndStoreAsync(ToInner(sourceKey), ToInner(destinationKey), start, stop, sortedSetOrder, exclude, order, skip, take, flags);

        public Task<RedisValue[]> SortedSetRangeByRankAsync(RedisKey key, long start = 0, long stop = -1, Order order = Order.Ascending, CommandFlags flags = CommandFlags.None) =>
            Inner.SortedSetRangeByRankAsync(ToInner(key), start, stop, order, flags);

        public Task<SortedSetEntry[]> SortedSetRangeByRankWithScoresAsync(RedisKey key, long start = 0, long stop = -1, Order order = Order.Ascending, CommandFlags flags = CommandFlags.None) =>
            Inner.SortedSetRangeByRankWithScoresAsync(ToInner(key), start, stop, order, flags);

        public Task<RedisValue[]> SortedSetRangeByScoreAsync(RedisKey key, double start = -1.0 / 0.0, double stop = 1.0 / 0.0, Exclude exclude = Exclude.None, Order order = Order.Ascending, long skip = 0, long take = -1, CommandFlags flags = CommandFlags.None) =>
            Inner.SortedSetRangeByScoreAsync(ToInner(key), start, stop, exclude, order, skip, take, flags);

        public Task<SortedSetEntry[]> SortedSetRangeByScoreWithScoresAsync(RedisKey key, double start = -1.0 / 0.0, double stop = 1.0 / 0.0, Exclude exclude = Exclude.None, Order order = Order.Ascending, long skip = 0, long take = -1, CommandFlags flags = CommandFlags.None) =>
            Inner.SortedSetRangeByScoreWithScoresAsync(ToInner(key), start, stop, exclude, order, skip, take, flags);

        public Task<RedisValue[]> SortedSetRangeByValueAsync(RedisKey key, RedisValue min, RedisValue max, Exclude exclude, long skip, long take, CommandFlags flags) =>
            Inner.SortedSetRangeByValueAsync(ToInner(key), min, max, exclude, Order.Ascending, skip, take, flags);

        public Task<RedisValue[]> SortedSetRangeByValueAsync(RedisKey key, RedisValue min = default, RedisValue max = default, Exclude exclude = Exclude.None, Order order = Order.Ascending, long skip = 0, long take = -1, CommandFlags flags = CommandFlags.None) =>
            Inner.SortedSetRangeByValueAsync(ToInner(key), min, max, exclude, order, skip, take, flags);

        public Task<long?> SortedSetRankAsync(RedisKey key, RedisValue member, Order order = Order.Ascending, CommandFlags flags = CommandFlags.None) =>
            Inner.SortedSetRankAsync(ToInner(key), member, order, flags);

        public Task<long> SortedSetRemoveAsync(RedisKey key, RedisValue[] members, CommandFlags flags = CommandFlags.None) =>
            Inner.SortedSetRemoveAsync(ToInner(key), members, flags);

        public Task<bool> SortedSetRemoveAsync(RedisKey key, RedisValue member, CommandFlags flags = CommandFlags.None) =>
            Inner.SortedSetRemoveAsync(ToInner(key), member, flags);

        public Task<long> SortedSetRemoveRangeByRankAsync(RedisKey key, long start, long stop, CommandFlags flags = CommandFlags.None) =>
            Inner.SortedSetRemoveRangeByRankAsync(ToInner(key), start, stop, flags);

        public Task<long> SortedSetRemoveRangeByScoreAsync(RedisKey key, double start, double stop, Exclude exclude = Exclude.None, CommandFlags flags = CommandFlags.None) =>
            Inner.SortedSetRemoveRangeByScoreAsync(ToInner(key), start, stop, exclude, flags);

        public Task<long> SortedSetRemoveRangeByValueAsync(RedisKey key, RedisValue min, RedisValue max, Exclude exclude = Exclude.None, CommandFlags flags = CommandFlags.None) =>
            Inner.SortedSetRemoveRangeByValueAsync(ToInner(key), min, max, exclude, flags);

        public Task<double?> SortedSetScoreAsync(RedisKey key, RedisValue member, CommandFlags flags = CommandFlags.None) =>
            Inner.SortedSetScoreAsync(ToInner(key), member, flags);

        public IAsyncEnumerable<SortedSetEntry> SortedSetScanAsync(RedisKey key, RedisValue pattern, int pageSize, long cursor, int pageOffset, CommandFlags flags) =>
            Inner.SortedSetScanAsync(ToInner(key), pattern, pageSize, cursor, pageOffset, flags);

        public Task<SortedSetEntry?> SortedSetPopAsync(RedisKey key, Order order = Order.Ascending, CommandFlags flags = CommandFlags.None) =>
            Inner.SortedSetPopAsync(ToInner(key), order, flags);

        public Task<SortedSetEntry[]> SortedSetPopAsync(RedisKey key, long count, Order order = Order.Ascending, CommandFlags flags = CommandFlags.None) =>
            Inner.SortedSetPopAsync(ToInner(key), count, order, flags);

        public Task<long> StreamAcknowledgeAsync(RedisKey key, RedisValue groupName, RedisValue messageId, CommandFlags flags = CommandFlags.None) =>
            Inner.StreamAcknowledgeAsync(ToInner(key), groupName, messageId, flags);

        public Task<long> StreamAcknowledgeAsync(RedisKey key, RedisValue groupName, RedisValue[] messageIds, CommandFlags flags = CommandFlags.None) =>
            Inner.StreamAcknowledgeAsync(ToInner(key), groupName, messageIds, flags);

        public Task<RedisValue> StreamAddAsync(RedisKey key, RedisValue streamField, RedisValue streamValue, RedisValue? messageId = null, int? maxLength = null, bool useApproximateMaxLength = false, CommandFlags flags = CommandFlags.None) =>
            Inner.StreamAddAsync(ToInner(key), streamField, streamValue, messageId, maxLength, useApproximateMaxLength, flags);

        public Task<RedisValue> StreamAddAsync(RedisKey key, NameValueEntry[] streamPairs, RedisValue? messageId = null, int? maxLength = null, bool useApproximateMaxLength = false, CommandFlags flags = CommandFlags.None) =>
            Inner.StreamAddAsync(ToInner(key), streamPairs, messageId, maxLength, useApproximateMaxLength, flags);

        public Task<StreamEntry[]> StreamClaimAsync(RedisKey key, RedisValue consumerGroup, RedisValue claimingConsumer, long minIdleTimeInMs, RedisValue[] messageIds, CommandFlags flags = CommandFlags.None) =>
            Inner.StreamClaimAsync(ToInner(key), consumerGroup, claimingConsumer, minIdleTimeInMs, messageIds, flags);

        public Task<RedisValue[]> StreamClaimIdsOnlyAsync(RedisKey key, RedisValue consumerGroup, RedisValue claimingConsumer, long minIdleTimeInMs, RedisValue[] messageIds, CommandFlags flags = CommandFlags.None) =>
            Inner.StreamClaimIdsOnlyAsync(ToInner(key), consumerGroup, claimingConsumer, minIdleTimeInMs, messageIds, flags);

        public Task<bool> StreamConsumerGroupSetPositionAsync(RedisKey key, RedisValue groupName, RedisValue position, CommandFlags flags = CommandFlags.None) =>
            Inner.StreamConsumerGroupSetPositionAsync(ToInner(key), groupName, position, flags);

        public Task<bool> StreamCreateConsumerGroupAsync(RedisKey key, RedisValue groupName, RedisValue? position, CommandFlags flags) =>
            Inner.StreamCreateConsumerGroupAsync(ToInner(key), groupName, position, flags);

        public Task<bool> StreamCreateConsumerGroupAsync(RedisKey key, RedisValue groupName, RedisValue? position = null, bool createStream = true, CommandFlags flags = CommandFlags.None) =>
            Inner.StreamCreateConsumerGroupAsync(ToInner(key), groupName, position, createStream, flags);

        public Task<StreamInfo> StreamInfoAsync(RedisKey key, CommandFlags flags = CommandFlags.None) =>
            Inner.StreamInfoAsync(ToInner(key), flags);

        public Task<StreamGroupInfo[]> StreamGroupInfoAsync(RedisKey key, CommandFlags flags = CommandFlags.None) =>
            Inner.StreamGroupInfoAsync(ToInner(key), flags);

        public Task<StreamConsumerInfo[]> StreamConsumerInfoAsync(RedisKey key, RedisValue groupName, CommandFlags flags = CommandFlags.None) =>
            Inner.StreamConsumerInfoAsync(ToInner(key), groupName, flags);

        public Task<long> StreamLengthAsync(RedisKey key, CommandFlags flags = CommandFlags.None) =>
            Inner.StreamLengthAsync(ToInner(key), flags);

        public Task<long> StreamDeleteAsync(RedisKey key, RedisValue[] messageIds, CommandFlags flags = CommandFlags.None) =>
            Inner.StreamDeleteAsync(ToInner(key), messageIds, flags);

        public Task<long> StreamDeleteConsumerAsync(RedisKey key, RedisValue groupName, RedisValue consumerName, CommandFlags flags = CommandFlags.None) =>
            Inner.StreamDeleteConsumerAsync(ToInner(key), groupName, consumerName, flags);

        public Task<bool> StreamDeleteConsumerGroupAsync(RedisKey key, RedisValue groupName, CommandFlags flags = CommandFlags.None) =>
            Inner.StreamDeleteConsumerGroupAsync(ToInner(key), groupName, flags);

        public Task<StreamPendingInfo> StreamPendingAsync(RedisKey key, RedisValue groupName, CommandFlags flags = CommandFlags.None) =>
            Inner.StreamPendingAsync(ToInner(key), groupName, flags);

        public Task<StreamPendingMessageInfo[]> StreamPendingMessagesAsync(RedisKey key, RedisValue groupName, int count, RedisValue consumerName, RedisValue? minId = null, RedisValue? maxId = null, CommandFlags flags = CommandFlags.None) =>
            Inner.StreamPendingMessagesAsync(ToInner(key), groupName, count, consumerName, minId, maxId, flags);

        public Task<StreamEntry[]> StreamRangeAsync(RedisKey key, RedisValue? minId = null, RedisValue? maxId = null, int? count = null, Order messageOrder = Order.Ascending, CommandFlags flags = CommandFlags.None) =>
            Inner.StreamRangeAsync(ToInner(key), minId, maxId, count, messageOrder, flags);

        public Task<StreamEntry[]> StreamReadAsync(RedisKey key, RedisValue position, int? count = null, CommandFlags flags = CommandFlags.None) =>
            Inner.StreamReadAsync(ToInner(key), position, count, flags);

        public Task<RedisStream[]> StreamReadAsync(StreamPosition[] streamPositions, int? countPerStream = null, CommandFlags flags = CommandFlags.None) =>
            Inner.StreamReadAsync(streamPositions, countPerStream, flags);

        public Task<StreamEntry[]> StreamReadGroupAsync(RedisKey key, RedisValue groupName, RedisValue consumerName, RedisValue? position, int? count, CommandFlags flags) =>
            Inner.StreamReadGroupAsync(ToInner(key), groupName, consumerName, position, count, flags);

        public Task<StreamEntry[]> StreamReadGroupAsync(RedisKey key, RedisValue groupName, RedisValue consumerName, RedisValue? position = null, int? count = null, bool noAck = false, CommandFlags flags = CommandFlags.None) =>
            Inner.StreamReadGroupAsync(ToInner(key), groupName, consumerName, position, count, noAck, flags);

        public Task<RedisStream[]> StreamReadGroupAsync(StreamPosition[] streamPositions, RedisValue groupName, RedisValue consumerName, int? countPerStream, CommandFlags flags) =>
            Inner.StreamReadGroupAsync(streamPositions, groupName, consumerName, countPerStream, flags);

        public Task<RedisStream[]> StreamReadGroupAsync(StreamPosition[] streamPositions, RedisValue groupName, RedisValue consumerName, int? countPerStream = null, bool noAck = false, CommandFlags flags = CommandFlags.None) =>
            Inner.StreamReadGroupAsync(streamPositions, groupName, consumerName, countPerStream, noAck, flags);

        public Task<long> StreamTrimAsync(RedisKey key, int maxLength, bool useApproximateMaxLength = false, CommandFlags flags = CommandFlags.None) =>
            Inner.StreamTrimAsync(ToInner(key), maxLength, useApproximateMaxLength, flags);

        public Task<long> StringAppendAsync(RedisKey key, RedisValue value, CommandFlags flags = CommandFlags.None) =>
            Inner.StringAppendAsync(ToInner(key), value, flags);

        public Task<long> StringBitCountAsync(RedisKey key, long start = 0, long end = -1, CommandFlags flags = CommandFlags.None) =>
            Inner.StringBitCountAsync(ToInner(key), start, end, flags);

        public Task<long> StringBitOperationAsync(Bitwise operation, RedisKey destination, RedisKey[] keys, CommandFlags flags = CommandFlags.None) =>
            Inner.StringBitOperationAsync(operation, ToInner(destination), ToInner(keys), flags);

        public Task<long> StringBitOperationAsync(Bitwise operation, RedisKey destination, RedisKey first, RedisKey second = default, CommandFlags flags = CommandFlags.None) =>
            Inner.StringBitOperationAsync(operation, ToInner(destination), ToInner(first), ToInnerOrDefault(second), flags);

        public Task<long> StringBitPositionAsync(RedisKey key, bool bit, long start = 0, long end = -1, CommandFlags flags = CommandFlags.None) =>
            Inner.StringBitPositionAsync(ToInner(key), bit, start, end, flags);

        public Task<double> StringDecrementAsync(RedisKey key, double value, CommandFlags flags = CommandFlags.None) =>
            Inner.StringDecrementAsync(ToInner(key), value, flags);

        public Task<long> StringDecrementAsync(RedisKey key, long value = 1, CommandFlags flags = CommandFlags.None) =>
            Inner.StringDecrementAsync(ToInner(key), value, flags);

        public Task<RedisValue[]> StringGetAsync(RedisKey[] keys, CommandFlags flags = CommandFlags.None) =>
            Inner.StringGetAsync(ToInner(keys), flags);

        public Task<RedisValue> StringGetAsync(RedisKey key, CommandFlags flags = CommandFlags.None) =>
            Inner.StringGetAsync(ToInner(key), flags);
            
        public Task<RedisValue> StringGetSetExpiryAsync(RedisKey key, TimeSpan? expiry, CommandFlags flags = CommandFlags.None) =>
            Inner.StringGetSetExpiryAsync(ToInner(key), expiry, flags);

        public Task<RedisValue> StringGetSetExpiryAsync(RedisKey key, DateTime expiry, CommandFlags flags = CommandFlags.None) =>
            Inner.StringGetSetExpiryAsync(ToInner(key), expiry, flags);

        public Task<Lease<byte>?> StringGetLeaseAsync(RedisKey key, CommandFlags flags = CommandFlags.None) =>
            Inner.StringGetLeaseAsync(ToInner(key), flags);

        public Task<bool> StringGetBitAsync(RedisKey key, long offset, CommandFlags flags = CommandFlags.None) =>
            Inner.StringGetBitAsync(ToInner(key), offset, flags);

        public Task<RedisValue> StringGetRangeAsync(RedisKey key, long start, long end, CommandFlags flags = CommandFlags.None) =>
            Inner.StringGetRangeAsync(ToInner(key), start, end, flags);

        public Task<RedisValue> StringGetSetAsync(RedisKey key, RedisValue value, CommandFlags flags = CommandFlags.None) =>
            Inner.StringGetSetAsync(ToInner(key), value, flags);

        public Task<RedisValue> StringGetDeleteAsync(RedisKey key, CommandFlags flags = CommandFlags.None) =>
            Inner.StringGetDeleteAsync(ToInner(key), flags);

        public Task<RedisValueWithExpiry> StringGetWithExpiryAsync(RedisKey key, CommandFlags flags = CommandFlags.None) =>
            Inner.StringGetWithExpiryAsync(ToInner(key), flags);

        public Task<double> StringIncrementAsync(RedisKey key, double value, CommandFlags flags = CommandFlags.None) =>
            Inner.StringIncrementAsync(ToInner(key), value, flags);

        public Task<long> StringIncrementAsync(RedisKey key, long value = 1, CommandFlags flags = CommandFlags.None) =>
            Inner.StringIncrementAsync(ToInner(key), value, flags);

        public Task<long> StringLengthAsync(RedisKey key, CommandFlags flags = CommandFlags.None) =>
            Inner.StringLengthAsync(ToInner(key), flags);

        public Task<bool> StringSetAsync(KeyValuePair<RedisKey, RedisValue>[] values, When when = When.Always, CommandFlags flags = CommandFlags.None) =>
            Inner.StringSetAsync(ToInner(values), when, flags);

        public Task<bool> StringSetAsync(RedisKey key, RedisValue value, TimeSpan? expiry, When when, CommandFlags flags) =>
            Inner.StringSetAsync(ToInner(key), value, expiry, when, flags);

        public Task<bool> StringSetAsync(RedisKey key, RedisValue value, TimeSpan? expiry = null, bool keepTtl = false, When when = When.Always, CommandFlags flags = CommandFlags.None) =>
            Inner.StringSetAsync(ToInner(key), value, expiry, keepTtl, when, flags);

        public Task<RedisValue> StringSetAndGetAsync(RedisKey key, RedisValue value, TimeSpan? expiry, When when, CommandFlags flags) =>
            Inner.StringSetAndGetAsync(ToInner(key), value, expiry, when, flags);

        public Task<RedisValue> StringSetAndGetAsync(RedisKey key, RedisValue value, TimeSpan? expiry = null, bool keepTtl = false, When when = When.Always, CommandFlags flags = CommandFlags.None) =>
            Inner.StringSetAndGetAsync(ToInner(key), value, expiry, keepTtl, when, flags);

        public Task<bool> StringSetBitAsync(RedisKey key, long offset, bool bit, CommandFlags flags = CommandFlags.None) =>
            Inner.StringSetBitAsync(ToInner(key), offset, bit, flags);

        public Task<RedisValue> StringSetRangeAsync(RedisKey key, long offset, RedisValue value, CommandFlags flags = CommandFlags.None) =>
            Inner.StringSetRangeAsync(ToInner(key), offset, value, flags);

        public Task<TimeSpan> PingAsync(CommandFlags flags = CommandFlags.None) =>
            Inner.PingAsync(flags);

        public Task<long> KeyTouchAsync(RedisKey[] keys, CommandFlags flags = CommandFlags.None) =>
            Inner.KeyTouchAsync(ToInner(keys), flags);

        public Task<bool> KeyTouchAsync(RedisKey key, CommandFlags flags = CommandFlags.None) =>
            Inner.KeyTouchAsync(ToInner(key), flags);

        public bool TryWait(Task task) =>
            Inner.TryWait(task);

        public TResult Wait<TResult>(Task<TResult> task) =>
            Inner.Wait(task);

        public void Wait(Task task) =>
            Inner.Wait(task);

        public void WaitAll(params Task[] tasks) =>
            Inner.WaitAll(tasks);

        protected internal RedisKey ToInner(RedisKey outer) =>
            RedisKey.WithPrefix(Prefix, outer);

        protected RedisKey ToInnerOrDefault(RedisKey outer) =>
            (outer == default(RedisKey)) ? outer : ToInner(outer);

        [return: NotNullIfNotNull("args")]
        protected ICollection<object>? ToInner(ICollection<object>? args)
        {
            if (args?.Any(x => x is RedisKey || x is RedisChannel) == true)
            {
                var withPrefix = new object[args.Count];
                int i = 0;
                foreach (var oldArg in args)
                {
                    object newArg;
                    if (oldArg is RedisKey key)
                    {
                        newArg = ToInner(key);
                    }
                    else if (oldArg is RedisChannel channel)
                    {
                        newArg = ToInner(channel);
                    }
                    else
                    {
                        newArg = oldArg;
                    }
                    withPrefix[i++] = newArg;
                }
                args = withPrefix;
            }
            return args;
        }

        [return: NotNullIfNotNull("outer")]
        protected RedisKey[]? ToInner(RedisKey[]? outer)
        {
            if (outer == null || outer.Length == 0)
            {
                return outer;
            }
            else
            {
                RedisKey[] inner = new RedisKey[outer.Length];

                for (int i = 0; i < outer.Length; ++i)
                {
                    inner[i] = ToInner(outer[i]);
                }

                return inner;
            }
        }

        protected KeyValuePair<RedisKey, RedisValue> ToInner(KeyValuePair<RedisKey, RedisValue> outer) =>
            new KeyValuePair<RedisKey, RedisValue>(ToInner(outer.Key), outer.Value);

        [return: NotNullIfNotNull("outer")]
        protected KeyValuePair<RedisKey, RedisValue>[]? ToInner(KeyValuePair<RedisKey, RedisValue>[]? outer)
        {
            if (outer == null || outer.Length == 0)
            {
                return outer;
            }
            else
            {
                KeyValuePair<RedisKey, RedisValue>[] inner = new KeyValuePair<RedisKey, RedisValue>[outer.Length];

                for (int i = 0; i < outer.Length; ++i)
                {
                    inner[i] = ToInner(outer[i]);
                }

                return inner;
            }
        }

        protected RedisValue ToInner(RedisValue outer) =>
            RedisKey.ConcatenateBytes(Prefix, null, (byte[]?)outer);

        protected RedisValue SortByToInner(RedisValue outer) =>
            (outer == "nosort") ? outer : ToInner(outer);

        protected RedisValue SortGetToInner(RedisValue outer) =>
            (outer == "#") ? outer : ToInner(outer);

        [return: NotNullIfNotNull("outer")]
        protected RedisValue[]? SortGetToInner(RedisValue[]? outer)
        {
            if (outer == null || outer.Length == 0)
            {
                return outer;
            }
            else
            {
                RedisValue[] inner = new RedisValue[outer.Length];

                for (int i = 0; i < outer.Length; ++i)
                {
                    inner[i] = SortGetToInner(outer[i]);
                }

                return inner;
            }
        }

        protected RedisChannel ToInner(RedisChannel outer) =>
            RedisKey.ConcatenateBytes(Prefix, null, (byte[]?)outer);

        private Func<RedisKey, RedisKey>? mapFunction;
        protected Func<RedisKey, RedisKey> GetMapFunction() =>
            // create as a delegate when first required, then re-use
            mapFunction ??= new Func<RedisKey, RedisKey>(ToInner);
    }
}<|MERGE_RESOLUTION|>--- conflicted
+++ resolved
@@ -135,20 +135,11 @@
         public bool IsConnected(RedisKey key, CommandFlags flags = CommandFlags.None) =>
             Inner.IsConnected(ToInner(key), flags);
 
-<<<<<<< HEAD
-        public Task<bool> KeyCopyAsync(RedisKey sourceKey, RedisKey destinationKey, int destinationDatabase = -1, bool replace = false, CommandFlags flags = CommandFlags.None)
-        {
-            return Inner.KeyCopyAsync(ToInner(sourceKey), ToInner(destinationKey), destinationDatabase, replace, flags);
-        }
-
-        public Task<long> KeyDeleteAsync(RedisKey[] keys, CommandFlags flags = CommandFlags.None)
-        {
-            return Inner.KeyDeleteAsync(ToInner(keys), flags);
-        }
-=======
+        public Task<bool> KeyCopyAsync(RedisKey sourceKey, RedisKey destinationKey, int destinationDatabase = -1, bool replace = false, CommandFlags flags = CommandFlags.None) =>
+            Inner.KeyCopyAsync(ToInner(sourceKey), ToInner(destinationKey), destinationDatabase, replace, flags);
+
         public Task<long> KeyDeleteAsync(RedisKey[] keys, CommandFlags flags = CommandFlags.None) =>
             Inner.KeyDeleteAsync(ToInner(keys), flags);
->>>>>>> 75da2361
 
         public Task<bool> KeyDeleteAsync(RedisKey key, CommandFlags flags = CommandFlags.None) =>
             Inner.KeyDeleteAsync(ToInner(key), flags);
