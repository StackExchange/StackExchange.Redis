--- conflicted
+++ resolved
@@ -512,21 +512,12 @@
         public Task<long> StringAppendAsync(RedisKey key, RedisValue value, CommandFlags flags = CommandFlags.None) =>
             Inner.StringAppendAsync(ToInner(key), value, flags);
 
-<<<<<<< HEAD
-        public Task<int[]> StringBitFieldAsync(RedisKey key, RedisValue[] args, CommandFlags flags = CommandFlags.None)
-        {
-            return Inner.StringBitFieldAsync(ToInner(key), args, flags);
-        }
-
-        public Task<long> StringBitOperationAsync(Bitwise operation, RedisKey destination, RedisKey[] keys, CommandFlags flags = CommandFlags.None)
-        {
-            return Inner.StringBitOperationAsync(operation, ToInner(destination), ToInner(keys), flags);
-        }
-=======
         public Task<long> StringBitCountAsync(RedisKey key, long start = 0, long end = -1, CommandFlags flags = CommandFlags.None) =>
             Inner.StringBitCountAsync(ToInner(key), start, end, flags);
->>>>>>> 35fab74c
-
+
+        public Task<int[]> StringBitFieldAsync(RedisKey key, RedisValue[] args, CommandFlags flags = CommandFlags.None) =>
+            Inner.StringBitFieldAsync(ToInner(key), args, flags);
+            
         public Task<long> StringBitOperationAsync(Bitwise operation, RedisKey destination, RedisKey[] keys, CommandFlags flags = CommandFlags.None) =>
             Inner.StringBitOperationAsync(operation, ToInner(destination), ToInner(keys), flags);
 
