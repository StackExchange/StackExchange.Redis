--- conflicted
+++ resolved
@@ -510,13 +510,11 @@
         public Task<SortedSetEntry[]> SortedSetPopAsync(RedisKey key, long count, Order order = Order.Ascending, CommandFlags flags = CommandFlags.None) =>
             Inner.SortedSetPopAsync(ToInner(key), count, order, flags);
 
-<<<<<<< HEAD
+        public Task<SortedSetPopResult> SortedSetPopAsync(RedisKey[] keys, long count, Order order = Order.Ascending, CommandFlags flags = CommandFlags.None) =>
+            Inner.SortedSetPopAsync(ToInner(keys), count, order, flags);
+
         public Task<RedisValue[]> SortReadOnlyAsync(RedisKey key, long skip = 0, long take = -1, Order order = Order.Ascending, SortType sortType = SortType.Numeric, RedisValue by = default, RedisValue[]? get = null, CommandFlags flags = CommandFlags.None) =>
             Inner.SortReadOnlyAsync(ToInner(key), skip, take, order, sortType, SortByToInner(by), SortGetToInner(get), flags);
-=======
-        public Task<SortedSetPopResult> SortedSetPopAsync(RedisKey[] keys, long count, Order order = Order.Ascending, CommandFlags flags = CommandFlags.None) =>
-            Inner.SortedSetPopAsync(ToInner(keys), count, order, flags);
->>>>>>> f0fa79c5
 
         public Task<long> StreamAcknowledgeAsync(RedisKey key, RedisValue groupName, RedisValue messageId, CommandFlags flags = CommandFlags.None) =>
             Inner.StreamAcknowledgeAsync(ToInner(key), groupName, messageId, flags);
