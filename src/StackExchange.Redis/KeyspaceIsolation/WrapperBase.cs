﻿using System;
using System.Collections.Generic;
using System.Diagnostics.CodeAnalysis;
using System.Linq;
using System.Net;
using System.Threading.Tasks;

namespace StackExchange.Redis.KeyspaceIsolation
{
    internal class WrapperBase<TInner> : IDatabaseAsync where TInner : IDatabaseAsync
    {
        internal WrapperBase(TInner inner, byte[] keyPrefix)
        {
            Inner = inner;
            Prefix = keyPrefix;
        }

        public IConnectionMultiplexer Multiplexer => Inner.Multiplexer;

        internal TInner Inner { get; }

        internal byte[] Prefix { get; }

        public Task<RedisValue> DebugObjectAsync(RedisKey key, CommandFlags flags = CommandFlags.None) =>
            Inner.DebugObjectAsync(ToInner(key), flags);

        public Task<bool> GeoAddAsync(RedisKey key, double longitude, double latitude, RedisValue member, CommandFlags flags = CommandFlags.None) =>
            Inner.GeoAddAsync(ToInner(key), longitude, latitude, member, flags);

        public Task<bool> GeoAddAsync(RedisKey key, GeoEntry value, CommandFlags flags = CommandFlags.None) =>
            Inner.GeoAddAsync(ToInner(key), value, flags);

        public Task<long> GeoAddAsync(RedisKey key, GeoEntry[] values, CommandFlags flags = CommandFlags.None) =>
            Inner.GeoAddAsync(ToInner(key), values, flags);

        public Task<bool> GeoRemoveAsync(RedisKey key, RedisValue member, CommandFlags flags = CommandFlags.None) =>
            Inner.GeoRemoveAsync(ToInner(key), member, flags);

        public Task<double?> GeoDistanceAsync(RedisKey key, RedisValue member1, RedisValue member2, GeoUnit unit = GeoUnit.Meters, CommandFlags flags = CommandFlags.None) =>
            Inner.GeoDistanceAsync(ToInner(key), member1, member2, unit, flags);

        public Task<string?[]> GeoHashAsync(RedisKey key, RedisValue[] members, CommandFlags flags = CommandFlags.None) =>
            Inner.GeoHashAsync(ToInner(key), members, flags);

        public Task<string?> GeoHashAsync(RedisKey key, RedisValue member, CommandFlags flags = CommandFlags.None) =>
            Inner.GeoHashAsync(ToInner(key), member, flags);

        public Task<GeoPosition?[]> GeoPositionAsync(RedisKey key, RedisValue[] members, CommandFlags flags = CommandFlags.None) =>
            Inner.GeoPositionAsync(ToInner(key), members, flags);

        public Task<GeoPosition?> GeoPositionAsync(RedisKey key, RedisValue member, CommandFlags flags = CommandFlags.None) =>
            Inner.GeoPositionAsync(ToInner(key), member, flags);

        public Task<GeoRadiusResult[]> GeoRadiusAsync(RedisKey key, RedisValue member, double radius, GeoUnit unit = GeoUnit.Meters, int count = -1, Order? order = null, GeoRadiusOptions options = GeoRadiusOptions.Default, CommandFlags flags = CommandFlags.None) =>
            Inner.GeoRadiusAsync(ToInner(key), member, radius, unit, count, order, options, flags);

        public Task<GeoRadiusResult[]> GeoRadiusAsync(RedisKey key, double longitude, double latitude, double radius, GeoUnit unit = GeoUnit.Meters, int count = -1, Order? order = null, GeoRadiusOptions options = GeoRadiusOptions.Default, CommandFlags flags = CommandFlags.None) =>
            Inner.GeoRadiusAsync(ToInner(key), longitude, latitude, radius, unit, count, order, options, flags);

        public Task<GeoRadiusResult[]> GeoSearchAsync(RedisKey key, RedisValue member, GeoSearchShape shape, int count = -1, bool demandClosest = true, Order? order = null, GeoRadiusOptions options = GeoRadiusOptions.Default, CommandFlags flags = CommandFlags.None) =>
            Inner.GeoSearchAsync(ToInner(key), member, shape, count, demandClosest, order, options, flags);

        public Task<GeoRadiusResult[]> GeoSearchAsync(RedisKey key, double longitude, double latitude, GeoSearchShape shape, int count = -1, bool demandClosest = true, Order? order = null, GeoRadiusOptions options = GeoRadiusOptions.Default, CommandFlags flags = CommandFlags.None) =>
            Inner.GeoSearchAsync(ToInner(key), longitude, latitude, shape, count, demandClosest, order, options, flags);

        public Task<long> GeoSearchAndStoreAsync(RedisKey sourceKey, RedisKey destinationKey, RedisValue member, GeoSearchShape shape, int count = -1, bool demandClosest = true, Order? order = null, bool storeDistances = false, CommandFlags flags = CommandFlags.None) =>
            Inner.GeoSearchAndStoreAsync(ToInner(sourceKey), ToInner(destinationKey), member, shape, count, demandClosest, order, storeDistances, flags);

        public Task<long> GeoSearchAndStoreAsync(RedisKey sourceKey, RedisKey destinationKey, double longitude, double latitude, GeoSearchShape shape, int count = -1, bool demandClosest = true, Order? order = null, bool storeDistances = false, CommandFlags flags = CommandFlags.None) =>
            Inner.GeoSearchAndStoreAsync(ToInner(sourceKey), ToInner(destinationKey), longitude, latitude, shape, count, demandClosest, order, storeDistances, flags);

        public Task<double> HashDecrementAsync(RedisKey key, RedisValue hashField, double value, CommandFlags flags = CommandFlags.None) =>
            Inner.HashDecrementAsync(ToInner(key), hashField, value, flags);

        public Task<long> HashDecrementAsync(RedisKey key, RedisValue hashField, long value = 1, CommandFlags flags = CommandFlags.None) =>
            Inner.HashDecrementAsync(ToInner(key), hashField, value, flags);

        public Task<long> HashDeleteAsync(RedisKey key, RedisValue[] hashFields, CommandFlags flags = CommandFlags.None) =>
            Inner.HashDeleteAsync(ToInner(key), hashFields, flags);

        public Task<bool> HashDeleteAsync(RedisKey key, RedisValue hashField, CommandFlags flags = CommandFlags.None) =>
            Inner.HashDeleteAsync(ToInner(key), hashField, flags);

        public Task<bool> HashExistsAsync(RedisKey key, RedisValue hashField, CommandFlags flags = CommandFlags.None) =>
            Inner.HashExistsAsync(ToInner(key), hashField, flags);

        public Task<HashEntry[]> HashGetAllAsync(RedisKey key, CommandFlags flags = CommandFlags.None) =>
            Inner.HashGetAllAsync(ToInner(key), flags);

        public Task<RedisValue[]> HashGetAsync(RedisKey key, RedisValue[] hashFields, CommandFlags flags = CommandFlags.None) =>
            Inner.HashGetAsync(ToInner(key), hashFields, flags);

        public Task<RedisValue> HashGetAsync(RedisKey key, RedisValue hashField, CommandFlags flags = CommandFlags.None) =>
            Inner.HashGetAsync(ToInner(key), hashField, flags);

        public Task<Lease<byte>?> HashGetLeaseAsync(RedisKey key, RedisValue hashField, CommandFlags flags = CommandFlags.None) =>
            Inner.HashGetLeaseAsync(ToInner(key), hashField, flags);

        public Task<double> HashIncrementAsync(RedisKey key, RedisValue hashField, double value, CommandFlags flags = CommandFlags.None) =>
            Inner.HashIncrementAsync(ToInner(key), hashField, value, flags);

        public Task<long> HashIncrementAsync(RedisKey key, RedisValue hashField, long value = 1, CommandFlags flags = CommandFlags.None) =>
            Inner.HashIncrementAsync(ToInner(key), hashField, value, flags);

        public Task<RedisValue[]> HashKeysAsync(RedisKey key, CommandFlags flags = CommandFlags.None) =>
            Inner.HashKeysAsync(ToInner(key), flags);

        public Task<long> HashLengthAsync(RedisKey key, CommandFlags flags = CommandFlags.None) =>
            Inner.HashLengthAsync(ToInner(key), flags);

        public Task<RedisValue> HashRandomFieldAsync(RedisKey key, CommandFlags flags = CommandFlags.None) =>
            Inner.HashRandomFieldAsync(ToInner(key), flags);

        public Task<RedisValue[]> HashRandomFieldsAsync(RedisKey key, long count, CommandFlags flags = CommandFlags.None) =>
            Inner.HashRandomFieldsAsync(ToInner(key), count, flags);

        public Task<HashEntry[]> HashRandomFieldsWithValuesAsync(RedisKey key, long count, CommandFlags flags = CommandFlags.None) =>
            Inner.HashRandomFieldsWithValuesAsync(ToInner(key), count, flags);


        public IAsyncEnumerable<HashEntry> HashScanAsync(RedisKey key, RedisValue pattern, int pageSize, long cursor, int pageOffset, CommandFlags flags) =>
            Inner.HashScanAsync(ToInner(key), pattern, pageSize, cursor, pageOffset, flags);

        public Task<bool> HashSetAsync(RedisKey key, RedisValue hashField, RedisValue value, When when = When.Always, CommandFlags flags = CommandFlags.None) =>
            Inner.HashSetAsync(ToInner(key), hashField, value, when, flags);

        public Task<long> HashStringLengthAsync(RedisKey key, RedisValue hashField, CommandFlags flags = CommandFlags.None) =>
            Inner.HashStringLengthAsync(ToInner(key), hashField, flags);

        public Task HashSetAsync(RedisKey key, HashEntry[] hashFields, CommandFlags flags = CommandFlags.None) =>
            Inner.HashSetAsync(ToInner(key), hashFields, flags);

        public Task<RedisValue[]> HashValuesAsync(RedisKey key, CommandFlags flags = CommandFlags.None) =>
            Inner.HashValuesAsync(ToInner(key), flags);

        public Task<bool> HyperLogLogAddAsync(RedisKey key, RedisValue[] values, CommandFlags flags = CommandFlags.None) =>
            Inner.HyperLogLogAddAsync(ToInner(key), values, flags);

        public Task<bool> HyperLogLogAddAsync(RedisKey key, RedisValue value, CommandFlags flags = CommandFlags.None) =>
            Inner.HyperLogLogAddAsync(ToInner(key), value, flags);

        public Task<long> HyperLogLogLengthAsync(RedisKey key, CommandFlags flags = CommandFlags.None) =>
            Inner.HyperLogLogLengthAsync(ToInner(key), flags);

        public Task<long> HyperLogLogLengthAsync(RedisKey[] keys, CommandFlags flags = CommandFlags.None) =>
            Inner.HyperLogLogLengthAsync(ToInner(keys), flags);

        public Task HyperLogLogMergeAsync(RedisKey destination, RedisKey[] sourceKeys, CommandFlags flags = CommandFlags.None) =>
            Inner.HyperLogLogMergeAsync(ToInner(destination), ToInner(sourceKeys), flags);

        public Task HyperLogLogMergeAsync(RedisKey destination, RedisKey first, RedisKey second, CommandFlags flags = CommandFlags.None) =>
            Inner.HyperLogLogMergeAsync(ToInner(destination), ToInner(first), ToInner(second), flags);

        public Task<EndPoint?> IdentifyEndpointAsync(RedisKey key = default(RedisKey), CommandFlags flags = CommandFlags.None) =>
            Inner.IdentifyEndpointAsync(ToInner(key), flags);

        public bool IsConnected(RedisKey key, CommandFlags flags = CommandFlags.None) =>
            Inner.IsConnected(ToInner(key), flags);

        public Task<bool> KeyCopyAsync(RedisKey sourceKey, RedisKey destinationKey, int destinationDatabase = -1, bool replace = false, CommandFlags flags = CommandFlags.None) =>
            Inner.KeyCopyAsync(ToInner(sourceKey), ToInner(destinationKey), destinationDatabase, replace, flags);

        public Task<long> KeyDeleteAsync(RedisKey[] keys, CommandFlags flags = CommandFlags.None) =>
            Inner.KeyDeleteAsync(ToInner(keys), flags);

        public Task<bool> KeyDeleteAsync(RedisKey key, CommandFlags flags = CommandFlags.None) =>
            Inner.KeyDeleteAsync(ToInner(key), flags);

        public Task<byte[]?> KeyDumpAsync(RedisKey key, CommandFlags flags = CommandFlags.None) =>
            Inner.KeyDumpAsync(ToInner(key), flags);

        public Task<string?> KeyEncodingAsync(RedisKey key, CommandFlags flags = CommandFlags.None) =>
            Inner.KeyEncodingAsync(ToInner(key), flags);

        public Task<bool> KeyExistsAsync(RedisKey key, CommandFlags flags = CommandFlags.None) =>
            Inner.KeyExistsAsync(ToInner(key), flags);

        public Task<long> KeyExistsAsync(RedisKey[] keys, CommandFlags flags = CommandFlags.None) =>
            Inner.KeyExistsAsync(ToInner(keys), flags);

        public Task<bool> KeyExpireAsync(RedisKey key, DateTime? expiry, CommandFlags flags) =>
            Inner.KeyExpireAsync(ToInner(key), expiry, flags);

        public Task<bool> KeyExpireAsync(RedisKey key, DateTime? expiry, ExpireWhen when = ExpireWhen.Always, CommandFlags flags = CommandFlags.None) =>
            Inner.KeyExpireAsync(ToInner(key), expiry, when, flags);

        public Task<bool> KeyExpireAsync(RedisKey key, TimeSpan? expiry, CommandFlags flags) =>
            Inner.KeyExpireAsync(ToInner(key), expiry, flags);

        public Task<bool> KeyExpireAsync(RedisKey key, TimeSpan? expiry, ExpireWhen when = ExpireWhen.Always, CommandFlags flags = CommandFlags.None) =>
            Inner.KeyExpireAsync(ToInner(key), expiry, when, flags);

        public Task<DateTime?> KeyExpireTimeAsync(RedisKey key, CommandFlags flags = CommandFlags.None) =>
            Inner.KeyExpireTimeAsync(ToInner(key), flags);

        public Task<long?> KeyFrequencyAsync(RedisKey key, CommandFlags flags = CommandFlags.None) =>
            Inner.KeyFrequencyAsync(ToInner(key), flags);

        public Task<TimeSpan?> KeyIdleTimeAsync(RedisKey key, CommandFlags flags = CommandFlags.None) =>
            Inner.KeyIdleTimeAsync(ToInner(key), flags);

        public Task KeyMigrateAsync(RedisKey key, EndPoint toServer, int toDatabase = 0, int timeoutMilliseconds = 0, MigrateOptions migrateOptions = MigrateOptions.None, CommandFlags flags = CommandFlags.None) =>
            Inner.KeyMigrateAsync(ToInner(key), toServer, toDatabase, timeoutMilliseconds, migrateOptions, flags);

        public Task<bool> KeyMoveAsync(RedisKey key, int database, CommandFlags flags = CommandFlags.None) =>
            Inner.KeyMoveAsync(ToInner(key), database, flags);

        public Task<bool> KeyPersistAsync(RedisKey key, CommandFlags flags = CommandFlags.None) =>
            Inner.KeyPersistAsync(ToInner(key), flags);

        public Task<RedisKey> KeyRandomAsync(CommandFlags flags = CommandFlags.None) =>
            throw new NotSupportedException("RANDOMKEY is not supported when a key-prefix is specified");

        public Task<long?> KeyRefCountAsync(RedisKey key, CommandFlags flags = CommandFlags.None) =>
            Inner.KeyRefCountAsync(ToInner(key), flags);

        public Task<bool> KeyRenameAsync(RedisKey key, RedisKey newKey, When when = When.Always, CommandFlags flags = CommandFlags.None) =>
            Inner.KeyRenameAsync(ToInner(key), ToInner(newKey), when, flags);

        public Task KeyRestoreAsync(RedisKey key, byte[] value, TimeSpan? expiry = null, CommandFlags flags = CommandFlags.None) =>
            Inner.KeyRestoreAsync(ToInner(key), value, expiry, flags);

        public Task<TimeSpan?> KeyTimeToLiveAsync(RedisKey key, CommandFlags flags = CommandFlags.None) =>
            Inner.KeyTimeToLiveAsync(ToInner(key), flags);

        public Task<RedisType> KeyTypeAsync(RedisKey key, CommandFlags flags = CommandFlags.None) =>
            Inner.KeyTypeAsync(ToInner(key), flags);

        public Task<RedisValue> ListGetByIndexAsync(RedisKey key, long index, CommandFlags flags = CommandFlags.None) =>
            Inner.ListGetByIndexAsync(ToInner(key), index, flags);

        public Task<long> ListInsertAfterAsync(RedisKey key, RedisValue pivot, RedisValue value, CommandFlags flags = CommandFlags.None) =>
            Inner.ListInsertAfterAsync(ToInner(key), pivot, value, flags);

        public Task<long> ListInsertBeforeAsync(RedisKey key, RedisValue pivot, RedisValue value, CommandFlags flags = CommandFlags.None) =>
            Inner.ListInsertBeforeAsync(ToInner(key), pivot, value, flags);

        public Task<RedisValue> ListLeftPopAsync(RedisKey key, CommandFlags flags = CommandFlags.None) =>
            Inner.ListLeftPopAsync(ToInner(key), flags);

        public Task<RedisValue[]> ListLeftPopAsync(RedisKey key, long count, CommandFlags flags = CommandFlags.None) =>
            Inner.ListLeftPopAsync(ToInner(key), count, flags);

        public Task<ListPopResult> ListLeftPopAsync(RedisKey[] keys, long count, CommandFlags flags = CommandFlags.None) =>
            Inner.ListLeftPopAsync(ToInner(keys), count, flags);

        public Task<long> ListPositionAsync(RedisKey key, RedisValue element, long rank = 1, long maxLength = 0, CommandFlags flags = CommandFlags.None) =>
            Inner.ListPositionAsync(ToInner(key), element, rank, maxLength, flags);

        public Task<long[]> ListPositionsAsync(RedisKey key, RedisValue element, long count, long rank = 1, long maxLength = 0, CommandFlags flags = CommandFlags.None) =>
            Inner.ListPositionsAsync(ToInner(key), element, count, rank, maxLength, flags);

        public Task<long> ListLeftPushAsync(RedisKey key, RedisValue[] values, CommandFlags flags = CommandFlags.None) =>
            Inner.ListLeftPushAsync(ToInner(key), values, flags);

        public Task<long> ListLeftPushAsync(RedisKey key, RedisValue[] values, When when = When.Always, CommandFlags flags = CommandFlags.None) =>
            Inner.ListLeftPushAsync(ToInner(key), values, when, flags);

        public Task<long> ListLeftPushAsync(RedisKey key, RedisValue value, When when = When.Always, CommandFlags flags = CommandFlags.None) =>
            Inner.ListLeftPushAsync(ToInner(key), value, when, flags);

        public Task<long> ListLengthAsync(RedisKey key, CommandFlags flags = CommandFlags.None) =>
            Inner.ListLengthAsync(ToInner(key), flags);

        public Task<RedisValue> ListMoveAsync(RedisKey sourceKey, RedisKey destinationKey, ListSide sourceSide, ListSide destinationSide, CommandFlags flags = CommandFlags.None) =>
            Inner.ListMoveAsync(ToInner(sourceKey), ToInner(destinationKey), sourceSide, destinationSide);

        public Task<RedisValue[]> ListRangeAsync(RedisKey key, long start = 0, long stop = -1, CommandFlags flags = CommandFlags.None) =>
            Inner.ListRangeAsync(ToInner(key), start, stop, flags);

        public Task<long> ListRemoveAsync(RedisKey key, RedisValue value, long count = 0, CommandFlags flags = CommandFlags.None) =>
            Inner.ListRemoveAsync(ToInner(key), value, count, flags);

        public Task<RedisValue> ListRightPopAsync(RedisKey key, CommandFlags flags = CommandFlags.None) =>
            Inner.ListRightPopAsync(ToInner(key), flags);

        public Task<RedisValue[]> ListRightPopAsync(RedisKey key, long count, CommandFlags flags = CommandFlags.None) =>
            Inner.ListRightPopAsync(ToInner(key), count, flags);

        public Task<ListPopResult> ListRightPopAsync(RedisKey[] keys, long count, CommandFlags flags = CommandFlags.None) =>
            Inner.ListRightPopAsync(ToInner(keys), count, flags);

        public Task<RedisValue> ListRightPopLeftPushAsync(RedisKey source, RedisKey destination, CommandFlags flags = CommandFlags.None) =>
            Inner.ListRightPopLeftPushAsync(ToInner(source), ToInner(destination), flags);

        public Task<long> ListRightPushAsync(RedisKey key, RedisValue[] values, CommandFlags flags = CommandFlags.None) =>
            Inner.ListRightPushAsync(ToInner(key), values, flags);

        public Task<long> ListRightPushAsync(RedisKey key, RedisValue[] values, When when = When.Always, CommandFlags flags = CommandFlags.None) =>
            Inner.ListRightPushAsync(ToInner(key), values, when, flags);

        public Task<long> ListRightPushAsync(RedisKey key, RedisValue value, When when = When.Always, CommandFlags flags = CommandFlags.None) =>
            Inner.ListRightPushAsync(ToInner(key), value, when, flags);

        public Task ListSetByIndexAsync(RedisKey key, long index, RedisValue value, CommandFlags flags = CommandFlags.None) =>
            Inner.ListSetByIndexAsync(ToInner(key), index, value, flags);

        public Task ListTrimAsync(RedisKey key, long start, long stop, CommandFlags flags = CommandFlags.None) =>
            Inner.ListTrimAsync(ToInner(key), start, stop, flags);

        public Task<bool> LockExtendAsync(RedisKey key, RedisValue value, TimeSpan expiry, CommandFlags flags = CommandFlags.None) =>
            Inner.LockExtendAsync(ToInner(key), value, expiry, flags);

        public Task<RedisValue> LockQueryAsync(RedisKey key, CommandFlags flags = CommandFlags.None) =>
            Inner.LockQueryAsync(ToInner(key), flags);

        public Task<bool> LockReleaseAsync(RedisKey key, RedisValue value, CommandFlags flags = CommandFlags.None) =>
            Inner.LockReleaseAsync(ToInner(key), value, flags);

        public Task<bool> LockTakeAsync(RedisKey key, RedisValue value, TimeSpan expiry, CommandFlags flags = CommandFlags.None) =>
            Inner.LockTakeAsync(ToInner(key), value, expiry, flags);

        public Task<string?> StringLongestCommonSubsequenceAsync(RedisKey first, RedisKey second, CommandFlags flags = CommandFlags.None) =>
            Inner.StringLongestCommonSubsequenceAsync(ToInner(first), ToInner(second), flags);

        public Task<long> StringLongestCommonSubsequenceLengthAsync(RedisKey first, RedisKey second, CommandFlags flags = CommandFlags.None) =>
            Inner.StringLongestCommonSubsequenceLengthAsync(ToInner(first), ToInner(second), flags);

        public Task<LCSMatchResult> StringLongestCommonSubsequenceWithMatchesAsync(RedisKey first, RedisKey second, long minLength = 0, CommandFlags flags = CommandFlags.None) =>
            Inner.StringLongestCommonSubsequenceWithMatchesAsync(ToInner(first), ToInner(second), minLength, flags);

        public Task<long> PublishAsync(RedisChannel channel, RedisValue message, CommandFlags flags = CommandFlags.None) =>
            Inner.PublishAsync(ToInner(channel), message, flags);

        public Task<RedisResult> ExecuteAsync(string command, params object[] args) =>
            Inner.ExecuteAsync(command, ToInner(args), CommandFlags.None);

        public Task<RedisResult> ExecuteAsync(string command, ICollection<object>? args, CommandFlags flags = CommandFlags.None) =>
            Inner.ExecuteAsync(command, ToInner(args), flags);

        public Task<RedisResult> ScriptEvaluateAsync(byte[] hash, RedisKey[]? keys = null, RedisValue[]? values = null, CommandFlags flags = CommandFlags.None) =>
            // TODO: The return value could contain prefixed keys. It might make sense to 'unprefix' those?
            Inner.ScriptEvaluateAsync(hash, ToInner(keys), values, flags);

        public Task<RedisResult> ScriptEvaluateAsync(string script, RedisKey[]? keys = null, RedisValue[]? values = null, CommandFlags flags = CommandFlags.None) =>
            // TODO: The return value could contain prefixed keys. It might make sense to 'unprefix' those?
            Inner.ScriptEvaluateAsync(script, ToInner(keys), values, flags);

        public Task<RedisResult> ScriptEvaluateAsync(LuaScript script, object? parameters = null, CommandFlags flags = CommandFlags.None) =>
            // TODO: The return value could contain prefixed keys. It might make sense to 'unprefix' those?
            script.EvaluateAsync(Inner, parameters, Prefix, flags);

        public Task<RedisResult> ScriptEvaluateAsync(LoadedLuaScript script, object? parameters = null, CommandFlags flags = CommandFlags.None) =>
            // TODO: The return value could contain prefixed keys. It might make sense to 'unprefix' those?
            script.EvaluateAsync(Inner, parameters, Prefix, flags);

        public Task<long> SetAddAsync(RedisKey key, RedisValue[] values, CommandFlags flags = CommandFlags.None) =>
            Inner.SetAddAsync(ToInner(key), values, flags);

        public Task<bool> SetAddAsync(RedisKey key, RedisValue value, CommandFlags flags = CommandFlags.None) =>
            Inner.SetAddAsync(ToInner(key), value, flags);

        public Task<long> SetCombineAndStoreAsync(SetOperation operation, RedisKey destination, RedisKey[] keys, CommandFlags flags = CommandFlags.None) =>
            Inner.SetCombineAndStoreAsync(operation, ToInner(destination), ToInner(keys), flags);

        public Task<long> SetCombineAndStoreAsync(SetOperation operation, RedisKey destination, RedisKey first, RedisKey second, CommandFlags flags = CommandFlags.None) =>
            Inner.SetCombineAndStoreAsync(operation, ToInner(destination), ToInner(first), ToInner(second), flags);

        public Task<RedisValue[]> SetCombineAsync(SetOperation operation, RedisKey[] keys, CommandFlags flags = CommandFlags.None) =>
            Inner.SetCombineAsync(operation, ToInner(keys), flags);

        public Task<RedisValue[]> SetCombineAsync(SetOperation operation, RedisKey first, RedisKey second, CommandFlags flags = CommandFlags.None) =>
            Inner.SetCombineAsync(operation, ToInner(first), ToInner(second), flags);

        public Task<bool> SetContainsAsync(RedisKey key, RedisValue value, CommandFlags flags = CommandFlags.None) =>
            Inner.SetContainsAsync(ToInner(key), value, flags);

        public Task<bool[]> SetContainsAsync(RedisKey key, RedisValue[] values, CommandFlags flags = CommandFlags.None) =>
            Inner.SetContainsAsync(ToInner(key), values, flags);

        public Task<long> SetIntersectionLengthAsync(RedisKey[] keys, long limit = 0, CommandFlags flags = CommandFlags.None) =>
            Inner.SetIntersectionLengthAsync(keys, limit, flags);

        public Task<long> SetLengthAsync(RedisKey key, CommandFlags flags = CommandFlags.None) =>
            Inner.SetLengthAsync(ToInner(key), flags);

        public Task<RedisValue[]> SetMembersAsync(RedisKey key, CommandFlags flags = CommandFlags.None) =>
            Inner.SetMembersAsync(ToInner(key), flags);

        public Task<bool> SetMoveAsync(RedisKey source, RedisKey destination, RedisValue value, CommandFlags flags = CommandFlags.None) =>
            Inner.SetMoveAsync(ToInner(source), ToInner(destination), value, flags);

        public Task<RedisValue> SetPopAsync(RedisKey key, CommandFlags flags = CommandFlags.None) =>
            Inner.SetPopAsync(ToInner(key), flags);

        public Task<RedisValue[]> SetPopAsync(RedisKey key, long count, CommandFlags flags = CommandFlags.None) =>
            Inner.SetPopAsync(ToInner(key), count, flags);

        public Task<RedisValue> SetRandomMemberAsync(RedisKey key, CommandFlags flags = CommandFlags.None) =>
            Inner.SetRandomMemberAsync(ToInner(key), flags);

        public Task<RedisValue[]> SetRandomMembersAsync(RedisKey key, long count, CommandFlags flags = CommandFlags.None) =>
            Inner.SetRandomMembersAsync(ToInner(key), count, flags);

        public Task<long> SetRemoveAsync(RedisKey key, RedisValue[] values, CommandFlags flags = CommandFlags.None) =>
            Inner.SetRemoveAsync(ToInner(key), values, flags);

        public IAsyncEnumerable<RedisValue> SetScanAsync(RedisKey key, RedisValue pattern, int pageSize, long cursor, int pageOffset, CommandFlags flags) =>
            Inner.SetScanAsync(ToInner(key), pattern, pageSize, cursor, pageOffset, flags);

        public Task<bool> SetRemoveAsync(RedisKey key, RedisValue value, CommandFlags flags = CommandFlags.None) =>
            Inner.SetRemoveAsync(ToInner(key), value, flags);

        public Task<long> SortAndStoreAsync(RedisKey destination, RedisKey key, long skip = 0, long take = -1, Order order = Order.Ascending, SortType sortType = SortType.Numeric, RedisValue by = default, RedisValue[]? get = null, CommandFlags flags = CommandFlags.None) =>
            Inner.SortAndStoreAsync(ToInner(destination), ToInner(key), skip, take, order, sortType, SortByToInner(by), SortGetToInner(get), flags);

        public Task<RedisValue[]> SortAsync(RedisKey key, long skip = 0, long take = -1, Order order = Order.Ascending, SortType sortType = SortType.Numeric, RedisValue by = default, RedisValue[]? get = null, CommandFlags flags = CommandFlags.None) =>
            Inner.SortAsync(ToInner(key), skip, take, order, sortType, SortByToInner(by), SortGetToInner(get), flags);

        public Task<long> SortedSetAddAsync(RedisKey key, SortedSetEntry[] values, CommandFlags flags) =>
            Inner.SortedSetAddAsync(ToInner(key), values, flags);

        public Task<long> SortedSetAddAsync(RedisKey key, SortedSetEntry[] values, When when = When.Always, CommandFlags flags = CommandFlags.None) =>
            Inner.SortedSetAddAsync(ToInner(key), values, when, flags);

        public Task<bool> SortedSetAddAsync(RedisKey key, RedisValue member, double score, CommandFlags flags) =>
            Inner.SortedSetAddAsync(ToInner(key), member, score, flags);

        public Task<bool> SortedSetAddAsync(RedisKey key, RedisValue member, double score, When when = When.Always, CommandFlags flags = CommandFlags.None) =>
            Inner.SortedSetAddAsync(ToInner(key), member, score, when, flags);

        public Task<RedisValue[]> SortedSetCombineAsync(SetOperation operation, RedisKey[] keys, double[]? weights = null, Aggregate aggregate = Aggregate.Sum, CommandFlags flags = CommandFlags.None) =>
            Inner.SortedSetCombineAsync(operation, keys, weights, aggregate, flags);

        public Task<SortedSetEntry[]> SortedSetCombineWithScoresAsync(SetOperation operation, RedisKey[] keys, double[]? weights = null, Aggregate aggregate = Aggregate.Sum, CommandFlags flags = CommandFlags.None) =>
            Inner.SortedSetCombineWithScoresAsync(operation, keys, weights, aggregate, flags);

        public Task<long> SortedSetCombineAndStoreAsync(SetOperation operation, RedisKey destination, RedisKey[] keys, double[]? weights = null, Aggregate aggregate = Aggregate.Sum, CommandFlags flags = CommandFlags.None) =>
            Inner.SortedSetCombineAndStoreAsync(operation, ToInner(destination), ToInner(keys), weights, aggregate, flags);

        public Task<long> SortedSetCombineAndStoreAsync(SetOperation operation, RedisKey destination, RedisKey first, RedisKey second, Aggregate aggregate = Aggregate.Sum, CommandFlags flags = CommandFlags.None) =>
            Inner.SortedSetCombineAndStoreAsync(operation, ToInner(destination), ToInner(first), ToInner(second), aggregate, flags);

        public Task<double> SortedSetDecrementAsync(RedisKey key, RedisValue member, double value, CommandFlags flags = CommandFlags.None) =>
            Inner.SortedSetDecrementAsync(ToInner(key), member, value, flags);

        public Task<double> SortedSetIncrementAsync(RedisKey key, RedisValue member, double value, CommandFlags flags = CommandFlags.None) =>
            Inner.SortedSetIncrementAsync(ToInner(key), member, value, flags);

        public Task<long> SortedSetIntersectionLengthAsync(RedisKey[] keys, long limit = 0, CommandFlags flags = CommandFlags.None) =>
            Inner.SortedSetIntersectionLengthAsync(keys, limit, flags);

        public Task<long> SortedSetLengthAsync(RedisKey key, double min = -1.0 / 0.0, double max = 1.0 / 0.0, Exclude exclude = Exclude.None, CommandFlags flags = CommandFlags.None) =>
            Inner.SortedSetLengthAsync(ToInner(key), min, max, exclude, flags);

        public Task<long> SortedSetLengthByValueAsync(RedisKey key, RedisValue min, RedisValue max, Exclude exclude = Exclude.None, CommandFlags flags = CommandFlags.None) =>
            Inner.SortedSetLengthByValueAsync(ToInner(key), min, max, exclude, flags);

        public Task<RedisValue> SortedSetRandomMemberAsync(RedisKey key, CommandFlags flags = CommandFlags.None) =>
            Inner.SortedSetRandomMemberAsync(ToInner(key), flags);

        public Task<RedisValue[]> SortedSetRandomMembersAsync(RedisKey key, long count, CommandFlags flags = CommandFlags.None) =>
            Inner.SortedSetRandomMembersAsync(ToInner(key), count, flags);

        public Task<SortedSetEntry[]> SortedSetRandomMembersWithScoresAsync(RedisKey key, long count, CommandFlags flags = CommandFlags.None) =>
            Inner.SortedSetRandomMembersWithScoresAsync(ToInner(key), count, flags);

        public Task<long> SortedSetRangeAndStoreAsync(
            RedisKey sourceKey,
            RedisKey destinationKey,
            RedisValue start,
            RedisValue stop,
            SortedSetOrder sortedSetOrder = SortedSetOrder.ByRank,
            Exclude exclude = Exclude.None,
            Order order = Order.Ascending,
            long skip = 0,
            long? take = null,
            CommandFlags flags = CommandFlags.None) =>
            Inner.SortedSetRangeAndStoreAsync(ToInner(sourceKey), ToInner(destinationKey), start, stop, sortedSetOrder, exclude, order, skip, take, flags);

        public Task<RedisValue[]> SortedSetRangeByRankAsync(RedisKey key, long start = 0, long stop = -1, Order order = Order.Ascending, CommandFlags flags = CommandFlags.None) =>
            Inner.SortedSetRangeByRankAsync(ToInner(key), start, stop, order, flags);

        public Task<SortedSetEntry[]> SortedSetRangeByRankWithScoresAsync(RedisKey key, long start = 0, long stop = -1, Order order = Order.Ascending, CommandFlags flags = CommandFlags.None) =>
            Inner.SortedSetRangeByRankWithScoresAsync(ToInner(key), start, stop, order, flags);

        public Task<RedisValue[]> SortedSetRangeByScoreAsync(RedisKey key, double start = -1.0 / 0.0, double stop = 1.0 / 0.0, Exclude exclude = Exclude.None, Order order = Order.Ascending, long skip = 0, long take = -1, CommandFlags flags = CommandFlags.None) =>
            Inner.SortedSetRangeByScoreAsync(ToInner(key), start, stop, exclude, order, skip, take, flags);

        public Task<SortedSetEntry[]> SortedSetRangeByScoreWithScoresAsync(RedisKey key, double start = -1.0 / 0.0, double stop = 1.0 / 0.0, Exclude exclude = Exclude.None, Order order = Order.Ascending, long skip = 0, long take = -1, CommandFlags flags = CommandFlags.None) =>
            Inner.SortedSetRangeByScoreWithScoresAsync(ToInner(key), start, stop, exclude, order, skip, take, flags);

        public Task<RedisValue[]> SortedSetRangeByValueAsync(RedisKey key, RedisValue min, RedisValue max, Exclude exclude, long skip, long take, CommandFlags flags) =>
            Inner.SortedSetRangeByValueAsync(ToInner(key), min, max, exclude, Order.Ascending, skip, take, flags);

        public Task<RedisValue[]> SortedSetRangeByValueAsync(RedisKey key, RedisValue min = default, RedisValue max = default, Exclude exclude = Exclude.None, Order order = Order.Ascending, long skip = 0, long take = -1, CommandFlags flags = CommandFlags.None) =>
            Inner.SortedSetRangeByValueAsync(ToInner(key), min, max, exclude, order, skip, take, flags);

        public Task<long?> SortedSetRankAsync(RedisKey key, RedisValue member, Order order = Order.Ascending, CommandFlags flags = CommandFlags.None) =>
            Inner.SortedSetRankAsync(ToInner(key), member, order, flags);

        public Task<long> SortedSetRemoveAsync(RedisKey key, RedisValue[] members, CommandFlags flags = CommandFlags.None) =>
            Inner.SortedSetRemoveAsync(ToInner(key), members, flags);

        public Task<bool> SortedSetRemoveAsync(RedisKey key, RedisValue member, CommandFlags flags = CommandFlags.None) =>
            Inner.SortedSetRemoveAsync(ToInner(key), member, flags);

        public Task<long> SortedSetRemoveRangeByRankAsync(RedisKey key, long start, long stop, CommandFlags flags = CommandFlags.None) =>
            Inner.SortedSetRemoveRangeByRankAsync(ToInner(key), start, stop, flags);

        public Task<long> SortedSetRemoveRangeByScoreAsync(RedisKey key, double start, double stop, Exclude exclude = Exclude.None, CommandFlags flags = CommandFlags.None) =>
            Inner.SortedSetRemoveRangeByScoreAsync(ToInner(key), start, stop, exclude, flags);

        public Task<long> SortedSetRemoveRangeByValueAsync(RedisKey key, RedisValue min, RedisValue max, Exclude exclude = Exclude.None, CommandFlags flags = CommandFlags.None) =>
            Inner.SortedSetRemoveRangeByValueAsync(ToInner(key), min, max, exclude, flags);

        public Task<double?> SortedSetScoreAsync(RedisKey key, RedisValue member, CommandFlags flags = CommandFlags.None) =>
            Inner.SortedSetScoreAsync(ToInner(key), member, flags);

        public Task<double?[]> SortedSetScoresAsync(RedisKey key, RedisValue[] members, CommandFlags flags = CommandFlags.None) =>
            Inner.SortedSetScoresAsync(ToInner(key), members, flags);

        public IAsyncEnumerable<SortedSetEntry> SortedSetScanAsync(RedisKey key, RedisValue pattern, int pageSize, long cursor, int pageOffset, CommandFlags flags) =>
            Inner.SortedSetScanAsync(ToInner(key), pattern, pageSize, cursor, pageOffset, flags);

        public Task<SortedSetEntry?> SortedSetPopAsync(RedisKey key, Order order = Order.Ascending, CommandFlags flags = CommandFlags.None) =>
            Inner.SortedSetPopAsync(ToInner(key), order, flags);

        public Task<SortedSetEntry[]> SortedSetPopAsync(RedisKey key, long count, Order order = Order.Ascending, CommandFlags flags = CommandFlags.None) =>
            Inner.SortedSetPopAsync(ToInner(key), count, order, flags);

        public Task<SortedSetPopResult> SortedSetPopAsync(RedisKey[] keys, long count, Order order = Order.Ascending, CommandFlags flags = CommandFlags.None) =>
            Inner.SortedSetPopAsync(ToInner(keys), count, order, flags);

        public Task<long> StreamAcknowledgeAsync(RedisKey key, RedisValue groupName, RedisValue messageId, CommandFlags flags = CommandFlags.None) =>
            Inner.StreamAcknowledgeAsync(ToInner(key), groupName, messageId, flags);

        public Task<long> StreamAcknowledgeAsync(RedisKey key, RedisValue groupName, RedisValue[] messageIds, CommandFlags flags = CommandFlags.None) =>
            Inner.StreamAcknowledgeAsync(ToInner(key), groupName, messageIds, flags);

        public Task<RedisValue> StreamAddAsync(RedisKey key, RedisValue streamField, RedisValue streamValue, RedisValue? messageId = null, int? maxLength = null, bool useApproximateMaxLength = false, CommandFlags flags = CommandFlags.None) =>
            Inner.StreamAddAsync(ToInner(key), streamField, streamValue, messageId, maxLength, useApproximateMaxLength, flags);

        public Task<RedisValue> StreamAddAsync(RedisKey key, NameValueEntry[] streamPairs, RedisValue? messageId = null, int? maxLength = null, bool useApproximateMaxLength = false, CommandFlags flags = CommandFlags.None) =>
            Inner.StreamAddAsync(ToInner(key), streamPairs, messageId, maxLength, useApproximateMaxLength, flags);

        public Task<StreamAutoClaimResult> StreamAutoClaimAsync(RedisKey key, RedisValue consumerGroup, RedisValue claimingConsumer, long minIdleTimeInMs, RedisValue startAtId, int? count = null, CommandFlags flags = CommandFlags.None) =>
            Inner.StreamAutoClaimAsync(ToInner(key), consumerGroup, claimingConsumer, minIdleTimeInMs, startAtId, count, flags);

        public Task<StreamAutoClaimIdsOnlyResult> StreamAutoClaimIdsOnlyAsync(RedisKey key, RedisValue consumerGroup, RedisValue claimingConsumer, long minIdleTimeInMs, RedisValue startAtId, int? count = null, CommandFlags flags = CommandFlags.None) =>
            Inner.StreamAutoClaimIdsOnlyAsync(ToInner(key), consumerGroup, claimingConsumer, minIdleTimeInMs, startAtId, count, flags);

        public Task<StreamEntry[]> StreamClaimAsync(RedisKey key, RedisValue consumerGroup, RedisValue claimingConsumer, long minIdleTimeInMs, RedisValue[] messageIds, CommandFlags flags = CommandFlags.None) =>
            Inner.StreamClaimAsync(ToInner(key), consumerGroup, claimingConsumer, minIdleTimeInMs, messageIds, flags);

        public Task<RedisValue[]> StreamClaimIdsOnlyAsync(RedisKey key, RedisValue consumerGroup, RedisValue claimingConsumer, long minIdleTimeInMs, RedisValue[] messageIds, CommandFlags flags = CommandFlags.None) =>
            Inner.StreamClaimIdsOnlyAsync(ToInner(key), consumerGroup, claimingConsumer, minIdleTimeInMs, messageIds, flags);

        public Task<bool> StreamConsumerGroupSetPositionAsync(RedisKey key, RedisValue groupName, RedisValue position, CommandFlags flags = CommandFlags.None) =>
            Inner.StreamConsumerGroupSetPositionAsync(ToInner(key), groupName, position, flags);

        public Task<bool> StreamCreateConsumerGroupAsync(RedisKey key, RedisValue groupName, RedisValue? position, CommandFlags flags) =>
            Inner.StreamCreateConsumerGroupAsync(ToInner(key), groupName, position, flags);

        public Task<bool> StreamCreateConsumerGroupAsync(RedisKey key, RedisValue groupName, RedisValue? position = null, bool createStream = true, CommandFlags flags = CommandFlags.None) =>
            Inner.StreamCreateConsumerGroupAsync(ToInner(key), groupName, position, createStream, flags);

        public Task<StreamInfo> StreamInfoAsync(RedisKey key, CommandFlags flags = CommandFlags.None) =>
            Inner.StreamInfoAsync(ToInner(key), flags);

        public Task<StreamGroupInfo[]> StreamGroupInfoAsync(RedisKey key, CommandFlags flags = CommandFlags.None) =>
            Inner.StreamGroupInfoAsync(ToInner(key), flags);

        public Task<StreamConsumerInfo[]> StreamConsumerInfoAsync(RedisKey key, RedisValue groupName, CommandFlags flags = CommandFlags.None) =>
            Inner.StreamConsumerInfoAsync(ToInner(key), groupName, flags);

        public Task<long> StreamLengthAsync(RedisKey key, CommandFlags flags = CommandFlags.None) =>
            Inner.StreamLengthAsync(ToInner(key), flags);

        public Task<long> StreamDeleteAsync(RedisKey key, RedisValue[] messageIds, CommandFlags flags = CommandFlags.None) =>
            Inner.StreamDeleteAsync(ToInner(key), messageIds, flags);

        public Task<long> StreamDeleteConsumerAsync(RedisKey key, RedisValue groupName, RedisValue consumerName, CommandFlags flags = CommandFlags.None) =>
            Inner.StreamDeleteConsumerAsync(ToInner(key), groupName, consumerName, flags);

        public Task<bool> StreamDeleteConsumerGroupAsync(RedisKey key, RedisValue groupName, CommandFlags flags = CommandFlags.None) =>
            Inner.StreamDeleteConsumerGroupAsync(ToInner(key), groupName, flags);

        public Task<StreamPendingInfo> StreamPendingAsync(RedisKey key, RedisValue groupName, CommandFlags flags = CommandFlags.None) =>
            Inner.StreamPendingAsync(ToInner(key), groupName, flags);

        public Task<StreamPendingMessageInfo[]> StreamPendingMessagesAsync(RedisKey key, RedisValue groupName, int count, RedisValue consumerName, RedisValue? minId = null, RedisValue? maxId = null, CommandFlags flags = CommandFlags.None) =>
            Inner.StreamPendingMessagesAsync(ToInner(key), groupName, count, consumerName, minId, maxId, flags);

        public Task<StreamEntry[]> StreamRangeAsync(RedisKey key, RedisValue? minId = null, RedisValue? maxId = null, int? count = null, Order messageOrder = Order.Ascending, CommandFlags flags = CommandFlags.None) =>
            Inner.StreamRangeAsync(ToInner(key), minId, maxId, count, messageOrder, flags);

        public Task<StreamEntry[]> StreamReadAsync(RedisKey key, RedisValue position, int? count = null, CommandFlags flags = CommandFlags.None) =>
            Inner.StreamReadAsync(ToInner(key), position, count, flags);

        public Task<RedisStream[]> StreamReadAsync(StreamPosition[] streamPositions, int? countPerStream = null, CommandFlags flags = CommandFlags.None) =>
            Inner.StreamReadAsync(streamPositions, countPerStream, flags);

        public Task<StreamEntry[]> StreamReadGroupAsync(RedisKey key, RedisValue groupName, RedisValue consumerName, RedisValue? position, int? count, CommandFlags flags) =>
            Inner.StreamReadGroupAsync(ToInner(key), groupName, consumerName, position, count, flags);

        public Task<StreamEntry[]> StreamReadGroupAsync(RedisKey key, RedisValue groupName, RedisValue consumerName, RedisValue? position = null, int? count = null, bool noAck = false, CommandFlags flags = CommandFlags.None) =>
            Inner.StreamReadGroupAsync(ToInner(key), groupName, consumerName, position, count, noAck, flags);

        public Task<RedisStream[]> StreamReadGroupAsync(StreamPosition[] streamPositions, RedisValue groupName, RedisValue consumerName, int? countPerStream, CommandFlags flags) =>
            Inner.StreamReadGroupAsync(streamPositions, groupName, consumerName, countPerStream, flags);

        public Task<RedisStream[]> StreamReadGroupAsync(StreamPosition[] streamPositions, RedisValue groupName, RedisValue consumerName, int? countPerStream = null, bool noAck = false, CommandFlags flags = CommandFlags.None) =>
            Inner.StreamReadGroupAsync(streamPositions, groupName, consumerName, countPerStream, noAck, flags);

        public Task<long> StreamTrimAsync(RedisKey key, int maxLength, bool useApproximateMaxLength = false, CommandFlags flags = CommandFlags.None) =>
            Inner.StreamTrimAsync(ToInner(key), maxLength, useApproximateMaxLength, flags);

        public Task<long> StringAppendAsync(RedisKey key, RedisValue value, CommandFlags flags = CommandFlags.None) =>
            Inner.StringAppendAsync(ToInner(key), value, flags);

        public Task<long> StringBitCountAsync(RedisKey key, long start, long end, CommandFlags flags) =>
            Inner.StringBitCountAsync(ToInner(key), start, end, flags);

<<<<<<< HEAD
        public Task<long> StringBitfieldGetAsync(RedisKey key, BitfieldEncoding encoding, BitfieldOffset offset,
            CommandFlags flags = CommandFlags.None) =>
            Inner.StringBitfieldGetAsync(ToInner(key), encoding, offset, flags);

        public Task<long> StringBitfieldSetAsync(RedisKey key, BitfieldEncoding encoding, BitfieldOffset offset, long value, CommandFlags flags = CommandFlags.None) =>
            Inner.StringBitfieldSetAsync(ToInner(key), encoding, offset, value, flags);

        public Task<long?> StringBitfieldIncrementAsync(RedisKey key, BitfieldEncoding encoding, BitfieldOffset offset, long increment, BitfieldOverflowHandling overflowHandling = BitfieldOverflowHandling.Wrap, CommandFlags flags = CommandFlags.None) =>
            Inner.StringBitfieldIncrementAsync(ToInner(key), encoding, offset, increment, overflowHandling, flags);

        public Task<long?[]> StringBitfieldAsync(RedisKey key, BitfieldCommandBuilder builder, CommandFlags flags = CommandFlags.None) =>
            Inner.StringBitfieldAsync(ToInner(key), builder, flags);
=======
        public Task<long> StringBitCountAsync(RedisKey key, long start = 0, long end = -1, StringIndexType indexType = StringIndexType.Byte, CommandFlags flags = CommandFlags.None) =>
            Inner.StringBitCountAsync(ToInner(key), start, end, indexType, flags);
>>>>>>> 09a067c2

        public Task<long> StringBitOperationAsync(Bitwise operation, RedisKey destination, RedisKey[] keys, CommandFlags flags = CommandFlags.None) =>
            Inner.StringBitOperationAsync(operation, ToInner(destination), ToInner(keys), flags);

        public Task<long> StringBitOperationAsync(Bitwise operation, RedisKey destination, RedisKey first, RedisKey second = default, CommandFlags flags = CommandFlags.None) =>
            Inner.StringBitOperationAsync(operation, ToInner(destination), ToInner(first), ToInnerOrDefault(second), flags);

        public Task<long> StringBitPositionAsync(RedisKey key, bool bit, long start, long end, CommandFlags flags) =>
            Inner.StringBitPositionAsync(ToInner(key), bit, start, end, flags);

        public Task<long> StringBitPositionAsync(RedisKey key, bool bit, long start = 0, long end = -1, StringIndexType indexType = StringIndexType.Byte, CommandFlags flags = CommandFlags.None) =>
            Inner.StringBitPositionAsync(ToInner(key), bit, start, end, indexType, flags);

        public Task<double> StringDecrementAsync(RedisKey key, double value, CommandFlags flags = CommandFlags.None) =>
            Inner.StringDecrementAsync(ToInner(key), value, flags);

        public Task<long> StringDecrementAsync(RedisKey key, long value = 1, CommandFlags flags = CommandFlags.None) =>
            Inner.StringDecrementAsync(ToInner(key), value, flags);

        public Task<RedisValue[]> StringGetAsync(RedisKey[] keys, CommandFlags flags = CommandFlags.None) =>
            Inner.StringGetAsync(ToInner(keys), flags);

        public Task<RedisValue> StringGetAsync(RedisKey key, CommandFlags flags = CommandFlags.None) =>
            Inner.StringGetAsync(ToInner(key), flags);

        public Task<RedisValue> StringGetSetExpiryAsync(RedisKey key, TimeSpan? expiry, CommandFlags flags = CommandFlags.None) =>
            Inner.StringGetSetExpiryAsync(ToInner(key), expiry, flags);

        public Task<RedisValue> StringGetSetExpiryAsync(RedisKey key, DateTime expiry, CommandFlags flags = CommandFlags.None) =>
            Inner.StringGetSetExpiryAsync(ToInner(key), expiry, flags);

        public Task<Lease<byte>?> StringGetLeaseAsync(RedisKey key, CommandFlags flags = CommandFlags.None) =>
            Inner.StringGetLeaseAsync(ToInner(key), flags);

        public Task<bool> StringGetBitAsync(RedisKey key, long offset, CommandFlags flags = CommandFlags.None) =>
            Inner.StringGetBitAsync(ToInner(key), offset, flags);

        public Task<RedisValue> StringGetRangeAsync(RedisKey key, long start, long end, CommandFlags flags = CommandFlags.None) =>
            Inner.StringGetRangeAsync(ToInner(key), start, end, flags);

        public Task<RedisValue> StringGetSetAsync(RedisKey key, RedisValue value, CommandFlags flags = CommandFlags.None) =>
            Inner.StringGetSetAsync(ToInner(key), value, flags);

        public Task<RedisValue> StringGetDeleteAsync(RedisKey key, CommandFlags flags = CommandFlags.None) =>
            Inner.StringGetDeleteAsync(ToInner(key), flags);

        public Task<RedisValueWithExpiry> StringGetWithExpiryAsync(RedisKey key, CommandFlags flags = CommandFlags.None) =>
            Inner.StringGetWithExpiryAsync(ToInner(key), flags);

        public Task<double> StringIncrementAsync(RedisKey key, double value, CommandFlags flags = CommandFlags.None) =>
            Inner.StringIncrementAsync(ToInner(key), value, flags);

        public Task<long> StringIncrementAsync(RedisKey key, long value = 1, CommandFlags flags = CommandFlags.None) =>
            Inner.StringIncrementAsync(ToInner(key), value, flags);

        public Task<long> StringLengthAsync(RedisKey key, CommandFlags flags = CommandFlags.None) =>
            Inner.StringLengthAsync(ToInner(key), flags);

        public Task<bool> StringSetAsync(KeyValuePair<RedisKey, RedisValue>[] values, When when = When.Always, CommandFlags flags = CommandFlags.None) =>
            Inner.StringSetAsync(ToInner(values), when, flags);

        public Task<bool> StringSetAsync(RedisKey key, RedisValue value, TimeSpan? expiry, When when) =>
            Inner.StringSetAsync(ToInner(key), value, expiry, when);
        public Task<bool> StringSetAsync(RedisKey key, RedisValue value, TimeSpan? expiry, When when, CommandFlags flags) =>
            Inner.StringSetAsync(ToInner(key), value, expiry, when, flags);
        public Task<bool> StringSetAsync(RedisKey key, RedisValue value, TimeSpan? expiry = null, bool keepTtl = false, When when = When.Always, CommandFlags flags = CommandFlags.None) =>
            Inner.StringSetAsync(ToInner(key), value, expiry, keepTtl, when, flags);

        public Task<RedisValue> StringSetAndGetAsync(RedisKey key, RedisValue value, TimeSpan? expiry, When when, CommandFlags flags) =>
            Inner.StringSetAndGetAsync(ToInner(key), value, expiry, when, flags);

        public Task<RedisValue> StringSetAndGetAsync(RedisKey key, RedisValue value, TimeSpan? expiry = null, bool keepTtl = false, When when = When.Always, CommandFlags flags = CommandFlags.None) =>
            Inner.StringSetAndGetAsync(ToInner(key), value, expiry, keepTtl, when, flags);

        public Task<bool> StringSetBitAsync(RedisKey key, long offset, bool bit, CommandFlags flags = CommandFlags.None) =>
            Inner.StringSetBitAsync(ToInner(key), offset, bit, flags);

        public Task<RedisValue> StringSetRangeAsync(RedisKey key, long offset, RedisValue value, CommandFlags flags = CommandFlags.None) =>
            Inner.StringSetRangeAsync(ToInner(key), offset, value, flags);

        public Task<TimeSpan> PingAsync(CommandFlags flags = CommandFlags.None) =>
            Inner.PingAsync(flags);

        public Task<long> KeyTouchAsync(RedisKey[] keys, CommandFlags flags = CommandFlags.None) =>
            Inner.KeyTouchAsync(ToInner(keys), flags);

        public Task<bool> KeyTouchAsync(RedisKey key, CommandFlags flags = CommandFlags.None) =>
            Inner.KeyTouchAsync(ToInner(key), flags);

        public bool TryWait(Task task) =>
            Inner.TryWait(task);

        public TResult Wait<TResult>(Task<TResult> task) =>
            Inner.Wait(task);

        public void Wait(Task task) =>
            Inner.Wait(task);

        public void WaitAll(params Task[] tasks) =>
            Inner.WaitAll(tasks);

        protected internal RedisKey ToInner(RedisKey outer) =>
            RedisKey.WithPrefix(Prefix, outer);

        protected RedisKey ToInnerOrDefault(RedisKey outer) =>
            (outer == default(RedisKey)) ? outer : ToInner(outer);

        [return: NotNullIfNotNull("args")]
        protected ICollection<object>? ToInner(ICollection<object>? args)
        {
            if (args?.Any(x => x is RedisKey || x is RedisChannel) == true)
            {
                var withPrefix = new object[args.Count];
                int i = 0;
                foreach (var oldArg in args)
                {
                    object newArg;
                    if (oldArg is RedisKey key)
                    {
                        newArg = ToInner(key);
                    }
                    else if (oldArg is RedisChannel channel)
                    {
                        newArg = ToInner(channel);
                    }
                    else
                    {
                        newArg = oldArg;
                    }
                    withPrefix[i++] = newArg;
                }
                args = withPrefix;
            }
            return args;
        }

        [return: NotNullIfNotNull("outer")]
        protected RedisKey[]? ToInner(RedisKey[]? outer)
        {
            if (outer == null || outer.Length == 0)
            {
                return outer;
            }
            else
            {
                RedisKey[] inner = new RedisKey[outer.Length];

                for (int i = 0; i < outer.Length; ++i)
                {
                    inner[i] = ToInner(outer[i]);
                }

                return inner;
            }
        }

        protected KeyValuePair<RedisKey, RedisValue> ToInner(KeyValuePair<RedisKey, RedisValue> outer) =>
            new KeyValuePair<RedisKey, RedisValue>(ToInner(outer.Key), outer.Value);

        [return: NotNullIfNotNull("outer")]
        protected KeyValuePair<RedisKey, RedisValue>[]? ToInner(KeyValuePair<RedisKey, RedisValue>[]? outer)
        {
            if (outer == null || outer.Length == 0)
            {
                return outer;
            }
            else
            {
                KeyValuePair<RedisKey, RedisValue>[] inner = new KeyValuePair<RedisKey, RedisValue>[outer.Length];

                for (int i = 0; i < outer.Length; ++i)
                {
                    inner[i] = ToInner(outer[i]);
                }

                return inner;
            }
        }

        protected RedisValue ToInner(RedisValue outer) =>
            RedisKey.ConcatenateBytes(Prefix, null, (byte[]?)outer);

        protected RedisValue SortByToInner(RedisValue outer) =>
            (outer == "nosort") ? outer : ToInner(outer);

        protected RedisValue SortGetToInner(RedisValue outer) =>
            (outer == "#") ? outer : ToInner(outer);

        [return: NotNullIfNotNull("outer")]
        protected RedisValue[]? SortGetToInner(RedisValue[]? outer)
        {
            if (outer == null || outer.Length == 0)
            {
                return outer;
            }
            else
            {
                RedisValue[] inner = new RedisValue[outer.Length];

                for (int i = 0; i < outer.Length; ++i)
                {
                    inner[i] = SortGetToInner(outer[i]);
                }

                return inner;
            }
        }

        protected RedisChannel ToInner(RedisChannel outer) =>
            RedisKey.ConcatenateBytes(Prefix, null, (byte[]?)outer);

        private Func<RedisKey, RedisKey>? mapFunction;
        protected Func<RedisKey, RedisKey> GetMapFunction() =>
            // create as a delegate when first required, then re-use
            mapFunction ??= new Func<RedisKey, RedisKey>(ToInner);
    }
}<|MERGE_RESOLUTION|>--- conflicted
+++ resolved
@@ -611,8 +611,10 @@
 
         public Task<long> StringBitCountAsync(RedisKey key, long start, long end, CommandFlags flags) =>
             Inner.StringBitCountAsync(ToInner(key), start, end, flags);
-
-<<<<<<< HEAD
+            
+        public Task<long> StringBitCountAsync(RedisKey key, long start = 0, long end = -1, StringIndexType indexType = StringIndexType.Byte, CommandFlags flags = CommandFlags.None) =>
+            Inner.StringBitCountAsync(ToInner(key), start, end, indexType, flags);
+
         public Task<long> StringBitfieldGetAsync(RedisKey key, BitfieldEncoding encoding, BitfieldOffset offset,
             CommandFlags flags = CommandFlags.None) =>
             Inner.StringBitfieldGetAsync(ToInner(key), encoding, offset, flags);
@@ -625,10 +627,6 @@
 
         public Task<long?[]> StringBitfieldAsync(RedisKey key, BitfieldCommandBuilder builder, CommandFlags flags = CommandFlags.None) =>
             Inner.StringBitfieldAsync(ToInner(key), builder, flags);
-=======
-        public Task<long> StringBitCountAsync(RedisKey key, long start = 0, long end = -1, StringIndexType indexType = StringIndexType.Byte, CommandFlags flags = CommandFlags.None) =>
-            Inner.StringBitCountAsync(ToInner(key), start, end, indexType, flags);
->>>>>>> 09a067c2
 
         public Task<long> StringBitOperationAsync(Bitwise operation, RedisKey destination, RedisKey[] keys, CommandFlags flags = CommandFlags.None) =>
             Inner.StringBitOperationAsync(operation, ToInner(destination), ToInner(keys), flags);
