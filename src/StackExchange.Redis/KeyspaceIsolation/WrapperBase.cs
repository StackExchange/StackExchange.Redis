﻿using System;
using System.Collections.Generic;
using System.Diagnostics.CodeAnalysis;
using System.Linq;
using System.Net;
using System.Threading.Tasks;

namespace StackExchange.Redis.KeyspaceIsolation
{
    internal class WrapperBase<TInner> : IDatabaseAsync where TInner : IDatabaseAsync
    {
        internal WrapperBase(TInner inner, byte[] keyPrefix)
        {
            Inner = inner;
            Prefix = keyPrefix;
        }

        public IConnectionMultiplexer Multiplexer => Inner.Multiplexer;

        internal TInner Inner { get; }

        internal byte[] Prefix { get; }

        public Task<RedisValue> DebugObjectAsync(RedisKey key, CommandFlags flags = CommandFlags.None) =>
            Inner.DebugObjectAsync(ToInner(key), flags);

        public Task<bool> GeoAddAsync(RedisKey key, double longitude, double latitude, RedisValue member, CommandFlags flags = CommandFlags.None) =>
            Inner.GeoAddAsync(ToInner(key), longitude, latitude, member, flags);

        public Task<bool> GeoAddAsync(RedisKey key, GeoEntry value, CommandFlags flags = CommandFlags.None) =>
            Inner.GeoAddAsync(ToInner(key), value, flags);

        public Task<long> GeoAddAsync(RedisKey key, GeoEntry[] values, CommandFlags flags = CommandFlags.None) =>
            Inner.GeoAddAsync(ToInner(key), values, flags);

        public Task<bool> GeoRemoveAsync(RedisKey key, RedisValue member, CommandFlags flags = CommandFlags.None) =>
            Inner.GeoRemoveAsync(ToInner(key), member, flags);

        public Task<double?> GeoDistanceAsync(RedisKey key, RedisValue member1, RedisValue member2, GeoUnit unit = GeoUnit.Meters, CommandFlags flags = CommandFlags.None) =>
            Inner.GeoDistanceAsync(ToInner(key), member1, member2, unit, flags);

        public Task<string?[]?> GeoHashAsync(RedisKey key, RedisValue[] members, CommandFlags flags = CommandFlags.None) =>
            Inner.GeoHashAsync(ToInner(key), members, flags);

        public Task<string?> GeoHashAsync(RedisKey key, RedisValue member, CommandFlags flags = CommandFlags.None) =>
            Inner.GeoHashAsync(ToInner(key), member, flags);

        public Task<GeoPosition[]?> GeoPositionAsync(RedisKey key, RedisValue[] members, CommandFlags flags = CommandFlags.None) =>
            Inner.GeoPositionAsync(ToInner(key), members, flags);

        public Task<GeoPosition?> GeoPositionAsync(RedisKey key, RedisValue member, CommandFlags flags = CommandFlags.None) =>
            Inner.GeoPositionAsync(ToInner(key), member, flags);

        public Task<GeoRadiusResult[]?> GeoRadiusAsync(RedisKey key, RedisValue member, double radius, GeoUnit unit = GeoUnit.Meters, int count = -1, Order? order = null, GeoRadiusOptions options = GeoRadiusOptions.Default, CommandFlags flags = CommandFlags.None) =>
            Inner.GeoRadiusAsync(ToInner(key), member, radius, unit, count, order, options, flags);

        public Task<GeoRadiusResult[]?> GeoRadiusAsync(RedisKey key, double longitude, double latitude, double radius, GeoUnit unit = GeoUnit.Meters, int count = -1, Order? order = null, GeoRadiusOptions options = GeoRadiusOptions.Default, CommandFlags flags = CommandFlags.None) =>
            Inner.GeoRadiusAsync(ToInner(key), longitude, latitude, radius, unit, count, order, options, flags);

        public Task<double> HashDecrementAsync(RedisKey key, RedisValue hashField, double value, CommandFlags flags = CommandFlags.None) =>
            Inner.HashDecrementAsync(ToInner(key), hashField, value, flags);

        public Task<long> HashDecrementAsync(RedisKey key, RedisValue hashField, long value = 1, CommandFlags flags = CommandFlags.None) =>
            Inner.HashDecrementAsync(ToInner(key), hashField, value, flags);

        public Task<long> HashDeleteAsync(RedisKey key, RedisValue[] hashFields, CommandFlags flags = CommandFlags.None) =>
            Inner.HashDeleteAsync(ToInner(key), hashFields, flags);

        public Task<bool> HashDeleteAsync(RedisKey key, RedisValue hashField, CommandFlags flags = CommandFlags.None) =>
            Inner.HashDeleteAsync(ToInner(key), hashField, flags);

        public Task<bool> HashExistsAsync(RedisKey key, RedisValue hashField, CommandFlags flags = CommandFlags.None) =>
            Inner.HashExistsAsync(ToInner(key), hashField, flags);

        public Task<HashEntry[]?> HashGetAllAsync(RedisKey key, CommandFlags flags = CommandFlags.None) =>
            Inner.HashGetAllAsync(ToInner(key), flags);

        public Task<RedisValue[]?> HashGetAsync(RedisKey key, RedisValue[] hashFields, CommandFlags flags = CommandFlags.None) =>
            Inner.HashGetAsync(ToInner(key), hashFields, flags);

        public Task<RedisValue> HashGetAsync(RedisKey key, RedisValue hashField, CommandFlags flags = CommandFlags.None) =>
            Inner.HashGetAsync(ToInner(key), hashField, flags);

        public Task<Lease<byte>?> HashGetLeaseAsync(RedisKey key, RedisValue hashField, CommandFlags flags = CommandFlags.None) =>
            Inner.HashGetLeaseAsync(ToInner(key), hashField, flags);

        public Task<double> HashIncrementAsync(RedisKey key, RedisValue hashField, double value, CommandFlags flags = CommandFlags.None) =>
            Inner.HashIncrementAsync(ToInner(key), hashField, value, flags);

        public Task<long> HashIncrementAsync(RedisKey key, RedisValue hashField, long value = 1, CommandFlags flags = CommandFlags.None) =>
            Inner.HashIncrementAsync(ToInner(key), hashField, value, flags);

        public Task<RedisValue[]?> HashKeysAsync(RedisKey key, CommandFlags flags = CommandFlags.None) =>
            Inner.HashKeysAsync(ToInner(key), flags);

        public Task<long> HashLengthAsync(RedisKey key, CommandFlags flags = CommandFlags.None) =>
            Inner.HashLengthAsync(ToInner(key), flags);

        public IAsyncEnumerable<HashEntry> HashScanAsync(RedisKey key, RedisValue pattern, int pageSize, long cursor, int pageOffset, CommandFlags flags) =>
            Inner.HashScanAsync(ToInner(key), pattern, pageSize, cursor, pageOffset, flags);

        public Task<bool> HashSetAsync(RedisKey key, RedisValue hashField, RedisValue value, When when = When.Always, CommandFlags flags = CommandFlags.None) =>
            Inner.HashSetAsync(ToInner(key), hashField, value, when, flags);

        public Task<long> HashStringLengthAsync(RedisKey key, RedisValue hashField, CommandFlags flags = CommandFlags.None) =>
            Inner.HashStringLengthAsync(ToInner(key), hashField, flags);

        public Task HashSetAsync(RedisKey key, HashEntry[] hashFields, CommandFlags flags = CommandFlags.None) =>
            Inner.HashSetAsync(ToInner(key), hashFields, flags);

        public Task<RedisValue[]?> HashValuesAsync(RedisKey key, CommandFlags flags = CommandFlags.None) =>
            Inner.HashValuesAsync(ToInner(key), flags);

        public Task<bool> HyperLogLogAddAsync(RedisKey key, RedisValue[] values, CommandFlags flags = CommandFlags.None) =>
            Inner.HyperLogLogAddAsync(ToInner(key), values, flags);

        public Task<bool> HyperLogLogAddAsync(RedisKey key, RedisValue value, CommandFlags flags = CommandFlags.None) =>
            Inner.HyperLogLogAddAsync(ToInner(key), value, flags);

        public Task<long> HyperLogLogLengthAsync(RedisKey key, CommandFlags flags = CommandFlags.None) =>
            Inner.HyperLogLogLengthAsync(ToInner(key), flags);

        public Task<long> HyperLogLogLengthAsync(RedisKey[] keys, CommandFlags flags = CommandFlags.None) =>
            Inner.HyperLogLogLengthAsync(ToInner(keys), flags);

        public Task HyperLogLogMergeAsync(RedisKey destination, RedisKey[] sourceKeys, CommandFlags flags = CommandFlags.None) =>
            Inner.HyperLogLogMergeAsync(ToInner(destination), ToInner(sourceKeys), flags);

        public Task HyperLogLogMergeAsync(RedisKey destination, RedisKey first, RedisKey second, CommandFlags flags = CommandFlags.None) =>
            Inner.HyperLogLogMergeAsync(ToInner(destination), ToInner(first), ToInner(second), flags);

        public Task<EndPoint?> IdentifyEndpointAsync(RedisKey key = default(RedisKey), CommandFlags flags = CommandFlags.None) =>
            Inner.IdentifyEndpointAsync(ToInner(key), flags);

        public bool IsConnected(RedisKey key, CommandFlags flags = CommandFlags.None) =>
            Inner.IsConnected(ToInner(key), flags);

        public Task<long> KeyDeleteAsync(RedisKey[] keys, CommandFlags flags = CommandFlags.None) =>
            Inner.KeyDeleteAsync(ToInner(keys), flags);

        public Task<bool> KeyDeleteAsync(RedisKey key, CommandFlags flags = CommandFlags.None) =>
            Inner.KeyDeleteAsync(ToInner(key), flags);

        public Task<byte[]?> KeyDumpAsync(RedisKey key, CommandFlags flags = CommandFlags.None) =>
            Inner.KeyDumpAsync(ToInner(key), flags);

        public Task<bool> KeyExistsAsync(RedisKey key, CommandFlags flags = CommandFlags.None) =>
            Inner.KeyExistsAsync(ToInner(key), flags);

        public Task<long> KeyExistsAsync(RedisKey[] keys, CommandFlags flags = CommandFlags.None) =>
            Inner.KeyExistsAsync(ToInner(keys), flags);

        public Task<bool> KeyExpireAsync(RedisKey key, DateTime? expiry, CommandFlags flags = CommandFlags.None) =>
            Inner.KeyExpireAsync(ToInner(key), expiry, flags);

        public Task<bool> KeyExpireAsync(RedisKey key, TimeSpan? expiry, CommandFlags flags = CommandFlags.None) =>
            Inner.KeyExpireAsync(ToInner(key), expiry, flags);

        public Task<TimeSpan?> KeyIdleTimeAsync(RedisKey key, CommandFlags flags = CommandFlags.None) =>
            Inner.KeyIdleTimeAsync(ToInner(key), flags);

        public Task KeyMigrateAsync(RedisKey key, EndPoint toServer, int toDatabase = 0, int timeoutMilliseconds = 0, MigrateOptions migrateOptions = MigrateOptions.None, CommandFlags flags = CommandFlags.None) =>
            Inner.KeyMigrateAsync(ToInner(key), toServer, toDatabase, timeoutMilliseconds, migrateOptions, flags);

        public Task<bool> KeyMoveAsync(RedisKey key, int database, CommandFlags flags = CommandFlags.None) =>
            Inner.KeyMoveAsync(ToInner(key), database, flags);

        public Task<bool> KeyPersistAsync(RedisKey key, CommandFlags flags = CommandFlags.None) =>
            Inner.KeyPersistAsync(ToInner(key), flags);

        public Task<RedisKey> KeyRandomAsync(CommandFlags flags = CommandFlags.None) =>
            throw new NotSupportedException("RANDOMKEY is not supported when a key-prefix is specified");

        public Task<bool> KeyRenameAsync(RedisKey key, RedisKey newKey, When when = When.Always, CommandFlags flags = CommandFlags.None) =>
            Inner.KeyRenameAsync(ToInner(key), ToInner(newKey), when, flags);

        public Task KeyRestoreAsync(RedisKey key, byte[] value, TimeSpan? expiry = null, CommandFlags flags = CommandFlags.None) =>
            Inner.KeyRestoreAsync(ToInner(key), value, expiry, flags);

        public Task<TimeSpan?> KeyTimeToLiveAsync(RedisKey key, CommandFlags flags = CommandFlags.None) =>
            Inner.KeyTimeToLiveAsync(ToInner(key), flags);

        public Task<RedisType> KeyTypeAsync(RedisKey key, CommandFlags flags = CommandFlags.None) =>
            Inner.KeyTypeAsync(ToInner(key), flags);

        public Task<RedisValue> ListGetByIndexAsync(RedisKey key, long index, CommandFlags flags = CommandFlags.None) =>
            Inner.ListGetByIndexAsync(ToInner(key), index, flags);

        public Task<long> ListInsertAfterAsync(RedisKey key, RedisValue pivot, RedisValue value, CommandFlags flags = CommandFlags.None) =>
            Inner.ListInsertAfterAsync(ToInner(key), pivot, value, flags);

        public Task<long> ListInsertBeforeAsync(RedisKey key, RedisValue pivot, RedisValue value, CommandFlags flags = CommandFlags.None) =>
            Inner.ListInsertBeforeAsync(ToInner(key), pivot, value, flags);

        public Task<RedisValue> ListLeftPopAsync(RedisKey key, CommandFlags flags = CommandFlags.None) =>
            Inner.ListLeftPopAsync(ToInner(key), flags);

        public Task<RedisValue[]?> ListLeftPopAsync(RedisKey key, long count, CommandFlags flags = CommandFlags.None) =>
            Inner.ListLeftPopAsync(ToInner(key), count, flags);

        public Task<long> ListLeftPushAsync(RedisKey key, RedisValue[] values, CommandFlags flags = CommandFlags.None) =>
            Inner.ListLeftPushAsync(ToInner(key), values, flags);

        public Task<long> ListLeftPushAsync(RedisKey key, RedisValue[] values, When when = When.Always, CommandFlags flags = CommandFlags.None) =>
            Inner.ListLeftPushAsync(ToInner(key), values, when, flags);

        public Task<long> ListLeftPushAsync(RedisKey key, RedisValue value, When when = When.Always, CommandFlags flags = CommandFlags.None) =>
            Inner.ListLeftPushAsync(ToInner(key), value, when, flags);

        public Task<long> ListLengthAsync(RedisKey key, CommandFlags flags = CommandFlags.None) =>
            Inner.ListLengthAsync(ToInner(key), flags);

        public Task<RedisValue[]?> ListRangeAsync(RedisKey key, long start = 0, long stop = -1, CommandFlags flags = CommandFlags.None) =>
            Inner.ListRangeAsync(ToInner(key), start, stop, flags);

        public Task<long> ListRemoveAsync(RedisKey key, RedisValue value, long count = 0, CommandFlags flags = CommandFlags.None) =>
            Inner.ListRemoveAsync(ToInner(key), value, count, flags);

        public Task<RedisValue> ListRightPopAsync(RedisKey key, CommandFlags flags = CommandFlags.None) =>
            Inner.ListRightPopAsync(ToInner(key), flags);

        public Task<RedisValue[]?> ListRightPopAsync(RedisKey key, long count, CommandFlags flags = CommandFlags.None) =>
            Inner.ListRightPopAsync(ToInner(key), count, flags);

        public Task<RedisValue> ListRightPopLeftPushAsync(RedisKey source, RedisKey destination, CommandFlags flags = CommandFlags.None) =>
            Inner.ListRightPopLeftPushAsync(ToInner(source), ToInner(destination), flags);

        public Task<long> ListRightPushAsync(RedisKey key, RedisValue[] values, CommandFlags flags = CommandFlags.None) =>
            Inner.ListRightPushAsync(ToInner(key), values, flags);

        public Task<long> ListRightPushAsync(RedisKey key, RedisValue[] values, When when = When.Always, CommandFlags flags = CommandFlags.None) =>
            Inner.ListRightPushAsync(ToInner(key), values, when, flags);

        public Task<long> ListRightPushAsync(RedisKey key, RedisValue value, When when = When.Always, CommandFlags flags = CommandFlags.None) =>
            Inner.ListRightPushAsync(ToInner(key), value, when, flags);

        public Task ListSetByIndexAsync(RedisKey key, long index, RedisValue value, CommandFlags flags = CommandFlags.None) =>
            Inner.ListSetByIndexAsync(ToInner(key), index, value, flags);

        public Task ListTrimAsync(RedisKey key, long start, long stop, CommandFlags flags = CommandFlags.None) =>
            Inner.ListTrimAsync(ToInner(key), start, stop, flags);

        public Task<bool> LockExtendAsync(RedisKey key, RedisValue value, TimeSpan expiry, CommandFlags flags = CommandFlags.None) =>
            Inner.LockExtendAsync(ToInner(key), value, expiry, flags);

        public Task<RedisValue> LockQueryAsync(RedisKey key, CommandFlags flags = CommandFlags.None) =>
            Inner.LockQueryAsync(ToInner(key), flags);

        public Task<bool> LockReleaseAsync(RedisKey key, RedisValue value, CommandFlags flags = CommandFlags.None) =>
            Inner.LockReleaseAsync(ToInner(key), value, flags);

        public Task<bool> LockTakeAsync(RedisKey key, RedisValue value, TimeSpan expiry, CommandFlags flags = CommandFlags.None) =>
            Inner.LockTakeAsync(ToInner(key), value, expiry, flags);

        public Task<long> PublishAsync(RedisChannel channel, RedisValue message, CommandFlags flags = CommandFlags.None) =>
            Inner.PublishAsync(ToInner(channel), message, flags);

        public Task<RedisResult?> ExecuteAsync(string command, params object[] args) =>
            Inner.ExecuteAsync(command, ToInner(args), CommandFlags.None);

        public Task<RedisResult?> ExecuteAsync(string command, ICollection<object>? args, CommandFlags flags = CommandFlags.None) =>
            Inner.ExecuteAsync(command, ToInner(args), flags);

        public Task<RedisResult?> ScriptEvaluateAsync(byte[] hash, RedisKey[]? keys = null, RedisValue[]? values = null, CommandFlags flags = CommandFlags.None) =>
            // TODO: The return value could contain prefixed keys. It might make sense to 'unprefix' those?
            Inner.ScriptEvaluateAsync(hash, ToInner(keys), values, flags);

        public Task<RedisResult?> ScriptEvaluateAsync(string script, RedisKey[]? keys = null, RedisValue[]? values = null, CommandFlags flags = CommandFlags.None) =>
            // TODO: The return value could contain prefixed keys. It might make sense to 'unprefix' those?
            Inner.ScriptEvaluateAsync(script, ToInner(keys), values, flags);

        public Task<RedisResult?> ScriptEvaluateAsync(LuaScript script, object? parameters = null, CommandFlags flags = CommandFlags.None) =>
            // TODO: The return value could contain prefixed keys. It might make sense to 'unprefix' those?
            script.EvaluateAsync(Inner, parameters, Prefix, flags);

        public Task<RedisResult?> ScriptEvaluateAsync(LoadedLuaScript script, object? parameters = null, CommandFlags flags = CommandFlags.None) =>
            // TODO: The return value could contain prefixed keys. It might make sense to 'unprefix' those?
            script.EvaluateAsync(Inner, parameters, Prefix, flags);

        public Task<long> SetAddAsync(RedisKey key, RedisValue[] values, CommandFlags flags = CommandFlags.None) =>
            Inner.SetAddAsync(ToInner(key), values, flags);

        public Task<bool> SetAddAsync(RedisKey key, RedisValue value, CommandFlags flags = CommandFlags.None) =>
            Inner.SetAddAsync(ToInner(key), value, flags);

        public Task<long> SetCombineAndStoreAsync(SetOperation operation, RedisKey destination, RedisKey[] keys, CommandFlags flags = CommandFlags.None) =>
            Inner.SetCombineAndStoreAsync(operation, ToInner(destination), ToInner(keys), flags);

        public Task<long> SetCombineAndStoreAsync(SetOperation operation, RedisKey destination, RedisKey first, RedisKey second, CommandFlags flags = CommandFlags.None) =>
            Inner.SetCombineAndStoreAsync(operation, ToInner(destination), ToInner(first), ToInner(second), flags);

        public Task<RedisValue[]?> SetCombineAsync(SetOperation operation, RedisKey[] keys, CommandFlags flags = CommandFlags.None) =>
            Inner.SetCombineAsync(operation, ToInner(keys), flags);

        public Task<RedisValue[]?> SetCombineAsync(SetOperation operation, RedisKey first, RedisKey second, CommandFlags flags = CommandFlags.None) =>
            Inner.SetCombineAsync(operation, ToInner(first), ToInner(second), flags);

        public Task<bool> SetContainsAsync(RedisKey key, RedisValue value, CommandFlags flags = CommandFlags.None) =>
            Inner.SetContainsAsync(ToInner(key), value, flags);

        public Task<long> SetLengthAsync(RedisKey key, CommandFlags flags = CommandFlags.None) =>
            Inner.SetLengthAsync(ToInner(key), flags);

        public Task<RedisValue[]?> SetMembersAsync(RedisKey key, CommandFlags flags = CommandFlags.None) =>
            Inner.SetMembersAsync(ToInner(key), flags);

        public Task<bool> SetMoveAsync(RedisKey source, RedisKey destination, RedisValue value, CommandFlags flags = CommandFlags.None) =>
            Inner.SetMoveAsync(ToInner(source), ToInner(destination), value, flags);

        public Task<RedisValue> SetPopAsync(RedisKey key, CommandFlags flags = CommandFlags.None) =>
            Inner.SetPopAsync(ToInner(key), flags);

        public Task<RedisValue[]?> SetPopAsync(RedisKey key, long count, CommandFlags flags = CommandFlags.None) =>
            Inner.SetPopAsync(ToInner(key), count, flags);

        public Task<RedisValue> SetRandomMemberAsync(RedisKey key, CommandFlags flags = CommandFlags.None) =>
            Inner.SetRandomMemberAsync(ToInner(key), flags);

        public Task<RedisValue[]?> SetRandomMembersAsync(RedisKey key, long count, CommandFlags flags = CommandFlags.None) =>
            Inner.SetRandomMembersAsync(ToInner(key), count, flags);

        public Task<long> SetRemoveAsync(RedisKey key, RedisValue[] values, CommandFlags flags = CommandFlags.None) =>
            Inner.SetRemoveAsync(ToInner(key), values, flags);

        public IAsyncEnumerable<RedisValue> SetScanAsync(RedisKey key, RedisValue pattern, int pageSize, long cursor, int pageOffset, CommandFlags flags) =>
            Inner.SetScanAsync(ToInner(key), pattern, pageSize, cursor, pageOffset, flags);

        public Task<bool> SetRemoveAsync(RedisKey key, RedisValue value, CommandFlags flags = CommandFlags.None) =>
            Inner.SetRemoveAsync(ToInner(key), value, flags);

        public Task<long> SortAndStoreAsync(RedisKey destination, RedisKey key, long skip = 0, long take = -1, Order order = Order.Ascending, SortType sortType = SortType.Numeric, RedisValue by = default, RedisValue[]? get = null, CommandFlags flags = CommandFlags.None) =>
            Inner.SortAndStoreAsync(ToInner(destination), ToInner(key), skip, take, order, sortType, SortByToInner(by), SortGetToInner(get), flags);

        public Task<RedisValue[]?> SortAsync(RedisKey key, long skip = 0, long take = -1, Order order = Order.Ascending, SortType sortType = SortType.Numeric, RedisValue by = default, RedisValue[]? get = null, CommandFlags flags = CommandFlags.None) =>
            Inner.SortAsync(ToInner(key), skip, take, order, sortType, SortByToInner(by), SortGetToInner(get), flags);

        public Task<long> SortedSetAddAsync(RedisKey key, SortedSetEntry[] values, CommandFlags flags) =>
            Inner.SortedSetAddAsync(ToInner(key), values, flags);

        public Task<long> SortedSetAddAsync(RedisKey key, SortedSetEntry[] values, When when = When.Always, CommandFlags flags = CommandFlags.None) =>
            Inner.SortedSetAddAsync(ToInner(key), values, when, flags);

        public Task<bool> SortedSetAddAsync(RedisKey key, RedisValue member, double score, CommandFlags flags) =>
            Inner.SortedSetAddAsync(ToInner(key), member, score, flags);

        public Task<bool> SortedSetAddAsync(RedisKey key, RedisValue member, double score, When when = When.Always, CommandFlags flags = CommandFlags.None) =>
            Inner.SortedSetAddAsync(ToInner(key), member, score, when, flags);

        public Task<long> SortedSetCombineAndStoreAsync(SetOperation operation, RedisKey destination, RedisKey[] keys, double[]? weights = null, Aggregate aggregate = Aggregate.Sum, CommandFlags flags = CommandFlags.None) =>
            Inner.SortedSetCombineAndStoreAsync(operation, ToInner(destination), ToInner(keys), weights, aggregate, flags);

        public Task<long> SortedSetCombineAndStoreAsync(SetOperation operation, RedisKey destination, RedisKey first, RedisKey second, Aggregate aggregate = Aggregate.Sum, CommandFlags flags = CommandFlags.None) =>
            Inner.SortedSetCombineAndStoreAsync(operation, ToInner(destination), ToInner(first), ToInner(second), aggregate, flags);

        public Task<double> SortedSetDecrementAsync(RedisKey key, RedisValue member, double value, CommandFlags flags = CommandFlags.None) =>
            Inner.SortedSetDecrementAsync(ToInner(key), member, value, flags);

        public Task<double> SortedSetIncrementAsync(RedisKey key, RedisValue member, double value, CommandFlags flags = CommandFlags.None) =>
            Inner.SortedSetIncrementAsync(ToInner(key), member, value, flags);

        public Task<long> SortedSetLengthAsync(RedisKey key, double min = -1.0 / 0.0, double max = 1.0 / 0.0, Exclude exclude = Exclude.None, CommandFlags flags = CommandFlags.None) =>
            Inner.SortedSetLengthAsync(ToInner(key), min, max, exclude, flags);

        public Task<long> SortedSetLengthByValueAsync(RedisKey key, RedisValue min, RedisValue max, Exclude exclude = Exclude.None, CommandFlags flags = CommandFlags.None) =>
            Inner.SortedSetLengthByValueAsync(ToInner(key), min, max, exclude, flags);

        public Task<RedisValue[]?> SortedSetRangeByRankAsync(RedisKey key, long start = 0, long stop = -1, Order order = Order.Ascending, CommandFlags flags = CommandFlags.None) =>
            Inner.SortedSetRangeByRankAsync(ToInner(key), start, stop, order, flags);

        public Task<SortedSetEntry[]?> SortedSetRangeByRankWithScoresAsync(RedisKey key, long start = 0, long stop = -1, Order order = Order.Ascending, CommandFlags flags = CommandFlags.None) =>
            Inner.SortedSetRangeByRankWithScoresAsync(ToInner(key), start, stop, order, flags);

        public Task<RedisValue[]?> SortedSetRangeByScoreAsync(RedisKey key, double start = -1.0 / 0.0, double stop = 1.0 / 0.0, Exclude exclude = Exclude.None, Order order = Order.Ascending, long skip = 0, long take = -1, CommandFlags flags = CommandFlags.None) =>
            Inner.SortedSetRangeByScoreAsync(ToInner(key), start, stop, exclude, order, skip, take, flags);

        public Task<SortedSetEntry[]?> SortedSetRangeByScoreWithScoresAsync(RedisKey key, double start = -1.0 / 0.0, double stop = 1.0 / 0.0, Exclude exclude = Exclude.None, Order order = Order.Ascending, long skip = 0, long take = -1, CommandFlags flags = CommandFlags.None) =>
            Inner.SortedSetRangeByScoreWithScoresAsync(ToInner(key), start, stop, exclude, order, skip, take, flags);

        public Task<RedisValue[]?> SortedSetRangeByValueAsync(RedisKey key, RedisValue min, RedisValue max, Exclude exclude, long skip, long take, CommandFlags flags) =>
            Inner.SortedSetRangeByValueAsync(ToInner(key), min, max, exclude, Order.Ascending, skip, take, flags);

        public Task<RedisValue[]?> SortedSetRangeByValueAsync(RedisKey key, RedisValue min = default(RedisValue), RedisValue max = default(RedisValue), Exclude exclude = Exclude.None, Order order = Order.Ascending, long skip = 0, long take = -1, CommandFlags flags = CommandFlags.None) =>
            Inner.SortedSetRangeByValueAsync(ToInner(key), min, max, exclude, order, skip, take, flags);

        public Task<long?> SortedSetRankAsync(RedisKey key, RedisValue member, Order order = Order.Ascending, CommandFlags flags = CommandFlags.None) =>
            Inner.SortedSetRankAsync(ToInner(key), member, order, flags);

        public Task<long> SortedSetRemoveAsync(RedisKey key, RedisValue[] members, CommandFlags flags = CommandFlags.None) =>
            Inner.SortedSetRemoveAsync(ToInner(key), members, flags);

        public Task<bool> SortedSetRemoveAsync(RedisKey key, RedisValue member, CommandFlags flags = CommandFlags.None) =>
            Inner.SortedSetRemoveAsync(ToInner(key), member, flags);

        public Task<long> SortedSetRemoveRangeByRankAsync(RedisKey key, long start, long stop, CommandFlags flags = CommandFlags.None) =>
            Inner.SortedSetRemoveRangeByRankAsync(ToInner(key), start, stop, flags);

        public Task<long> SortedSetRemoveRangeByScoreAsync(RedisKey key, double start, double stop, Exclude exclude = Exclude.None, CommandFlags flags = CommandFlags.None) =>
            Inner.SortedSetRemoveRangeByScoreAsync(ToInner(key), start, stop, exclude, flags);

        public Task<long> SortedSetRemoveRangeByValueAsync(RedisKey key, RedisValue min, RedisValue max, Exclude exclude = Exclude.None, CommandFlags flags = CommandFlags.None) =>
            Inner.SortedSetRemoveRangeByValueAsync(ToInner(key), min, max, exclude, flags);

        public Task<double?> SortedSetScoreAsync(RedisKey key, RedisValue member, CommandFlags flags = CommandFlags.None) =>
            Inner.SortedSetScoreAsync(ToInner(key), member, flags);

        public IAsyncEnumerable<SortedSetEntry> SortedSetScanAsync(RedisKey key, RedisValue pattern, int pageSize, long cursor, int pageOffset, CommandFlags flags) =>
            Inner.SortedSetScanAsync(ToInner(key), pattern, pageSize, cursor, pageOffset, flags);

        public Task<SortedSetEntry?> SortedSetPopAsync(RedisKey key, Order order = Order.Ascending, CommandFlags flags = CommandFlags.None) =>
            Inner.SortedSetPopAsync(ToInner(key), order, flags);

        public Task<SortedSetEntry[]?> SortedSetPopAsync(RedisKey key, long count, Order order = Order.Ascending, CommandFlags flags = CommandFlags.None) =>
            Inner.SortedSetPopAsync(ToInner(key), count, order, flags);

        public Task<long> StreamAcknowledgeAsync(RedisKey key, RedisValue groupName, RedisValue messageId, CommandFlags flags = CommandFlags.None) =>
            Inner.StreamAcknowledgeAsync(ToInner(key), groupName, messageId, flags);

        public Task<long> StreamAcknowledgeAsync(RedisKey key, RedisValue groupName, RedisValue[] messageIds, CommandFlags flags = CommandFlags.None) =>
            Inner.StreamAcknowledgeAsync(ToInner(key), groupName, messageIds, flags);

        public Task<RedisValue> StreamAddAsync(RedisKey key, RedisValue streamField, RedisValue streamValue, RedisValue? messageId = null, int? maxLength = null, bool useApproximateMaxLength = false, CommandFlags flags = CommandFlags.None) =>
            Inner.StreamAddAsync(ToInner(key), streamField, streamValue, messageId, maxLength, useApproximateMaxLength, flags);

        public Task<RedisValue> StreamAddAsync(RedisKey key, NameValueEntry[] streamPairs, RedisValue? messageId = null, int? maxLength = null, bool useApproximateMaxLength = false, CommandFlags flags = CommandFlags.None) =>
            Inner.StreamAddAsync(ToInner(key), streamPairs, messageId, maxLength, useApproximateMaxLength, flags);

        public Task<StreamEntry[]?> StreamClaimAsync(RedisKey key, RedisValue consumerGroup, RedisValue claimingConsumer, long minIdleTimeInMs, RedisValue[] messageIds, CommandFlags flags = CommandFlags.None) =>
            Inner.StreamClaimAsync(ToInner(key), consumerGroup, claimingConsumer, minIdleTimeInMs, messageIds, flags);

        public Task<RedisValue[]?> StreamClaimIdsOnlyAsync(RedisKey key, RedisValue consumerGroup, RedisValue claimingConsumer, long minIdleTimeInMs, RedisValue[] messageIds, CommandFlags flags = CommandFlags.None) =>
            Inner.StreamClaimIdsOnlyAsync(ToInner(key), consumerGroup, claimingConsumer, minIdleTimeInMs, messageIds, flags);

        public Task<bool> StreamConsumerGroupSetPositionAsync(RedisKey key, RedisValue groupName, RedisValue position, CommandFlags flags = CommandFlags.None) =>
            Inner.StreamConsumerGroupSetPositionAsync(ToInner(key), groupName, position, flags);

        public Task<bool> StreamCreateConsumerGroupAsync(RedisKey key, RedisValue groupName, RedisValue? position, CommandFlags flags) =>
            Inner.StreamCreateConsumerGroupAsync(ToInner(key), groupName, position, flags);

        public Task<bool> StreamCreateConsumerGroupAsync(RedisKey key, RedisValue groupName, RedisValue? position = null, bool createStream = true, CommandFlags flags = CommandFlags.None) =>
            Inner.StreamCreateConsumerGroupAsync(ToInner(key), groupName, position, createStream, flags);

        public Task<StreamInfo> StreamInfoAsync(RedisKey key, CommandFlags flags = CommandFlags.None) =>
            Inner.StreamInfoAsync(ToInner(key), flags);

        public Task<StreamGroupInfo[]?> StreamGroupInfoAsync(RedisKey key, CommandFlags flags = CommandFlags.None) =>
            Inner.StreamGroupInfoAsync(ToInner(key), flags);

        public Task<StreamConsumerInfo[]?> StreamConsumerInfoAsync(RedisKey key, RedisValue groupName, CommandFlags flags = CommandFlags.None) =>
            Inner.StreamConsumerInfoAsync(ToInner(key), groupName, flags);

        public Task<long> StreamLengthAsync(RedisKey key, CommandFlags flags = CommandFlags.None) =>
            Inner.StreamLengthAsync(ToInner(key), flags);

        public Task<long> StreamDeleteAsync(RedisKey key, RedisValue[] messageIds, CommandFlags flags = CommandFlags.None) =>
            Inner.StreamDeleteAsync(ToInner(key), messageIds, flags);

        public Task<long> StreamDeleteConsumerAsync(RedisKey key, RedisValue groupName, RedisValue consumerName, CommandFlags flags = CommandFlags.None) =>
            Inner.StreamDeleteConsumerAsync(ToInner(key), groupName, consumerName, flags);

        public Task<bool> StreamDeleteConsumerGroupAsync(RedisKey key, RedisValue groupName, CommandFlags flags = CommandFlags.None) =>
            Inner.StreamDeleteConsumerGroupAsync(ToInner(key), groupName, flags);

        public Task<StreamPendingInfo> StreamPendingAsync(RedisKey key, RedisValue groupName, CommandFlags flags = CommandFlags.None) =>
            Inner.StreamPendingAsync(ToInner(key), groupName, flags);

        public Task<StreamPendingMessageInfo[]?> StreamPendingMessagesAsync(RedisKey key, RedisValue groupName, int count, RedisValue consumerName, RedisValue? minId = null, RedisValue? maxId = null, CommandFlags flags = CommandFlags.None) =>
            Inner.StreamPendingMessagesAsync(ToInner(key), groupName, count, consumerName, minId, maxId, flags);

        public Task<StreamEntry[]?> StreamRangeAsync(RedisKey key, RedisValue? minId = null, RedisValue? maxId = null, int? count = null, Order messageOrder = Order.Ascending, CommandFlags flags = CommandFlags.None) =>
            Inner.StreamRangeAsync(ToInner(key), minId, maxId, count, messageOrder, flags);

        public Task<StreamEntry[]?> StreamReadAsync(RedisKey key, RedisValue position, int? count = null, CommandFlags flags = CommandFlags.None) =>
            Inner.StreamReadAsync(ToInner(key), position, count, flags);

        public Task<RedisStream[]?> StreamReadAsync(StreamPosition[] streamPositions, int? countPerStream = null, CommandFlags flags = CommandFlags.None) =>
            Inner.StreamReadAsync(streamPositions, countPerStream, flags);

        public Task<StreamEntry[]?> StreamReadGroupAsync(RedisKey key, RedisValue groupName, RedisValue consumerName, RedisValue? position, int? count, CommandFlags flags) =>
            Inner.StreamReadGroupAsync(ToInner(key), groupName, consumerName, position, count, flags);

        public Task<StreamEntry[]?> StreamReadGroupAsync(RedisKey key, RedisValue groupName, RedisValue consumerName, RedisValue? position = null, int? count = null, bool noAck = false, CommandFlags flags = CommandFlags.None) =>
            Inner.StreamReadGroupAsync(ToInner(key), groupName, consumerName, position, count, noAck, flags);

        public Task<RedisStream[]?> StreamReadGroupAsync(StreamPosition[] streamPositions, RedisValue groupName, RedisValue consumerName, int? countPerStream, CommandFlags flags) =>
            Inner.StreamReadGroupAsync(streamPositions, groupName, consumerName, countPerStream, flags);

        public Task<RedisStream[]?> StreamReadGroupAsync(StreamPosition[] streamPositions, RedisValue groupName, RedisValue consumerName, int? countPerStream = null, bool noAck = false, CommandFlags flags = CommandFlags.None) =>
            Inner.StreamReadGroupAsync(streamPositions, groupName, consumerName, countPerStream, noAck, flags);

        public Task<long> StreamTrimAsync(RedisKey key, int maxLength, bool useApproximateMaxLength = false, CommandFlags flags = CommandFlags.None) =>
            Inner.StreamTrimAsync(ToInner(key), maxLength, useApproximateMaxLength, flags);

        public Task<long> StringAppendAsync(RedisKey key, RedisValue value, CommandFlags flags = CommandFlags.None) =>
            Inner.StringAppendAsync(ToInner(key), value, flags);

        public Task<long> StringBitCountAsync(RedisKey key, long start = 0, long end = -1, CommandFlags flags = CommandFlags.None) =>
            Inner.StringBitCountAsync(ToInner(key), start, end, flags);

        public Task<long> StringBitOperationAsync(Bitwise operation, RedisKey destination, RedisKey[] keys, CommandFlags flags = CommandFlags.None) =>
            Inner.StringBitOperationAsync(operation, ToInner(destination), ToInner(keys), flags);

        public Task<long> StringBitOperationAsync(Bitwise operation, RedisKey destination, RedisKey first, RedisKey second = default, CommandFlags flags = CommandFlags.None) =>
            Inner.StringBitOperationAsync(operation, ToInner(destination), ToInner(first), ToInnerOrDefault(second), flags);

        public Task<long> StringBitPositionAsync(RedisKey key, bool bit, long start = 0, long end = -1, CommandFlags flags = CommandFlags.None) =>
            Inner.StringBitPositionAsync(ToInner(key), bit, start, end, flags);

        public Task<double> StringDecrementAsync(RedisKey key, double value, CommandFlags flags = CommandFlags.None) =>
            Inner.StringDecrementAsync(ToInner(key), value, flags);

        public Task<long> StringDecrementAsync(RedisKey key, long value = 1, CommandFlags flags = CommandFlags.None) =>
            Inner.StringDecrementAsync(ToInner(key), value, flags);

        public Task<RedisValue[]?> StringGetAsync(RedisKey[] keys, CommandFlags flags = CommandFlags.None) =>
            Inner.StringGetAsync(ToInner(keys), flags);

        public Task<RedisValue> StringGetAsync(RedisKey key, CommandFlags flags = CommandFlags.None) =>
            Inner.StringGetAsync(ToInner(key), flags);

        public Task<Lease<byte>?> StringGetLeaseAsync(RedisKey key, CommandFlags flags = CommandFlags.None) =>
            Inner.StringGetLeaseAsync(ToInner(key), flags);

        public Task<bool> StringGetBitAsync(RedisKey key, long offset, CommandFlags flags = CommandFlags.None) =>
            Inner.StringGetBitAsync(ToInner(key), offset, flags);

        public Task<RedisValue> StringGetRangeAsync(RedisKey key, long start, long end, CommandFlags flags = CommandFlags.None) =>
            Inner.StringGetRangeAsync(ToInner(key), start, end, flags);

        public Task<RedisValue> StringGetSetAsync(RedisKey key, RedisValue value, CommandFlags flags = CommandFlags.None) =>
            Inner.StringGetSetAsync(ToInner(key), value, flags);

        public Task<RedisValue> StringGetDeleteAsync(RedisKey key, CommandFlags flags = CommandFlags.None) =>
            Inner.StringGetDeleteAsync(ToInner(key), flags);

        public Task<RedisValueWithExpiry> StringGetWithExpiryAsync(RedisKey key, CommandFlags flags = CommandFlags.None) =>
            Inner.StringGetWithExpiryAsync(ToInner(key), flags);

        public Task<double> StringIncrementAsync(RedisKey key, double value, CommandFlags flags = CommandFlags.None) =>
            Inner.StringIncrementAsync(ToInner(key), value, flags);

        public Task<long> StringIncrementAsync(RedisKey key, long value = 1, CommandFlags flags = CommandFlags.None) =>
            Inner.StringIncrementAsync(ToInner(key), value, flags);

        public Task<long> StringLengthAsync(RedisKey key, CommandFlags flags = CommandFlags.None) =>
            Inner.StringLengthAsync(ToInner(key), flags);

        public Task<bool> StringSetAsync(KeyValuePair<RedisKey, RedisValue>[] values, When when = When.Always, CommandFlags flags = CommandFlags.None) =>
            Inner.StringSetAsync(ToInner(values), when, flags);

<<<<<<< HEAD
        public Task<bool> StringSetAsync(RedisKey key, RedisValue value, TimeSpan? expiry = null, When when = When.Always, CommandFlags flags = CommandFlags.None) =>
            Inner.StringSetAsync(ToInner(key), value, expiry, when, flags);

        public Task<RedisValue> StringSetAndGetAsync(RedisKey key, RedisValue value, TimeSpan? expiry = null, When when = When.Always, CommandFlags flags = CommandFlags.None) =>
            Inner.StringSetAndGetAsync(ToInner(key), value, expiry, when, flags);

        public Task<bool> StringSetBitAsync(RedisKey key, long offset, bool bit, CommandFlags flags = CommandFlags.None) =>
            Inner.StringSetBitAsync(ToInner(key), offset, bit, flags);
=======
        public Task<bool> StringSetAsync(RedisKey key, RedisValue value, TimeSpan? expiry, When when, CommandFlags flags)
        {
            return Inner.StringSetAsync(ToInner(key), value, expiry, when, flags);
        }

        public Task<bool> StringSetAsync(RedisKey key, RedisValue value, TimeSpan? expiry = null, bool keepTtl = false, When when = When.Always, CommandFlags flags = CommandFlags.None)
        {
            return Inner.StringSetAsync(ToInner(key), value, expiry, keepTtl, when, flags);
        }

        public Task<RedisValue> StringSetAndGetAsync(RedisKey key, RedisValue value, TimeSpan? expiry, When when, CommandFlags flags)
        {
            return Inner.StringSetAndGetAsync(ToInner(key), value, expiry, when, flags);
        }

        public Task<RedisValue> StringSetAndGetAsync(RedisKey key, RedisValue value, TimeSpan? expiry = null, bool keepTtl = false, When when = When.Always, CommandFlags flags = CommandFlags.None)
        {
            return Inner.StringSetAndGetAsync(ToInner(key), value, expiry, keepTtl, when, flags);
        }

        public Task<bool> StringSetBitAsync(RedisKey key, long offset, bool bit, CommandFlags flags = CommandFlags.None)
        {
            return Inner.StringSetBitAsync(ToInner(key), offset, bit, flags);
        }
>>>>>>> 1907f07b

        public Task<RedisValue> StringSetRangeAsync(RedisKey key, long offset, RedisValue value, CommandFlags flags = CommandFlags.None) =>
            Inner.StringSetRangeAsync(ToInner(key), offset, value, flags);

        public Task<TimeSpan> PingAsync(CommandFlags flags = CommandFlags.None) =>
            Inner.PingAsync(flags);

        public Task<long> KeyTouchAsync(RedisKey[] keys, CommandFlags flags = CommandFlags.None) =>
            Inner.KeyTouchAsync(ToInner(keys), flags);

        public Task<bool> KeyTouchAsync(RedisKey key, CommandFlags flags = CommandFlags.None) =>
            Inner.KeyTouchAsync(ToInner(key), flags);

        public bool TryWait(Task task) =>
            Inner.TryWait(task);

        public TResult Wait<TResult>(Task<TResult> task) =>
            Inner.Wait(task);

        public void Wait(Task task) =>
            Inner.Wait(task);

        public void WaitAll(params Task[] tasks) =>
            Inner.WaitAll(tasks);

        protected internal RedisKey ToInner(RedisKey outer) =>
            RedisKey.WithPrefix(Prefix, outer);

        protected RedisKey ToInnerOrDefault(RedisKey outer) =>
            (outer == default(RedisKey)) ? outer : ToInner(outer);

        [return: NotNullIfNotNull("args")]
        protected ICollection<object>? ToInner(ICollection<object>? args)
        {
            if (args?.Any(x => x is RedisKey || x is RedisChannel) == true)
            {
                var withPrefix = new object[args.Count];
                int i = 0;
                foreach (var oldArg in args)
                {
                    object newArg;
                    if (oldArg is RedisKey key)
                    {
                        newArg = ToInner(key);
                    }
                    else if (oldArg is RedisChannel channel)
                    {
                        newArg = ToInner(channel);
                    }
                    else
                    {
                        newArg = oldArg;
                    }
                    withPrefix[i++] = newArg;
                }
                args = withPrefix;
            }
            return args;
        }

        [return: NotNullIfNotNull("outer")]
        protected RedisKey[]? ToInner(RedisKey[]? outer)
        {
            if (outer == null || outer.Length == 0)
            {
                return outer;
            }
            else
            {
                RedisKey[] inner = new RedisKey[outer.Length];

                for (int i = 0; i < outer.Length; ++i)
                {
                    inner[i] = ToInner(outer[i]);
                }

                return inner;
            }
        }

        protected KeyValuePair<RedisKey, RedisValue> ToInner(KeyValuePair<RedisKey, RedisValue> outer) =>
            new KeyValuePair<RedisKey, RedisValue>(ToInner(outer.Key), outer.Value);

        [return: NotNullIfNotNull("outer")]
        protected KeyValuePair<RedisKey, RedisValue>[]? ToInner(KeyValuePair<RedisKey, RedisValue>[]? outer)
        {
            if (outer == null || outer.Length == 0)
            {
                return outer;
            }
            else
            {
                KeyValuePair<RedisKey, RedisValue>[] inner = new KeyValuePair<RedisKey, RedisValue>[outer.Length];

                for (int i = 0; i < outer.Length; ++i)
                {
                    inner[i] = ToInner(outer[i]);
                }

                return inner;
            }
        }

        protected RedisValue ToInner(RedisValue outer) =>
            RedisKey.ConcatenateBytes(Prefix, null, (byte[]?)outer);

        protected RedisValue SortByToInner(RedisValue outer) =>
            (outer == "nosort") ? outer : ToInner(outer);

        protected RedisValue SortGetToInner(RedisValue outer) =>
            (outer == "#") ? outer : ToInner(outer);

        [return: NotNullIfNotNull("outer")]
        protected RedisValue[]? SortGetToInner(RedisValue[]? outer)
        {
            if (outer == null || outer.Length == 0)
            {
                return outer;
            }
            else
            {
                RedisValue[] inner = new RedisValue[outer.Length];

                for (int i = 0; i < outer.Length; ++i)
                {
                    inner[i] = SortGetToInner(outer[i]);
                }

                return inner;
            }
        }

        protected RedisChannel ToInner(RedisChannel outer) =>
            RedisKey.ConcatenateBytes(Prefix, null, (byte[]?)outer);

        private Func<RedisKey, RedisKey>? mapFunction;
        protected Func<RedisKey, RedisKey> GetMapFunction() =>
            // create as a delegate when first required, then re-use
            mapFunction ??= new Func<RedisKey, RedisKey>(ToInner);
    }
}<|MERGE_RESOLUTION|>--- conflicted
+++ resolved
@@ -547,41 +547,20 @@
         public Task<bool> StringSetAsync(KeyValuePair<RedisKey, RedisValue>[] values, When when = When.Always, CommandFlags flags = CommandFlags.None) =>
             Inner.StringSetAsync(ToInner(values), when, flags);
 
-<<<<<<< HEAD
-        public Task<bool> StringSetAsync(RedisKey key, RedisValue value, TimeSpan? expiry = null, When when = When.Always, CommandFlags flags = CommandFlags.None) =>
+        public Task<bool> StringSetAsync(RedisKey key, RedisValue value, TimeSpan? expiry, When when, CommandFlags flags) =>
             Inner.StringSetAsync(ToInner(key), value, expiry, when, flags);
 
-        public Task<RedisValue> StringSetAndGetAsync(RedisKey key, RedisValue value, TimeSpan? expiry = null, When when = When.Always, CommandFlags flags = CommandFlags.None) =>
+        public Task<bool> StringSetAsync(RedisKey key, RedisValue value, TimeSpan? expiry = null, bool keepTtl = false, When when = When.Always, CommandFlags flags = CommandFlags.None) =>
+            Inner.StringSetAsync(ToInner(key), value, expiry, keepTtl, when, flags);
+
+        public Task<RedisValue> StringSetAndGetAsync(RedisKey key, RedisValue value, TimeSpan? expiry, When when, CommandFlags flags) =>
             Inner.StringSetAndGetAsync(ToInner(key), value, expiry, when, flags);
+
+        public Task<RedisValue> StringSetAndGetAsync(RedisKey key, RedisValue value, TimeSpan? expiry = null, bool keepTtl = false, When when = When.Always, CommandFlags flags = CommandFlags.None) =>
+            Inner.StringSetAndGetAsync(ToInner(key), value, expiry, keepTtl, when, flags);
 
         public Task<bool> StringSetBitAsync(RedisKey key, long offset, bool bit, CommandFlags flags = CommandFlags.None) =>
             Inner.StringSetBitAsync(ToInner(key), offset, bit, flags);
-=======
-        public Task<bool> StringSetAsync(RedisKey key, RedisValue value, TimeSpan? expiry, When when, CommandFlags flags)
-        {
-            return Inner.StringSetAsync(ToInner(key), value, expiry, when, flags);
-        }
-
-        public Task<bool> StringSetAsync(RedisKey key, RedisValue value, TimeSpan? expiry = null, bool keepTtl = false, When when = When.Always, CommandFlags flags = CommandFlags.None)
-        {
-            return Inner.StringSetAsync(ToInner(key), value, expiry, keepTtl, when, flags);
-        }
-
-        public Task<RedisValue> StringSetAndGetAsync(RedisKey key, RedisValue value, TimeSpan? expiry, When when, CommandFlags flags)
-        {
-            return Inner.StringSetAndGetAsync(ToInner(key), value, expiry, when, flags);
-        }
-
-        public Task<RedisValue> StringSetAndGetAsync(RedisKey key, RedisValue value, TimeSpan? expiry = null, bool keepTtl = false, When when = When.Always, CommandFlags flags = CommandFlags.None)
-        {
-            return Inner.StringSetAndGetAsync(ToInner(key), value, expiry, keepTtl, when, flags);
-        }
-
-        public Task<bool> StringSetBitAsync(RedisKey key, long offset, bool bit, CommandFlags flags = CommandFlags.None)
-        {
-            return Inner.StringSetBitAsync(ToInner(key), offset, bit, flags);
-        }
->>>>>>> 1907f07b
 
         public Task<RedisValue> StringSetRangeAsync(RedisKey key, long offset, RedisValue value, CommandFlags flags = CommandFlags.None) =>
             Inner.StringSetRangeAsync(ToInner(key), offset, value, flags);
