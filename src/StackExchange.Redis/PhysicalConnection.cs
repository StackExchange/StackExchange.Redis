﻿using Pipelines.Sockets.Unofficial;
using Pipelines.Sockets.Unofficial.Arenas;
using System;
using System.Buffers;
using System.Collections.Generic;
using System.Diagnostics;
using System.Diagnostics.CodeAnalysis;
using System.IO;
using System.IO.Pipelines;
using System.Linq;
using System.Net;
using System.Net.Security;
using System.Net.Sockets;
using System.Runtime.CompilerServices;
using System.Security.Authentication;
using System.Security.Cryptography.X509Certificates;
using System.Text;
using System.Threading;
using System.Threading.Tasks;
using Microsoft.Extensions.Logging;
using static StackExchange.Redis.Message;

namespace StackExchange.Redis
{
    internal sealed partial class PhysicalConnection : IDisposable
    {
        internal readonly byte[]? ChannelPrefix;

        private const int DefaultRedisDatabaseCount = 16;

        private static readonly CommandBytes message = "message", pmessage = "pmessage", smessage = "smessage";

        private static readonly Message[] ReusableChangeDatabaseCommands = Enumerable.Range(0, DefaultRedisDatabaseCount).Select(
            i => Message.Create(i, CommandFlags.FireAndForget, RedisCommand.SELECT)).ToArray();

        private static readonly Message
            ReusableReadOnlyCommand = Message.Create(-1, CommandFlags.FireAndForget, RedisCommand.READONLY),
            ReusableReadWriteCommand = Message.Create(-1, CommandFlags.FireAndForget, RedisCommand.READWRITE);

        private static int totalCount;

        private readonly ConnectionType connectionType;

        // things sent to this physical, but not yet received
        private readonly Queue<Message> _writtenAwaitingResponse = new Queue<Message>();

        private readonly string _physicalName;

        private volatile int currentDatabase = 0;

        private ReadMode currentReadMode = ReadMode.NotSpecified;

        private int failureReported;

        private int lastWriteTickCount, lastReadTickCount, lastBeatTickCount;

        private long bytesLastResult;
        private long bytesInBuffer;
        internal long? ConnectionId { get; set; }

        internal void GetBytes(out long sent, out long received)
        {
            if (_ioPipe is IMeasuredDuplexPipe sc)
            {
                sent = sc.TotalBytesSent;
                received = sc.TotalBytesReceived;
            }
            else
            {
                sent = received = -1;
            }
        }

        /// <summary>
        /// Nullable because during simulation of failure, we'll null out.
        /// ...but in those cases, we'll accept any null ref in a race - it's fine.
        /// </summary>
        private IDuplexPipe? _ioPipe;
        internal bool HasOutputPipe => _ioPipe?.Output != null;

        private Socket? _socket;
        internal Socket? VolatileSocket => Volatile.Read(ref _socket);

        public PhysicalConnection(PhysicalBridge bridge)
        {
            lastWriteTickCount = lastReadTickCount = Environment.TickCount;
            lastBeatTickCount = 0;
            connectionType = bridge.ConnectionType;
            _bridge = new WeakReference(bridge);
            ChannelPrefix = bridge.Multiplexer.RawConfig.ChannelPrefix;
            if (ChannelPrefix?.Length == 0) ChannelPrefix = null; // null tests are easier than null+empty
            var endpoint = bridge.ServerEndPoint.EndPoint;
            _physicalName = connectionType + "#" + Interlocked.Increment(ref totalCount) + "@" + Format.ToString(endpoint);

            OnCreateEcho();
        }

        // *definitely* multi-database; this can help identify some unusual config scenarios
        internal bool MultiDatabasesOverride { get; set; } // switch to flags-enum if more needed later

        internal async Task BeginConnectAsync(ILogger? log)
        {
            var bridge = BridgeCouldBeNull;
            var endpoint = bridge?.ServerEndPoint?.EndPoint;
            if (bridge == null || endpoint == null)
            {
                log?.LogError(new ArgumentNullException(nameof(endpoint)), "No endpoint");
                return;
            }

            Trace("Connecting...");
            var tunnel = bridge.Multiplexer.RawConfig.Tunnel;
            var connectTo = endpoint;
            if (tunnel is not null)
            {
                connectTo = await tunnel.GetSocketConnectEndpointAsync(endpoint, CancellationToken.None).ForAwait();
            }
            if (connectTo is not null)
            {
                _socket = SocketManager.CreateSocket(connectTo);
            }

            if (_socket is not null)
            {
                bridge.Multiplexer.RawConfig.BeforeSocketConnect?.Invoke(endpoint, bridge.ConnectionType, _socket);
                if (tunnel is not null)
                {   // same functionality as part of a tunnel
                    await tunnel.BeforeSocketConnectAsync(endpoint, bridge.ConnectionType, _socket, CancellationToken.None).ForAwait();
                }
            }
            bridge.Multiplexer.OnConnecting(endpoint, bridge.ConnectionType);
            log?.LogInformation($"{Format.ToString(endpoint)}: BeginConnectAsync");

            CancellationTokenSource? timeoutSource = null;
            try
            {
                using (var args = connectTo is null ? null : new SocketAwaitableEventArgs
                {
                    RemoteEndPoint = connectTo,
                })
                {
                    var x = VolatileSocket;
                    if (x == null)
                    {
                        args?.Abort();
                    }
                    else if (args is not null && x.ConnectAsync(args))
                    {   // asynchronous operation is pending
                        timeoutSource = ConfigureTimeout(args, bridge.Multiplexer.RawConfig.ConnectTimeout);
                    }
                    else
                    {   // completed synchronously
                        args?.Complete();
                    }

                    // Complete connection
                    try
                    {
                        // If we're told to ignore connect, abort here
                        if (BridgeCouldBeNull?.Multiplexer?.IgnoreConnect ?? false) return;

                        if (args is not null)
                        {
                            await args; // wait for the connect to complete or fail (will throw)
                        }
                        if (timeoutSource != null)
                        {
                            timeoutSource.Cancel();
                            timeoutSource.Dispose();
                        }

                        x = VolatileSocket;
                        if (x == null && args is not null)
                        {
                            ConnectionMultiplexer.TraceWithoutContext("Socket was already aborted");
                        }
                        else if (await ConnectedAsync(x, log, bridge.Multiplexer.SocketManager!).ForAwait())
                        {
                            log?.LogInformation($"{Format.ToString(endpoint)}: Starting read");
                            try
                            {
                                StartReading();
                                // Normal return
                            }
                            catch (Exception ex)
                            {
                                ConnectionMultiplexer.TraceWithoutContext(ex.Message);
                                Shutdown();
                            }
                        }
                        else
                        {
                            ConnectionMultiplexer.TraceWithoutContext("Aborting socket");
                            Shutdown();
                        }
                    }
                    catch (ObjectDisposedException ex)
                    {
                        log?.LogError(ex, $"{Format.ToString(endpoint)}: (socket shutdown)");
                        try { RecordConnectionFailed(ConnectionFailureType.UnableToConnect, isInitialConnect: true); }
                        catch (Exception inner)
                        {
                            ConnectionMultiplexer.TraceWithoutContext(inner.Message);
                        }
                    }
                    catch (Exception outer)
                    {
                        ConnectionMultiplexer.TraceWithoutContext(outer.Message);
                        try { RecordConnectionFailed(ConnectionFailureType.UnableToConnect, isInitialConnect: true); }
                        catch (Exception inner)
                        {
                            ConnectionMultiplexer.TraceWithoutContext(inner.Message);
                        }
                    }
                }
            }
            catch (NotImplementedException ex) when (endpoint is not IPEndPoint)
            {
                throw new InvalidOperationException("BeginConnect failed with NotImplementedException; consider using IP endpoints, or enable ResolveDns in the configuration", ex);
            }
            finally
            {
                if (timeoutSource != null) try { timeoutSource.Dispose(); } catch { }
            }
        }

        private static CancellationTokenSource ConfigureTimeout(SocketAwaitableEventArgs args, int timeoutMilliseconds)
        {
            var cts = new CancellationTokenSource();
            var timeout = Task.Delay(timeoutMilliseconds, cts.Token);
            timeout.ContinueWith((_, state) =>
            {
                try
                {
                    var a = (SocketAwaitableEventArgs)state!;
                    a.Abort(SocketError.TimedOut);
                    Socket.CancelConnectAsync(a);
                }
                catch { }
            }, args);
            return cts;
        }

        private enum ReadMode : byte
        {
            NotSpecified,
            ReadOnly,
            ReadWrite,
        }

        private readonly WeakReference _bridge;
        public PhysicalBridge? BridgeCouldBeNull => (PhysicalBridge?)_bridge.Target;

        public long LastReadSecondsAgo => unchecked(Environment.TickCount - Thread.VolatileRead(ref lastReadTickCount)) / 1000;
        public long LastWriteSecondsAgo => unchecked(Environment.TickCount - Thread.VolatileRead(ref lastWriteTickCount)) / 1000;

        private bool IncludeDetailInExceptions => BridgeCouldBeNull?.Multiplexer.RawConfig.IncludeDetailInExceptions ?? false;

        [Conditional("VERBOSE")]
        internal void Trace(string message) => BridgeCouldBeNull?.Multiplexer?.Trace(message, ToString());

        public long SubscriptionCount { get; set; }

        public bool TransactionActive { get; internal set; }

        private RedisProtocol _protocol; // note starts at **zero**, not RESP2
        public RedisProtocol? Protocol => _protocol == 0 ? null : _protocol;

        internal void SetProtocol(RedisProtocol value) => _protocol = value;

        [System.Diagnostics.CodeAnalysis.SuppressMessage("Microsoft.Usage", "CA2202:Do not dispose objects multiple times")]
        internal void Shutdown()
        {
            var ioPipe = Interlocked.Exchange(ref _ioPipe, null); // compare to the critical read
            var socket = Interlocked.Exchange(ref _socket, null);

            if (ioPipe != null)
            {
                Trace("Disconnecting...");
                try { BridgeCouldBeNull?.OnDisconnected(ConnectionFailureType.ConnectionDisposed, this, out _, out _); } catch { }
                try { ioPipe.Input?.CancelPendingRead(); } catch { }
                try { ioPipe.Input?.Complete(); } catch { }
                try { ioPipe.Output?.CancelPendingFlush(); } catch { }
                try { ioPipe.Output?.Complete(); } catch { }
                try { using (ioPipe as IDisposable) { } } catch { }
            }

            if (socket != null)
            {
                try { socket.Shutdown(SocketShutdown.Both); } catch { }
                try { socket.Close(); } catch { }
                try { socket.Dispose(); } catch { }
            }
        }

        public void Dispose()
        {
            bool markDisposed = VolatileSocket != null;
            Shutdown();
            if (markDisposed)
            {
                Trace("Disconnected");
                RecordConnectionFailed(ConnectionFailureType.ConnectionDisposed);
            }
            OnCloseEcho();
            _arena.Dispose();
            _reusableFlushSyncTokenSource?.Dispose();
            GC.SuppressFinalize(this);
        }

        private async Task AwaitedFlush(ValueTask<FlushResult> flush)
        {
            await flush.ForAwait();
            _writeStatus = WriteStatus.Flushed;
            UpdateLastWriteTime();
        }
        internal void UpdateLastWriteTime() => Interlocked.Exchange(ref lastWriteTickCount, Environment.TickCount);
        public Task FlushAsync()
        {
            var tmp = _ioPipe?.Output;
            if (tmp != null)
            {
                _writeStatus = WriteStatus.Flushing;
                var flush = tmp.FlushAsync();
                if (!flush.IsCompletedSuccessfully)
                {
                    return AwaitedFlush(flush);
                }
                _writeStatus = WriteStatus.Flushed;
                UpdateLastWriteTime();
            }
            return Task.CompletedTask;
        }

        internal void SimulateConnectionFailure(SimulatedFailureType failureType)
        {
            var raiseFailed = false;
            if (connectionType == ConnectionType.Interactive)
            {
                if (failureType.HasFlag(SimulatedFailureType.InteractiveInbound))
                {
                    _ioPipe?.Input.Complete(new Exception("Simulating interactive input failure"));
                    raiseFailed = true;
                }
                if (failureType.HasFlag(SimulatedFailureType.InteractiveOutbound))
                {
                    _ioPipe?.Output.Complete(new Exception("Simulating interactive output failure"));
                    raiseFailed = true;
                }
            }
            else if (connectionType == ConnectionType.Subscription)
            {
                if (failureType.HasFlag(SimulatedFailureType.SubscriptionInbound))
                {
                    _ioPipe?.Input.Complete(new Exception("Simulating subscription input failure"));
                    raiseFailed = true;
                }
                if (failureType.HasFlag(SimulatedFailureType.SubscriptionOutbound))
                {
                    _ioPipe?.Output.Complete(new Exception("Simulating subscription output failure"));
                    raiseFailed = true;
                }
            }
            if (raiseFailed)
            {
                RecordConnectionFailed(ConnectionFailureType.SocketFailure);
            }
        }

        /// <summary>
        /// Did we ask for the shutdown? If so this leads to informational messages for tracking but not errors.
        /// </summary>
        private bool IsRequestedShutdown(PipeShutdownKind kind) => kind switch
        {
            PipeShutdownKind.ProtocolExitClient => true,
            _ => false,
        };

        public void RecordConnectionFailed(
            ConnectionFailureType failureType,
            Exception? innerException = null,
            [CallerMemberName] string? origin = null,
            bool isInitialConnect = false,
            IDuplexPipe? connectingPipe = null
            )
        {
            bool weAskedForThis = false;
            Exception? outerException = innerException;
            IdentifyFailureType(innerException, ref failureType);
            var bridge = BridgeCouldBeNull;
            if (_ioPipe != null || isInitialConnect) // if *we* didn't burn the pipe: flag it
            {
                if (failureType == ConnectionFailureType.InternalFailure && innerException is not null)
                {
                    OnInternalError(innerException, origin);
                }

                // stop anything new coming in...
                bridge?.Trace("Failed: " + failureType);
                ConnectionStatus connStatus = ConnectionStatus.Default;
                PhysicalBridge.State oldState = PhysicalBridge.State.Disconnected;
                bool isCurrent = false;
                bridge?.OnDisconnected(failureType, this, out isCurrent, out oldState);
                if (oldState == PhysicalBridge.State.ConnectedEstablished)
                {
                    try
                    {
                        connStatus = GetStatus();
                    }
                    catch { /* best effort only */ }
                }

                if (isCurrent && Interlocked.CompareExchange(ref failureReported, 1, 0) == 0)
                {
                    int now = Environment.TickCount, lastRead = Thread.VolatileRead(ref lastReadTickCount), lastWrite = Thread.VolatileRead(ref lastWriteTickCount),
                        lastBeat = Thread.VolatileRead(ref lastBeatTickCount);

                    int unansweredWriteTime = 0;
                    lock (_writtenAwaitingResponse)
                    {
                        // find oldest message awaiting a response
                        if (_writtenAwaitingResponse.TryPeek(out var next))
                        {
                            unansweredWriteTime = next.GetWriteTime();
                        }
                    }

                    var exMessage = new StringBuilder(failureType.ToString());

                    var pipe = connectingPipe ?? _ioPipe;
                    if (pipe is SocketConnection sc)
                    {
                        // If the reason for the shutdown was we asked for the socket to die, don't log it as an error (only informational)
                        weAskedForThis = IsRequestedShutdown(sc.ShutdownKind);

                        exMessage.Append(" (").Append(sc.ShutdownKind);
                        if (sc.SocketError != SocketError.Success)
                        {
                            exMessage.Append('/').Append(sc.SocketError);
                        }
                        if (sc.BytesRead == 0) exMessage.Append(", 0-read");
                        if (sc.BytesSent == 0) exMessage.Append(", 0-sent");
                        exMessage.Append(", last-recv: ").Append(sc.LastReceived).Append(')');
                    }
                    else if (pipe is IMeasuredDuplexPipe mdp)
                    {
                        long sent = mdp.TotalBytesSent, recd = mdp.TotalBytesReceived;

                        if (sent == 0) { exMessage.Append(recd == 0 ? " (0-read, 0-sent)" : " (0-sent)"); }
                        else if (recd == 0) { exMessage.Append(" (0-read)"); }
                    }

                    var data = new List<Tuple<string, string?>>();
                    void add(string lk, string sk, string? v)
                    {
                        if (lk != null) data.Add(Tuple.Create(lk, v));
                        if (sk != null) exMessage.Append(", ").Append(sk).Append(": ").Append(v);
                    }

                    if (IncludeDetailInExceptions)
                    {
                        if (bridge != null)
                        {
                            exMessage.Append(" on ").Append(Format.ToString(bridge.ServerEndPoint?.EndPoint)).Append('/').Append(connectionType)
                                .Append(", ").Append(_writeStatus).Append('/').Append(_readStatus)
                                .Append(", last: ").Append(bridge.LastCommand);

                            data.Add(Tuple.Create<string, string?>("FailureType", failureType.ToString()));
                            data.Add(Tuple.Create<string, string?>("EndPoint", Format.ToString(bridge.ServerEndPoint?.EndPoint)));

                            add("Origin", "origin", origin);
                            // add("Input-Buffer", "input-buffer", _ioPipe.Input);
                            add("Outstanding-Responses", "outstanding", GetSentAwaitingResponseCount().ToString());
                            add("Last-Read", "last-read", (unchecked(now - lastRead) / 1000) + "s ago");
                            add("Last-Write", "last-write", (unchecked(now - lastWrite) / 1000) + "s ago");
                            if (unansweredWriteTime != 0) add("Unanswered-Write", "unanswered-write", (unchecked(now - unansweredWriteTime) / 1000) + "s ago");
                            add("Keep-Alive", "keep-alive", bridge.ServerEndPoint?.WriteEverySeconds + "s");
                            add("Previous-Physical-State", "state", oldState.ToString());
                            add("Manager", "mgr", bridge.Multiplexer.SocketManager?.GetState());
                            if (connStatus.BytesAvailableOnSocket >= 0) add("Inbound-Bytes", "in", connStatus.BytesAvailableOnSocket.ToString());
                            if (connStatus.BytesInReadPipe >= 0) add("Inbound-Pipe-Bytes", "in-pipe", connStatus.BytesInReadPipe.ToString());
                            if (connStatus.BytesInWritePipe >= 0) add("Outbound-Pipe-Bytes", "out-pipe", connStatus.BytesInWritePipe.ToString());

                            add("Last-Heartbeat", "last-heartbeat", (lastBeat == 0 ? "never" : ((unchecked(now - lastBeat) / 1000) + "s ago")) + (bridge.IsBeating ? " (mid-beat)" : ""));
                            var mbeat = bridge.Multiplexer.LastHeartbeatSecondsAgo;
                            if (mbeat >= 0)
                            {
                                add("Last-Multiplexer-Heartbeat", "last-mbeat", mbeat + "s ago");
                            }
                            add("Last-Global-Heartbeat", "global", ConnectionMultiplexer.LastGlobalHeartbeatSecondsAgo + "s ago");
                        }
                    }

                    add("Version", "v", Utils.GetLibVersion());

                    outerException = new RedisConnectionException(failureType, exMessage.ToString(), innerException);

                    foreach (var kv in data)
                    {
                        outerException.Data["Redis-" + kv.Item1] = kv.Item2;
                    }

                    bridge?.OnConnectionFailed(this, failureType, outerException, wasRequested: weAskedForThis);
                }
            }
            // clean up (note: avoid holding the lock when we complete things, even if this means taking
            // the lock multiple times; this is fine here - we shouldn't be fighting anyone, and we're already toast)
            lock (_writtenAwaitingResponse)
            {
                bridge?.Trace(_writtenAwaitingResponse.Count != 0, "Failing outstanding messages: " + _writtenAwaitingResponse.Count);
            }

            while (TryDequeueLocked(_writtenAwaitingResponse, out var next))
            {
                if (next.Command == RedisCommand.QUIT && next.TrySetResult(true))
                {
                    // fine, death of a socket is close enough
                    next.Complete();
                }
                else
                {
                    var ex = innerException is RedisException ? innerException : outerException;
                    if (bridge != null)
                    {
                        bridge.Trace("Failing: " + next);
                        bridge.Multiplexer?.OnMessageFaulted(next, ex, origin);
                    }
                    next.SetExceptionAndComplete(ex!, bridge);
                }
            }

            // burn the socket
            Shutdown();

            static bool TryDequeueLocked(Queue<Message> queue, [NotNullWhen(true)] out Message? message)
            {
                lock (queue)
                {
                    return queue.TryDequeue(out message);
                }
            }
        }

        internal bool IsIdle() => _writeStatus == WriteStatus.Idle;
        internal void SetIdle() => _writeStatus = WriteStatus.Idle;
        internal void SetWriting() => _writeStatus = WriteStatus.Writing;

        private volatile WriteStatus _writeStatus;

        internal WriteStatus GetWriteStatus() => _writeStatus;

        internal enum WriteStatus
        {
            Initializing,
            Idle,
            Writing,
            Flushing,
            Flushed,

            NA = -1,
        }

        /// <summary>Returns a string that represents the current object.</summary>
        /// <returns>A string that represents the current object.</returns>
        public override string ToString() => $"{_physicalName} ({_writeStatus})";

        internal static void IdentifyFailureType(Exception? exception, ref ConnectionFailureType failureType)
        {
            if (exception != null && failureType == ConnectionFailureType.InternalFailure)
            {
                if (exception is AggregateException)
                {
                    exception = exception.InnerException ?? exception;
                }

                failureType = exception switch
                {
                    AuthenticationException => ConnectionFailureType.AuthenticationFailure,
                    EndOfStreamException or ObjectDisposedException => ConnectionFailureType.SocketClosed,
                    SocketException or IOException => ConnectionFailureType.SocketFailure,
                    _ => failureType
                };
            }
        }

        internal void EnqueueInsideWriteLock(Message next)
        {
            var multiplexer = BridgeCouldBeNull?.Multiplexer;
            if (multiplexer is null)
            {
                // multiplexer already collected? then we're almost certainly doomed;
                // we can still process it to avoid making things worse/more complex,
                // but: we can't reliably assume this works, so: shout now!
                next.Cancel();
                next.Complete();
            }

            bool wasEmpty;
            lock (_writtenAwaitingResponse)
            {
                wasEmpty = _writtenAwaitingResponse.Count == 0;
                _writtenAwaitingResponse.Enqueue(next);
            }
            if (wasEmpty)
            {
                // it is important to do this *after* adding, so that we can't
                // get into a thread-race where the heartbeat checks too fast;
                // the fact that we're accessing Multiplexer down here means that
                // we're rooting it ourselves via the stack, so we don't need
                // to worry about it being collected until at least after this
                multiplexer?.Root();
            }
        }

        internal void GetCounters(ConnectionCounters counters)
        {
            lock (_writtenAwaitingResponse)
            {
                counters.SentItemsAwaitingResponse = _writtenAwaitingResponse.Count;
            }
            counters.Subscriptions = SubscriptionCount;
        }

        internal Message? GetReadModeCommand(bool isPrimaryOnly)
        {
            if (BridgeCouldBeNull?.ServerEndPoint?.RequiresReadMode == true)
            {
                ReadMode requiredReadMode = isPrimaryOnly ? ReadMode.ReadWrite : ReadMode.ReadOnly;
                if (requiredReadMode != currentReadMode)
                {
                    currentReadMode = requiredReadMode;
                    switch (requiredReadMode)
                    {
                        case ReadMode.ReadOnly: return ReusableReadOnlyCommand;
                        case ReadMode.ReadWrite: return ReusableReadWriteCommand;
                    }
                }
            }
            else if (currentReadMode == ReadMode.ReadOnly)
            {
                // we don't need it (because we're not a cluster, or not a replica),
                // but we are in read-only mode; switch to read-write
                currentReadMode = ReadMode.ReadWrite;
                return ReusableReadWriteCommand;
            }
            return null;
        }

        internal Message? GetSelectDatabaseCommand(int targetDatabase, Message message)
        {
            if (targetDatabase < 0 || targetDatabase == currentDatabase)
            {
                return null;
            }

            if (BridgeCouldBeNull?.ServerEndPoint is not ServerEndPoint serverEndpoint)
            {
                return null;
            }
            int available = serverEndpoint.Databases;

            // Only db0 is available on cluster/twemproxy/envoyproxy
            if (!serverEndpoint.SupportsDatabases)
            {
                if (targetDatabase != 0)
                {
                    // We should never see this, since the API doesn't allow it; thus not too worried about ExceptionFactory
                    throw new RedisCommandException("Multiple databases are not supported on this server; cannot switch to database: " + targetDatabase);
                }
                return null;
            }

            if (message.Command == RedisCommand.SELECT)
            {
                // This could come from an EVAL/EVALSHA inside a transaction, for example; we'll accept it
                BridgeCouldBeNull?.Trace("Switching database: " + targetDatabase);
                currentDatabase = targetDatabase;
                return null;
            }

            if (TransactionActive)
            {
                // Should never see this, since the API doesn't allow it, thus not too worried about ExceptionFactory
                throw new RedisCommandException("Multiple databases inside a transaction are not currently supported: " + targetDatabase);
            }

            // We positively know it is out of range
            if (available != 0 && targetDatabase >= available)
            {
                throw ExceptionFactory.DatabaseOutfRange(IncludeDetailInExceptions, targetDatabase, message, serverEndpoint);
            }
            BridgeCouldBeNull?.Trace("Switching database: " + targetDatabase);
            currentDatabase = targetDatabase;
            return GetSelectDatabaseCommand(targetDatabase);
        }

        internal static Message GetSelectDatabaseCommand(int targetDatabase)
        {
            return targetDatabase < DefaultRedisDatabaseCount
                   ? ReusableChangeDatabaseCommands[targetDatabase] // 0-15 by default
                   : Message.Create(targetDatabase, CommandFlags.FireAndForget, RedisCommand.SELECT);
        }

        internal int GetSentAwaitingResponseCount()
        {
            lock (_writtenAwaitingResponse)
            {
                return _writtenAwaitingResponse.Count;
            }
        }

        internal void GetStormLog(StringBuilder sb)
        {
            lock (_writtenAwaitingResponse)
            {
                if (_writtenAwaitingResponse.Count == 0) return;
                sb.Append("Sent, awaiting response from server: ").Append(_writtenAwaitingResponse.Count).AppendLine();
                int total = 0;
                foreach (var item in _writtenAwaitingResponse)
                {
                    if (++total >= 500) break;
                    item.AppendStormLog(sb);
                    sb.AppendLine();
                }
            }
        }

        /// <summary>
        /// Runs on every heartbeat for a bridge, timing out any commands that are overdue and returning an integer of how many we timed out.
        /// </summary>
        /// <returns>How many commands were overdue and threw timeout exceptions.</returns>
        internal int OnBridgeHeartbeat()
        {
            var result = 0;
            var now = Environment.TickCount;
            Interlocked.Exchange(ref lastBeatTickCount, now);

            lock (_writtenAwaitingResponse)
            {
                if (_writtenAwaitingResponse.Count != 0 && BridgeCouldBeNull is PhysicalBridge bridge)
                {
                    var server = bridge.ServerEndPoint;
                    var multiplexer = bridge.Multiplexer;
                    var timeout = multiplexer.AsyncTimeoutMilliseconds;
                    foreach (var msg in _writtenAwaitingResponse)
                    {
                        // We only handle async timeouts here, synchronous timeouts are handled upstream.
                        // Those sync timeouts happen in ConnectionMultiplexer.ExecuteSyncImpl() via Monitor.Wait.
                        if (msg.HasTimedOut(now, timeout, out var elapsed))
                        {
                            if (msg.ResultBoxIsAsync)
                            {
                                bool haveDeltas = msg.TryGetPhysicalState(out _, out _, out long sentDelta, out var receivedDelta) && sentDelta >= 0 && receivedDelta >= 0;
                                var timeoutEx = ExceptionFactory.Timeout(multiplexer, haveDeltas
                                    ? $"Timeout awaiting response (outbound={sentDelta >> 10}KiB, inbound={receivedDelta >> 10}KiB, {elapsed}ms elapsed, timeout is {timeout}ms)"
                                    : $"Timeout awaiting response ({elapsed}ms elapsed, timeout is {timeout}ms)", msg, server);
                                multiplexer.OnMessageFaulted(msg, timeoutEx);
                                msg.SetExceptionAndComplete(timeoutEx, bridge); // tell the message that it is doomed
                                multiplexer.OnAsyncTimeout();
                                result++;
                            }
                        }
                        else
                        {
                            // This is a head-of-line queue, which means the first thing we hit that *hasn't* timed out means no more will timeout
                            // and we can stop looping and release the lock early.
                            break;
                        }
                        // Note: it is important that we **do not** remove the message unless we're tearing down the socket; that
                        // would disrupt the chain for MatchResult; we just preemptively abort the message from the caller's
                        // perspective, and set a flag on the message so we don't keep doing it
                    }
                }
            }
            return result;
        }

        internal void OnInternalError(Exception exception, [CallerMemberName] string? origin = null)
        {
            if (BridgeCouldBeNull is PhysicalBridge bridge)
            {
                bridge.Multiplexer.OnInternalError(exception, bridge.ServerEndPoint.EndPoint, connectionType, origin);
            }
        }

        internal void SetUnknownDatabase()
        {
            // forces next db-specific command to issue a select
            currentDatabase = -1;
        }

        internal void Write(in RedisKey key)
        {
            var val = key.KeyValue;
            if (val is string s)
            {
                WriteUnifiedPrefixedString(_ioPipe?.Output, key.KeyPrefix, s);
            }
            else
            {
                WriteUnifiedPrefixedBlob(_ioPipe?.Output, key.KeyPrefix, (byte[]?)val);
            }
        }

        internal void Write(in RedisChannel channel)
            => WriteUnifiedPrefixedBlob(_ioPipe?.Output, ChannelPrefix, channel.Value);

        [MethodImpl(MethodImplOptions.AggressiveInlining)]
        internal void WriteBulkString(in RedisValue value)
            => WriteBulkString(value, _ioPipe?.Output);
        internal static void WriteBulkString(in RedisValue value, PipeWriter? maybeNullWriter)
        {
            if (maybeNullWriter is not PipeWriter writer)
            {
                return; // Prevent null refs during disposal
            }

            switch (value.Type)
            {
                case RedisValue.StorageType.Null:
                    WriteUnifiedBlob(writer, (byte[]?)null);
                    break;
                case RedisValue.StorageType.Int64:
                    WriteUnifiedInt64(writer, value.OverlappedValueInt64);
                    break;
                case RedisValue.StorageType.UInt64:
                    WriteUnifiedUInt64(writer, value.OverlappedValueUInt64);
                    break;
                case RedisValue.StorageType.Double: // use string
                case RedisValue.StorageType.String:
                    WriteUnifiedPrefixedString(writer, null, (string?)value);
                    break;
                case RedisValue.StorageType.Raw:
                    WriteUnifiedSpan(writer, ((ReadOnlyMemory<byte>)value).Span);
                    break;
                default:
                    throw new InvalidOperationException($"Unexpected {value.Type} value: '{value}'");
            }
        }

        internal const int REDIS_MAX_ARGS = 1024 * 1024; // there is a <= 1024*1024 max constraint inside redis itself: https://github.com/antirez/redis/blob/6c60526db91e23fb2d666fc52facc9a11780a2a3/src/networking.c#L1024

        internal void WriteHeader(RedisCommand command, int arguments, CommandBytes commandBytes = default)
        {
            if (_ioPipe?.Output is not PipeWriter writer)
            {
                return; // Prevent null refs during disposal
            }

            var bridge = BridgeCouldBeNull ?? throw new ObjectDisposedException(ToString());

            if (command == RedisCommand.UNKNOWN)
            {
                // using >= here because we will be adding 1 for the command itself (which is an arg for the purposes of the multi-bulk protocol)
                if (arguments >= REDIS_MAX_ARGS) throw ExceptionFactory.TooManyArgs(commandBytes.ToString(), arguments);
            }
            else
            {
                // using >= here because we will be adding 1 for the command itself (which is an arg for the purposes of the multi-bulk protocol)
                if (arguments >= REDIS_MAX_ARGS) throw ExceptionFactory.TooManyArgs(command.ToString(), arguments);

                // for everything that isn't custom commands: ask the muxer for the actual bytes
                commandBytes = bridge.Multiplexer.CommandMap.GetBytes(command);
            }

            // in theory we should never see this; CheckMessage dealt with "regular" messages, and
            // ExecuteMessage should have dealt with everything else
            if (commandBytes.IsEmpty) throw ExceptionFactory.CommandDisabled(command);

            // *{argCount}\r\n      = 3 + MaxInt32TextLen
            // ${cmd-len}\r\n       = 3 + MaxInt32TextLen
            // {cmd}\r\n            = 2 + commandBytes.Length
            var span = writer.GetSpan(commandBytes.Length + 8 + Format.MaxInt32TextLen + Format.MaxInt32TextLen);
            span[0] = (byte)'*';

            int offset = WriteRaw(span, arguments + 1, offset: 1);

            offset = AppendToSpanCommand(span, commandBytes, offset: offset);

            writer.Advance(offset);
        }

        internal void RecordQuit() // don't blame redis if we fired the first shot
            => (_ioPipe as SocketConnection)?.TrySetProtocolShutdown(PipeShutdownKind.ProtocolExitClient);

        internal static void WriteMultiBulkHeader(PipeWriter output, long count)
        {
            // *{count}\r\n         = 3 + MaxInt32TextLen
            var span = output.GetSpan(3 + Format.MaxInt32TextLen);
            span[0] = (byte)'*';
            int offset = WriteRaw(span, count, offset: 1);
            output.Advance(offset);
        }

        [MethodImpl(MethodImplOptions.AggressiveInlining)]
        internal static int WriteCrlf(Span<byte> span, int offset)
        {
            span[offset++] = (byte)'\r';
            span[offset++] = (byte)'\n';
            return offset;
        }

        [MethodImpl(MethodImplOptions.AggressiveInlining)]
        internal static void WriteCrlf(PipeWriter writer)
        {
            var span = writer.GetSpan(2);
            span[0] = (byte)'\r';
            span[1] = (byte)'\n';
            writer.Advance(2);
        }

        internal static int WriteRaw(Span<byte> span, long value, bool withLengthPrefix = false, int offset = 0)
        {
            if (value >= 0 && value <= 9)
            {
                if (withLengthPrefix)
                {
                    span[offset++] = (byte)'1';
                    offset = WriteCrlf(span, offset);
                }
                span[offset++] = (byte)((int)'0' + (int)value);
            }
            else if (value >= 10 && value < 100)
            {
                if (withLengthPrefix)
                {
                    span[offset++] = (byte)'2';
                    offset = WriteCrlf(span, offset);
                }
                span[offset++] = (byte)((int)'0' + ((int)value / 10));
                span[offset++] = (byte)((int)'0' + ((int)value % 10));
            }
            else if (value >= 100 && value < 1000)
            {
                int v = (int)value;
                int units = v % 10;
                v /= 10;
                int tens = v % 10, hundreds = v / 10;
                if (withLengthPrefix)
                {
                    span[offset++] = (byte)'3';
                    offset = WriteCrlf(span, offset);
                }
                span[offset++] = (byte)((int)'0' + hundreds);
                span[offset++] = (byte)((int)'0' + tens);
                span[offset++] = (byte)((int)'0' + units);
            }
            else if (value < 0 && value >= -9)
            {
                if (withLengthPrefix)
                {
                    span[offset++] = (byte)'2';
                    offset = WriteCrlf(span, offset);
                }
                span[offset++] = (byte)'-';
                span[offset++] = (byte)((int)'0' - (int)value);
            }
            else if (value <= -10 && value > -100)
            {
                if (withLengthPrefix)
                {
                    span[offset++] = (byte)'3';
                    offset = WriteCrlf(span, offset);
                }
                value = -value;
                span[offset++] = (byte)'-';
                span[offset++] = (byte)((int)'0' + ((int)value / 10));
                span[offset++] = (byte)((int)'0' + ((int)value % 10));
            }
            else
            {
                // we're going to write it, but *to the wrong place*
                var availableChunk = span.Slice(offset);
                var formattedLength = Format.FormatInt64(value, availableChunk);
                if (withLengthPrefix)
                {
                    // now we know how large the prefix is: write the prefix, then write the value
                    var prefixLength = Format.FormatInt32(formattedLength, availableChunk);
                    offset += prefixLength;
                    offset = WriteCrlf(span, offset);

                    availableChunk = span.Slice(offset);
                    var finalLength = Format.FormatInt64(value, availableChunk);
                    offset += finalLength;
                    Debug.Assert(finalLength == formattedLength);
                }
                else
                {
                    offset += formattedLength;
                }
            }

            return WriteCrlf(span, offset);
        }

        [System.Diagnostics.CodeAnalysis.SuppressMessage("Performance", "CA1822:Mark members as static", Justification = "DEBUG uses instance data")]
        private async ValueTask<WriteResult> FlushAsync_Awaited(PhysicalConnection connection, ValueTask<FlushResult> flush, bool throwOnFailure)
        {
            try
            {
                await flush.ForAwait();
                connection._writeStatus = WriteStatus.Flushed;
                connection.UpdateLastWriteTime();
                return WriteResult.Success;
            }
            catch (ConnectionResetException ex) when (!throwOnFailure)
            {
                connection.RecordConnectionFailed(ConnectionFailureType.SocketClosed, ex);
                return WriteResult.WriteFailure;
            }
        }

        private CancellationTokenSource? _reusableFlushSyncTokenSource;
        [Obsolete("this is an anti-pattern; work to reduce reliance on this is in progress")]
        [System.Diagnostics.CodeAnalysis.SuppressMessage("Style", "IDE0062:Make local function 'static'", Justification = "DEBUG uses instance data")]
        internal WriteResult FlushSync(bool throwOnFailure, int millisecondsTimeout)
        {
            var cts = _reusableFlushSyncTokenSource ??= new CancellationTokenSource();
            var flush = FlushAsync(throwOnFailure, cts.Token);
            if (!flush.IsCompletedSuccessfully)
            {
                // only schedule cancellation if it doesn't complete synchronously; at this point, it is doomed
                _reusableFlushSyncTokenSource = null;
                cts.CancelAfter(TimeSpan.FromMilliseconds(millisecondsTimeout));
                try
                {
                    // here lies the evil
                    flush.AsTask().Wait();
                }
                catch (AggregateException ex) when (ex.InnerExceptions.Any(e => e is TaskCanceledException))
                {
                    ThrowTimeout();
                }
                finally
                {
                    cts.Dispose();
                }
            }
            return flush.Result;

            void ThrowTimeout()
            {
                throw new TimeoutException("timeout while synchronously flushing");
            }
        }
        internal ValueTask<WriteResult> FlushAsync(bool throwOnFailure, CancellationToken cancellationToken = default)
        {
            var tmp = _ioPipe?.Output;
            if (tmp == null) return new ValueTask<WriteResult>(WriteResult.NoConnectionAvailable);
            try
            {
                _writeStatus = WriteStatus.Flushing;
                var flush = tmp.FlushAsync(cancellationToken);
                if (!flush.IsCompletedSuccessfully) return FlushAsync_Awaited(this, flush, throwOnFailure);
                _writeStatus = WriteStatus.Flushed;
                UpdateLastWriteTime();
                return new ValueTask<WriteResult>(WriteResult.Success);
            }
            catch (ConnectionResetException ex) when (!throwOnFailure)
            {
                RecordConnectionFailed(ConnectionFailureType.SocketClosed, ex);
                return new ValueTask<WriteResult>(WriteResult.WriteFailure);
            }
        }

        private static readonly ReadOnlyMemory<byte> NullBulkString = Encoding.ASCII.GetBytes("$-1\r\n"), EmptyBulkString = Encoding.ASCII.GetBytes("$0\r\n\r\n");

        private static void WriteUnifiedBlob(PipeWriter writer, byte[]? value)
        {
            if (value == null)
            {
                // special case:
                writer.Write(NullBulkString.Span);
            }
            else
            {
                WriteUnifiedSpan(writer, new ReadOnlySpan<byte>(value));
            }
        }

        private static void WriteUnifiedSpan(PipeWriter writer, ReadOnlySpan<byte> value)
        {
            // ${len}\r\n           = 3 + MaxInt32TextLen
            // {value}\r\n          = 2 + value.Length

            const int MaxQuickSpanSize = 512;
            if (value.Length == 0)
            {
                // special case:
                writer.Write(EmptyBulkString.Span);
            }
            else if (value.Length <= MaxQuickSpanSize)
            {
                var span = writer.GetSpan(5 + Format.MaxInt32TextLen + value.Length);
                span[0] = (byte)'$';
                int bytes = AppendToSpan(span, value, 1);
                writer.Advance(bytes);
            }
            else
            {
                // too big to guarantee can do in a single span
                var span = writer.GetSpan(3 + Format.MaxInt32TextLen);
                span[0] = (byte)'$';
                int bytes = WriteRaw(span, value.Length, offset: 1);
                writer.Advance(bytes);

                writer.Write(value);

                WriteCrlf(writer);
            }
        }

        private static int AppendToSpanCommand(Span<byte> span, in CommandBytes value, int offset = 0)
        {
            span[offset++] = (byte)'$';
            int len = value.Length;
            offset = WriteRaw(span, len, offset: offset);
            value.CopyTo(span.Slice(offset, len));
            offset += value.Length;
            return WriteCrlf(span, offset);
        }

        private static int AppendToSpan(Span<byte> span, ReadOnlySpan<byte> value, int offset = 0)
        {
            offset = WriteRaw(span, value.Length, offset: offset);
            value.CopyTo(span.Slice(offset, value.Length));
            offset += value.Length;
            return WriteCrlf(span, offset);
        }

        internal void WriteSha1AsHex(byte[] value)
        {
            if (_ioPipe?.Output is not PipeWriter writer)
            {
                return; // Prevent null refs during disposal
            }

            if (value == null)
            {
                writer.Write(NullBulkString.Span);
            }
            else if (value.Length == ResultProcessor.ScriptLoadProcessor.Sha1HashLength)
            {
                // $40\r\n              = 5
                // {40 bytes}\r\n       = 42

                var span = writer.GetSpan(47);
                span[0] = (byte)'$';
                span[1] = (byte)'4';
                span[2] = (byte)'0';
                span[3] = (byte)'\r';
                span[4] = (byte)'\n';

                int offset = 5;
                for (int i = 0; i < value.Length; i++)
                {
                    var b = value[i];
                    span[offset++] = ToHexNibble(b >> 4);
                    span[offset++] = ToHexNibble(b & 15);
                }
                span[offset++] = (byte)'\r';
                span[offset++] = (byte)'\n';

                writer.Advance(offset);
            }
            else
            {
                throw new InvalidOperationException("Invalid SHA1 length: " + value.Length);
            }
        }

        internal static byte ToHexNibble(int value)
        {
            return value < 10 ? (byte)('0' + value) : (byte)('a' - 10 + value);
        }

        internal static void WriteUnifiedPrefixedString(PipeWriter? maybeNullWriter, byte[]? prefix, string? value)
        {
            if (maybeNullWriter is not PipeWriter writer)
            {
                return; // Prevent null refs during disposal
            }

            if (value == null)
            {
                // special case
                writer.Write(NullBulkString.Span);
            }
            else
            {
                // ${total-len}\r\n         3 + MaxInt32TextLen
                // {prefix}{value}\r\n
                int encodedLength = Encoding.UTF8.GetByteCount(value),
                    prefixLength = prefix?.Length ?? 0,
                    totalLength = prefixLength + encodedLength;

                if (totalLength == 0)
                {
                    // special-case
                    writer.Write(EmptyBulkString.Span);
                }
                else
                {
                    var span = writer.GetSpan(3 + Format.MaxInt32TextLen);
                    span[0] = (byte)'$';
                    int bytes = WriteRaw(span, totalLength, offset: 1);
                    writer.Advance(bytes);

                    if (prefixLength != 0) writer.Write(prefix);
                    if (encodedLength != 0) WriteRaw(writer, value, encodedLength);
                    WriteCrlf(writer);
                }
            }
        }

        [ThreadStatic]
        private static Encoder? s_PerThreadEncoder;
        internal static Encoder GetPerThreadEncoder()
        {
            var encoder = s_PerThreadEncoder;
            if (encoder == null)
            {
                s_PerThreadEncoder = encoder = Encoding.UTF8.GetEncoder();
            }
            else
            {
                encoder.Reset();
            }
            return encoder;
        }

        internal static unsafe void WriteRaw(PipeWriter writer, string value, int expectedLength)
        {
            const int MaxQuickEncodeSize = 512;

            fixed (char* cPtr = value)
            {
                int totalBytes;
                if (expectedLength <= MaxQuickEncodeSize)
                {
                    // encode directly in one hit
                    var span = writer.GetSpan(expectedLength);
                    fixed (byte* bPtr = span)
                    {
                        totalBytes = Encoding.UTF8.GetBytes(cPtr, value.Length, bPtr, expectedLength);
                    }
                    writer.Advance(expectedLength);
                }
                else
                {
                    // use an encoder in a loop
                    var encoder = GetPerThreadEncoder();
                    int charsRemaining = value.Length, charOffset = 0;
                    totalBytes = 0;

                    bool final = false;
                    while (true)
                    {
                        var span = writer.GetSpan(5); // get *some* memory - at least enough for 1 character (but hopefully lots more)

                        int charsUsed, bytesUsed;
                        bool completed;
                        fixed (byte* bPtr = span)
                        {
                            encoder.Convert(cPtr + charOffset, charsRemaining, bPtr, span.Length, final, out charsUsed, out bytesUsed, out completed);
                        }
                        writer.Advance(bytesUsed);
                        totalBytes += bytesUsed;
                        charOffset += charsUsed;
                        charsRemaining -= charsUsed;

                        if (charsRemaining <= 0)
                        {
                            if (charsRemaining < 0) throw new InvalidOperationException("String encode went negative");
                            if (completed) break; // fine
                            if (final) throw new InvalidOperationException("String encode failed to complete");
                            final = true; // flush the encoder to one more span, then exit
                        }
                    }
                }
                if (totalBytes != expectedLength) throw new InvalidOperationException("String encode length check failure");
            }
        }

        private static void WriteUnifiedPrefixedBlob(PipeWriter? maybeNullWriter, byte[]? prefix, byte[]? value)
        {
            if (maybeNullWriter is not PipeWriter writer)
            {
                return; // Prevent null refs during disposal
            }

            // ${total-len}\r\n 
            // {prefix}{value}\r\n
            if (prefix == null || prefix.Length == 0 || value == null)
            {   // if no prefix, just use the non-prefixed version;
                // even if prefixed, a null value writes as null, so can use the non-prefixed version
                WriteUnifiedBlob(writer, value);
            }
            else
            {
                var span = writer.GetSpan(3 + Format.MaxInt32TextLen); // note even with 2 max-len, we're still in same text range
                span[0] = (byte)'$';
                int bytes = WriteRaw(span, prefix.LongLength + value.LongLength, offset: 1);
                writer.Advance(bytes);

                writer.Write(prefix);
                writer.Write(value);

                span = writer.GetSpan(2);
                WriteCrlf(span, 0);
                writer.Advance(2);
            }
        }

        private static void WriteUnifiedInt64(PipeWriter writer, long value)
        {
            // note from specification: A client sends to the Redis server a RESP Array consisting of just Bulk Strings.
            // (i.e. we can't just send ":123\r\n", we need to send "$3\r\n123\r\n"

            // ${asc-len}\r\n           = 3 + MaxInt32TextLen
            // {asc}\r\n                = MaxInt64TextLen + 2
            var span = writer.GetSpan(5 + Format.MaxInt32TextLen + Format.MaxInt64TextLen);

            span[0] = (byte)'$';
            var bytes = WriteRaw(span, value, withLengthPrefix: true, offset: 1);
            writer.Advance(bytes);
        }

        private static void WriteUnifiedUInt64(PipeWriter writer, ulong value)
        {
            // note from specification: A client sends to the Redis server a RESP Array consisting of just Bulk Strings.
            // (i.e. we can't just send ":123\r\n", we need to send "$3\r\n123\r\n"

            // ${asc-len}\r\n           = 3 + MaxInt32TextLen
            // {asc}\r\n                = MaxInt64TextLen + 2
            var span = writer.GetSpan(5 + Format.MaxInt32TextLen + Format.MaxInt64TextLen);

            Span<byte> valueSpan = stackalloc byte[Format.MaxInt64TextLen];
            var len = Format.FormatUInt64(value, valueSpan);
            span[0] = (byte)'$';
            int offset = WriteRaw(span, len, withLengthPrefix: false, offset: 1);
            valueSpan.Slice(0, len).CopyTo(span.Slice(offset));
            offset += len;
            offset = WriteCrlf(span, offset);
            writer.Advance(offset);
        }
        internal static void WriteInteger(PipeWriter writer, long value)
        {
            //note: client should never write integer; only server does this

            // :{asc}\r\n                = MaxInt64TextLen + 3
            var span = writer.GetSpan(3 + Format.MaxInt64TextLen);

            span[0] = (byte)':';
            var bytes = WriteRaw(span, value, withLengthPrefix: false, offset: 1);
            writer.Advance(bytes);
        }

        internal readonly struct ConnectionStatus
        {
            /// <summary>
            /// Number of messages sent outbound, but we don't yet have a response for.
            /// </summary>
            public int MessagesSentAwaitingResponse { get; init; }

            /// <summary>
            /// Bytes available on the socket, not yet read into the pipe.
            /// </summary>
            public long BytesAvailableOnSocket { get; init; }
            /// <summary>
            /// Bytes read from the socket, pending in the reader pipe.
            /// </summary>
            public long BytesInReadPipe { get; init; }
            /// <summary>
            /// Bytes in the writer pipe, waiting to be written to the socket.
            /// </summary>
            public long BytesInWritePipe { get; init; }
            /// <summary>
            /// Byte size of the last result we processed.
            /// </summary>
            public long BytesLastResult { get; init; }
            /// <summary>
            /// Byte size on the buffer that isn't processed yet.
            /// </summary>
            public long BytesInBuffer { get; init; }

            /// <summary>
            /// The inbound pipe reader status.
            /// </summary>
            public ReadStatus ReadStatus { get; init; }
            /// <summary>
            /// The outbound pipe writer status.
            /// </summary>
            public WriteStatus WriteStatus { get; init; }

            public override string ToString() =>
                $"SentAwaitingResponse: {MessagesSentAwaitingResponse}, AvailableOnSocket: {BytesAvailableOnSocket} byte(s), InReadPipe: {BytesInReadPipe} byte(s), InWritePipe: {BytesInWritePipe} byte(s), ReadStatus: {ReadStatus}, WriteStatus: {WriteStatus}";

            /// <summary>
            /// The default connection stats, notable *not* the same as <c>default</c> since initializers don't run.
            /// </summary>
            public static ConnectionStatus Default { get; } = new()
            {
                BytesAvailableOnSocket = -1,
                BytesInReadPipe = -1,
                BytesInWritePipe = -1,
                ReadStatus = ReadStatus.NA,
                WriteStatus = WriteStatus.NA,
            };

            /// <summary>
            /// The zeroed connection stats, which we want to display as zero for default exception cases.
            /// </summary>
            public static ConnectionStatus Zero { get; } = new()
            {
                BytesAvailableOnSocket = 0,
                BytesInReadPipe = 0,
                BytesInWritePipe = 0,
                ReadStatus = ReadStatus.NA,
                WriteStatus = WriteStatus.NA,
            };
        }

        public ConnectionStatus GetStatus()
        {
            if (_ioPipe is SocketConnection conn)
            {
                var counters = conn.GetCounters();
                return new ConnectionStatus()
                {
                    MessagesSentAwaitingResponse = GetSentAwaitingResponseCount(),
                    BytesAvailableOnSocket = counters.BytesAvailableOnSocket,
                    BytesInReadPipe = counters.BytesWaitingToBeRead,
                    BytesInWritePipe = counters.BytesWaitingToBeSent,
                    ReadStatus = _readStatus,
                    WriteStatus = _writeStatus,
                    BytesLastResult = bytesLastResult,
                    BytesInBuffer = bytesInBuffer,
                };
            }

            // Fall back to bytes waiting on the socket if we can
            int fallbackBytesAvailable;
            try
            {
                fallbackBytesAvailable = VolatileSocket?.Available ?? -1;
            }
            catch
            {
                // If this fails, we're likely in a race disposal situation and do not want to blow sky high here.
                fallbackBytesAvailable = -1;
            }

            return new ConnectionStatus()
            {
                BytesAvailableOnSocket = fallbackBytesAvailable,
                BytesInReadPipe = -1,
                BytesInWritePipe = -1,
                ReadStatus = _readStatus,
                WriteStatus = _writeStatus,
                BytesLastResult = bytesLastResult,
                BytesInBuffer = bytesInBuffer,
            };
        }

        internal static RemoteCertificateValidationCallback? GetAmbientIssuerCertificateCallback()
        {
            try
            {
                var issuerPath = Environment.GetEnvironmentVariable("SERedis_IssuerCertPath");
                if (!string.IsNullOrEmpty(issuerPath)) return ConfigurationOptions.TrustIssuerCallback(issuerPath);
            }
            catch (Exception ex)
            {
                Debug.WriteLine(ex.Message);
            }
            return null;
        }
        internal static LocalCertificateSelectionCallback? GetAmbientClientCertificateCallback()
        {
            try
            {
                var pfxPath = Environment.GetEnvironmentVariable("SERedis_ClientCertPfxPath");
                var pfxPassword = Environment.GetEnvironmentVariable("SERedis_ClientCertPassword");
                var pfxStorageFlags = Environment.GetEnvironmentVariable("SERedis_ClientCertStorageFlags");

                X509KeyStorageFlags? flags = null;
                if (!string.IsNullOrEmpty(pfxStorageFlags))
                {
                    flags = Enum.Parse(typeof(X509KeyStorageFlags), pfxStorageFlags) as X509KeyStorageFlags?;
                }

                if (!string.IsNullOrEmpty(pfxPath) && File.Exists(pfxPath))
                {
                    return delegate { return new X509Certificate2(pfxPath, pfxPassword ?? "", flags ?? X509KeyStorageFlags.DefaultKeySet); };
                }
            }
            catch (Exception ex)
            {
                Debug.WriteLine(ex.Message);
            }
            return null;
        }

        internal async ValueTask<bool> ConnectedAsync(Socket? socket, ILogger? log, SocketManager manager)
        {
            var bridge = BridgeCouldBeNull;
            if (bridge == null) return false;

            IDuplexPipe? pipe = null;
            try
            {
                // disallow connection in some cases
                OnDebugAbort();

                // the order is important here:
                // non-TLS: [Socket]<==[SocketConnection:IDuplexPipe]
                // TLS:     [Socket]<==[NetworkStream]<==[SslStream]<==[StreamConnection:IDuplexPipe]

                var config = bridge.Multiplexer.RawConfig;

                var tunnel = config.Tunnel;
                Stream? stream = null;
                if (tunnel is not null)
                {
                    stream = await tunnel.BeforeAuthenticateAsync(bridge.ServerEndPoint.EndPoint, bridge.ConnectionType, socket, CancellationToken.None).ForAwait();
                }

                if (config.Ssl)
                {
                    log?.LogInformation("Configuring TLS");
                    var host = config.SslHost;
                    if (host.IsNullOrWhiteSpace())
                    {
                        host = Format.ToStringHostOnly(bridge.ServerEndPoint.EndPoint);
                    }

                    stream ??= new NetworkStream(socket ?? throw new InvalidOperationException("No socket or stream available - possibly a tunnel error"));
                    var ssl = new SslStream(stream, false,
                        config.CertificateValidationCallback ?? GetAmbientIssuerCertificateCallback(),
                        config.CertificateSelectionCallback ?? GetAmbientClientCertificateCallback(),
                        EncryptionPolicy.RequireEncryption);
                    try
                    {
                        try
                        {
#if NETCOREAPP3_1_OR_GREATER
                            var configOptions = config.SslClientAuthenticationOptions?.Invoke(host);
                            if (configOptions is not null)
                            {
                                await ssl.AuthenticateAsClientAsync(configOptions).ForAwait();
                            }
                            else
                            {
                                ssl.AuthenticateAsClient(host, config.SslProtocols, config.CheckCertificateRevocation);
                            }
#else
                            ssl.AuthenticateAsClient(host, config.SslProtocols, config.CheckCertificateRevocation);
#endif
                        }
                        catch (Exception ex)
                        {
                            Debug.WriteLine(ex.Message);
                            bridge.Multiplexer?.SetAuthSuspect(ex);
                            bridge.Multiplexer?.Logger?.LogError(ex, ex.Message);
                            throw;
                        }
                        log?.LogInformation($"TLS connection established successfully using protocol: {ssl.SslProtocol}");
                    }
                    catch (AuthenticationException authexception)
                    {
                        RecordConnectionFailed(ConnectionFailureType.AuthenticationFailure, authexception, isInitialConnect: true);
                        bridge.Multiplexer.Trace("Encryption failure");
                        return false;
                    }
                    stream = ssl;
                }

                if (stream is not null)
                {
                    pipe = StreamConnection.GetDuplex(stream, manager.SendPipeOptions, manager.ReceivePipeOptions, name: bridge.Name);
                }
                else
                {
                    pipe = SocketConnection.Create(socket, manager.SendPipeOptions, manager.ReceivePipeOptions, name: bridge.Name);
                }
                OnWrapForLogging(ref pipe, _physicalName, manager);

                _ioPipe = pipe;

                log?.LogInformation($"{bridge.Name}: Connected ");

                await bridge.OnConnectedAsync(this, log).ForAwait();
                return true;
            }
            catch (Exception ex)
            {
                RecordConnectionFailed(ConnectionFailureType.InternalFailure, ex, isInitialConnect: true, connectingPipe: pipe); // includes a bridge.OnDisconnected
                bridge.Multiplexer.Trace("Could not connect: " + ex.Message, ToString());
                return false;
            }
        }

        private void MatchResult(in RawResult result)
        {
            // check to see if it could be an out-of-band pubsub message
            if ((connectionType == ConnectionType.Subscription && result.Resp2TypeArray == ResultType.Array) || result.Resp3Type == ResultType.Push)
            {
                var muxer = BridgeCouldBeNull?.Multiplexer;
                if (muxer == null) return;

                // out of band message does not match to a queued message
                var items = result.GetItems();
                if (items.Length >= 3 && (items[0].IsEqual(message) || items[0].IsEqual(smessage)))
                {
                    _readStatus = items[0].IsEqual(message) ? ReadStatus.PubSubMessage : ReadStatus.PubSubSMessage;

                    // special-case the configuration change broadcasts (we don't keep that in the usual pub/sub registry)
                    var configChanged = muxer.ConfigurationChangedChannel;
                    if (configChanged != null && items[1].IsEqual(configChanged))
                    {
                        EndPoint? blame = null;
                        try
                        {
                            if (!items[2].IsEqual(CommonReplies.wildcard))
                            {
                                // We don't want to fail here, just trying to identify
                                _ = Format.TryParseEndPoint(items[2].GetString(), out blame);
                            }
                        }
                        catch { /* no biggie */ }
                        Trace("Configuration changed: " + Format.ToString(blame));
                        _readStatus = ReadStatus.Reconfigure;
                        muxer.ReconfigureIfNeeded(blame, true, "broadcast");
                    }

                    // invoke the handlers
<<<<<<< HEAD
                    RedisChannel channel;
                    if (items[0].IsEqual(message)) {
                        channel = items[1].AsRedisChannel(ChannelPrefix, RedisChannel.PatternMode.Literal, isSharded: false);
                        Trace("MESSAGE: " + channel);
                    } else {
                        channel = items[1].AsRedisChannel(ChannelPrefix, RedisChannel.PatternMode.Literal, isSharded: true);
                        Trace("SMESSAGE: " + channel);
                    }
                    if (!channel.IsNull && TryGetPubSubPayload(items[2], out var payload))
=======
                    var channel = items[1].AsRedisChannel(ChannelPrefix, RedisChannel.PatternMode.Literal);
                    Trace("MESSAGE: " + channel);
                    if (!channel.IsNull)
>>>>>>> 441f89af
                    {
                        if (TryGetPubSubPayload(items[2], out var payload))
                        {
                            _readStatus = ReadStatus.InvokePubSub;
                            muxer.OnMessage(channel, channel, payload);
                        }
                        // could be multi-message: https://github.com/StackExchange/StackExchange.Redis/issues/2507
                        else if (TryGetMultiPubSubPayload(items[2], out var payloads))
                        {
                            _readStatus = ReadStatus.InvokePubSub;
                            muxer.OnMessage(channel, channel, payloads);
                        }
                    }
                    return; // AND STOP PROCESSING!
                }
                else if (items.Length >= 4 && items[0].IsEqual(pmessage))
                {
                    _readStatus = ReadStatus.PubSubPMessage;

                    var channel = items[2].AsRedisChannel(ChannelPrefix, RedisChannel.PatternMode.Literal, isSharded: false);
                    Trace("PMESSAGE: " + channel);
                    if (!channel.IsNull)
                    {
<<<<<<< HEAD
                        var sub = items[1].AsRedisChannel(ChannelPrefix, RedisChannel.PatternMode.Pattern, isSharded: false);
                        _readStatus = ReadStatus.InvokePubSub;
                        muxer.OnMessage(sub, channel, payload);
=======
                        if (TryGetPubSubPayload(items[3], out var payload))
                        {
                            var sub = items[1].AsRedisChannel(ChannelPrefix, RedisChannel.PatternMode.Pattern);
                            _readStatus = ReadStatus.InvokePubSub;
                            muxer.OnMessage(sub, channel, payload);
                        }
                        else if (TryGetMultiPubSubPayload(items[3], out var payloads))
                        {
                            var sub = items[1].AsRedisChannel(ChannelPrefix, RedisChannel.PatternMode.Pattern);
                            _readStatus = ReadStatus.InvokePubSub;
                            muxer.OnMessage(sub, channel, payloads);
                        }
>>>>>>> 441f89af
                    }
                    return; // AND STOP PROCESSING!
                }

                // if it didn't look like "[p|s]message", then we still need to process the pending queue
            }
            Trace("Matching result...");
            Message? msg;
            _readStatus = ReadStatus.DequeueResult;
            lock (_writtenAwaitingResponse)
            {
                if (!_writtenAwaitingResponse.TryDequeue(out msg))
                {
                    throw new InvalidOperationException("Received response with no message waiting: " + result.ToString());
                }
            }
            _activeMessage = msg;

            Trace("Response to: " + msg);
            _readStatus = ReadStatus.ComputeResult;
            if (msg.ComputeResult(this, result))
            {
                _readStatus = msg.ResultBoxIsAsync ? ReadStatus.CompletePendingMessageAsync : ReadStatus.CompletePendingMessageSync;
                msg.Complete();
            }
            _readStatus = ReadStatus.MatchResultComplete;
            _activeMessage = null;

            static bool TryGetPubSubPayload(in RawResult value, out RedisValue parsed, bool allowArraySingleton = true)
            {
                if (value.IsNull)
                {
                    parsed = RedisValue.Null;
                    return true;
                }
                switch (value.Resp2TypeBulkString)
                {
                    case ResultType.Integer:
                    case ResultType.SimpleString:
                    case ResultType.BulkString:
                        parsed = value.AsRedisValue();
                        return true;
                    case ResultType.Array when allowArraySingleton && value.ItemsCount == 1:
                        return TryGetPubSubPayload(in value[0], out parsed, allowArraySingleton: false);
                }
                parsed = default;
                return false;
            }

            static bool TryGetMultiPubSubPayload(in RawResult value, out Sequence<RawResult> parsed)
            {
                if (value.Resp2TypeArray == ResultType.Array && value.ItemsCount != 0)
                {
                    parsed = value.GetItems();
                    return true;
                }
                parsed = default;
                return false;
            }
        }

        private volatile Message? _activeMessage;

        internal void GetHeadMessages(out Message? now, out Message? next)
        {
            now = _activeMessage;
            bool haveLock = false;
            try
            {
                // careful locking here; a: don't try too hard (this is error info only), b: avoid deadlock (see #2376)
                Monitor.TryEnter(_writtenAwaitingResponse, 10, ref haveLock);
                if (haveLock)
                {
                    _writtenAwaitingResponse.TryPeek(out next);
                }
                else
                {
                    next = UnknownMessage.Instance;
                }
            }
            finally
            {
                if (haveLock) Monitor.Exit(_writtenAwaitingResponse);
            }
        }

        partial void OnCloseEcho();

        partial void OnCreateEcho();

        private void OnDebugAbort()
        {
            var bridge = BridgeCouldBeNull;
            if (bridge == null || !bridge.Multiplexer.AllowConnect)
            {
                throw new RedisConnectionException(ConnectionFailureType.InternalFailure, "Aborting (AllowConnect: False)");
            }
        }

        partial void OnWrapForLogging(ref IDuplexPipe pipe, string name, SocketManager mgr);

        internal void UpdateLastReadTime() => Interlocked.Exchange(ref lastReadTickCount, Environment.TickCount);
        private async Task ReadFromPipe()
        {
            bool allowSyncRead = true, isReading = false;
            try
            {
                _readStatus = ReadStatus.Init;
                while (true)
                {
                    var input = _ioPipe?.Input;
                    if (input == null) break;

                    // note: TryRead will give us back the same buffer in a tight loop
                    // - so: only use that if we're making progress
                    isReading = true;
                    _readStatus = ReadStatus.ReadSync;
                    if (!(allowSyncRead && input.TryRead(out var readResult)))
                    {
                        _readStatus = ReadStatus.ReadAsync;
                        readResult = await input.ReadAsync().ForAwait();
                    }
                    isReading = false;
                    _readStatus = ReadStatus.UpdateWriteTime;
                    UpdateLastReadTime();

                    _readStatus = ReadStatus.ProcessBuffer;
                    var buffer = readResult.Buffer;
                    int handled = 0;
                    if (!buffer.IsEmpty)
                    {
                        handled = ProcessBuffer(ref buffer); // updates buffer.Start
                    }

                    allowSyncRead = handled != 0;

                    _readStatus = ReadStatus.MarkProcessed;
                    Trace($"Processed {handled} messages");
                    input.AdvanceTo(buffer.Start, buffer.End);

                    if (handled == 0 && readResult.IsCompleted)
                    {
                        break; // no more data, or trailing incomplete messages
                    }
                }
                Trace("EOF");
                RecordConnectionFailed(ConnectionFailureType.SocketClosed);
                _readStatus = ReadStatus.RanToCompletion;
            }
            catch (Exception ex)
            {
                _readStatus = ReadStatus.Faulted;
                // this CEX is just a hardcore "seriously, read the actual value" - there's no
                // convenient "Thread.VolatileRead<T>(ref T field) where T : class", and I don't
                // want to make the field volatile just for this one place that needs it
                if (isReading)
                {
                    var pipe = Volatile.Read(ref _ioPipe);
                    if (pipe == null)
                    {
                        return;
                        // yeah, that's fine... don't worry about it; we nuked it
                    }

                    // check for confusing read errors - no need to present "Reading is not allowed after reader was completed."
                    if (pipe is SocketConnection sc && sc.ShutdownKind == PipeShutdownKind.ReadEndOfStream)
                    {
                        RecordConnectionFailed(ConnectionFailureType.SocketClosed, new EndOfStreamException());
                        return;
                    }
                }
                Trace("Faulted");
                RecordConnectionFailed(ConnectionFailureType.InternalFailure, ex);
            }
        }

        private static readonly ArenaOptions s_arenaOptions = new ArenaOptions();
        private readonly Arena<RawResult> _arena = new Arena<RawResult>(s_arenaOptions);

        private int ProcessBuffer(ref ReadOnlySequence<byte> buffer)
        {
            int messageCount = 0;
            bytesInBuffer = buffer.Length;

            while (!buffer.IsEmpty)
            {
                _readStatus = ReadStatus.TryParseResult;
                var reader = new BufferReader(buffer);
                var result = TryParseResult(_protocol >= RedisProtocol.Resp3, _arena, in buffer, ref reader, IncludeDetailInExceptions, this);
                try
                {
                    if (result.HasValue)
                    {
                        buffer = reader.SliceFromCurrent();

                        messageCount++;
                        Trace(result.ToString());
                        _readStatus = ReadStatus.MatchResult;
                        MatchResult(result);

                        // Track the last result size *after* processing for the *next* error message
                        bytesInBuffer = buffer.Length;
                        bytesLastResult = result.Payload.Length;
                    }
                    else
                    {
                        break; // remaining buffer isn't enough; give up
                    }
                }
                finally
                {
                    _readStatus = ReadStatus.ResetArena;
                    _arena.Reset();
                }
            }
            _readStatus = ReadStatus.ProcessBufferComplete;
            return messageCount;
        }
        //void ISocketCallback.Read()
        //{
        //    Interlocked.Increment(ref haveReader);
        //    try
        //    {
        //        do
        //        {
        //            int space = EnsureSpaceAndComputeBytesToRead();
        //            int bytesRead = netStream?.Read(ioBuffer, ioBufferBytes, space) ?? 0;

        //            if (!ProcessReadBytes(bytesRead)) return; // EOF
        //        } while (socketToken.Available != 0);
        //        Multiplexer.Trace("Buffer exhausted", physicalName);
        //        // ^^^ note that the socket manager will call us again when there is something to do
        //    }
        //    catch (Exception ex)
        //    {
        //        RecordConnectionFailed(ConnectionFailureType.InternalFailure, ex);
        //    }
        //    finally
        //    {
        //        Interlocked.Decrement(ref haveReader);
        //    }
        //}

        private static RawResult.ResultFlags AsNull(RawResult.ResultFlags flags) => flags & ~RawResult.ResultFlags.NonNull;

        private static RawResult ReadArray(ResultType resultType, RawResult.ResultFlags flags, Arena<RawResult> arena, in ReadOnlySequence<byte> buffer, ref BufferReader reader, bool includeDetailInExceptions, ServerEndPoint? server)
        {
            var itemCount = ReadLineTerminatedString(ResultType.Integer, flags, ref reader);
            if (itemCount.HasValue)
            {
                if (!itemCount.TryGetInt64(out long i64)) throw ExceptionFactory.ConnectionFailure(includeDetailInExceptions, ConnectionFailureType.ProtocolFailure,
                     itemCount.Is('?') ? "Streamed aggregate types not yet implemented" : "Invalid array length", server);
                int itemCountActual = checked((int)i64);

                if (itemCountActual < 0)
                {
                    //for null response by command like EXEC, RESP array: *-1\r\n
                    return new RawResult(resultType, items: default, AsNull(flags));
                }
                else if (itemCountActual == 0)
                {
                    //for zero array response by command like SCAN, Resp array: *0\r\n 
                    return new RawResult(resultType, items: default, flags);
                }

                if (resultType == ResultType.Map) itemCountActual <<= 1; // if it says "3", it means 3 pairs, i.e. 6 values

                var oversized = arena.Allocate(itemCountActual);
                var result = new RawResult(resultType, oversized, flags);

                if (oversized.IsSingleSegment)
                {
                    var span = oversized.FirstSpan;
                    for (int i = 0; i < span.Length; i++)
                    {
                        if (!(span[i] = TryParseResult(flags, arena, in buffer, ref reader, includeDetailInExceptions, server)).HasValue)
                        {
                            return RawResult.Nil;
                        }
                    }
                }
                else
                {
                    foreach (var span in oversized.Spans)
                    {
                        for (int i = 0; i < span.Length; i++)
                        {
                            if (!(span[i] = TryParseResult(flags, arena, in buffer, ref reader, includeDetailInExceptions, server)).HasValue)
                            {
                                return RawResult.Nil;
                            }
                        }
                    }
                }
                return result;
            }
            return RawResult.Nil;
        }

        private static RawResult ReadBulkString(ResultType type, RawResult.ResultFlags flags, ref BufferReader reader, bool includeDetailInExceptions, ServerEndPoint? server)
        {
            var prefix = ReadLineTerminatedString(ResultType.Integer, flags, ref reader);
            if (prefix.HasValue)
            {
                if (!prefix.TryGetInt64(out long i64))
                {
                    throw ExceptionFactory.ConnectionFailure(includeDetailInExceptions, ConnectionFailureType.ProtocolFailure,
                        prefix.Is('?') ? "Streamed strings not yet implemented" : "Invalid bulk string length", server);
                }
                int bodySize = checked((int)i64);
                if (bodySize < 0)
                {
                    return new RawResult(type, ReadOnlySequence<byte>.Empty, AsNull(flags));
                }

                if (reader.TryConsumeAsBuffer(bodySize, out var payload))
                {
                    switch (reader.TryConsumeCRLF())
                    {
                        case ConsumeResult.NeedMoreData:
                            break; // see NilResult below
                        case ConsumeResult.Success:
                            return new RawResult(type, payload, flags);
                        default:
                            throw ExceptionFactory.ConnectionFailure(includeDetailInExceptions, ConnectionFailureType.ProtocolFailure, "Invalid bulk string terminator", server);
                    }
                }
            }
            return RawResult.Nil;
        }

        private static RawResult ReadLineTerminatedString(ResultType type, RawResult.ResultFlags flags, ref BufferReader reader)
        {
            int crlfOffsetFromCurrent = BufferReader.FindNextCrLf(reader);
            if (crlfOffsetFromCurrent < 0) return RawResult.Nil;

            var payload = reader.ConsumeAsBuffer(crlfOffsetFromCurrent);
            reader.Consume(2);

            return new RawResult(type, payload, flags);
        }

        internal enum ReadStatus
        {
            NotStarted,
            Init,
            RanToCompletion,
            Faulted,
            ReadSync,
            ReadAsync,
            UpdateWriteTime,
            ProcessBuffer,
            MarkProcessed,
            TryParseResult,
            MatchResult,
            PubSubMessage,
            PubSubPMessage,
            PubSubSMessage,
            Reconfigure,
            InvokePubSub,
            DequeueResult,
            ComputeResult,
            CompletePendingMessageSync,
            CompletePendingMessageAsync,
            MatchResultComplete,
            ResetArena,
            ProcessBufferComplete,
            NA = -1,
        }
        private volatile ReadStatus _readStatus;
        internal ReadStatus GetReadStatus() => _readStatus;

        internal void StartReading() => ReadFromPipe().RedisFireAndForget();

        internal static RawResult TryParseResult(bool isResp3, Arena<RawResult> arena, in ReadOnlySequence<byte> buffer, ref BufferReader reader,
            bool includeDetilInExceptions, PhysicalConnection? connection, bool allowInlineProtocol = false)
        {
            return TryParseResult(isResp3 ? (RawResult.ResultFlags.Resp3 | RawResult.ResultFlags.NonNull) : RawResult.ResultFlags.NonNull,
                arena, buffer, ref reader, includeDetilInExceptions, connection?.BridgeCouldBeNull?.ServerEndPoint, allowInlineProtocol);
        }

        private static RawResult TryParseResult(RawResult.ResultFlags flags, Arena<RawResult> arena, in ReadOnlySequence<byte> buffer, ref BufferReader reader,
            bool includeDetilInExceptions, ServerEndPoint? server, bool allowInlineProtocol = false)
        {
            int prefix;
            do // this loop is just to allow us to parse (skip) attributes without doing a stack-dive
            {
                prefix = reader.PeekByte();
                if (prefix < 0) return RawResult.Nil; // EOF
                switch (prefix)
                {
                    // RESP2
                    case '+': // simple string
                        reader.Consume(1);
                        return ReadLineTerminatedString(ResultType.SimpleString, flags, ref reader);
                    case '-': // error
                        reader.Consume(1);
                        return ReadLineTerminatedString(ResultType.Error, flags, ref reader);
                    case ':': // integer
                        reader.Consume(1);
                        return ReadLineTerminatedString(ResultType.Integer, flags, ref reader);
                    case '$': // bulk string
                        reader.Consume(1);
                        return ReadBulkString(ResultType.BulkString, flags, ref reader, includeDetilInExceptions, server);
                    case '*': // array
                        reader.Consume(1);
                        return ReadArray(ResultType.Array, flags, arena, in buffer, ref reader, includeDetilInExceptions, server);
                    // RESP3
                    case '_': // null
                        reader.Consume(1);
                        return ReadLineTerminatedString(ResultType.Null, flags, ref reader);
                    case ',': // double
                        reader.Consume(1);
                        return ReadLineTerminatedString(ResultType.Double, flags, ref reader);
                    case '#': // boolean
                        reader.Consume(1);
                        return ReadLineTerminatedString(ResultType.Boolean, flags, ref reader);
                    case '!': // blob error
                        reader.Consume(1);
                        return ReadBulkString(ResultType.BlobError, flags, ref reader, includeDetilInExceptions, server);
                    case '=': // verbatim string
                        reader.Consume(1);
                        return ReadBulkString(ResultType.VerbatimString, flags, ref reader, includeDetilInExceptions, server);
                    case '(': // big number
                        reader.Consume(1);
                        return ReadLineTerminatedString(ResultType.BigInteger, flags, ref reader);
                    case '%': // map
                        reader.Consume(1);
                        return ReadArray(ResultType.Map, flags, arena, in buffer, ref reader, includeDetilInExceptions, server);
                    case '~': // set
                        reader.Consume(1);
                        return ReadArray(ResultType.Set, flags, arena, in buffer, ref reader, includeDetilInExceptions, server);
                    case '|': // attribute
                        reader.Consume(1);
                        var arr = ReadArray(ResultType.Attribute, flags, arena, in buffer, ref reader, includeDetilInExceptions, server);
                        if (!arr.HasValue) return RawResult.Nil; // failed to parse attribute data

                        // for now, we want to just skip attribute data; so
                        // drop whatever we parsed on the floor and keep looking
                        break; // exits the SWITCH, not the DO/WHILE
                    case '>': // push
                        reader.Consume(1);
                        return ReadArray(ResultType.Push, flags, arena, in buffer, ref reader, includeDetilInExceptions, server);
                }
            } while (prefix == '|');

            if (allowInlineProtocol) return ParseInlineProtocol(flags, arena, ReadLineTerminatedString(ResultType.SimpleString, flags, ref reader));
            throw new InvalidOperationException("Unexpected response prefix: " + (char)prefix);
        }

        private static RawResult ParseInlineProtocol(RawResult.ResultFlags flags, Arena<RawResult> arena, in RawResult line)
        {
            if (!line.HasValue) return RawResult.Nil; // incomplete line

            int count = 0;
            foreach (var _ in line.GetInlineTokenizer()) count++;
            var block = arena.Allocate(count);

            var iter = block.GetEnumerator();
            foreach (var token in line.GetInlineTokenizer())
            {   // this assigns *via a reference*, returned via the iterator; just... sweet
                iter.GetNext() = new RawResult(line.Resp3Type, token, flags); // spoof RESP2 from RESP1
            }
            return new RawResult(ResultType.Array, block, flags); // spoof RESP2 from RESP1
        }

        internal bool HasPendingCallerFacingItems()
        {
            bool lockTaken = false;
            try
            {
                Monitor.TryEnter(_writtenAwaitingResponse, 0, ref lockTaken);
                if (lockTaken)
                {
                    if (_writtenAwaitingResponse.Count != 0)
                    {
                        foreach (var item in _writtenAwaitingResponse)
                        {
                            if (!item.IsInternalCall) return true;
                        }
                    }
                    return false;
                }
                else
                {
                    // don't contend the lock; *presume* that something
                    // qualifies; we can check again next heartbeat
                    return true;
                }
            }
            finally
            {
                if (lockTaken) Monitor.Exit(_writtenAwaitingResponse);
            }
        }
    }
}<|MERGE_RESOLUTION|>--- conflicted
+++ resolved
@@ -1635,7 +1635,6 @@
                     }
 
                     // invoke the handlers
-<<<<<<< HEAD
                     RedisChannel channel;
                     if (items[0].IsEqual(message)) {
                         channel = items[1].AsRedisChannel(ChannelPrefix, RedisChannel.PatternMode.Literal, isSharded: false);
@@ -1644,12 +1643,7 @@
                         channel = items[1].AsRedisChannel(ChannelPrefix, RedisChannel.PatternMode.Literal, isSharded: true);
                         Trace("SMESSAGE: " + channel);
                     }
-                    if (!channel.IsNull && TryGetPubSubPayload(items[2], out var payload))
-=======
-                    var channel = items[1].AsRedisChannel(ChannelPrefix, RedisChannel.PatternMode.Literal);
-                    Trace("MESSAGE: " + channel);
                     if (!channel.IsNull)
->>>>>>> 441f89af
                     {
                         if (TryGetPubSubPayload(items[2], out var payload))
                         {
@@ -1673,24 +1667,18 @@
                     Trace("PMESSAGE: " + channel);
                     if (!channel.IsNull)
                     {
-<<<<<<< HEAD
-                        var sub = items[1].AsRedisChannel(ChannelPrefix, RedisChannel.PatternMode.Pattern, isSharded: false);
-                        _readStatus = ReadStatus.InvokePubSub;
-                        muxer.OnMessage(sub, channel, payload);
-=======
                         if (TryGetPubSubPayload(items[3], out var payload))
                         {
-                            var sub = items[1].AsRedisChannel(ChannelPrefix, RedisChannel.PatternMode.Pattern);
+                            var sub = items[1].AsRedisChannel(ChannelPrefix, RedisChannel.PatternMode.Pattern, isSharded: false);
                             _readStatus = ReadStatus.InvokePubSub;
                             muxer.OnMessage(sub, channel, payload);
                         }
                         else if (TryGetMultiPubSubPayload(items[3], out var payloads))
                         {
-                            var sub = items[1].AsRedisChannel(ChannelPrefix, RedisChannel.PatternMode.Pattern);
+                            var sub = items[1].AsRedisChannel(ChannelPrefix, RedisChannel.PatternMode.Pattern, isSharded: false);
                             _readStatus = ReadStatus.InvokePubSub;
                             muxer.OnMessage(sub, channel, payloads);
                         }
->>>>>>> 441f89af
                     }
                     return; // AND STOP PROCESSING!
                 }
