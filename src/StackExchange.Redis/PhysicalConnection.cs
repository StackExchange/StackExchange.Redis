﻿using System;
using System.Buffers;
using System.Buffers.Binary;
using System.Collections.Generic;
using System.Diagnostics;
using System.Diagnostics.CodeAnalysis;
using System.IO;
using System.IO.Pipelines;
using System.Linq;
using System.Net;
using System.Net.Security;
using System.Net.Sockets;
using System.Runtime.CompilerServices;
using System.Security.Authentication;
using System.Security.Cryptography.X509Certificates;
using System.Text;
using System.Threading;
using System.Threading.Tasks;
using Microsoft.Extensions.Logging;
using Pipelines.Sockets.Unofficial;
using Pipelines.Sockets.Unofficial.Arenas;
using static StackExchange.Redis.Message;

namespace StackExchange.Redis
{
    internal sealed partial class PhysicalConnection : IDisposable
    {
        internal readonly byte[]? ChannelPrefix;

        private const int DefaultRedisDatabaseCount = 16;

        private static readonly CommandBytes message = "message", pmessage = "pmessage", smessage = "smessage";

        private static readonly Message[] ReusableChangeDatabaseCommands = Enumerable.Range(0, DefaultRedisDatabaseCount).Select(
            i => Message.Create(i, CommandFlags.FireAndForget, RedisCommand.SELECT)).ToArray();

        private static readonly Message
            ReusableReadOnlyCommand = Message.Create(-1, CommandFlags.FireAndForget, RedisCommand.READONLY),
            ReusableReadWriteCommand = Message.Create(-1, CommandFlags.FireAndForget, RedisCommand.READWRITE);

        private static int totalCount;

        private readonly ConnectionType connectionType;

        // things sent to this physical, but not yet received
        private readonly Queue<Message> _writtenAwaitingResponse = new Queue<Message>();

        private Message? _awaitingToken;

        private readonly string _physicalName;

        private volatile int currentDatabase = 0;

        private ReadMode currentReadMode = ReadMode.NotSpecified;

        private int failureReported;

        private int clientSentQuit;

        private int lastWriteTickCount, lastReadTickCount, lastBeatTickCount;

        private long bytesLastResult;
        private long bytesInBuffer;
        internal long? ConnectionId { get; set; }

        internal void GetBytes(out long sent, out long received)
        {
            if (_ioPipe is IMeasuredDuplexPipe sc)
            {
                sent = sc.TotalBytesSent;
                received = sc.TotalBytesReceived;
            }
            else
            {
                sent = received = -1;
            }
        }

        /// <summary>
        /// Nullable because during simulation of failure, we'll null out.
        /// ...but in those cases, we'll accept any null ref in a race - it's fine.
        /// </summary>
        private IDuplexPipe? _ioPipe;
        internal bool HasOutputPipe => _ioPipe?.Output != null;

        private Socket? _socket;
        internal Socket? VolatileSocket => Volatile.Read(ref _socket);

        public PhysicalConnection(PhysicalBridge bridge)
        {
            lastWriteTickCount = lastReadTickCount = Environment.TickCount;
            lastBeatTickCount = 0;
            connectionType = bridge.ConnectionType;
            _bridge = new WeakReference(bridge);
            ChannelPrefix = bridge.Multiplexer.RawConfig.ChannelPrefix;
            if (ChannelPrefix?.Length == 0) ChannelPrefix = null; // null tests are easier than null+empty
            var endpoint = bridge.ServerEndPoint.EndPoint;
            _physicalName = connectionType + "#" + Interlocked.Increment(ref totalCount) + "@" + Format.ToString(endpoint);

            OnCreateEcho();
        }

        // *definitely* multi-database; this can help identify some unusual config scenarios
        internal bool MultiDatabasesOverride { get; set; } // switch to flags-enum if more needed later

        internal async Task BeginConnectAsync(ILogger? log)
        {
            var bridge = BridgeCouldBeNull;
            var endpoint = bridge?.ServerEndPoint?.EndPoint;
            if (bridge == null || endpoint == null)
            {
                log?.LogError(new ArgumentNullException(nameof(endpoint)), "No endpoint");
                return;
            }

            Trace("Connecting...");
            var tunnel = bridge.Multiplexer.RawConfig.Tunnel;
            var connectTo = endpoint;
            if (tunnel is not null)
            {
                connectTo = await tunnel.GetSocketConnectEndpointAsync(endpoint, CancellationToken.None).ForAwait();
            }
            if (connectTo is not null)
            {
                _socket = SocketManager.CreateSocket(connectTo);
            }

            if (_socket is not null)
            {
                bridge.Multiplexer.RawConfig.BeforeSocketConnect?.Invoke(endpoint, bridge.ConnectionType, _socket);
                if (tunnel is not null)
                {
                    // same functionality as part of a tunnel
                    await tunnel.BeforeSocketConnectAsync(endpoint, bridge.ConnectionType, _socket, CancellationToken.None).ForAwait();
                }
            }
            bridge.Multiplexer.OnConnecting(endpoint, bridge.ConnectionType);
            log?.LogInformation($"{Format.ToString(endpoint)}: BeginConnectAsync");

            CancellationTokenSource? timeoutSource = null;
            try
            {
                using (var args = connectTo is null ? null : new SocketAwaitableEventArgs
                {
                    RemoteEndPoint = connectTo,
                })
                {
                    var x = VolatileSocket;
                    if (x == null)
                    {
                        args?.Abort();
                    }
                    else if (args is not null && x.ConnectAsync(args))
                    {
                        // asynchronous operation is pending
                        timeoutSource = ConfigureTimeout(args, bridge.Multiplexer.RawConfig.ConnectTimeout);
                    }
                    else
                    {
                        // completed synchronously
                        args?.Complete();
                    }

                    // Complete connection
                    try
                    {
                        // If we're told to ignore connect, abort here
                        if (BridgeCouldBeNull?.Multiplexer?.IgnoreConnect ?? false) return;

                        if (args is not null)
                        {
                            await args; // wait for the connect to complete or fail (will throw)
                        }
                        if (timeoutSource != null)
                        {
                            timeoutSource.Cancel();
                            timeoutSource.Dispose();
                        }

                        x = VolatileSocket;
                        if (x == null && args is not null)
                        {
                            ConnectionMultiplexer.TraceWithoutContext("Socket was already aborted");
                        }
                        else if (await ConnectedAsync(x, log, bridge.Multiplexer.SocketManager!).ForAwait())
                        {
                            log?.LogInformation($"{Format.ToString(endpoint)}: Starting read");
                            try
                            {
                                StartReading();
                                // Normal return
                            }
                            catch (Exception ex)
                            {
                                ConnectionMultiplexer.TraceWithoutContext(ex.Message);
                                Shutdown();
                            }
                        }
                        else
                        {
                            ConnectionMultiplexer.TraceWithoutContext("Aborting socket");
                            Shutdown();
                        }
                    }
                    catch (ObjectDisposedException ex)
                    {
                        log?.LogError(ex, $"{Format.ToString(endpoint)}: (socket shutdown)");
                        try { RecordConnectionFailed(ConnectionFailureType.UnableToConnect, isInitialConnect: true); }
                        catch (Exception inner)
                        {
                            ConnectionMultiplexer.TraceWithoutContext(inner.Message);
                        }
                    }
                    catch (Exception outer)
                    {
                        ConnectionMultiplexer.TraceWithoutContext(outer.Message);
                        try { RecordConnectionFailed(ConnectionFailureType.UnableToConnect, isInitialConnect: true); }
                        catch (Exception inner)
                        {
                            ConnectionMultiplexer.TraceWithoutContext(inner.Message);
                        }
                    }
                }
            }
            catch (NotImplementedException ex) when (endpoint is not IPEndPoint)
            {
                throw new InvalidOperationException("BeginConnect failed with NotImplementedException; consider using IP endpoints, or enable ResolveDns in the configuration", ex);
            }
            finally
            {
                if (timeoutSource != null) try { timeoutSource.Dispose(); } catch { }
            }
        }

        private static CancellationTokenSource ConfigureTimeout(SocketAwaitableEventArgs args, int timeoutMilliseconds)
        {
            var cts = new CancellationTokenSource();
            var timeout = Task.Delay(timeoutMilliseconds, cts.Token);
            timeout.ContinueWith(
                (_, state) =>
                {
                    try
                    {
                        var a = (SocketAwaitableEventArgs)state!;
                        a.Abort(SocketError.TimedOut);
                        Socket.CancelConnectAsync(a);
                    }
                    catch { }
                },
                args);
            return cts;
        }

        private enum ReadMode : byte
        {
            NotSpecified,
            ReadOnly,
            ReadWrite,
        }

        private readonly WeakReference _bridge;
        public PhysicalBridge? BridgeCouldBeNull => (PhysicalBridge?)_bridge.Target;

        public long LastReadSecondsAgo => unchecked(Environment.TickCount - Thread.VolatileRead(ref lastReadTickCount)) / 1000;
        public long LastWriteSecondsAgo => unchecked(Environment.TickCount - Thread.VolatileRead(ref lastWriteTickCount)) / 1000;

        private bool IncludeDetailInExceptions => BridgeCouldBeNull?.Multiplexer.RawConfig.IncludeDetailInExceptions ?? false;

        [Conditional("VERBOSE")]
        internal void Trace(string message) => BridgeCouldBeNull?.Multiplexer?.Trace(message, ToString());

        public long SubscriptionCount { get; set; }

        public bool TransactionActive { get; internal set; }

        private RedisProtocol _protocol; // note starts at **zero**, not RESP2
        public RedisProtocol? Protocol => _protocol == 0 ? null : _protocol;

        internal void SetProtocol(RedisProtocol value) => _protocol = value;

        [System.Diagnostics.CodeAnalysis.SuppressMessage("Microsoft.Usage", "CA2202:Do not dispose objects multiple times", Justification = "Trust me yo")]
        internal void Shutdown()
        {
            var ioPipe = Interlocked.Exchange(ref _ioPipe, null); // compare to the critical read
            var socket = Interlocked.Exchange(ref _socket, null);

            if (ioPipe != null)
            {
                Trace("Disconnecting...");
                try { BridgeCouldBeNull?.OnDisconnected(ConnectionFailureType.ConnectionDisposed, this, out _, out _); } catch { }
                try { ioPipe.Input?.CancelPendingRead(); } catch { }
                try { ioPipe.Input?.Complete(); } catch { }
                try { ioPipe.Output?.CancelPendingFlush(); } catch { }
                try { ioPipe.Output?.Complete(); } catch { }
                try { using (ioPipe as IDisposable) { } } catch { }
            }

            if (socket != null)
            {
                try { socket.Shutdown(SocketShutdown.Both); } catch { }
                try { socket.Close(); } catch { }
                try { socket.Dispose(); } catch { }
            }
        }

        public void Dispose()
        {
            bool markDisposed = VolatileSocket != null;
            Shutdown();
            if (markDisposed)
            {
                Trace("Disconnected");
                RecordConnectionFailed(ConnectionFailureType.ConnectionDisposed);
            }
            OnCloseEcho();
            _arena.Dispose();
            _reusableFlushSyncTokenSource?.Dispose();
            GC.SuppressFinalize(this);
        }

        private async Task AwaitedFlush(ValueTask<FlushResult> flush)
        {
            await flush.ForAwait();
            _writeStatus = WriteStatus.Flushed;
            UpdateLastWriteTime();
        }
        internal void UpdateLastWriteTime() => Interlocked.Exchange(ref lastWriteTickCount, Environment.TickCount);
        public Task FlushAsync()
        {
            var tmp = _ioPipe?.Output;
            if (tmp != null)
            {
                _writeStatus = WriteStatus.Flushing;
                var flush = tmp.FlushAsync();
                if (!flush.IsCompletedSuccessfully)
                {
                    return AwaitedFlush(flush);
                }
                _writeStatus = WriteStatus.Flushed;
                UpdateLastWriteTime();
            }
            return Task.CompletedTask;
        }

        internal void SimulateConnectionFailure(SimulatedFailureType failureType)
        {
            var raiseFailed = false;
            if (connectionType == ConnectionType.Interactive)
            {
                if (failureType.HasFlag(SimulatedFailureType.InteractiveInbound))
                {
                    _ioPipe?.Input.Complete(new Exception("Simulating interactive input failure"));
                    raiseFailed = true;
                }
                if (failureType.HasFlag(SimulatedFailureType.InteractiveOutbound))
                {
                    _ioPipe?.Output.Complete(new Exception("Simulating interactive output failure"));
                    raiseFailed = true;
                }
            }
            else if (connectionType == ConnectionType.Subscription)
            {
                if (failureType.HasFlag(SimulatedFailureType.SubscriptionInbound))
                {
                    _ioPipe?.Input.Complete(new Exception("Simulating subscription input failure"));
                    raiseFailed = true;
                }
                if (failureType.HasFlag(SimulatedFailureType.SubscriptionOutbound))
                {
                    _ioPipe?.Output.Complete(new Exception("Simulating subscription output failure"));
                    raiseFailed = true;
                }
            }
            if (raiseFailed)
            {
                RecordConnectionFailed(ConnectionFailureType.SocketFailure);
            }
        }

        public void RecordConnectionFailed(
            ConnectionFailureType failureType,
            Exception? innerException = null,
            [CallerMemberName] string? origin = null,
            bool isInitialConnect = false,
            IDuplexPipe? connectingPipe = null)
        {
            bool weAskedForThis = false;
            Exception? outerException = innerException;
            IdentifyFailureType(innerException, ref failureType);
            var bridge = BridgeCouldBeNull;
            Message? nextMessage;

            if (_ioPipe != null || isInitialConnect) // if *we* didn't burn the pipe: flag it
            {
                if (failureType == ConnectionFailureType.InternalFailure && innerException is not null)
                {
                    OnInternalError(innerException, origin);
                }

                // stop anything new coming in...
                bridge?.Trace("Failed: " + failureType);
                ConnectionStatus connStatus = ConnectionStatus.Default;
                PhysicalBridge.State oldState = PhysicalBridge.State.Disconnected;
                bool isCurrent = false;
                bridge?.OnDisconnected(failureType, this, out isCurrent, out oldState);
                if (oldState == PhysicalBridge.State.ConnectedEstablished)
                {
                    try
                    {
                        connStatus = GetStatus();
                    }
                    catch { /* best effort only */ }
                }

                if (isCurrent && Interlocked.CompareExchange(ref failureReported, 1, 0) == 0)
                {
                    int now = Environment.TickCount, lastRead = Thread.VolatileRead(ref lastReadTickCount), lastWrite = Thread.VolatileRead(ref lastWriteTickCount),
                        lastBeat = Thread.VolatileRead(ref lastBeatTickCount);

                    int unansweredWriteTime = 0;
                    lock (_writtenAwaitingResponse)
                    {
                        // find oldest message awaiting a response
                        if (_writtenAwaitingResponse.TryPeek(out nextMessage))
                        {
                            unansweredWriteTime = nextMessage.GetWriteTime();
                        }
                    }

                    var exMessage = new StringBuilder(failureType.ToString());

                    // If the reason for the shutdown was we asked for the socket to die, don't log it as an error (only informational)
                    weAskedForThis = Thread.VolatileRead(ref clientSentQuit) != 0;

                    var pipe = connectingPipe ?? _ioPipe;
                    if (pipe is SocketConnection sc)
                    {
                        exMessage.Append(" (").Append(sc.ShutdownKind);
                        if (sc.SocketError != SocketError.Success)
                        {
                            exMessage.Append('/').Append(sc.SocketError);
                        }
                        if (sc.BytesRead == 0) exMessage.Append(", 0-read");
                        if (sc.BytesSent == 0) exMessage.Append(", 0-sent");
                        exMessage.Append(", last-recv: ").Append(sc.LastReceived).Append(')');
                    }
                    else if (pipe is IMeasuredDuplexPipe mdp)
                    {
                        long sent = mdp.TotalBytesSent, recd = mdp.TotalBytesReceived;

                        if (sent == 0) { exMessage.Append(recd == 0 ? " (0-read, 0-sent)" : " (0-sent)"); }
                        else if (recd == 0) { exMessage.Append(" (0-read)"); }
                    }

                    var data = new List<Tuple<string, string?>>();
                    void AddData(string lk, string sk, string? v)
                    {
                        if (lk != null) data.Add(Tuple.Create(lk, v));
                        if (sk != null) exMessage.Append(", ").Append(sk).Append(": ").Append(v);
                    }

                    if (IncludeDetailInExceptions)
                    {
                        if (bridge != null)
                        {
                            exMessage.Append(" on ").Append(Format.ToString(bridge.ServerEndPoint?.EndPoint)).Append('/').Append(connectionType)
                                .Append(", ").Append(_writeStatus).Append('/').Append(_readStatus)
                                .Append(", last: ").Append(bridge.LastCommand);

                            data.Add(Tuple.Create<string, string?>("FailureType", failureType.ToString()));
                            data.Add(Tuple.Create<string, string?>("EndPoint", Format.ToString(bridge.ServerEndPoint?.EndPoint)));

                            AddData("Origin", "origin", origin);
                            // add("Input-Buffer", "input-buffer", _ioPipe.Input);
                            AddData("Outstanding-Responses", "outstanding", GetSentAwaitingResponseCount().ToString());
                            AddData("Last-Read", "last-read", (unchecked(now - lastRead) / 1000) + "s ago");
                            AddData("Last-Write", "last-write", (unchecked(now - lastWrite) / 1000) + "s ago");
                            if (unansweredWriteTime != 0) AddData("Unanswered-Write", "unanswered-write", (unchecked(now - unansweredWriteTime) / 1000) + "s ago");
                            AddData("Keep-Alive", "keep-alive", bridge.ServerEndPoint?.WriteEverySeconds + "s");
                            AddData("Previous-Physical-State", "state", oldState.ToString());
                            AddData("Manager", "mgr", bridge.Multiplexer.SocketManager?.GetState());
                            if (connStatus.BytesAvailableOnSocket >= 0) AddData("Inbound-Bytes", "in", connStatus.BytesAvailableOnSocket.ToString());
                            if (connStatus.BytesInReadPipe >= 0) AddData("Inbound-Pipe-Bytes", "in-pipe", connStatus.BytesInReadPipe.ToString());
                            if (connStatus.BytesInWritePipe >= 0) AddData("Outbound-Pipe-Bytes", "out-pipe", connStatus.BytesInWritePipe.ToString());

                            AddData("Last-Heartbeat", "last-heartbeat", (lastBeat == 0 ? "never" : ((unchecked(now - lastBeat) / 1000) + "s ago")) + (bridge.IsBeating ? " (mid-beat)" : ""));
                            var mbeat = bridge.Multiplexer.LastHeartbeatSecondsAgo;
                            if (mbeat >= 0)
                            {
                                AddData("Last-Multiplexer-Heartbeat", "last-mbeat", mbeat + "s ago");
                            }
                            AddData("Last-Global-Heartbeat", "global", ConnectionMultiplexer.LastGlobalHeartbeatSecondsAgo + "s ago");
                        }
                    }

                    AddData("Version", "v", Utils.GetLibVersion());

                    outerException = new RedisConnectionException(failureType, exMessage.ToString(), innerException);

                    foreach (var kv in data)
                    {
                        outerException.Data["Redis-" + kv.Item1] = kv.Item2;
                    }

                    bridge?.OnConnectionFailed(this, failureType, outerException, wasRequested: weAskedForThis);
                }
            }
            // clean up (note: avoid holding the lock when we complete things, even if this means taking
            // the lock multiple times; this is fine here - we shouldn't be fighting anyone, and we're already toast)
            lock (_writtenAwaitingResponse)
            {
                bridge?.Trace(_writtenAwaitingResponse.Count != 0, "Failing outstanding messages: " + _writtenAwaitingResponse.Count);
            }

            var ex = innerException is RedisException ? innerException : outerException;

            nextMessage = Interlocked.Exchange(ref _awaitingToken, null);
            if (nextMessage is not null)
            {
                RecordMessageFailed(nextMessage, ex, origin, bridge);
            }

            while (TryDequeueLocked(_writtenAwaitingResponse, out nextMessage))
            {
                RecordMessageFailed(nextMessage, ex, origin, bridge);
            }

            // burn the socket
            Shutdown();

            static bool TryDequeueLocked(Queue<Message> queue, [NotNullWhen(true)] out Message? message)
            {
                lock (queue)
                {
                    return queue.TryDequeue(out message);
                }
            }
        }

        private void RecordMessageFailed(Message next, Exception? ex, string? origin, PhysicalBridge? bridge)
        {
            if (next.Command == RedisCommand.QUIT && next.TrySetResult(true))
            {
                // fine, death of a socket is close enough
                next.Complete();
            }
            else
            {
                if (bridge != null)
                {
                    bridge.Trace("Failing: " + next);
                    bridge.Multiplexer?.OnMessageFaulted(next, ex, origin);
                }
                next.SetExceptionAndComplete(ex!, bridge);
            }
        }

        internal bool IsIdle() => _writeStatus == WriteStatus.Idle;
        internal void SetIdle() => _writeStatus = WriteStatus.Idle;
        internal void SetWriting() => _writeStatus = WriteStatus.Writing;

        private volatile WriteStatus _writeStatus;

        internal WriteStatus GetWriteStatus() => _writeStatus;

        internal enum WriteStatus
        {
            Initializing,
            Idle,
            Writing,
            Flushing,
            Flushed,

            NA = -1,
        }

        /// <summary>Returns a string that represents the current object.</summary>
        /// <returns>A string that represents the current object.</returns>
        public override string ToString() => $"{_physicalName} ({_writeStatus})";

        internal static void IdentifyFailureType(Exception? exception, ref ConnectionFailureType failureType)
        {
            if (exception != null && failureType == ConnectionFailureType.InternalFailure)
            {
                if (exception is AggregateException)
                {
                    exception = exception.InnerException ?? exception;
                }

                failureType = exception switch
                {
                    AuthenticationException => ConnectionFailureType.AuthenticationFailure,
                    EndOfStreamException or ObjectDisposedException => ConnectionFailureType.SocketClosed,
                    SocketException or IOException => ConnectionFailureType.SocketFailure,
                    _ => failureType,
                };
            }
        }

        internal void EnqueueInsideWriteLock(Message next)
        {
            var multiplexer = BridgeCouldBeNull?.Multiplexer;
            if (multiplexer is null)
            {
                // multiplexer already collected? then we're almost certainly doomed;
                // we can still process it to avoid making things worse/more complex,
                // but: we can't reliably assume this works, so: shout now!
                next.Cancel();
                next.Complete();
            }

            bool wasEmpty;
            lock (_writtenAwaitingResponse)
            {
                wasEmpty = _writtenAwaitingResponse.Count == 0;
                _writtenAwaitingResponse.Enqueue(next);
            }
            if (wasEmpty)
            {
                // it is important to do this *after* adding, so that we can't
                // get into a thread-race where the heartbeat checks too fast;
                // the fact that we're accessing Multiplexer down here means that
                // we're rooting it ourselves via the stack, so we don't need
                // to worry about it being collected until at least after this
                multiplexer?.Root();
            }
        }

        internal void GetCounters(ConnectionCounters counters)
        {
            lock (_writtenAwaitingResponse)
            {
                counters.SentItemsAwaitingResponse = _writtenAwaitingResponse.Count;
            }
            counters.Subscriptions = SubscriptionCount;
        }

        internal Message? GetReadModeCommand(bool isPrimaryOnly)
        {
            if (BridgeCouldBeNull?.ServerEndPoint?.RequiresReadMode == true)
            {
                ReadMode requiredReadMode = isPrimaryOnly ? ReadMode.ReadWrite : ReadMode.ReadOnly;
                if (requiredReadMode != currentReadMode)
                {
                    currentReadMode = requiredReadMode;
                    switch (requiredReadMode)
                    {
                        case ReadMode.ReadOnly: return ReusableReadOnlyCommand;
                        case ReadMode.ReadWrite: return ReusableReadWriteCommand;
                    }
                }
            }
            else if (currentReadMode == ReadMode.ReadOnly)
            {
                // we don't need it (because we're not a cluster, or not a replica),
                // but we are in read-only mode; switch to read-write
                currentReadMode = ReadMode.ReadWrite;
                return ReusableReadWriteCommand;
            }
            return null;
        }

        internal Message? GetSelectDatabaseCommand(int targetDatabase, Message message)
        {
            if (targetDatabase < 0 || targetDatabase == currentDatabase)
            {
                return null;
            }

            if (BridgeCouldBeNull?.ServerEndPoint is not ServerEndPoint serverEndpoint)
            {
                return null;
            }
            int available = serverEndpoint.Databases;

            // Only db0 is available on cluster/twemproxy/envoyproxy
            if (!serverEndpoint.SupportsDatabases)
            {
                if (targetDatabase != 0)
                {
                    // We should never see this, since the API doesn't allow it; thus not too worried about ExceptionFactory
                    throw new RedisCommandException("Multiple databases are not supported on this server; cannot switch to database: " + targetDatabase);
                }
                return null;
            }

            if (message.Command == RedisCommand.SELECT)
            {
                // This could come from an EVAL/EVALSHA inside a transaction, for example; we'll accept it
                BridgeCouldBeNull?.Trace("Switching database: " + targetDatabase);
                currentDatabase = targetDatabase;
                return null;
            }

            if (TransactionActive)
            {
                // Should never see this, since the API doesn't allow it, thus not too worried about ExceptionFactory
                throw new RedisCommandException("Multiple databases inside a transaction are not currently supported: " + targetDatabase);
            }

            // We positively know it is out of range
            if (available != 0 && targetDatabase >= available)
            {
                throw ExceptionFactory.DatabaseOutfRange(IncludeDetailInExceptions, targetDatabase, message, serverEndpoint);
            }
            BridgeCouldBeNull?.Trace("Switching database: " + targetDatabase);
            currentDatabase = targetDatabase;
            return GetSelectDatabaseCommand(targetDatabase);
        }

        internal static Message GetSelectDatabaseCommand(int targetDatabase)
        {
            return targetDatabase < DefaultRedisDatabaseCount
                   ? ReusableChangeDatabaseCommands[targetDatabase] // 0-15 by default
                   : Message.Create(targetDatabase, CommandFlags.FireAndForget, RedisCommand.SELECT);
        }

        internal int GetSentAwaitingResponseCount()
        {
            lock (_writtenAwaitingResponse)
            {
                return _writtenAwaitingResponse.Count;
            }
        }

        internal void GetStormLog(StringBuilder sb)
        {
            lock (_writtenAwaitingResponse)
            {
                if (_writtenAwaitingResponse.Count == 0) return;
                sb.Append("Sent, awaiting response from server: ").Append(_writtenAwaitingResponse.Count).AppendLine();
                int total = 0;
                foreach (var item in _writtenAwaitingResponse)
                {
                    if (++total >= 500) break;
                    item.AppendStormLog(sb);
                    sb.AppendLine();
                }
            }
        }

        /// <summary>
        /// Runs on every heartbeat for a bridge, timing out any commands that are overdue and returning an integer of how many we timed out.
        /// </summary>
        /// <returns>How many commands were overdue and threw timeout exceptions.</returns>
        internal int OnBridgeHeartbeat()
        {
            var result = 0;
            var now = Environment.TickCount;
            Interlocked.Exchange(ref lastBeatTickCount, now);

            lock (_writtenAwaitingResponse)
            {
                if (_writtenAwaitingResponse.Count != 0 && BridgeCouldBeNull is PhysicalBridge bridge)
                {
                    var server = bridge.ServerEndPoint;
                    var multiplexer = bridge.Multiplexer;
                    var timeout = multiplexer.AsyncTimeoutMilliseconds;
                    foreach (var msg in _writtenAwaitingResponse)
                    {
                        // We only handle async timeouts here, synchronous timeouts are handled upstream.
                        // Those sync timeouts happen in ConnectionMultiplexer.ExecuteSyncImpl() via Monitor.Wait.
                        if (msg.HasTimedOut(now, timeout, out var elapsed))
                        {
                            if (msg.ResultBoxIsAsync)
                            {
                                bool haveDeltas = msg.TryGetPhysicalState(out _, out _, out long sentDelta, out var receivedDelta) && sentDelta >= 0 && receivedDelta >= 0;
                                var baseErrorMessage = haveDeltas
                                    ? $"Timeout awaiting response (outbound={sentDelta >> 10}KiB, inbound={receivedDelta >> 10}KiB, {elapsed}ms elapsed, timeout is {timeout}ms)"
                                    : $"Timeout awaiting response ({elapsed}ms elapsed, timeout is {timeout}ms)";
                                var timeoutEx = ExceptionFactory.Timeout(multiplexer, baseErrorMessage, msg, server);
                                multiplexer.OnMessageFaulted(msg, timeoutEx);
                                msg.SetExceptionAndComplete(timeoutEx, bridge); // tell the message that it is doomed
                                multiplexer.OnAsyncTimeout();
                                result++;
                            }
                        }
                        else
                        {
                            // This is a head-of-line queue, which means the first thing we hit that *hasn't* timed out means no more will timeout
                            // and we can stop looping and release the lock early.
                            break;
                        }
                        // Note: it is important that we **do not** remove the message unless we're tearing down the socket; that
                        // would disrupt the chain for MatchResult; we just preemptively abort the message from the caller's
                        // perspective, and set a flag on the message so we don't keep doing it
                    }
                }
            }
            return result;
        }

        internal void OnInternalError(Exception exception, [CallerMemberName] string? origin = null)
        {
            if (BridgeCouldBeNull is PhysicalBridge bridge)
            {
                bridge.Multiplexer.OnInternalError(exception, bridge.ServerEndPoint.EndPoint, connectionType, origin);
            }
        }

        internal void SetUnknownDatabase()
        {
            // forces next db-specific command to issue a select
            currentDatabase = -1;
        }

        internal void Write(in RedisKey key)
        {
            var val = key.KeyValue;
            if (val is string s)
            {
                WriteUnifiedPrefixedString(_ioPipe?.Output, key.KeyPrefix, s);
            }
            else
            {
                WriteUnifiedPrefixedBlob(_ioPipe?.Output, key.KeyPrefix, (byte[]?)val);
            }
        }

        internal void Write(in RedisChannel channel)
            => WriteUnifiedPrefixedBlob(_ioPipe?.Output, ChannelPrefix, channel.Value);

        [MethodImpl(MethodImplOptions.AggressiveInlining)]
        internal void WriteBulkString(in RedisValue value)
            => WriteBulkString(value, _ioPipe?.Output);
        internal static void WriteBulkString(in RedisValue value, PipeWriter? maybeNullWriter)
        {
            if (maybeNullWriter is not PipeWriter writer)
            {
                return; // Prevent null refs during disposal
            }

            switch (value.Type)
            {
                case RedisValue.StorageType.Null:
                    WriteUnifiedBlob(writer, (byte[]?)null);
                    break;
                case RedisValue.StorageType.Int64:
                    WriteUnifiedInt64(writer, value.OverlappedValueInt64);
                    break;
                case RedisValue.StorageType.UInt64:
                    WriteUnifiedUInt64(writer, value.OverlappedValueUInt64);
                    break;
                case RedisValue.StorageType.Double: // use string
                case RedisValue.StorageType.String:
                    WriteUnifiedPrefixedString(writer, null, (string?)value);
                    break;
                case RedisValue.StorageType.Raw:
                    WriteUnifiedSpan(writer, ((ReadOnlyMemory<byte>)value).Span);
                    break;
                default:
                    throw new InvalidOperationException($"Unexpected {value.Type} value: '{value}'");
            }
        }

        internal const int REDIS_MAX_ARGS = 1024 * 1024; // there is a <= 1024*1024 max constraint inside redis itself: https://github.com/antirez/redis/blob/6c60526db91e23fb2d666fc52facc9a11780a2a3/src/networking.c#L1024

        internal void WriteHeader(RedisCommand command, int arguments, CommandBytes commandBytes = default)
        {
            if (_ioPipe?.Output is not PipeWriter writer)
            {
                return; // Prevent null refs during disposal
            }

            var bridge = BridgeCouldBeNull ?? throw new ObjectDisposedException(ToString());

            if (command == RedisCommand.UNKNOWN)
            {
                // using >= here because we will be adding 1 for the command itself (which is an arg for the purposes of the multi-bulk protocol)
                if (arguments >= REDIS_MAX_ARGS) throw ExceptionFactory.TooManyArgs(commandBytes.ToString(), arguments);
            }
            else
            {
                // using >= here because we will be adding 1 for the command itself (which is an arg for the purposes of the multi-bulk protocol)
                if (arguments >= REDIS_MAX_ARGS) throw ExceptionFactory.TooManyArgs(command.ToString(), arguments);

                // for everything that isn't custom commands: ask the muxer for the actual bytes
                commandBytes = bridge.Multiplexer.CommandMap.GetBytes(command);
            }

            // in theory we should never see this; CheckMessage dealt with "regular" messages, and
            // ExecuteMessage should have dealt with everything else
            if (commandBytes.IsEmpty) throw ExceptionFactory.CommandDisabled(command);

            // *{argCount}\r\n      = 3 + MaxInt32TextLen
            // ${cmd-len}\r\n       = 3 + MaxInt32TextLen
            // {cmd}\r\n            = 2 + commandBytes.Length
            var span = writer.GetSpan(commandBytes.Length + 8 + Format.MaxInt32TextLen + Format.MaxInt32TextLen);
            span[0] = (byte)'*';

            int offset = WriteRaw(span, arguments + 1, offset: 1);

            offset = AppendToSpanCommand(span, commandBytes, offset: offset);

            writer.Advance(offset);
        }

        internal void WriteRaw(ReadOnlySpan<byte> bytes) => _ioPipe?.Output?.Write(bytes);

        internal void RecordQuit()
        {
            // don't blame redis if we fired the first shot
            Thread.VolatileWrite(ref clientSentQuit, 1);
            (_ioPipe as SocketConnection)?.TrySetProtocolShutdown(PipeShutdownKind.ProtocolExitClient);
        }

        internal static void WriteMultiBulkHeader(PipeWriter output, long count)
        {
            // *{count}\r\n         = 3 + MaxInt32TextLen
            var span = output.GetSpan(3 + Format.MaxInt32TextLen);
            span[0] = (byte)'*';
            int offset = WriteRaw(span, count, offset: 1);
            output.Advance(offset);
        }

        [MethodImpl(MethodImplOptions.AggressiveInlining)]
        internal static int WriteCrlf(Span<byte> span, int offset)
        {
            span[offset++] = (byte)'\r';
            span[offset++] = (byte)'\n';
            return offset;
        }

        [MethodImpl(MethodImplOptions.AggressiveInlining)]
        internal static void WriteCrlf(PipeWriter writer)
        {
            var span = writer.GetSpan(2);
            span[0] = (byte)'\r';
            span[1] = (byte)'\n';
            writer.Advance(2);
        }

        internal static int WriteRaw(Span<byte> span, long value, bool withLengthPrefix = false, int offset = 0)
        {
            if (value >= 0 && value <= 9)
            {
                if (withLengthPrefix)
                {
                    span[offset++] = (byte)'1';
                    offset = WriteCrlf(span, offset);
                }
                span[offset++] = (byte)((int)'0' + (int)value);
            }
            else if (value >= 10 && value < 100)
            {
                if (withLengthPrefix)
                {
                    span[offset++] = (byte)'2';
                    offset = WriteCrlf(span, offset);
                }
                span[offset++] = (byte)((int)'0' + ((int)value / 10));
                span[offset++] = (byte)((int)'0' + ((int)value % 10));
            }
            else if (value >= 100 && value < 1000)
            {
                int v = (int)value;
                int units = v % 10;
                v /= 10;
                int tens = v % 10, hundreds = v / 10;
                if (withLengthPrefix)
                {
                    span[offset++] = (byte)'3';
                    offset = WriteCrlf(span, offset);
                }
                span[offset++] = (byte)((int)'0' + hundreds);
                span[offset++] = (byte)((int)'0' + tens);
                span[offset++] = (byte)((int)'0' + units);
            }
            else if (value < 0 && value >= -9)
            {
                if (withLengthPrefix)
                {
                    span[offset++] = (byte)'2';
                    offset = WriteCrlf(span, offset);
                }
                span[offset++] = (byte)'-';
                span[offset++] = (byte)((int)'0' - (int)value);
            }
            else if (value <= -10 && value > -100)
            {
                if (withLengthPrefix)
                {
                    span[offset++] = (byte)'3';
                    offset = WriteCrlf(span, offset);
                }
                value = -value;
                span[offset++] = (byte)'-';
                span[offset++] = (byte)((int)'0' + ((int)value / 10));
                span[offset++] = (byte)((int)'0' + ((int)value % 10));
            }
            else
            {
                // we're going to write it, but *to the wrong place*
                var availableChunk = span.Slice(offset);
                var formattedLength = Format.FormatInt64(value, availableChunk);
                if (withLengthPrefix)
                {
                    // now we know how large the prefix is: write the prefix, then write the value
                    var prefixLength = Format.FormatInt32(formattedLength, availableChunk);
                    offset += prefixLength;
                    offset = WriteCrlf(span, offset);

                    availableChunk = span.Slice(offset);
                    var finalLength = Format.FormatInt64(value, availableChunk);
                    offset += finalLength;
                    Debug.Assert(finalLength == formattedLength);
                }
                else
                {
                    offset += formattedLength;
                }
            }

            return WriteCrlf(span, offset);
        }

        [System.Diagnostics.CodeAnalysis.SuppressMessage("Performance", "CA1822:Mark members as static", Justification = "DEBUG uses instance data")]
        private async ValueTask<WriteResult> FlushAsync_Awaited(PhysicalConnection connection, ValueTask<FlushResult> flush, bool throwOnFailure)
        {
            try
            {
                await flush.ForAwait();
                connection._writeStatus = WriteStatus.Flushed;
                connection.UpdateLastWriteTime();
                return WriteResult.Success;
            }
            catch (ConnectionResetException ex) when (!throwOnFailure)
            {
                connection.RecordConnectionFailed(ConnectionFailureType.SocketClosed, ex);
                return WriteResult.WriteFailure;
            }
        }

        private CancellationTokenSource? _reusableFlushSyncTokenSource;
        [Obsolete("this is an anti-pattern; work to reduce reliance on this is in progress")]
        [System.Diagnostics.CodeAnalysis.SuppressMessage("Style", "IDE0062:Make local function 'static'", Justification = "DEBUG uses instance data")]
        internal WriteResult FlushSync(bool throwOnFailure, int millisecondsTimeout)
        {
            var cts = _reusableFlushSyncTokenSource ??= new CancellationTokenSource();
            var flush = FlushAsync(throwOnFailure, cts.Token);
            if (!flush.IsCompletedSuccessfully)
            {
                // only schedule cancellation if it doesn't complete synchronously; at this point, it is doomed
                _reusableFlushSyncTokenSource = null;
                cts.CancelAfter(TimeSpan.FromMilliseconds(millisecondsTimeout));
                try
                {
                    // here lies the evil
                    flush.AsTask().Wait();
                }
                catch (AggregateException ex) when (ex.InnerExceptions.Any(e => e is TaskCanceledException))
                {
                    ThrowTimeout();
                }
                finally
                {
                    cts.Dispose();
                }
            }
            return flush.Result;

            void ThrowTimeout()
            {
                throw new TimeoutException("timeout while synchronously flushing");
            }
        }
        internal ValueTask<WriteResult> FlushAsync(bool throwOnFailure, CancellationToken cancellationToken = default)
        {
            var tmp = _ioPipe?.Output;
            if (tmp == null) return new ValueTask<WriteResult>(WriteResult.NoConnectionAvailable);
            try
            {
                _writeStatus = WriteStatus.Flushing;
                var flush = tmp.FlushAsync(cancellationToken);
                if (!flush.IsCompletedSuccessfully) return FlushAsync_Awaited(this, flush, throwOnFailure);
                _writeStatus = WriteStatus.Flushed;
                UpdateLastWriteTime();
                return new ValueTask<WriteResult>(WriteResult.Success);
            }
            catch (ConnectionResetException ex) when (!throwOnFailure)
            {
                RecordConnectionFailed(ConnectionFailureType.SocketClosed, ex);
                return new ValueTask<WriteResult>(WriteResult.WriteFailure);
            }
        }

        private static readonly ReadOnlyMemory<byte> NullBulkString = Encoding.ASCII.GetBytes("$-1\r\n"), EmptyBulkString = Encoding.ASCII.GetBytes("$0\r\n\r\n");

        private static void WriteUnifiedBlob(PipeWriter writer, byte[]? value)
        {
            if (value == null)
            {
                // special case:
                writer.Write(NullBulkString.Span);
            }
            else
            {
                WriteUnifiedSpan(writer, new ReadOnlySpan<byte>(value));
            }
        }

        private static void WriteUnifiedSpan(PipeWriter writer, ReadOnlySpan<byte> value)
        {
            // ${len}\r\n           = 3 + MaxInt32TextLen
            // {value}\r\n          = 2 + value.Length
            const int MaxQuickSpanSize = 512;
            if (value.Length == 0)
            {
                // special case:
                writer.Write(EmptyBulkString.Span);
            }
            else if (value.Length <= MaxQuickSpanSize)
            {
                var span = writer.GetSpan(5 + Format.MaxInt32TextLen + value.Length);
                span[0] = (byte)'$';
                int bytes = AppendToSpan(span, value, 1);
                writer.Advance(bytes);
            }
            else
            {
                // too big to guarantee can do in a single span
                var span = writer.GetSpan(3 + Format.MaxInt32TextLen);
                span[0] = (byte)'$';
                int bytes = WriteRaw(span, value.Length, offset: 1);
                writer.Advance(bytes);

                writer.Write(value);

                WriteCrlf(writer);
            }
        }

        private static int AppendToSpanCommand(Span<byte> span, in CommandBytes value, int offset = 0)
        {
            span[offset++] = (byte)'$';
            int len = value.Length;
            offset = WriteRaw(span, len, offset: offset);
            value.CopyTo(span.Slice(offset, len));
            offset += value.Length;
            return WriteCrlf(span, offset);
        }

        private static int AppendToSpan(Span<byte> span, ReadOnlySpan<byte> value, int offset = 0)
        {
            offset = WriteRaw(span, value.Length, offset: offset);
            value.CopyTo(span.Slice(offset, value.Length));
            offset += value.Length;
            return WriteCrlf(span, offset);
        }

        internal void WriteSha1AsHex(byte[] value)
        {
            if (_ioPipe?.Output is not PipeWriter writer)
            {
                return; // Prevent null refs during disposal
            }

            if (value == null)
            {
                writer.Write(NullBulkString.Span);
            }
            else if (value.Length == ResultProcessor.ScriptLoadProcessor.Sha1HashLength)
            {
                // $40\r\n              = 5
                // {40 bytes}\r\n       = 42
                var span = writer.GetSpan(47);
                span[0] = (byte)'$';
                span[1] = (byte)'4';
                span[2] = (byte)'0';
                span[3] = (byte)'\r';
                span[4] = (byte)'\n';

                int offset = 5;
                for (int i = 0; i < value.Length; i++)
                {
                    var b = value[i];
                    span[offset++] = ToHexNibble(b >> 4);
                    span[offset++] = ToHexNibble(b & 15);
                }
                span[offset++] = (byte)'\r';
                span[offset++] = (byte)'\n';

                writer.Advance(offset);
            }
            else
            {
                throw new InvalidOperationException("Invalid SHA1 length: " + value.Length);
            }
        }

        internal static byte ToHexNibble(int value)
        {
            return value < 10 ? (byte)('0' + value) : (byte)('a' - 10 + value);
        }

        internal static void WriteUnifiedPrefixedString(PipeWriter? maybeNullWriter, byte[]? prefix, string? value)
        {
            if (maybeNullWriter is not PipeWriter writer)
            {
                return; // Prevent null refs during disposal
            }

            if (value == null)
            {
                // special case
                writer.Write(NullBulkString.Span);
            }
            else
            {
                // ${total-len}\r\n         3 + MaxInt32TextLen
                // {prefix}{value}\r\n
                int encodedLength = Encoding.UTF8.GetByteCount(value),
                    prefixLength = prefix?.Length ?? 0,
                    totalLength = prefixLength + encodedLength;

                if (totalLength == 0)
                {
                    // special-case
                    writer.Write(EmptyBulkString.Span);
                }
                else
                {
                    var span = writer.GetSpan(3 + Format.MaxInt32TextLen);
                    span[0] = (byte)'$';
                    int bytes = WriteRaw(span, totalLength, offset: 1);
                    writer.Advance(bytes);

                    if (prefixLength != 0) writer.Write(prefix);
                    if (encodedLength != 0) WriteRaw(writer, value, encodedLength);
                    WriteCrlf(writer);
                }
            }
        }

        [ThreadStatic]
        private static Encoder? s_PerThreadEncoder;
        internal static Encoder GetPerThreadEncoder()
        {
            var encoder = s_PerThreadEncoder;
            if (encoder == null)
            {
                s_PerThreadEncoder = encoder = Encoding.UTF8.GetEncoder();
            }
            else
            {
                encoder.Reset();
            }
            return encoder;
        }

        internal static unsafe void WriteRaw(PipeWriter writer, string value, int expectedLength)
        {
            const int MaxQuickEncodeSize = 512;

            fixed (char* cPtr = value)
            {
                int totalBytes;
                if (expectedLength <= MaxQuickEncodeSize)
                {
                    // encode directly in one hit
                    var span = writer.GetSpan(expectedLength);
                    fixed (byte* bPtr = span)
                    {
                        totalBytes = Encoding.UTF8.GetBytes(cPtr, value.Length, bPtr, expectedLength);
                    }
                    writer.Advance(expectedLength);
                }
                else
                {
                    // use an encoder in a loop
                    var encoder = GetPerThreadEncoder();
                    int charsRemaining = value.Length, charOffset = 0;
                    totalBytes = 0;

                    bool final = false;
                    while (true)
                    {
                        var span = writer.GetSpan(5); // get *some* memory - at least enough for 1 character (but hopefully lots more)

                        int charsUsed, bytesUsed;
                        bool completed;
                        fixed (byte* bPtr = span)
                        {
                            encoder.Convert(cPtr + charOffset, charsRemaining, bPtr, span.Length, final, out charsUsed, out bytesUsed, out completed);
                        }
                        writer.Advance(bytesUsed);
                        totalBytes += bytesUsed;
                        charOffset += charsUsed;
                        charsRemaining -= charsUsed;

                        if (charsRemaining <= 0)
                        {
                            if (charsRemaining < 0) throw new InvalidOperationException("String encode went negative");
                            if (completed) break; // fine
                            if (final) throw new InvalidOperationException("String encode failed to complete");
                            final = true; // flush the encoder to one more span, then exit
                        }
                    }
                }
                if (totalBytes != expectedLength) throw new InvalidOperationException("String encode length check failure");
            }
        }

        private static void WriteUnifiedPrefixedBlob(PipeWriter? maybeNullWriter, byte[]? prefix, byte[]? value)
        {
            if (maybeNullWriter is not PipeWriter writer)
            {
                return; // Prevent null refs during disposal
            }

            // ${total-len}\r\n
            // {prefix}{value}\r\n
            if (prefix == null || prefix.Length == 0 || value == null)
            {
                // if no prefix, just use the non-prefixed version;
                // even if prefixed, a null value writes as null, so can use the non-prefixed version
                WriteUnifiedBlob(writer, value);
            }
            else
            {
                var span = writer.GetSpan(3 + Format.MaxInt32TextLen); // note even with 2 max-len, we're still in same text range
                span[0] = (byte)'$';
                int bytes = WriteRaw(span, prefix.LongLength + value.LongLength, offset: 1);
                writer.Advance(bytes);

                writer.Write(prefix);
                writer.Write(value);

                span = writer.GetSpan(2);
                WriteCrlf(span, 0);
                writer.Advance(2);
            }
        }

        private static void WriteUnifiedInt64(PipeWriter writer, long value)
        {
            // note from specification: A client sends to the Redis server a RESP Array consisting of just Bulk Strings.
            // (i.e. we can't just send ":123\r\n", we need to send "$3\r\n123\r\n"

            // ${asc-len}\r\n           = 3 + MaxInt32TextLen
            // {asc}\r\n                = MaxInt64TextLen + 2
            var span = writer.GetSpan(5 + Format.MaxInt32TextLen + Format.MaxInt64TextLen);

            span[0] = (byte)'$';
            var bytes = WriteRaw(span, value, withLengthPrefix: true, offset: 1);
            writer.Advance(bytes);
        }

        private static void WriteUnifiedUInt64(PipeWriter writer, ulong value)
        {
            // note from specification: A client sends to the Redis server a RESP Array consisting of just Bulk Strings.
            // (i.e. we can't just send ":123\r\n", we need to send "$3\r\n123\r\n"

            // ${asc-len}\r\n           = 3 + MaxInt32TextLen
            // {asc}\r\n                = MaxInt64TextLen + 2
            var span = writer.GetSpan(5 + Format.MaxInt32TextLen + Format.MaxInt64TextLen);

            Span<byte> valueSpan = stackalloc byte[Format.MaxInt64TextLen];
            var len = Format.FormatUInt64(value, valueSpan);
            span[0] = (byte)'$';
            int offset = WriteRaw(span, len, withLengthPrefix: false, offset: 1);
            valueSpan.Slice(0, len).CopyTo(span.Slice(offset));
            offset += len;
            offset = WriteCrlf(span, offset);
            writer.Advance(offset);
        }
        internal static void WriteInteger(PipeWriter writer, long value)
        {
            // note: client should never write integer; only server does this
            // :{asc}\r\n                = MaxInt64TextLen + 3
            var span = writer.GetSpan(3 + Format.MaxInt64TextLen);

            span[0] = (byte)':';
            var bytes = WriteRaw(span, value, withLengthPrefix: false, offset: 1);
            writer.Advance(bytes);
        }

        internal readonly struct ConnectionStatus
        {
            /// <summary>
            /// Number of messages sent outbound, but we don't yet have a response for.
            /// </summary>
            public int MessagesSentAwaitingResponse { get; init; }

            /// <summary>
            /// Bytes available on the socket, not yet read into the pipe.
            /// </summary>
            public long BytesAvailableOnSocket { get; init; }

            /// <summary>
            /// Bytes read from the socket, pending in the reader pipe.
            /// </summary>
            public long BytesInReadPipe { get; init; }

            /// <summary>
            /// Bytes in the writer pipe, waiting to be written to the socket.
            /// </summary>
            public long BytesInWritePipe { get; init; }

            /// <summary>
            /// Byte size of the last result we processed.
            /// </summary>
            public long BytesLastResult { get; init; }

            /// <summary>
            /// Byte size on the buffer that isn't processed yet.
            /// </summary>
            public long BytesInBuffer { get; init; }

            /// <summary>
            /// The inbound pipe reader status.
            /// </summary>
            public ReadStatus ReadStatus { get; init; }

            /// <summary>
            /// The outbound pipe writer status.
            /// </summary>
            public WriteStatus WriteStatus { get; init; }

            public override string ToString() =>
                $"SentAwaitingResponse: {MessagesSentAwaitingResponse}, AvailableOnSocket: {BytesAvailableOnSocket} byte(s), InReadPipe: {BytesInReadPipe} byte(s), InWritePipe: {BytesInWritePipe} byte(s), ReadStatus: {ReadStatus}, WriteStatus: {WriteStatus}";

            /// <summary>
            /// The default connection stats, notable *not* the same as <c>default</c> since initializers don't run.
            /// </summary>
            public static ConnectionStatus Default { get; } = new()
            {
                BytesAvailableOnSocket = -1,
                BytesInReadPipe = -1,
                BytesInWritePipe = -1,
                ReadStatus = ReadStatus.NA,
                WriteStatus = WriteStatus.NA,
            };

            /// <summary>
            /// The zeroed connection stats, which we want to display as zero for default exception cases.
            /// </summary>
            public static ConnectionStatus Zero { get; } = new()
            {
                BytesAvailableOnSocket = 0,
                BytesInReadPipe = 0,
                BytesInWritePipe = 0,
                ReadStatus = ReadStatus.NA,
                WriteStatus = WriteStatus.NA,
            };
        }

        public ConnectionStatus GetStatus()
        {
            if (_ioPipe is SocketConnection conn)
            {
                var counters = conn.GetCounters();
                return new ConnectionStatus()
                {
                    MessagesSentAwaitingResponse = GetSentAwaitingResponseCount(),
                    BytesAvailableOnSocket = counters.BytesAvailableOnSocket,
                    BytesInReadPipe = counters.BytesWaitingToBeRead,
                    BytesInWritePipe = counters.BytesWaitingToBeSent,
                    ReadStatus = _readStatus,
                    WriteStatus = _writeStatus,
                    BytesLastResult = bytesLastResult,
                    BytesInBuffer = bytesInBuffer,
                };
            }

            // Fall back to bytes waiting on the socket if we can
            int fallbackBytesAvailable;
            try
            {
                fallbackBytesAvailable = VolatileSocket?.Available ?? -1;
            }
            catch
            {
                // If this fails, we're likely in a race disposal situation and do not want to blow sky high here.
                fallbackBytesAvailable = -1;
            }

            return new ConnectionStatus()
            {
                BytesAvailableOnSocket = fallbackBytesAvailable,
                BytesInReadPipe = -1,
                BytesInWritePipe = -1,
                ReadStatus = _readStatus,
                WriteStatus = _writeStatus,
                BytesLastResult = bytesLastResult,
                BytesInBuffer = bytesInBuffer,
            };
        }

        internal static RemoteCertificateValidationCallback? GetAmbientIssuerCertificateCallback()
        {
            try
            {
                var issuerPath = Environment.GetEnvironmentVariable("SERedis_IssuerCertPath");
                if (!string.IsNullOrEmpty(issuerPath)) return ConfigurationOptions.TrustIssuerCallback(issuerPath);
            }
            catch (Exception ex)
            {
                Debug.WriteLine(ex.Message);
            }
            return null;
        }
        internal static LocalCertificateSelectionCallback? GetAmbientClientCertificateCallback()
        {
            try
            {
                var certificatePath = Environment.GetEnvironmentVariable("SERedis_ClientCertPfxPath");
                if (!string.IsNullOrEmpty(certificatePath) && File.Exists(certificatePath))
                {
                    var password = Environment.GetEnvironmentVariable("SERedis_ClientCertPassword");
                    var pfxStorageFlags = Environment.GetEnvironmentVariable("SERedis_ClientCertStorageFlags");
                    X509KeyStorageFlags storageFlags = X509KeyStorageFlags.DefaultKeySet;
                    if (!string.IsNullOrEmpty(pfxStorageFlags) && Enum.TryParse<X509KeyStorageFlags>(pfxStorageFlags, true, out var typedFlags))
                    {
                        storageFlags = typedFlags;
                    }

                    return ConfigurationOptions.CreatePfxUserCertificateCallback(certificatePath, password, storageFlags);
                }

#if NET5_0_OR_GREATER
                certificatePath = Environment.GetEnvironmentVariable("SERedis_ClientCertPemPath");
                if (!string.IsNullOrEmpty(certificatePath) && File.Exists(certificatePath))
                {
                    var passwordPath = Environment.GetEnvironmentVariable("SERedis_ClientCertPasswordPath");
                    return ConfigurationOptions.CreatePemUserCertificateCallback(certificatePath, passwordPath);
                }
#endif
            }
            catch (Exception ex)
            {
                Debug.WriteLine(ex.Message);
            }
            return null;
        }

        internal async ValueTask<bool> ConnectedAsync(Socket? socket, ILogger? log, SocketManager manager)
        {
            var bridge = BridgeCouldBeNull;
            if (bridge == null) return false;

            IDuplexPipe? pipe = null;
            try
            {
                // disallow connection in some cases
                OnDebugAbort();

                // the order is important here:
                // non-TLS: [Socket]<==[SocketConnection:IDuplexPipe]
                // TLS:     [Socket]<==[NetworkStream]<==[SslStream]<==[StreamConnection:IDuplexPipe]
                var config = bridge.Multiplexer.RawConfig;

                var tunnel = config.Tunnel;
                Stream? stream = null;
                if (tunnel is not null)
                {
                    stream = await tunnel.BeforeAuthenticateAsync(bridge.ServerEndPoint.EndPoint, bridge.ConnectionType, socket, CancellationToken.None).ForAwait();
                }

                if (config.Ssl)
                {
                    log?.LogInformation("Configuring TLS");
                    var host = config.SslHost;
                    if (host.IsNullOrWhiteSpace())
                    {
                        host = Format.ToStringHostOnly(bridge.ServerEndPoint.EndPoint);
                    }

                    stream ??= new NetworkStream(socket ?? throw new InvalidOperationException("No socket or stream available - possibly a tunnel error"));
                    var ssl = new SslStream(
                        innerStream: stream,
                        leaveInnerStreamOpen: false,
                        userCertificateValidationCallback: config.CertificateValidationCallback ?? GetAmbientIssuerCertificateCallback(),
                        userCertificateSelectionCallback: config.CertificateSelectionCallback ?? GetAmbientClientCertificateCallback(),
                        encryptionPolicy: EncryptionPolicy.RequireEncryption);
                    try
                    {
                        try
                        {
#if NETCOREAPP3_1_OR_GREATER
                            var configOptions = config.SslClientAuthenticationOptions?.Invoke(host);
                            if (configOptions is not null)
                            {
                                await ssl.AuthenticateAsClientAsync(configOptions).ForAwait();
                            }
                            else
                            {
                                await ssl.AuthenticateAsClientAsync(host, config.SslProtocols, config.CheckCertificateRevocation).ForAwait();
                            }
#else
                            await ssl.AuthenticateAsClientAsync(host, config.SslProtocols, config.CheckCertificateRevocation).ForAwait();
#endif
                        }
                        catch (Exception ex)
                        {
                            Debug.WriteLine(ex.Message);
                            bridge.Multiplexer?.SetAuthSuspect(ex);
                            bridge.Multiplexer?.Logger?.LogError(ex, ex.Message);
                            throw;
                        }
                        log?.LogInformation($"TLS connection established successfully using protocol: {ssl.SslProtocol}");
                    }
                    catch (AuthenticationException authexception)
                    {
                        RecordConnectionFailed(ConnectionFailureType.AuthenticationFailure, authexception, isInitialConnect: true);
                        bridge.Multiplexer.Trace("Encryption failure");
                        return false;
                    }
                    stream = ssl;
                }

                if (stream is not null)
                {
                    pipe = StreamConnection.GetDuplex(stream, manager.SendPipeOptions, manager.ReceivePipeOptions, name: bridge.Name);
                }
                else
                {
                    pipe = SocketConnection.Create(socket, manager.SendPipeOptions, manager.ReceivePipeOptions, name: bridge.Name);
                }
                OnWrapForLogging(ref pipe, _physicalName, manager);

                _ioPipe = pipe;

                log?.LogInformation($"{bridge.Name}: Connected ");

                await bridge.OnConnectedAsync(this, log).ForAwait();
                return true;
            }
            catch (Exception ex)
            {
                RecordConnectionFailed(ConnectionFailureType.InternalFailure, ex, isInitialConnect: true, connectingPipe: pipe); // includes a bridge.OnDisconnected
                bridge.Multiplexer.Trace("Could not connect: " + ex.Message, ToString());
                return false;
            }
        }

        private void MatchResult(in RawResult result)
        {
            // check to see if it could be an out-of-band pubsub message
            if ((connectionType == ConnectionType.Subscription && result.Resp2TypeArray == ResultType.Array) || result.Resp3Type == ResultType.Push)
            {
                var muxer = BridgeCouldBeNull?.Multiplexer;
                if (muxer == null) return;

                // out of band message does not match to a queued message
                var items = result.GetItems();
                if (items.Length >= 3 && (items[0].IsEqual(message) || items[0].IsEqual(smessage)))
                {
                    _readStatus = items[0].IsEqual(message) ? ReadStatus.PubSubMessage : ReadStatus.PubSubSMessage;

                    // special-case the configuration change broadcasts (we don't keep that in the usual pub/sub registry)
                    var configChanged = muxer.ConfigurationChangedChannel;
                    if (configChanged != null && items[1].IsEqual(configChanged))
                    {
                        EndPoint? blame = null;
                        try
                        {
                            if (!items[2].IsEqual(CommonReplies.wildcard))
                            {
                                // We don't want to fail here, just trying to identify
                                _ = Format.TryParseEndPoint(items[2].GetString(), out blame);
                            }
                        }
                        catch { /* no biggie */ }
                        Trace("Configuration changed: " + Format.ToString(blame));
                        _readStatus = ReadStatus.Reconfigure;
                        muxer.ReconfigureIfNeeded(blame, true, "broadcast");
                    }

                    // invoke the handlers
                    RedisChannel channel;
                    if (items[0].IsEqual(message)) {
<<<<<<< HEAD
                        channel = items[1].AsRedisChannel(ChannelPrefix, RedisChannel.RedisChannelOptions.None);
                        Trace("MESSAGE: " + channel);
                    } else {
                        channel = items[1].AsRedisChannel(ChannelPrefix, RedisChannel.RedisChannelOptions.Sharded);
=======
                        channel = items[1].AsRedisChannel(ChannelPrefix, RedisChannel.PatternMode.Literal, isSharded: false);
                        Trace("MESSAGE: " + channel);
                    } else {
                        channel = items[1].AsRedisChannel(ChannelPrefix, RedisChannel.PatternMode.Literal, isSharded: true);
>>>>>>> 0172e03a
                        Trace("SMESSAGE: " + channel);
                    }
                    if (!channel.IsNull)
                    {
                        if (TryGetPubSubPayload(items[2], out var payload))
                        {
                            _readStatus = ReadStatus.InvokePubSub;
                            muxer.OnMessage(channel, channel, payload);
                        }
                        // could be multi-message: https://github.com/StackExchange/StackExchange.Redis/issues/2507
                        else if (TryGetMultiPubSubPayload(items[2], out var payloads))
                        {
                            _readStatus = ReadStatus.InvokePubSub;
                            muxer.OnMessage(channel, channel, payloads);
                        }
                    }
                    return; // AND STOP PROCESSING!
                }
                else if (items.Length >= 4 && items[0].IsEqual(pmessage))
                {
                    _readStatus = ReadStatus.PubSubPMessage;

<<<<<<< HEAD
                    var channel = items[2].AsRedisChannel(ChannelPrefix, RedisChannel.RedisChannelOptions.Pattern);
=======
                    var channel = items[2].AsRedisChannel(ChannelPrefix, RedisChannel.PatternMode.Literal, isSharded: false);
>>>>>>> 0172e03a
                    Trace("PMESSAGE: " + channel);
                    if (!channel.IsNull)
                    {
                        if (TryGetPubSubPayload(items[3], out var payload))
                        {
<<<<<<< HEAD
                            var sub = items[1].AsRedisChannel(ChannelPrefix, RedisChannel.RedisChannelOptions.Pattern);
=======
                            var sub = items[1].AsRedisChannel(ChannelPrefix, RedisChannel.PatternMode.Pattern, isSharded: false);
>>>>>>> 0172e03a
                            _readStatus = ReadStatus.InvokePubSub;
                            muxer.OnMessage(sub, channel, payload);
                        }
                        else if (TryGetMultiPubSubPayload(items[3], out var payloads))
                        {
<<<<<<< HEAD
                            var sub = items[1].AsRedisChannel(ChannelPrefix, RedisChannel.RedisChannelOptions.Pattern);
=======
                            var sub = items[1].AsRedisChannel(ChannelPrefix, RedisChannel.PatternMode.Pattern, isSharded: false);
>>>>>>> 0172e03a
                            _readStatus = ReadStatus.InvokePubSub;
                            muxer.OnMessage(sub, channel, payloads);
                        }
                    }
                    return; // AND STOP PROCESSING!
                }

                // if it didn't look like "[p|s]message", then we still need to process the pending queue
            }
            Trace("Matching result...");

            Message? msg = null;
            // check whether we're waiting for a high-integrity mode post-response checksum (using cheap null-check first)
            if (_awaitingToken is not null && (msg = Interlocked.Exchange(ref _awaitingToken, null)) is not null)
            {
                _readStatus = ReadStatus.ResponseSequenceCheck;
                if (!ProcessHighIntegrityResponseToken(msg, in result, BridgeCouldBeNull))
                {
                    RecordConnectionFailed(ConnectionFailureType.ResponseIntegrityFailure, origin: nameof(ReadStatus.ResponseSequenceCheck));
                }
                return;
            }

            _readStatus = ReadStatus.DequeueResult;
            lock (_writtenAwaitingResponse)
            {
                if (msg is not null)
                {
                    _awaitingToken = null;
                }

                if (!_writtenAwaitingResponse.TryDequeue(out msg))
                {
                    throw new InvalidOperationException("Received response with no message waiting: " + result.ToString());
                }
            }
            _activeMessage = msg;

            Trace("Response to: " + msg);
            _readStatus = ReadStatus.ComputeResult;
            if (msg.ComputeResult(this, result))
            {
                _readStatus = msg.ResultBoxIsAsync ? ReadStatus.CompletePendingMessageAsync : ReadStatus.CompletePendingMessageSync;
                if (!msg.IsHighIntegrity)
                {
                    // can't complete yet if needs checksum
                    msg.Complete();
                }
            }
            if (msg.IsHighIntegrity)
            {
                // stash this for the next non-OOB response
                Volatile.Write(ref _awaitingToken, msg);
            }

            _readStatus = ReadStatus.MatchResultComplete;
            _activeMessage = null;

            static bool ProcessHighIntegrityResponseToken(Message message, in RawResult result, PhysicalBridge? bridge)
            {
                bool isValid = false;
                if (result.Resp2TypeBulkString == ResultType.BulkString)
                {
                    var payload = result.Payload;
                    if (payload.Length == 4)
                    {
                        uint interpreted;
                        if (payload.IsSingleSegment)
                        {
                            interpreted = BinaryPrimitives.ReadUInt32LittleEndian(payload.First.Span);
                        }
                        else
                        {
                            Span<byte> span = stackalloc byte[4];
                            payload.CopyTo(span);
                            interpreted = BinaryPrimitives.ReadUInt32LittleEndian(span);
                        }
                        isValid = interpreted == message.HighIntegrityToken;
                    }
                }
                if (isValid)
                {
                    message.Complete();
                    return true;
                }
                else
                {
                    message.SetExceptionAndComplete(new InvalidOperationException("High-integrity mode detected possible protocol de-sync"), bridge);
                    return false;
                }
            }

            static bool TryGetPubSubPayload(in RawResult value, out RedisValue parsed, bool allowArraySingleton = true)
            {
                if (value.IsNull)
                {
                    parsed = RedisValue.Null;
                    return true;
                }
                switch (value.Resp2TypeBulkString)
                {
                    case ResultType.Integer:
                    case ResultType.SimpleString:
                    case ResultType.BulkString:
                        parsed = value.AsRedisValue();
                        return true;
                    case ResultType.Array when allowArraySingleton && value.ItemsCount == 1:
                        return TryGetPubSubPayload(in value[0], out parsed, allowArraySingleton: false);
                }
                parsed = default;
                return false;
            }

            static bool TryGetMultiPubSubPayload(in RawResult value, out Sequence<RawResult> parsed)
            {
                if (value.Resp2TypeArray == ResultType.Array && value.ItemsCount != 0)
                {
                    parsed = value.GetItems();
                    return true;
                }
                parsed = default;
                return false;
            }
        }

        private volatile Message? _activeMessage;

        internal void GetHeadMessages(out Message? now, out Message? next)
        {
            now = _activeMessage;
            bool haveLock = false;
            try
            {
                // careful locking here; a: don't try too hard (this is error info only), b: avoid deadlock (see #2376)
                Monitor.TryEnter(_writtenAwaitingResponse, 10, ref haveLock);
                if (haveLock)
                {
                    _writtenAwaitingResponse.TryPeek(out next);
                }
                else
                {
                    next = UnknownMessage.Instance;
                }
            }
            finally
            {
                if (haveLock) Monitor.Exit(_writtenAwaitingResponse);
            }
        }

        partial void OnCloseEcho();

        partial void OnCreateEcho();

        private void OnDebugAbort()
        {
            var bridge = BridgeCouldBeNull;
            if (bridge == null || !bridge.Multiplexer.AllowConnect)
            {
                throw new RedisConnectionException(ConnectionFailureType.InternalFailure, "Aborting (AllowConnect: False)");
            }
        }

        partial void OnWrapForLogging(ref IDuplexPipe pipe, string name, SocketManager mgr);

        internal void UpdateLastReadTime() => Interlocked.Exchange(ref lastReadTickCount, Environment.TickCount);
        private async Task ReadFromPipe()
        {
            bool allowSyncRead = true, isReading = false;
            try
            {
                _readStatus = ReadStatus.Init;
                while (true)
                {
                    var input = _ioPipe?.Input;
                    if (input == null) break;

                    // note: TryRead will give us back the same buffer in a tight loop
                    // - so: only use that if we're making progress
                    isReading = true;
                    _readStatus = ReadStatus.ReadSync;
                    if (!(allowSyncRead && input.TryRead(out var readResult)))
                    {
                        _readStatus = ReadStatus.ReadAsync;
                        readResult = await input.ReadAsync().ForAwait();
                    }
                    isReading = false;
                    _readStatus = ReadStatus.UpdateWriteTime;
                    UpdateLastReadTime();

                    _readStatus = ReadStatus.ProcessBuffer;
                    var buffer = readResult.Buffer;
                    int handled = 0;
                    if (!buffer.IsEmpty)
                    {
                        handled = ProcessBuffer(ref buffer); // updates buffer.Start
                    }

                    allowSyncRead = handled != 0;

                    _readStatus = ReadStatus.MarkProcessed;
                    Trace($"Processed {handled} messages");
                    input.AdvanceTo(buffer.Start, buffer.End);

                    if (handled == 0 && readResult.IsCompleted)
                    {
                        break; // no more data, or trailing incomplete messages
                    }
                }
                Trace("EOF");
                RecordConnectionFailed(ConnectionFailureType.SocketClosed);
                _readStatus = ReadStatus.RanToCompletion;
            }
            catch (Exception ex)
            {
                _readStatus = ReadStatus.Faulted;
                // this CEX is just a hardcore "seriously, read the actual value" - there's no
                // convenient "Thread.VolatileRead<T>(ref T field) where T : class", and I don't
                // want to make the field volatile just for this one place that needs it
                if (isReading)
                {
                    var pipe = Volatile.Read(ref _ioPipe);
                    if (pipe == null)
                    {
                        return;
                        // yeah, that's fine... don't worry about it; we nuked it
                    }

                    // check for confusing read errors - no need to present "Reading is not allowed after reader was completed."
                    if (pipe is SocketConnection sc && sc.ShutdownKind == PipeShutdownKind.ReadEndOfStream)
                    {
                        RecordConnectionFailed(ConnectionFailureType.SocketClosed, new EndOfStreamException());
                        return;
                    }
                }
                Trace("Faulted");
                RecordConnectionFailed(ConnectionFailureType.InternalFailure, ex);
            }
        }

        private static readonly ArenaOptions s_arenaOptions = new ArenaOptions();
        private readonly Arena<RawResult> _arena = new Arena<RawResult>(s_arenaOptions);

        private int ProcessBuffer(ref ReadOnlySequence<byte> buffer)
        {
            int messageCount = 0;
            bytesInBuffer = buffer.Length;

            while (!buffer.IsEmpty)
            {
                _readStatus = ReadStatus.TryParseResult;
                var reader = new BufferReader(buffer);
                var result = TryParseResult(_protocol >= RedisProtocol.Resp3, _arena, in buffer, ref reader, IncludeDetailInExceptions, this);
                try
                {
                    if (result.HasValue)
                    {
                        buffer = reader.SliceFromCurrent();

                        messageCount++;
                        Trace(result.ToString());
                        _readStatus = ReadStatus.MatchResult;
                        MatchResult(result);

                        // Track the last result size *after* processing for the *next* error message
                        bytesInBuffer = buffer.Length;
                        bytesLastResult = result.Payload.Length;
                    }
                    else
                    {
                        break; // remaining buffer isn't enough; give up
                    }
                }
                finally
                {
                    _readStatus = ReadStatus.ResetArena;
                    _arena.Reset();
                }
            }
            _readStatus = ReadStatus.ProcessBufferComplete;
            return messageCount;
        }

        private static RawResult.ResultFlags AsNull(RawResult.ResultFlags flags) => flags & ~RawResult.ResultFlags.NonNull;

        private static RawResult ReadArray(ResultType resultType, RawResult.ResultFlags flags, Arena<RawResult> arena, in ReadOnlySequence<byte> buffer, ref BufferReader reader, bool includeDetailInExceptions, ServerEndPoint? server)
        {
            var itemCount = ReadLineTerminatedString(ResultType.Integer, flags, ref reader);
            if (itemCount.HasValue)
            {
                if (!itemCount.TryGetInt64(out long i64))
                {
                    throw ExceptionFactory.ConnectionFailure(
                        includeDetailInExceptions,
                        ConnectionFailureType.ProtocolFailure,
                        itemCount.Is('?') ? "Streamed aggregate types not yet implemented" : "Invalid array length",
                        server);
                }

                int itemCountActual = checked((int)i64);

                if (itemCountActual < 0)
                {
                    // for null response by command like EXEC, RESP array: *-1\r\n
                    return new RawResult(resultType, items: default, AsNull(flags));
                }
                else if (itemCountActual == 0)
                {
                    // for zero array response by command like SCAN, Resp array: *0\r\n
                    return new RawResult(resultType, items: default, flags);
                }

                if (resultType == ResultType.Map) itemCountActual <<= 1; // if it says "3", it means 3 pairs, i.e. 6 values

                var oversized = arena.Allocate(itemCountActual);
                var result = new RawResult(resultType, oversized, flags);

                if (oversized.IsSingleSegment)
                {
                    var span = oversized.FirstSpan;
                    for (int i = 0; i < span.Length; i++)
                    {
                        if (!(span[i] = TryParseResult(flags, arena, in buffer, ref reader, includeDetailInExceptions, server)).HasValue)
                        {
                            return RawResult.Nil;
                        }
                    }
                }
                else
                {
                    foreach (var span in oversized.Spans)
                    {
                        for (int i = 0; i < span.Length; i++)
                        {
                            if (!(span[i] = TryParseResult(flags, arena, in buffer, ref reader, includeDetailInExceptions, server)).HasValue)
                            {
                                return RawResult.Nil;
                            }
                        }
                    }
                }
                return result;
            }
            return RawResult.Nil;
        }

        private static RawResult ReadBulkString(ResultType type, RawResult.ResultFlags flags, ref BufferReader reader, bool includeDetailInExceptions, ServerEndPoint? server)
        {
            var prefix = ReadLineTerminatedString(ResultType.Integer, flags, ref reader);
            if (prefix.HasValue)
            {
                if (!prefix.TryGetInt64(out long i64))
                {
                    throw ExceptionFactory.ConnectionFailure(
                        includeDetailInExceptions,
                        ConnectionFailureType.ProtocolFailure,
                        prefix.Is('?') ? "Streamed strings not yet implemented" : "Invalid bulk string length",
                        server);
                }
                int bodySize = checked((int)i64);
                if (bodySize < 0)
                {
                    return new RawResult(type, ReadOnlySequence<byte>.Empty, AsNull(flags));
                }

                if (reader.TryConsumeAsBuffer(bodySize, out var payload))
                {
                    switch (reader.TryConsumeCRLF())
                    {
                        case ConsumeResult.NeedMoreData:
                            break; // see NilResult below
                        case ConsumeResult.Success:
                            return new RawResult(type, payload, flags);
                        default:
                            throw ExceptionFactory.ConnectionFailure(includeDetailInExceptions, ConnectionFailureType.ProtocolFailure, "Invalid bulk string terminator", server);
                    }
                }
            }
            return RawResult.Nil;
        }

        private static RawResult ReadLineTerminatedString(ResultType type, RawResult.ResultFlags flags, ref BufferReader reader)
        {
            int crlfOffsetFromCurrent = BufferReader.FindNextCrLf(reader);
            if (crlfOffsetFromCurrent < 0) return RawResult.Nil;

            var payload = reader.ConsumeAsBuffer(crlfOffsetFromCurrent);
            reader.Consume(2);

            return new RawResult(type, payload, flags);
        }

        internal enum ReadStatus
        {
            NotStarted,
            Init,
            RanToCompletion,
            Faulted,
            ReadSync,
            ReadAsync,
            UpdateWriteTime,
            ProcessBuffer,
            MarkProcessed,
            TryParseResult,
            MatchResult,
            PubSubMessage,
            PubSubPMessage,
            PubSubSMessage,
            Reconfigure,
            InvokePubSub,
            ResponseSequenceCheck, // high-integrity mode only
            DequeueResult,
            ComputeResult,
            CompletePendingMessageSync,
            CompletePendingMessageAsync,
            MatchResultComplete,
            ResetArena,
            ProcessBufferComplete,
            NA = -1,
        }
        private volatile ReadStatus _readStatus;
        internal ReadStatus GetReadStatus() => _readStatus;

        internal void StartReading() => ReadFromPipe().RedisFireAndForget();

        internal static RawResult TryParseResult(
            bool isResp3,
            Arena<RawResult> arena,
            in ReadOnlySequence<byte> buffer,
            ref BufferReader reader,
            bool includeDetilInExceptions,
            PhysicalConnection? connection,
            bool allowInlineProtocol = false)
        {
            return TryParseResult(
                isResp3 ? (RawResult.ResultFlags.Resp3 | RawResult.ResultFlags.NonNull) : RawResult.ResultFlags.NonNull,
                arena,
                buffer,
                ref reader,
                includeDetilInExceptions,
                connection?.BridgeCouldBeNull?.ServerEndPoint,
                allowInlineProtocol);
        }

        private static RawResult TryParseResult(
            RawResult.ResultFlags flags,
            Arena<RawResult> arena,
            in ReadOnlySequence<byte> buffer,
            ref BufferReader reader,
            bool includeDetilInExceptions,
            ServerEndPoint? server,
            bool allowInlineProtocol = false)
        {
            int prefix;
            do // this loop is just to allow us to parse (skip) attributes without doing a stack-dive
            {
                prefix = reader.PeekByte();
                if (prefix < 0) return RawResult.Nil; // EOF
                switch (prefix)
                {
                    // RESP2
                    case '+': // simple string
                        reader.Consume(1);
                        return ReadLineTerminatedString(ResultType.SimpleString, flags, ref reader);
                    case '-': // error
                        reader.Consume(1);
                        return ReadLineTerminatedString(ResultType.Error, flags, ref reader);
                    case ':': // integer
                        reader.Consume(1);
                        return ReadLineTerminatedString(ResultType.Integer, flags, ref reader);
                    case '$': // bulk string
                        reader.Consume(1);
                        return ReadBulkString(ResultType.BulkString, flags, ref reader, includeDetilInExceptions, server);
                    case '*': // array
                        reader.Consume(1);
                        return ReadArray(ResultType.Array, flags, arena, in buffer, ref reader, includeDetilInExceptions, server);
                    // RESP3
                    case '_': // null
                        reader.Consume(1);
                        return ReadLineTerminatedString(ResultType.Null, flags, ref reader);
                    case ',': // double
                        reader.Consume(1);
                        return ReadLineTerminatedString(ResultType.Double, flags, ref reader);
                    case '#': // boolean
                        reader.Consume(1);
                        return ReadLineTerminatedString(ResultType.Boolean, flags, ref reader);
                    case '!': // blob error
                        reader.Consume(1);
                        return ReadBulkString(ResultType.BlobError, flags, ref reader, includeDetilInExceptions, server);
                    case '=': // verbatim string
                        reader.Consume(1);
                        return ReadBulkString(ResultType.VerbatimString, flags, ref reader, includeDetilInExceptions, server);
                    case '(': // big number
                        reader.Consume(1);
                        return ReadLineTerminatedString(ResultType.BigInteger, flags, ref reader);
                    case '%': // map
                        reader.Consume(1);
                        return ReadArray(ResultType.Map, flags, arena, in buffer, ref reader, includeDetilInExceptions, server);
                    case '~': // set
                        reader.Consume(1);
                        return ReadArray(ResultType.Set, flags, arena, in buffer, ref reader, includeDetilInExceptions, server);
                    case '|': // attribute
                        reader.Consume(1);
                        var arr = ReadArray(ResultType.Attribute, flags, arena, in buffer, ref reader, includeDetilInExceptions, server);
                        if (!arr.HasValue) return RawResult.Nil; // failed to parse attribute data

                        // for now, we want to just skip attribute data; so
                        // drop whatever we parsed on the floor and keep looking
                        break; // exits the SWITCH, not the DO/WHILE
                    case '>': // push
                        reader.Consume(1);
                        return ReadArray(ResultType.Push, flags, arena, in buffer, ref reader, includeDetilInExceptions, server);
                }
            }
            while (prefix == '|');

            if (allowInlineProtocol) return ParseInlineProtocol(flags, arena, ReadLineTerminatedString(ResultType.SimpleString, flags, ref reader));
            throw new InvalidOperationException("Unexpected response prefix: " + (char)prefix);
        }

        private static RawResult ParseInlineProtocol(RawResult.ResultFlags flags, Arena<RawResult> arena, in RawResult line)
        {
            if (!line.HasValue) return RawResult.Nil; // incomplete line

            int count = 0;
            foreach (var _ in line.GetInlineTokenizer()) count++;
            var block = arena.Allocate(count);

            var iter = block.GetEnumerator();
            foreach (var token in line.GetInlineTokenizer())
            {
                // this assigns *via a reference*, returned via the iterator; just... sweet
                iter.GetNext() = new RawResult(line.Resp3Type, token, flags); // spoof RESP2 from RESP1
            }
            return new RawResult(ResultType.Array, block, flags); // spoof RESP2 from RESP1
        }

        internal bool HasPendingCallerFacingItems()
        {
            bool lockTaken = false;
            try
            {
                Monitor.TryEnter(_writtenAwaitingResponse, 0, ref lockTaken);
                if (lockTaken)
                {
                    if (_writtenAwaitingResponse.Count != 0)
                    {
                        foreach (var item in _writtenAwaitingResponse)
                        {
                            if (!item.IsInternalCall) return true;
                        }
                    }
                    return false;
                }
                else
                {
                    // don't contend the lock; *presume* that something
                    // qualifies; we can check again next heartbeat
                    return true;
                }
            }
            finally
            {
                if (lockTaken) Monitor.Exit(_writtenAwaitingResponse);
            }
        }
    }
}<|MERGE_RESOLUTION|>--- conflicted
+++ resolved
@@ -1670,17 +1670,10 @@
                     // invoke the handlers
                     RedisChannel channel;
                     if (items[0].IsEqual(message)) {
-<<<<<<< HEAD
                         channel = items[1].AsRedisChannel(ChannelPrefix, RedisChannel.RedisChannelOptions.None);
                         Trace("MESSAGE: " + channel);
                     } else {
                         channel = items[1].AsRedisChannel(ChannelPrefix, RedisChannel.RedisChannelOptions.Sharded);
-=======
-                        channel = items[1].AsRedisChannel(ChannelPrefix, RedisChannel.PatternMode.Literal, isSharded: false);
-                        Trace("MESSAGE: " + channel);
-                    } else {
-                        channel = items[1].AsRedisChannel(ChannelPrefix, RedisChannel.PatternMode.Literal, isSharded: true);
->>>>>>> 0172e03a
                         Trace("SMESSAGE: " + channel);
                     }
                     if (!channel.IsNull)
@@ -1703,31 +1696,22 @@
                 {
                     _readStatus = ReadStatus.PubSubPMessage;
 
-<<<<<<< HEAD
                     var channel = items[2].AsRedisChannel(ChannelPrefix, RedisChannel.RedisChannelOptions.Pattern);
-=======
-                    var channel = items[2].AsRedisChannel(ChannelPrefix, RedisChannel.PatternMode.Literal, isSharded: false);
->>>>>>> 0172e03a
+
                     Trace("PMESSAGE: " + channel);
                     if (!channel.IsNull)
                     {
                         if (TryGetPubSubPayload(items[3], out var payload))
                         {
-<<<<<<< HEAD
                             var sub = items[1].AsRedisChannel(ChannelPrefix, RedisChannel.RedisChannelOptions.Pattern);
-=======
-                            var sub = items[1].AsRedisChannel(ChannelPrefix, RedisChannel.PatternMode.Pattern, isSharded: false);
->>>>>>> 0172e03a
+
                             _readStatus = ReadStatus.InvokePubSub;
                             muxer.OnMessage(sub, channel, payload);
                         }
                         else if (TryGetMultiPubSubPayload(items[3], out var payloads))
                         {
-<<<<<<< HEAD
                             var sub = items[1].AsRedisChannel(ChannelPrefix, RedisChannel.RedisChannelOptions.Pattern);
-=======
-                            var sub = items[1].AsRedisChannel(ChannelPrefix, RedisChannel.PatternMode.Pattern, isSharded: false);
->>>>>>> 0172e03a
+
                             _readStatus = ReadStatus.InvokePubSub;
                             muxer.OnMessage(sub, channel, payloads);
                         }
