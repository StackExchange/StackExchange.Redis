--- conflicted
+++ resolved
@@ -1493,12 +1493,8 @@
                         catch (Exception ex)
                         {
                             Debug.WriteLine(ex.Message);
-<<<<<<< HEAD
-                            bridge.Multiplexer?.SetAuthSuspect();
-                            bridge.Multiplexer.RawConfig.Logger?.LogError(ex, ex.Message);
-=======
                             bridge.Multiplexer?.SetAuthSuspect(ex);
->>>>>>> 6b20bba3
+                            bridge.Multiplexer?.RawConfig.Logger?.LogError(ex, ex.Message);
                             throw;
                         }
                         log?.LogInfo($"TLS connection established successfully using protocol: {ssl.SslProtocol}");
@@ -1524,11 +1520,7 @@
 
                 _ioPipe = pipe;
 
-<<<<<<< HEAD
-                log?.LogInfo($"{bridge?.Name}: Connected ");
-=======
-                log?.WriteLine($"{bridge.Name}: Connected ");
->>>>>>> 6b20bba3
+                log?.LogInfo($"{bridge.Name}: Connected ");
 
                 await bridge.OnConnectedAsync(this, log).ForAwait();
                 return true;
