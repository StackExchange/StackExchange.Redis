﻿using System;
using System.Buffers;
using System.Buffers.Text;
using System.Collections.Generic;
using System.Diagnostics;
using System.IO;
using System.IO.Pipelines;
using System.Linq;
using System.Net;
using System.Net.Security;
using System.Net.Sockets;
using System.Runtime.CompilerServices;
using System.Security.Authentication;
using System.Security.Cryptography.X509Certificates;
using System.Text;
using System.Threading;
using System.Threading.Tasks;
using Pipelines.Sockets.Unofficial;
using Pipelines.Sockets.Unofficial.Arenas;
using StackExchange.Redis.Transports;

namespace StackExchange.Redis
{
    internal sealed partial class PhysicalConnection : IDisposable
    {
        internal readonly byte[]? ChannelPrefix;

        private static readonly CommandBytes message = "message", pmessage = "pmessage";

        private static int totalCount;

        private readonly ConnectionType connectionType;

        // things sent to this physical, but not yet received
        private readonly Queue<Message> _writtenAwaitingResponse = new Queue<Message>();

        private readonly string _physicalName;

        private volatile int currentDatabase = 0;

        private ReadMode currentReadMode = ReadMode.NotSpecified;

        private int failureReported;

        private int lastWriteTickCount, lastReadTickCount, lastBeatTickCount;

        internal void GetBytes(out long sent, out long received)
        {
            if (_ioPipe is IMeasuredDuplexPipe sc)
            {
                sent = sc.TotalBytesSent;
                received = sc.TotalBytesReceived;
            }
            else
            {
                sent = received = -1;
            }
        }

        /// <summary>
        /// Nullable because during simulation of failure, we'll null out.
        /// ...but in those cases, we'll accept any null ref in a race - it's fine.
        /// </summary>
        private IDuplexPipe? _ioPipe;
        internal bool HasOutputPipe => _ioPipe?.Output != null;

        private Socket? _socket;
        internal Socket? VolatileSocket => Volatile.Read(ref _socket);

        public PhysicalConnection(PhysicalBridge bridge)
        {
            lastWriteTickCount = lastReadTickCount = Environment.TickCount;
            lastBeatTickCount = 0;
            connectionType = bridge.ConnectionType;
            _bridge = new WeakReference(bridge);
            ChannelPrefix = bridge.Multiplexer.RawConfig.ChannelPrefix;
            if (ChannelPrefix?.Length == 0) ChannelPrefix = null; // null tests are easier than null+empty
            var endpoint = bridge.ServerEndPoint.EndPoint;
            _physicalName = connectionType + "#" + Interlocked.Increment(ref totalCount) + "@" + Format.ToString(endpoint);

            OnCreateEcho();
        }

        internal async Task BeginConnectAsync(LogProxy? log)
        {
            var bridge = BridgeCouldBeNull;
            var endpoint = bridge?.ServerEndPoint?.EndPoint;
            if (bridge == null || endpoint == null)
            {
                log?.WriteLine("No endpoint");
                return;
            }

            Trace("Connecting...");
            _socket = SocketManager.CreateSocket(endpoint);
            bridge.Multiplexer.RawConfig.BeforeSocketConnect?.Invoke(endpoint, bridge.ConnectionType, _socket);
            bridge.Multiplexer.OnConnecting(endpoint, bridge.ConnectionType);
            log?.WriteLine($"{Format.ToString(endpoint)}: BeginConnectAsync");

            CancellationTokenSource? timeoutSource = null;
            try
            {
                using (var args = new SocketAwaitableEventArgs
                {
                    RemoteEndPoint = endpoint,
                })
                {
                    var x = VolatileSocket;
                    if (x == null)
                    {
                        args.Abort();
                    }
                    else if (x.ConnectAsync(args))
                    {   // asynchronous operation is pending
                        timeoutSource = ConfigureTimeout(args, bridge.Multiplexer.RawConfig.ConnectTimeout);
                    }
                    else
                    {   // completed synchronously
                        args.Complete();
                    }

                    // Complete connection
                    try
                    {
                        // If we're told to ignore connect, abort here
                        if (BridgeCouldBeNull?.Multiplexer?.IgnoreConnect ?? false) return;

                        await args; // wait for the connect to complete or fail (will throw)
                        if (timeoutSource != null)
                        {
                            timeoutSource.Cancel();
                            timeoutSource.Dispose();
                        }

                        x = VolatileSocket;
                        if (x == null)
                        {
                            ConnectionMultiplexer.TraceWithoutContext("Socket was already aborted");
                        }
                        else if (await ConnectedAsync(x, log, bridge.Multiplexer.SocketManager!).ForAwait())
                        {
                            log?.WriteLine($"{Format.ToString(endpoint)}: Starting read");
                            try
                            {
                                StartReading();
                                // Normal return
                            }
                            catch (Exception ex)
                            {
                                ConnectionMultiplexer.TraceWithoutContext(ex.Message);
                                Shutdown();
                            }
                        }
                        else
                        {
                            ConnectionMultiplexer.TraceWithoutContext("Aborting socket");
                            Shutdown();
                        }
                    }
                    catch (ObjectDisposedException)
                    {
                        log?.WriteLine($"{Format.ToString(endpoint)}: (socket shutdown)");
                        try { RecordConnectionFailed(ConnectionFailureType.UnableToConnect, isInitialConnect: true); }
                        catch (Exception inner)
                        {
                            ConnectionMultiplexer.TraceWithoutContext(inner.Message);
                        }
                    }
                    catch (Exception outer)
                    {
                        ConnectionMultiplexer.TraceWithoutContext(outer.Message);
                        try { RecordConnectionFailed(ConnectionFailureType.UnableToConnect, isInitialConnect: true); }
                        catch (Exception inner)
                        {
                            ConnectionMultiplexer.TraceWithoutContext(inner.Message);
                        }
                    }
                }
            }
            catch (NotImplementedException ex) when (endpoint is not IPEndPoint)
            {
                throw new InvalidOperationException("BeginConnect failed with NotImplementedException; consider using IP endpoints, or enable ResolveDns in the configuration", ex);
            }
            finally
            {
                if (timeoutSource != null) try { timeoutSource.Dispose(); } catch { }
            }
        }

        private static CancellationTokenSource ConfigureTimeout(SocketAwaitableEventArgs args, int timeoutMilliseconds)
        {
            var cts = new CancellationTokenSource();
            var timeout = Task.Delay(timeoutMilliseconds, cts.Token);
            timeout.ContinueWith((_, state) =>
            {
                try
                {
                    var a = (SocketAwaitableEventArgs)state!;
                    a.Abort(SocketError.TimedOut);
                    Socket.CancelConnectAsync(a);
                }
                catch { }
            }, args);
            return cts;
        }

        private enum ReadMode : byte
        {
            NotSpecified,
            ReadOnly,
            ReadWrite,
        }

        private readonly WeakReference _bridge;
        public PhysicalBridge? BridgeCouldBeNull => (PhysicalBridge?)_bridge.Target;

        public long LastWriteSecondsAgo => unchecked(Environment.TickCount - Thread.VolatileRead(ref lastWriteTickCount)) / 1000;

        private bool IncludeDetailInExceptions => BridgeCouldBeNull?.Multiplexer.RawConfig.IncludeDetailInExceptions ?? false;

        [Conditional("VERBOSE")]
        internal void Trace(string message) => BridgeCouldBeNull?.Multiplexer?.Trace(message, ToString());

        public long SubscriptionCount { get; set; }

        public bool TransactionActive { get; internal set; }

        [System.Diagnostics.CodeAnalysis.SuppressMessage("Microsoft.Usage", "CA2202:Do not dispose objects multiple times")]
        internal void Shutdown()
        {
            var ioPipe = Interlocked.Exchange(ref _ioPipe, null); // compare to the critical read
            var socket = Interlocked.Exchange(ref _socket, null);

            if (ioPipe != null)
            {
                Trace("Disconnecting...");
                try { BridgeCouldBeNull?.OnDisconnected(ConnectionFailureType.ConnectionDisposed, this, out _, out _); } catch { }
                try { ioPipe.Input?.CancelPendingRead(); } catch { }
                try { ioPipe.Input?.Complete(); } catch { }
                try { ioPipe.Output?.CancelPendingFlush(); } catch { }
                try { ioPipe.Output?.Complete(); } catch { }
                try { using (ioPipe as IDisposable) { } } catch { }
            }

            if (socket != null)
            {
                try { socket.Shutdown(SocketShutdown.Both); } catch { }
                try { socket.Close(); } catch { }
                try { socket.Dispose(); } catch { }
            }
        }

        public void Dispose()
        {
            bool markDisposed = VolatileSocket != null;
            Shutdown();
            if (markDisposed)
            {
                Trace("Disconnected");
                RecordConnectionFailed(ConnectionFailureType.ConnectionDisposed);
            }
            OnCloseEcho();
            _reusableFlushSyncTokenSource?.Dispose();
            GC.SuppressFinalize(this);
        }

        private async Task AwaitedFlush(ValueTask<FlushResult> flush)
        {
            await flush.ForAwait();
            _writeStatus = WriteStatus.Flushed;
            UpdateLastWriteTime();
        }
        internal void UpdateLastWriteTime() => Interlocked.Exchange(ref lastWriteTickCount, Environment.TickCount);
        public Task FlushAsync()
        {
            var tmp = _ioPipe?.Output;
            if (tmp != null)
            {
                _writeStatus = WriteStatus.Flushing;
                var flush = tmp.FlushAsync();
                if (!flush.IsCompletedSuccessfully)
                {
                    return AwaitedFlush(flush);
                }
                _writeStatus = WriteStatus.Flushed;
                UpdateLastWriteTime();
            }
            return Task.CompletedTask;
        }

        internal void SimulateConnectionFailure(SimulatedFailureType failureType)
        {
            var raiseFailed = false;
            if (connectionType == ConnectionType.Interactive)
            {
                if (failureType.HasFlag(SimulatedFailureType.InteractiveInbound))
                {
                    _ioPipe?.Input.Complete(new Exception("Simulating interactive input failure"));
                    raiseFailed = true;
                }
                if (failureType.HasFlag(SimulatedFailureType.InteractiveOutbound))
                {
                    _ioPipe?.Output.Complete(new Exception("Simulating interactive output failure"));
                    raiseFailed = true;
                }
            }
            else if (connectionType == ConnectionType.Subscription)
            {
                if (failureType.HasFlag(SimulatedFailureType.SubscriptionInbound))
                {
                    _ioPipe?.Input.Complete(new Exception("Simulating subscription input failure"));
                    raiseFailed = true;
                }
                if (failureType.HasFlag(SimulatedFailureType.SubscriptionOutbound))
                {
                    _ioPipe?.Output.Complete(new Exception("Simulating subscription output failure"));
                    raiseFailed = true;
                }
            }
            if (raiseFailed)
            {
                RecordConnectionFailed(ConnectionFailureType.SocketFailure);
            }
        }

        public void RecordConnectionFailed(
            ConnectionFailureType failureType,
            Exception? innerException = null,
            [CallerMemberName] string? origin = null,
            bool isInitialConnect = false,
            IDuplexPipe? connectingPipe = null
            )
        {
            Exception? outerException = innerException;
            IdentifyFailureType(innerException, ref failureType);
            var bridge = BridgeCouldBeNull;
            if (_ioPipe != null || isInitialConnect) // if *we* didn't burn the pipe: flag it
            {
                if (failureType == ConnectionFailureType.InternalFailure && innerException is not null)
                {
                    OnInternalError(innerException, origin);
                }

                // stop anything new coming in...
                bridge?.Trace("Failed: " + failureType);
                ConnectionStatus connStatus = ConnectionStatus.Default;
                PhysicalBridge.State oldState = PhysicalBridge.State.Disconnected;
                bool isCurrent = false;
                bridge?.OnDisconnected(failureType, this, out isCurrent, out oldState);
                if (oldState == PhysicalBridge.State.ConnectedEstablished)
                {
                    try
                    {
                        connStatus = GetStatus();
                    }
                    catch { /* best effort only */ }
                }

                if (isCurrent && Interlocked.CompareExchange(ref failureReported, 1, 0) == 0)
                {
                    int now = Environment.TickCount, lastRead = Thread.VolatileRead(ref lastReadTickCount), lastWrite = Thread.VolatileRead(ref lastWriteTickCount),
                        lastBeat = Thread.VolatileRead(ref lastBeatTickCount);

                    int unansweredWriteTime = 0;
                    lock (_writtenAwaitingResponse)
                    {
                        // find oldest message awaiting a response
                        if (_writtenAwaitingResponse.Count != 0)
                        {
                            var next = _writtenAwaitingResponse.Peek();
                            unansweredWriteTime = next.GetWriteTime();
                        }
                    }

                    var exMessage = new StringBuilder(failureType.ToString());

                    var pipe = connectingPipe ?? _ioPipe;
                    if (pipe is SocketConnection sc)
                    {
                        exMessage.Append(" (").Append(sc.ShutdownKind);
                        if (sc.SocketError != SocketError.Success)
                        {
                            exMessage.Append('/').Append(sc.SocketError);
                        }
                        if (sc.BytesRead == 0) exMessage.Append(", 0-read");
                        if (sc.BytesSent == 0) exMessage.Append(", 0-sent");
                        exMessage.Append(", last-recv: ").Append(sc.LastReceived).Append(')');
                    }
                    else if (pipe is IMeasuredDuplexPipe mdp)
                    {
                        long sent = mdp.TotalBytesSent, recd = mdp.TotalBytesReceived;

                        if (sent == 0) { exMessage.Append(recd == 0 ? " (0-read, 0-sent)" : " (0-sent)"); }
                        else if (recd == 0) { exMessage.Append(" (0-read)"); }
                    }

                    var data = new List<Tuple<string, string?>>();
                    void add(string lk, string sk, string? v)
                    {
                        if (lk != null) data.Add(Tuple.Create(lk, v));
                        if (sk != null) exMessage.Append(", ").Append(sk).Append(": ").Append(v);
                    }

                    if (IncludeDetailInExceptions)
                    {
                        if (bridge != null)
                        {
                            exMessage.Append(" on ").Append(Format.ToString(bridge.ServerEndPoint?.EndPoint)).Append('/').Append(connectionType)
                                .Append(", ").Append(_writeStatus).Append('/').Append(_readStatus)
                                .Append(", last: ").Append(bridge.LastCommand);

                            data.Add(Tuple.Create<string, string?>("FailureType", failureType.ToString()));
                            data.Add(Tuple.Create<string, string?>("EndPoint", Format.ToString(bridge.ServerEndPoint?.EndPoint)));

                            add("Origin", "origin", origin);
                            // add("Input-Buffer", "input-buffer", _ioPipe.Input);
                            add("Outstanding-Responses", "outstanding", GetSentAwaitingResponseCount().ToString());
                            add("Last-Read", "last-read", (unchecked(now - lastRead) / 1000) + "s ago");
                            add("Last-Write", "last-write", (unchecked(now - lastWrite) / 1000) + "s ago");
                            if (unansweredWriteTime != 0) add("Unanswered-Write", "unanswered-write", (unchecked(now - unansweredWriteTime) / 1000) + "s ago");
                            add("Keep-Alive", "keep-alive", bridge.ServerEndPoint?.WriteEverySeconds + "s");
                            add("Previous-Physical-State", "state", oldState.ToString());
                            add("Manager", "mgr", bridge.Multiplexer.SocketManager?.GetState());
                            if (connStatus.BytesAvailableOnSocket >= 0) add("Inbound-Bytes", "in", connStatus.BytesAvailableOnSocket.ToString());
                            if (connStatus.BytesInReadPipe >= 0) add("Inbound-Pipe-Bytes", "in-pipe", connStatus.BytesInReadPipe.ToString());
                            if (connStatus.BytesInWritePipe >= 0) add("Outbound-Pipe-Bytes", "out-pipe", connStatus.BytesInWritePipe.ToString());

                            add("Last-Heartbeat", "last-heartbeat", (lastBeat == 0 ? "never" : ((unchecked(now - lastBeat) / 1000) + "s ago")) + (bridge.IsBeating ? " (mid-beat)" : ""));
                            var mbeat = bridge.Multiplexer.LastHeartbeatSecondsAgo;
                            if (mbeat >= 0)
                            {
                                add("Last-Multiplexer-Heartbeat", "last-mbeat", mbeat + "s ago");
                            }
                            add("Last-Global-Heartbeat", "global", ConnectionMultiplexer.LastGlobalHeartbeatSecondsAgo + "s ago");
                        }
                    }

                    add("Version", "v", Utils.GetLibVersion());

                    outerException = new RedisConnectionException(failureType, exMessage.ToString(), innerException);

                    foreach (var kv in data)
                    {
                        outerException.Data["Redis-" + kv.Item1] = kv.Item2;
                    }

                    bridge?.OnConnectionFailed(this, failureType, outerException);
                }
            }
            // cleanup
            lock (_writtenAwaitingResponse)
            {
                bridge?.Trace(_writtenAwaitingResponse.Count != 0, "Failing outstanding messages: " + _writtenAwaitingResponse.Count);
                while (_writtenAwaitingResponse.Count != 0)
                {
                    var next = _writtenAwaitingResponse.Dequeue();

                    if (next.Command == RedisCommand.QUIT && next.TrySetResult(true))
                    {
                        // fine, death of a socket is close enough
                        next.Complete();
                    }
                    else
                    {
                        var ex = innerException is RedisException ? innerException : outerException;
                        if (bridge != null)
                        {
                            bridge.Trace("Failing: " + next);
                            bridge.Multiplexer?.OnMessageFaulted(next, ex, origin);
                        }
                        next.SetExceptionAndComplete(ex!, bridge);
                    }
                }
            }

            // burn the socket
            Shutdown();
        }

        internal bool IsIdle() => _writeStatus == WriteStatus.Idle;
        internal void SetIdle() => _writeStatus = WriteStatus.Idle;
        internal void SetWriting() => _writeStatus = WriteStatus.Writing;

        private volatile WriteStatus _writeStatus;

        internal WriteStatus GetWriteStatus() => _writeStatus;

        internal enum WriteStatus
        {
            Initializing,
            Idle,
            Writing,
            Flushing,
            Flushed,

            NA = -1,
        }

        /// <summary>Returns a string that represents the current object.</summary>
        /// <returns>A string that represents the current object.</returns>
        public override string ToString() => $"{_physicalName} ({_writeStatus})";

        internal static void IdentifyFailureType(Exception? exception, ref ConnectionFailureType failureType)
        {
            if (exception != null && failureType == ConnectionFailureType.InternalFailure)
            {
                if (exception is AggregateException)
                {
                    exception = exception.InnerException ?? exception;
                }

                failureType = exception switch
                {
                    AuthenticationException => ConnectionFailureType.AuthenticationFailure,
                    EndOfStreamException or ObjectDisposedException => ConnectionFailureType.SocketClosed,
                    SocketException or IOException => ConnectionFailureType.SocketFailure,
                    _ => failureType
                };
            }
        }

        internal void EnqueueInsideWriteLock(Message next)
        {
            lock (_writtenAwaitingResponse)
            {
                _writtenAwaitingResponse.Enqueue(next);
            }
        }

        internal void GetCounters(ConnectionCounters counters)
        {
            lock (_writtenAwaitingResponse)
            {
                counters.SentItemsAwaitingResponse = _writtenAwaitingResponse.Count;
            }
            counters.Subscriptions = SubscriptionCount;
        }

        internal Message? GetReadModeCommand(bool isPrimaryOnly)
        {
            if (BridgeCouldBeNull?.ServerEndPoint?.RequiresReadMode == true)
            {
                ReadMode requiredReadMode = isPrimaryOnly ? ReadMode.ReadWrite : ReadMode.ReadOnly;
                if (requiredReadMode != currentReadMode)
                {
                    currentReadMode = requiredReadMode;
                    switch (requiredReadMode)
                    {
                        case ReadMode.ReadOnly: return Message.Create(-1, CommandFlags.FireAndForget, RedisCommand.READONLY);
                        case ReadMode.ReadWrite: return Message.Create(-1, CommandFlags.FireAndForget, RedisCommand.READWRITE);
                    }
                }
            }
            else if (currentReadMode == ReadMode.ReadOnly)
            {
                // we don't need it (because we're not a cluster, or not a replica),
                // but we are in read-only mode; switch to read-write
                currentReadMode = ReadMode.ReadWrite;
                return Message.Create(-1, CommandFlags.FireAndForget, RedisCommand.READWRITE);
            }
            return null;
        }

        internal Message? GetSelectDatabaseCommand(int targetDatabase, Message message)
        {
            if (targetDatabase < 0 || targetDatabase == currentDatabase)
            {
                return null;
            }

            if (BridgeCouldBeNull?.ServerEndPoint is not ServerEndPoint serverEndpoint)
            {
                return null;
            }
            int available = serverEndpoint.Databases;

            // Only db0 is available on cluster/twemproxy/envoyproxy
            if (!serverEndpoint.SupportsDatabases)
            {
                if (targetDatabase != 0)
                {
                    // We should never see this, since the API doesn't allow it; thus not too worried about ExceptionFactory
                    throw new RedisCommandException("Multiple databases are not supported on this server; cannot switch to database: " + targetDatabase);
                }
                return null;
            }

            if (message.Command == RedisCommand.SELECT)
            {
                // This could come from an EVAL/EVALSHA inside a transaction, for example; we'll accept it
                BridgeCouldBeNull?.Trace("Switching database: " + targetDatabase);
                currentDatabase = targetDatabase;
                return null;
            }

            if (TransactionActive)
            {
                // Should never see this, since the API doesn't allow it, thus not too worried about ExceptionFactory
                throw new RedisCommandException("Multiple databases inside a transaction are not currently supported: " + targetDatabase);
            }

            // We positively know it is out of range
            if (available != 0 && targetDatabase >= available)
            {
                throw ExceptionFactory.DatabaseOutfRange(IncludeDetailInExceptions, targetDatabase, message, serverEndpoint);
            }
            BridgeCouldBeNull?.Trace("Switching database: " + targetDatabase);
            currentDatabase = targetDatabase;
            return GetSelectDatabaseCommand(targetDatabase);
        }

        internal static Message GetSelectDatabaseCommand(int targetDatabase)
            => Message.Create(targetDatabase, CommandFlags.FireAndForget, RedisCommand.SELECT);

        internal int GetSentAwaitingResponseCount()
        {
            lock (_writtenAwaitingResponse)
            {
                return _writtenAwaitingResponse.Count;
            }
        }

        internal void GetStormLog(StringBuilder sb)
        {
            lock (_writtenAwaitingResponse)
            {
                if (_writtenAwaitingResponse.Count == 0) return;
                sb.Append("Sent, awaiting response from server: ").Append(_writtenAwaitingResponse.Count).AppendLine();
                int total = 0;
                foreach (var item in _writtenAwaitingResponse)
                {
                    if (++total >= 500) break;
                    item.AppendStormLog(sb);
                    sb.AppendLine();
                }
            }
        }

        internal void OnBridgeHeartbeat()
        {
            var now = Environment.TickCount;
            Interlocked.Exchange(ref lastBeatTickCount, now);

            lock (_writtenAwaitingResponse)
            {
                if (_writtenAwaitingResponse.Count != 0 && BridgeCouldBeNull is PhysicalBridge bridge)
                {
                    var server = bridge.ServerEndPoint;
                    var multiplexer = bridge.Multiplexer;
                    var timeout = multiplexer.AsyncTimeoutMilliseconds;
                    foreach (var msg in _writtenAwaitingResponse)
                    {
                        // We only handle async timeouts here, synchronous timeouts are handled upstream.
                        // Those sync timeouts happen in ConnectionMultiplexer.ExecuteSyncImpl() via Monitor.Wait.
                        if (msg.ResultBoxIsAsync && msg.HasTimedOut(now, timeout, out var elapsed))
                        {
                            bool haveDeltas = msg.TryGetPhysicalState(out _, out _, out long sentDelta, out var receivedDelta) && sentDelta >= 0 && receivedDelta >= 0;
                            var timeoutEx = ExceptionFactory.Timeout(multiplexer, haveDeltas
                                ? $"Timeout awaiting response (outbound={sentDelta >> 10}KiB, inbound={receivedDelta >> 10}KiB, {elapsed}ms elapsed, timeout is {timeout}ms)"
                                : $"Timeout awaiting response ({elapsed}ms elapsed, timeout is {timeout}ms)", msg, server);
                            multiplexer.OnMessageFaulted(msg, timeoutEx);
                            msg.SetExceptionAndComplete(timeoutEx, bridge); // tell the message that it is doomed
                            multiplexer.OnAsyncTimeout();
                        }
                        // Note: it is important that we **do not** remove the message unless we're tearing down the socket; that
                        // would disrupt the chain for MatchResult; we just preemptively abort the message from the caller's
                        // perspective, and set a flag on the message so we don't keep doing it
                    }
                }
            }
        }

        internal void OnInternalError(Exception exception, [CallerMemberName] string? origin = null)
        {
            if (BridgeCouldBeNull is PhysicalBridge bridge)
            {
                bridge.Multiplexer.OnInternalError(exception, bridge.ServerEndPoint.EndPoint, connectionType, origin);
            }
        }

        internal void SetUnknownDatabase()
        {
            // forces next db-specific command to issue a select
            currentDatabase = -1;
        }

<<<<<<< HEAD
        internal IBufferWriter<byte> DefaultOutput => _ioPipe.Output;
=======
        internal void Write(in RedisKey key)
        {
            var val = key.KeyValue;
            if (val is string s)
            {
                WriteUnifiedPrefixedString(_ioPipe!.Output, key.KeyPrefix, s);
            }
            else
            {
                WriteUnifiedPrefixedBlob(_ioPipe!.Output, key.KeyPrefix, (byte[]?)val);
            }
        }

        internal void Write(in RedisChannel channel)
            => WriteUnifiedPrefixedBlob(_ioPipe!.Output, ChannelPrefix, channel.Value);

        [MethodImpl(MethodImplOptions.AggressiveInlining)]
        internal void WriteBulkString(in RedisValue value)
            => WriteBulkString(value, _ioPipe!.Output);
        internal static void WriteBulkString(in RedisValue value, PipeWriter output)
        {
            switch (value.Type)
            {
                case RedisValue.StorageType.Null:
                    WriteUnifiedBlob(output, (byte[]?)null);
                    break;
                case RedisValue.StorageType.Int64:
                    WriteUnifiedInt64(output, value.OverlappedValueInt64);
                    break;
                case RedisValue.StorageType.UInt64:
                    WriteUnifiedUInt64(output, value.OverlappedValueUInt64);
                    break;
                case RedisValue.StorageType.Double: // use string
                case RedisValue.StorageType.String:
                    WriteUnifiedPrefixedString(output, null, (string?)value);
                    break;
                case RedisValue.StorageType.Raw:
                    WriteUnifiedSpan(output, ((ReadOnlyMemory<byte>)value).Span);
                    break;
                default:
                    throw new InvalidOperationException($"Unexpected {value.Type} value: '{value}'");
            }
        }

        internal const int REDIS_MAX_ARGS = 1024 * 1024; // there is a <= 1024*1024 max constraint inside redis itself: https://github.com/antirez/redis/blob/6c60526db91e23fb2d666fc52facc9a11780a2a3/src/networking.c#L1024

        internal void WriteHeader(RedisCommand command, int arguments, CommandBytes commandBytes = default)
        {
            var bridge = BridgeCouldBeNull;
            if (bridge == null) throw new ObjectDisposedException(ToString());

            if (command == RedisCommand.UNKNOWN)
            {
                // using >= here because we will be adding 1 for the command itself (which is an arg for the purposes of the multi-bulk protocol)
                if (arguments >= REDIS_MAX_ARGS) throw ExceptionFactory.TooManyArgs(commandBytes.ToString(), arguments);
            }
            else
            {
                // using >= here because we will be adding 1 for the command itself (which is an arg for the purposes of the multi-bulk protocol)
                if (arguments >= REDIS_MAX_ARGS) throw ExceptionFactory.TooManyArgs(command.ToString(), arguments);

                // for everything that isn't custom commands: ask the muxer for the actual bytes
                commandBytes = bridge.Multiplexer.CommandMap.GetBytes(command);
            }

            // in theory we should never see this; CheckMessage dealt with "regular" messages, and
            // ExecuteMessage should have dealt with everything else
            if (commandBytes.IsEmpty) throw ExceptionFactory.CommandDisabled(command);

            // *{argCount}\r\n      = 3 + MaxInt32TextLen
            // ${cmd-len}\r\n       = 3 + MaxInt32TextLen
            // {cmd}\r\n            = 2 + commandBytes.Length
            var span = _ioPipe!.Output.GetSpan(commandBytes.Length + 8 + MaxInt32TextLen + MaxInt32TextLen);
            span[0] = (byte)'*';

            int offset = WriteRaw(span, arguments + 1, offset: 1);

            offset = AppendToSpanCommand(span, commandBytes, offset: offset);

            _ioPipe.Output.Advance(offset);
        }
>>>>>>> cb571bd8

        internal void RecordQuit() // don't blame redis if we fired the first shot
            => (_ioPipe as SocketConnection)?.TrySetProtocolShutdown(PipeShutdownKind.ProtocolExitClient);

        [System.Diagnostics.CodeAnalysis.SuppressMessage("Performance", "CA1822:Mark members as static", Justification = "DEBUG uses instance data")]
        private async ValueTask<WriteResult> FlushAsync_Awaited(PhysicalConnection connection, ValueTask<FlushResult> flush, bool throwOnFailure)
        {
            try
            {
                await flush.ForAwait();
                connection._writeStatus = WriteStatus.Flushed;
                connection.UpdateLastWriteTime();
                return WriteResult.Success;
            }
            catch (ConnectionResetException ex) when (!throwOnFailure)
            {
                connection.RecordConnectionFailed(ConnectionFailureType.SocketClosed, ex);
                return WriteResult.WriteFailure;
            }
        }

        private CancellationTokenSource? _reusableFlushSyncTokenSource;
        [Obsolete("this is an anti-pattern; work to reduce reliance on this is in progress")]
        [System.Diagnostics.CodeAnalysis.SuppressMessage("Style", "IDE0062:Make local function 'static'", Justification = "DEBUG uses instance data")]
        internal WriteResult FlushSync(bool throwOnFailure, int millisecondsTimeout)
        {
            var cts = _reusableFlushSyncTokenSource ??= new CancellationTokenSource();
            var flush = FlushAsync(throwOnFailure, cts.Token);
            if (!flush.IsCompletedSuccessfully)
            {
                // only schedule cancellation if it doesn't complete synchronously; at this point, it is doomed
                _reusableFlushSyncTokenSource = null;
                cts.CancelAfter(TimeSpan.FromMilliseconds(millisecondsTimeout));
                try
                {
                    // here lies the evil
                    flush.AsTask().Wait();
                }
                catch (AggregateException ex) when (ex.InnerExceptions.Any(e => e is TaskCanceledException))
                {
                    ThrowTimeout();
                }
                finally
                {
                    cts.Dispose();
                }
            }
            return flush.Result;

            void ThrowTimeout()
            {
                throw new TimeoutException("timeout while synchronously flushing");
            }
        }
        internal ValueTask<WriteResult> FlushAsync(bool throwOnFailure, CancellationToken cancellationToken = default)
        {
            var tmp = _ioPipe?.Output;
            if (tmp == null) return new ValueTask<WriteResult>(WriteResult.NoConnectionAvailable);
            try
            {
                _writeStatus = WriteStatus.Flushing;
                var flush = tmp.FlushAsync(cancellationToken);
                if (!flush.IsCompletedSuccessfully) return FlushAsync_Awaited(this, flush, throwOnFailure);
                _writeStatus = WriteStatus.Flushed;
                UpdateLastWriteTime();
                return new ValueTask<WriteResult>(WriteResult.Success);
            }
            catch (ConnectionResetException ex) when (!throwOnFailure)
            {
                RecordConnectionFailed(ConnectionFailureType.SocketClosed, ex);
                return new ValueTask<WriteResult>(WriteResult.WriteFailure);
            }
        }

<<<<<<< HEAD
=======
        private static readonly ReadOnlyMemory<byte> NullBulkString = Encoding.ASCII.GetBytes("$-1\r\n"), EmptyBulkString = Encoding.ASCII.GetBytes("$0\r\n\r\n");

        private static void WriteUnifiedBlob(PipeWriter writer, byte[]? value)
        {
            if (value == null)
            {
                // special case:
                writer.Write(NullBulkString.Span);
            }
            else
            {
                WriteUnifiedSpan(writer, new ReadOnlySpan<byte>(value));
            }
        }

        private static void WriteUnifiedSpan(PipeWriter writer, ReadOnlySpan<byte> value)
        {
            // ${len}\r\n           = 3 + MaxInt32TextLen
            // {value}\r\n          = 2 + value.Length

            const int MaxQuickSpanSize = 512;
            if (value.Length == 0)
            {
                // special case:
                writer.Write(EmptyBulkString.Span);
            }
            else if (value.Length <= MaxQuickSpanSize)
            {
                var span = writer.GetSpan(5 + MaxInt32TextLen + value.Length);
                span[0] = (byte)'$';
                int bytes = AppendToSpan(span, value, 1);
                writer.Advance(bytes);
            }
            else
            {
                // too big to guarantee can do in a single span
                var span = writer.GetSpan(3 + MaxInt32TextLen);
                span[0] = (byte)'$';
                int bytes = WriteRaw(span, value.Length, offset: 1);
                writer.Advance(bytes);

                writer.Write(value);

                WriteCrlf(writer);
            }
        }

        private static int AppendToSpanCommand(Span<byte> span, in CommandBytes value, int offset = 0)
        {
            span[offset++] = (byte)'$';
            int len = value.Length;
            offset = WriteRaw(span, len, offset: offset);
            value.CopyTo(span.Slice(offset, len));
            offset += value.Length;
            return WriteCrlf(span, offset);
        }

        private static int AppendToSpan(Span<byte> span, ReadOnlySpan<byte> value, int offset = 0)
        {
            offset = WriteRaw(span, value.Length, offset: offset);
            value.CopyTo(span.Slice(offset, value.Length));
            offset += value.Length;
            return WriteCrlf(span, offset);
        }

        internal void WriteSha1AsHex(byte[] value)
        {
            var writer = _ioPipe!.Output;
            if (value == null)
            {
                writer.Write(NullBulkString.Span);
            }
            else if (value.Length == ResultProcessor.ScriptLoadProcessor.Sha1HashLength)
            {
                // $40\r\n              = 5
                // {40 bytes}\r\n       = 42

                var span = writer.GetSpan(47);
                span[0] = (byte)'$';
                span[1] = (byte)'4';
                span[2] = (byte)'0';
                span[3] = (byte)'\r';
                span[4] = (byte)'\n';

                int offset = 5;
                for (int i = 0; i < value.Length; i++)
                {
                    var b = value[i];
                    span[offset++] = ToHexNibble(b >> 4);
                    span[offset++] = ToHexNibble(b & 15);
                }
                span[offset++] = (byte)'\r';
                span[offset++] = (byte)'\n';

                writer.Advance(offset);
            }
            else
            {
                throw new InvalidOperationException("Invalid SHA1 length: " + value.Length);
            }
        }

        internal static byte ToHexNibble(int value)
        {
            return value < 10 ? (byte)('0' + value) : (byte)('a' - 10 + value);
        }

        internal static void WriteUnifiedPrefixedString(PipeWriter writer, byte[]? prefix, string? value)
        {
            if (value == null)
            {
                // special case
                writer.Write(NullBulkString.Span);
            }
            else
            {
                // ${total-len}\r\n         3 + MaxInt32TextLen
                // {prefix}{value}\r\n
                int encodedLength = Encoding.UTF8.GetByteCount(value),
                    prefixLength = prefix?.Length ?? 0,
                    totalLength = prefixLength + encodedLength;

                if (totalLength == 0)
                {
                    // special-case
                    writer.Write(EmptyBulkString.Span);
                }
                else
                {
                    var span = writer.GetSpan(3 + MaxInt32TextLen);
                    span[0] = (byte)'$';
                    int bytes = WriteRaw(span, totalLength, offset: 1);
                    writer.Advance(bytes);

                    if (prefixLength != 0) writer.Write(prefix);
                    if (encodedLength != 0) WriteRaw(writer, value, encodedLength);
                    WriteCrlf(writer);
                }
            }
        }

        [ThreadStatic]
        private static Encoder? s_PerThreadEncoder;
        internal static Encoder GetPerThreadEncoder()
        {
            var encoder = s_PerThreadEncoder;
            if (encoder == null)
            {
                s_PerThreadEncoder = encoder = Encoding.UTF8.GetEncoder();
            }
            else
            {
                encoder.Reset();
            }
            return encoder;
        }

        internal static unsafe void WriteRaw(PipeWriter writer, string value, int expectedLength)
        {
            const int MaxQuickEncodeSize = 512;

            fixed (char* cPtr = value)
            {
                int totalBytes;
                if (expectedLength <= MaxQuickEncodeSize)
                {
                    // encode directly in one hit
                    var span = writer.GetSpan(expectedLength);
                    fixed (byte* bPtr = span)
                    {
                        totalBytes = Encoding.UTF8.GetBytes(cPtr, value.Length, bPtr, expectedLength);
                    }
                    writer.Advance(expectedLength);
                }
                else
                {
                    // use an encoder in a loop
                    var encoder = GetPerThreadEncoder();
                    int charsRemaining = value.Length, charOffset = 0;
                    totalBytes = 0;

                    bool final = false;
                    while (true)
                    {
                        var span = writer.GetSpan(5); // get *some* memory - at least enough for 1 character (but hopefully lots more)

                        int charsUsed, bytesUsed;
                        bool completed;
                        fixed (byte* bPtr = span)
                        {
                            encoder.Convert(cPtr + charOffset, charsRemaining, bPtr, span.Length, final, out charsUsed, out bytesUsed, out completed);
                        }
                        writer.Advance(bytesUsed);
                        totalBytes += bytesUsed;
                        charOffset += charsUsed;
                        charsRemaining -= charsUsed;

                        if (charsRemaining <= 0)
                        {
                            if (charsRemaining < 0) throw new InvalidOperationException("String encode went negative");
                            if (completed) break; // fine
                            if (final) throw new InvalidOperationException("String encode failed to complete");
                            final = true; // flush the encoder to one more span, then exit
                        }
                    }
                }
                if (totalBytes != expectedLength) throw new InvalidOperationException("String encode length check failure");
            }
        }

        private static void WriteUnifiedPrefixedBlob(PipeWriter writer, byte[]? prefix, byte[]? value)
        {
            // ${total-len}\r\n 
            // {prefix}{value}\r\n
            if (prefix == null || prefix.Length == 0 || value == null)
            {   // if no prefix, just use the non-prefixed version;
                // even if prefixed, a null value writes as null, so can use the non-prefixed version
                WriteUnifiedBlob(writer, value);
            }
            else
            {
                var span = writer.GetSpan(3 + MaxInt32TextLen); // note even with 2 max-len, we're still in same text range
                span[0] = (byte)'$';
                int bytes = WriteRaw(span, prefix.LongLength + value.LongLength, offset: 1);
                writer.Advance(bytes);

                writer.Write(prefix);
                writer.Write(value);

                span = writer.GetSpan(2);
                WriteCrlf(span, 0);
                writer.Advance(2);
            }
        }

        private static void WriteUnifiedInt64(PipeWriter writer, long value)
        {
            // note from specification: A client sends to the Redis server a RESP Array consisting of just Bulk Strings.
            // (i.e. we can't just send ":123\r\n", we need to send "$3\r\n123\r\n"

            // ${asc-len}\r\n           = 3 + MaxInt32TextLen
            // {asc}\r\n                = MaxInt64TextLen + 2
            var span = writer.GetSpan(5 + MaxInt32TextLen + MaxInt64TextLen);

            span[0] = (byte)'$';
            var bytes = WriteRaw(span, value, withLengthPrefix: true, offset: 1);
            writer.Advance(bytes);
        }

        private static void WriteUnifiedUInt64(PipeWriter writer, ulong value)
        {
            // note from specification: A client sends to the Redis server a RESP Array consisting of just Bulk Strings.
            // (i.e. we can't just send ":123\r\n", we need to send "$3\r\n123\r\n"

            // ${asc-len}\r\n           = 3 + MaxInt32TextLen
            // {asc}\r\n                = MaxInt64TextLen + 2
            var span = writer.GetSpan(5 + MaxInt32TextLen + MaxInt64TextLen);

            Span<byte> valueSpan = stackalloc byte[MaxInt64TextLen];
            if (!Utf8Formatter.TryFormat(value, valueSpan, out var len))
                throw new InvalidOperationException("TryFormat failed");
            span[0] = (byte)'$';
            int offset = WriteRaw(span, len, withLengthPrefix: false, offset: 1);
            valueSpan.Slice(0, len).CopyTo(span.Slice(offset));
            offset += len;
            offset = WriteCrlf(span, offset);
            writer.Advance(offset);
        }
        internal static void WriteInteger(PipeWriter writer, long value)
        {
            //note: client should never write integer; only server does this

            // :{asc}\r\n                = MaxInt64TextLen + 3
            var span = writer.GetSpan(3 + MaxInt64TextLen);

            span[0] = (byte)':';
            var bytes = WriteRaw(span, value, withLengthPrefix: false, offset: 1);
            writer.Advance(bytes);
        }

>>>>>>> cb571bd8
        internal readonly struct ConnectionStatus
        {
            /// <summary>
            /// Number of messages sent outbound, but we don't yet have a response for.
            /// </summary>
            public int MessagesSentAwaitingResponse { get; init; }

            /// <summary>
            /// Bytes available on the socket, not yet read into the pipe.
            /// </summary>
            public long BytesAvailableOnSocket { get; init; }
            /// <summary>
            /// Bytes read from the socket, pending in the reader pipe.
            /// </summary>
            public long BytesInReadPipe { get; init; }
            /// <summary>
            /// Bytes in the writer pipe, waiting to be written to the socket.
            /// </summary>
            public long BytesInWritePipe { get; init; }

            /// <summary>
            /// The inbound pipe reader status.
            /// </summary>
            public ReadStatus ReadStatus { get; init; }
            /// <summary>
            /// The outbound pipe writer status.
            /// </summary>
            public WriteStatus WriteStatus { get; init; }

            public override string ToString() =>
                $"SentAwaitingResponse: {MessagesSentAwaitingResponse}, AvailableOnSocket: {BytesAvailableOnSocket} byte(s), InReadPipe: {BytesInReadPipe} byte(s), InWritePipe: {BytesInWritePipe} byte(s), ReadStatus: {ReadStatus}, WriteStatus: {WriteStatus}";

            /// <summary>
            /// The default connection stats, notable *not* the same as <c>default</c> since initializers don't run.
            /// </summary>
            public static ConnectionStatus Default { get; } = new()
            {
                BytesAvailableOnSocket = -1,
                BytesInReadPipe = -1,
                BytesInWritePipe = -1,
                ReadStatus = ReadStatus.NA,
                WriteStatus = WriteStatus.NA,
            };

            /// <summary>
            /// The zeroed connection stats, which we want to display as zero for default exception cases.
            /// </summary>
            public static ConnectionStatus Zero { get; } = new()
            {
                BytesAvailableOnSocket = 0,
                BytesInReadPipe = 0,
                BytesInWritePipe = 0,
                ReadStatus = ReadStatus.NA,
                WriteStatus = WriteStatus.NA,
            };
        }

        public ConnectionStatus GetStatus()
        {
            if (_ioPipe is SocketConnection conn)
            {
                var counters = conn.GetCounters();
                return new ConnectionStatus()
                {
                    MessagesSentAwaitingResponse = GetSentAwaitingResponseCount(),
                    BytesAvailableOnSocket = counters.BytesAvailableOnSocket,
                    BytesInReadPipe = counters.BytesWaitingToBeRead,
                    BytesInWritePipe = counters.BytesWaitingToBeSent,
                    ReadStatus = _readStatus,
                    WriteStatus = _writeStatus,
                };
            }

            // Fall back to bytes waiting on the socket if we can
            int fallbackBytesAvailable;
            try
            {
                fallbackBytesAvailable = VolatileSocket?.Available ?? -1;
            }
            catch
            {
                // If this fails, we're likely in a race disposal situation and do not want to blow sky high here.
                fallbackBytesAvailable = -1;
            }

            return new ConnectionStatus()
            {
                BytesAvailableOnSocket = fallbackBytesAvailable,
                BytesInReadPipe = -1,
                BytesInWritePipe = -1,
                ReadStatus = _readStatus,
                WriteStatus = _writeStatus,
            };
        }

        private static RemoteCertificateValidationCallback? GetAmbientIssuerCertificateCallback()
        {
            try
            {
                var issuerPath = Environment.GetEnvironmentVariable("SERedis_IssuerCertPath");
                if (!string.IsNullOrEmpty(issuerPath)) return ConfigurationOptions.TrustIssuerCallback(issuerPath);
            }
            catch (Exception ex)
            {
                Debug.WriteLine(ex.Message);
            }
            return null;
        }
        private static LocalCertificateSelectionCallback? GetAmbientClientCertificateCallback()
        {
            try
            {
                var pfxPath = Environment.GetEnvironmentVariable("SERedis_ClientCertPfxPath");
                var pfxPassword = Environment.GetEnvironmentVariable("SERedis_ClientCertPassword");
                var pfxStorageFlags = Environment.GetEnvironmentVariable("SERedis_ClientCertStorageFlags");

                X509KeyStorageFlags? flags = null;
                if (!string.IsNullOrEmpty(pfxStorageFlags))
                {
                    flags = Enum.Parse(typeof(X509KeyStorageFlags), pfxStorageFlags) as X509KeyStorageFlags?;
                }

                if (!string.IsNullOrEmpty(pfxPath) && File.Exists(pfxPath))
                {
                    return delegate { return new X509Certificate2(pfxPath, pfxPassword ?? "", flags ?? X509KeyStorageFlags.DefaultKeySet); };
                }
            }
            catch (Exception ex)
            {
                Debug.WriteLine(ex.Message);
            }
            return null;
        }

        internal async ValueTask<bool> ConnectedAsync(Socket socket, LogProxy? log, SocketManager manager)
        {
            var bridge = BridgeCouldBeNull;
            if (bridge == null) return false;

            IDuplexPipe? pipe = null;
            try
            {
                // disallow connection in some cases
                OnDebugAbort();

                // the order is important here:
                // non-TLS: [Socket]<==[SocketConnection:IDuplexPipe]
                // TLS:     [Socket]<==[NetworkStream]<==[SslStream]<==[StreamConnection:IDuplexPipe]

                var config = bridge.Multiplexer.RawConfig;

                if (config.Ssl)
                {
                    log?.WriteLine("Configuring TLS");
                    var host = config.SslHost;
                    if (host.IsNullOrWhiteSpace())
                    {
                        host = Format.ToStringHostOnly(bridge.ServerEndPoint.EndPoint);
                    }

                    var ssl = new SslStream(new NetworkStream(socket), false,
                        config.CertificateValidationCallback ?? GetAmbientIssuerCertificateCallback(),
                        config.CertificateSelectionCallback ?? GetAmbientClientCertificateCallback(),
                        EncryptionPolicy.RequireEncryption);
                    try
                    {
                        try
                        {
                            ssl.AuthenticateAsClient(host, config.SslProtocols, config.CheckCertificateRevocation);
                        }
                        catch (Exception ex)
                        {
                            Debug.WriteLine(ex.Message);
                            bridge.Multiplexer?.SetAuthSuspect();
                            throw;
                        }
                        log?.WriteLine($"TLS connection established successfully using protocol: {ssl.SslProtocol}");
                    }
                    catch (AuthenticationException authexception)
                    {
                        RecordConnectionFailed(ConnectionFailureType.AuthenticationFailure, authexception, isInitialConnect: true);
                        bridge.Multiplexer.Trace("Encryption failure");
                        return false;
                    }
                    pipe = StreamConnection.GetDuplex(ssl, manager.SendPipeOptions, manager.ReceivePipeOptions, name: bridge.Name);
                }
                else
                {
                    pipe = SocketConnection.Create(socket, manager.SendPipeOptions, manager.ReceivePipeOptions, name: bridge.Name);
                }
                OnWrapForLogging(ref pipe, _physicalName, manager);

                _ioPipe = pipe;

                log?.WriteLine($"{bridge.Name}: Connected ");

                await bridge.OnConnectedAsync(this, log).ForAwait();
                return true;
            }
            catch (Exception ex)
            {
                RecordConnectionFailed(ConnectionFailureType.InternalFailure, ex, isInitialConnect: true, connectingPipe: pipe); // includes a bridge.OnDisconnected
                bridge.Multiplexer.Trace("Could not connect: " + ex.Message, ToString());
                return false;
            }
        }

        private void MatchResult(in RawResult result)
        {
<<<<<<< HEAD
            throw new NotImplementedException();
=======
            // check to see if it could be an out-of-band pubsub message
            if (connectionType == ConnectionType.Subscription && result.Type == ResultType.MultiBulk)
            {
                var muxer = BridgeCouldBeNull?.Multiplexer;
                if (muxer == null) return;

                // out of band message does not match to a queued message
                var items = result.GetItems();
                if (items.Length >= 3 && items[0].IsEqual(message))
                {
                    _readStatus = ReadStatus.PubSubMessage;

                    // special-case the configuration change broadcasts (we don't keep that in the usual pub/sub registry)
                    var configChanged = muxer.ConfigurationChangedChannel;
                    if (configChanged != null && items[1].IsEqual(configChanged))
                    {
                        EndPoint? blame = null;
                        try
                        {
                            if (!items[2].IsEqual(CommonReplies.wildcard))
                            {
                                // We don't want to fail here, just trying to identify
                                _ = Format.TryParseEndPoint(items[2].GetString(), out blame);
                            }
                        }
                        catch { /* no biggie */ }
                        Trace("Configuration changed: " + Format.ToString(blame));
                        _readStatus = ReadStatus.Reconfigure;
                        muxer.ReconfigureIfNeeded(blame, true, "broadcast");
                    }

                    // invoke the handlers
                    var channel = items[1].AsRedisChannel(ChannelPrefix, RedisChannel.PatternMode.Literal);
                    Trace("MESSAGE: " + channel);
                    if (!channel.IsNull)
                    {
                        _readStatus = ReadStatus.InvokePubSub;
                        muxer.OnMessage(channel, channel, items[2].AsRedisValue());
                    }
                    return; // AND STOP PROCESSING!
                }
                else if (items.Length >= 4 && items[0].IsEqual(pmessage))
                {
                    _readStatus = ReadStatus.PubSubPMessage;

                    var channel = items[2].AsRedisChannel(ChannelPrefix, RedisChannel.PatternMode.Literal);
                    Trace("PMESSAGE: " + channel);
                    if (!channel.IsNull)
                    {
                        var sub = items[1].AsRedisChannel(ChannelPrefix, RedisChannel.PatternMode.Pattern);
                        _readStatus = ReadStatus.InvokePubSub;
                        muxer.OnMessage(sub, channel, items[3].AsRedisValue());
                    }
                    return; // AND STOP PROCESSING!
                }

                // if it didn't look like "[p]message", then we still need to process the pending queue
            }
            Trace("Matching result...");
            Message? msg;
            _readStatus = ReadStatus.DequeueResult;
            lock (_writtenAwaitingResponse)
            {
#if NET5_0_OR_GREATER
                if (!_writtenAwaitingResponse.TryDequeue(out msg))
                {
                    throw new InvalidOperationException("Received response with no message waiting: " + result.ToString());
                }
#else
                if (_writtenAwaitingResponse.Count == 0)
                {
                    throw new InvalidOperationException("Received response with no message waiting: " + result.ToString());
                }
                msg = _writtenAwaitingResponse.Dequeue();
#endif
            }
            _activeMessage = msg;

            Trace("Response to: " + msg);
            _readStatus = ReadStatus.ComputeResult;
            if (msg.ComputeResult(this, result))
            {
                _readStatus = msg.ResultBoxIsAsync ? ReadStatus.CompletePendingMessageAsync : ReadStatus.CompletePendingMessageSync;
                msg.Complete();
            }
            _readStatus = ReadStatus.MatchResultComplete;
            _activeMessage = null;
>>>>>>> cb571bd8
        }

        private volatile Message? _activeMessage;

        internal void GetHeadMessages(out Message? now, out Message? next)
        {
            now = _activeMessage;
            lock (_writtenAwaitingResponse)
            {
                next = _writtenAwaitingResponse.Count == 0 ? null : _writtenAwaitingResponse.Peek();
            }
        }

        partial void OnCloseEcho();

        partial void OnCreateEcho();

        private void OnDebugAbort()
        {
            var bridge = BridgeCouldBeNull;
            if (bridge == null || !bridge.Multiplexer.AllowConnect)
            {
                throw new RedisConnectionException(ConnectionFailureType.InternalFailure, "Aborting (AllowConnect: False)");
            }
        }

        partial void OnWrapForLogging(ref IDuplexPipe pipe, string name, SocketManager mgr);

        internal void UpdateLastReadTime() => Interlocked.Exchange(ref lastReadTickCount, Environment.TickCount);

        private async Task ReadFromPipe()
        {
            bool allowSyncRead = true, isReading = false;
            try
            {
                _readStatus = ReadStatus.Init;
                while (true)
                {
                    var input = _ioPipe?.Input;
                    if (input == null) break;

                    // note: TryRead will give us back the same buffer in a tight loop
                    // - so: only use that if we're making progress
                    isReading = true;
                    _readStatus = ReadStatus.ReadSync;
                    if (!(allowSyncRead && input.TryRead(out var readResult)))
                    {
                        _readStatus = ReadStatus.ReadAsync;
                        readResult = await input.ReadAsync().ForAwait();
                    }
                    isReading = false;
                    _readStatus = ReadStatus.UpdateWriteTime;
                    UpdateLastReadTime();

                    _readStatus = ReadStatus.ProcessBuffer;
                    var buffer = readResult.Buffer;
                    int handled = 0;
                    if (!buffer.IsEmpty)
                    {
                        handled = ProcessBuffer(ref buffer); // updates buffer.Start
                    }

                    allowSyncRead = handled != 0;

                    _readStatus = ReadStatus.MarkProcessed;
                    Trace($"Processed {handled} messages");
                    input.AdvanceTo(buffer.Start, buffer.End);

                    if (handled == 0 && readResult.IsCompleted)
                    {
                        break; // no more data, or trailing incomplete messages
                    }
                }
                Trace("EOF");
                RecordConnectionFailed(ConnectionFailureType.SocketClosed);
                _readStatus = ReadStatus.RanToCompletion;
            }
            catch (Exception ex)
            {
                _readStatus = ReadStatus.Faulted;
                // this CEX is just a hardcore "seriously, read the actual value" - there's no
                // convenient "Thread.VolatileRead<T>(ref T field) where T : class", and I don't
                // want to make the field volatile just for this one place that needs it
                if (isReading)
                {
                    var pipe = Volatile.Read(ref _ioPipe);
                    if (pipe == null)
                    {
                        return;
                        // yeah, that's fine... don't worry about it; we nuked it
                    }

                    // check for confusing read errors - no need to present "Reading is not allowed after reader was completed."
                    if (pipe is SocketConnection sc && sc.ShutdownKind == PipeShutdownKind.ReadEndOfStream)
                    {
                        RecordConnectionFailed(ConnectionFailureType.SocketClosed, new EndOfStreamException());
                        return;
                    }
                }
                Trace("Faulted");
                RecordConnectionFailed(ConnectionFailureType.InternalFailure, ex);
            }
        }

        private int ProcessBuffer(ref ReadOnlySequence<byte> buffer)
        {
            int messageCount = 0;

            while (!buffer.IsEmpty)
            {
                _readStatus = ReadStatus.TryParseResult;
                var reader = new BufferReader(buffer);
                var result = TryParseResult(RefCountedMemoryPool<RawResult>.Shared, ref reader, IncludeDetailInExceptions, BridgeCouldBeNull?.ServerEndPoint);
                try
                {
                    if (result.HasValue)
                    {
                        buffer = reader.SliceFromCurrent();

                        messageCount++;
                        Trace(result.ToString());
                        _readStatus = ReadStatus.MatchResult;
                        MatchResult(result);
                    }
                    else
                    {
                        break; // remaining buffer isn't enough; give up
                    }
                }
                finally
                {
                    _readStatus = ReadStatus.ResetArena;
                }
            }
            _readStatus = ReadStatus.ProcessBufferComplete;
            return messageCount;
        }
        //void ISocketCallback.Read()
        //{
        //    Interlocked.Increment(ref haveReader);
        //    try
        //    {
        //        do
        //        {
        //            int space = EnsureSpaceAndComputeBytesToRead();
        //            int bytesRead = netStream?.Read(ioBuffer, ioBufferBytes, space) ?? 0;

        //            if (!ProcessReadBytes(bytesRead)) return; // EOF
        //        } while (socketToken.Available != 0);
        //        Multiplexer.Trace("Buffer exhausted", physicalName);
        //        // ^^^ note that the socket manager will call us again when there is something to do
        //    }
        //    catch (Exception ex)
        //    {
        //        RecordConnectionFailed(ConnectionFailureType.InternalFailure, ex);
        //    }
        //    finally
        //    {
        //        Interlocked.Decrement(ref haveReader);
        //    }
        //}

<<<<<<< HEAD
        private static RawResult ReadArray(IAllocator<RawResult> allocator, ref BufferReader reader, bool includeDetailInExceptions, ServerEndPoint server)
=======
        private static RawResult ReadArray(Arena<RawResult> arena, in ReadOnlySequence<byte> buffer, ref BufferReader reader, bool includeDetailInExceptions, ServerEndPoint? server)
>>>>>>> cb571bd8
        {
            var itemCount = ReadLineTerminatedString(ResultType.Integer, ref reader);
            if (itemCount.HasValue)
            {
                if (!itemCount.TryGetInt64(out long i64)) throw ExceptionFactory.ConnectionFailure(includeDetailInExceptions, ConnectionFailureType.ProtocolFailure, "Invalid array length", server);
                int itemCountActual = checked((int)i64);

                if (itemCountActual < 0)
                {
                    //for null response by command like EXEC, RESP array: *-1\r\n
                    return RawResult.NullMultiBulk;
                }
                else if (itemCountActual == 0)
                {
                    //for zero array response by command like SCAN, Resp array: *0\r\n 
                    return RawResult.EmptyMultiBulk;
                }

                var memory = allocator.Allocate(itemCountActual);
                //var seq = memory.AsReadOnlySequence();
                var result = new RawResult(memory.AsReadOnlySequence());
                var span = memory.Span;
                for (int i = 0; i < span.Length; i++)
                {
                    if (!(span[i] = TryParseResult(allocator, ref reader, includeDetailInExceptions, server)).HasValue)
                    {
                        memory.Release();
                        return RawResult.Nil;
                    }
                }
                return result;
                //if (seq.IsSingleSegment)
                //{
                //    var span = seq.First.Span;
                //    for(int i = 0; i < span.Length; i++)
                //    {
                //        if (!(span[i] = TryParseResult(allocator, ref reader, includeDetailInExceptions, server)).HasValue)
                //        {
                //            return RawResult.Nil;
                //        }
                //    }
                //}
                //else
                //{
                //    foreach(var segment in seq)
                //    {
                //        var span = segment.Span;
                //        for (int i = 0; i < span.Length; i++)
                //        {
                //            if (!(span[i] = TryParseResult(allocator, ref reader, includeDetailInExceptions, server)).HasValue)
                //            {
                //                return RawResult.Nil;
                //            }
                //        }
                //    }
                //}
            }
            return RawResult.Nil;
        }

        private static RawResult ReadBulkString(ref BufferReader reader, bool includeDetailInExceptions, ServerEndPoint? server)
        {
            var prefix = ReadLineTerminatedString(ResultType.Integer, ref reader);
            if (prefix.HasValue)
            {
                if (!prefix.TryGetInt64(out long i64)) throw ExceptionFactory.ConnectionFailure(includeDetailInExceptions, ConnectionFailureType.ProtocolFailure, "Invalid bulk string length", server);
                int bodySize = checked((int)i64);
                if (bodySize < 0)
                {
                    return new RawResult(ResultType.BulkString, ReadOnlySequence<byte>.Empty, true);
                }

                if (reader.TryConsumeAsBuffer(bodySize, out var payload))
                {
                    switch (reader.TryConsumeCRLF())
                    {
                        case ConsumeResult.NeedMoreData:
                            break; // see NilResult below
                        case ConsumeResult.Success:
                            return new RawResult(ResultType.BulkString, payload, false);
                        default:
                            throw ExceptionFactory.ConnectionFailure(includeDetailInExceptions, ConnectionFailureType.ProtocolFailure, "Invalid bulk string terminator", server);
                    }
                }
            }
            return RawResult.Nil;
        }

        private static RawResult ReadLineTerminatedString(ResultType type, ref BufferReader reader)
        {
            int crlfOffsetFromCurrent = BufferReader.FindNextCrLf(reader);
            if (crlfOffsetFromCurrent < 0) return RawResult.Nil;

            var payload = reader.ConsumeAsBuffer(crlfOffsetFromCurrent);
            reader.Consume(2);

            return new RawResult(type, payload, false);
        }

        internal enum ReadStatus
        {
            NotStarted,
            Init,
            RanToCompletion,
            Faulted,
            ReadSync,
            ReadAsync,
            UpdateWriteTime,
            ProcessBuffer,
            MarkProcessed,
            TryParseResult,
            MatchResult,
            PubSubMessage,
            PubSubPMessage,
            Reconfigure,
            InvokePubSub,
            DequeueResult,
            ComputeResult,
            CompletePendingMessageSync,
            CompletePendingMessageAsync,
            MatchResultComplete,
            ResetArena,
            ProcessBufferComplete,
            NA = -1,
        }
        private volatile ReadStatus _readStatus;
        internal ReadStatus GetReadStatus() => _readStatus;

        internal void StartReading() => ReadFromPipe().RedisFireAndForget();

<<<<<<< HEAD
        internal static RawResult TryParseResult(IAllocator<RawResult> allocator, ref BufferReader reader,
            bool includeDetilInExceptions, ServerEndPoint server, bool allowInlineProtocol = false)
=======
        internal static RawResult TryParseResult(Arena<RawResult> arena, in ReadOnlySequence<byte> buffer, ref BufferReader reader,
            bool includeDetilInExceptions, ServerEndPoint? server, bool allowInlineProtocol = false)
>>>>>>> cb571bd8
        {
            var prefix = reader.PeekByte();
            if (prefix < 0) return RawResult.Nil; // EOF
            switch (prefix)
            {
                case '+': // simple string
                    reader.Consume(1);
                    return ReadLineTerminatedString(ResultType.SimpleString, ref reader);
                case '-': // error
                    reader.Consume(1);
                    return ReadLineTerminatedString(ResultType.Error, ref reader);
                case ':': // integer
                    reader.Consume(1);
                    return ReadLineTerminatedString(ResultType.Integer, ref reader);
                case '$': // bulk string
                    reader.Consume(1);
                    return ReadBulkString(ref reader, includeDetilInExceptions, server);
                case '*': // array
                    reader.Consume(1);
                    return ReadArray(allocator, ref reader, includeDetilInExceptions, server);
                default:
                    // string s = Format.GetString(buffer);
                    if (allowInlineProtocol) return ParseInlineProtocol(allocator, ReadLineTerminatedString(ResultType.SimpleString, ref reader));
                    throw new InvalidOperationException("Unexpected response prefix: " + (char)prefix);
            }
        }

        private static RawResult ParseInlineProtocol(IAllocator<RawResult> arena, in RawResult line)
        {
            if (!line.HasValue) return RawResult.Nil; // incomplete line

            int count = 0;
            foreach (var _ in line.GetInlineTokenizer()) count++;
            var block = arena.Allocate(count);

            var span = block.Span;
            int index = 0;
            foreach (var token in line.GetInlineTokenizer())
            {
                span[index++] = new RawResult(line.Type, token, false);
            }
            return new RawResult(block.AsReadOnlySequence());
        }
    }
}<|MERGE_RESOLUTION|>--- conflicted
+++ resolved
@@ -1,1777 +1,1309 @@
-﻿using System;
-using System.Buffers;
-using System.Buffers.Text;
-using System.Collections.Generic;
-using System.Diagnostics;
-using System.IO;
-using System.IO.Pipelines;
-using System.Linq;
-using System.Net;
-using System.Net.Security;
-using System.Net.Sockets;
-using System.Runtime.CompilerServices;
-using System.Security.Authentication;
-using System.Security.Cryptography.X509Certificates;
-using System.Text;
-using System.Threading;
-using System.Threading.Tasks;
-using Pipelines.Sockets.Unofficial;
-using Pipelines.Sockets.Unofficial.Arenas;
-using StackExchange.Redis.Transports;
-
-namespace StackExchange.Redis
-{
-    internal sealed partial class PhysicalConnection : IDisposable
-    {
-        internal readonly byte[]? ChannelPrefix;
-
-        private static readonly CommandBytes message = "message", pmessage = "pmessage";
-
-        private static int totalCount;
-
-        private readonly ConnectionType connectionType;
-
-        // things sent to this physical, but not yet received
-        private readonly Queue<Message> _writtenAwaitingResponse = new Queue<Message>();
-
-        private readonly string _physicalName;
-
-        private volatile int currentDatabase = 0;
-
-        private ReadMode currentReadMode = ReadMode.NotSpecified;
-
-        private int failureReported;
-
-        private int lastWriteTickCount, lastReadTickCount, lastBeatTickCount;
-
-        internal void GetBytes(out long sent, out long received)
-        {
-            if (_ioPipe is IMeasuredDuplexPipe sc)
-            {
-                sent = sc.TotalBytesSent;
-                received = sc.TotalBytesReceived;
-            }
-            else
-            {
-                sent = received = -1;
-            }
-        }
-
-        /// <summary>
-        /// Nullable because during simulation of failure, we'll null out.
-        /// ...but in those cases, we'll accept any null ref in a race - it's fine.
-        /// </summary>
-        private IDuplexPipe? _ioPipe;
-        internal bool HasOutputPipe => _ioPipe?.Output != null;
-
-        private Socket? _socket;
-        internal Socket? VolatileSocket => Volatile.Read(ref _socket);
-
-        public PhysicalConnection(PhysicalBridge bridge)
-        {
-            lastWriteTickCount = lastReadTickCount = Environment.TickCount;
-            lastBeatTickCount = 0;
-            connectionType = bridge.ConnectionType;
-            _bridge = new WeakReference(bridge);
-            ChannelPrefix = bridge.Multiplexer.RawConfig.ChannelPrefix;
-            if (ChannelPrefix?.Length == 0) ChannelPrefix = null; // null tests are easier than null+empty
-            var endpoint = bridge.ServerEndPoint.EndPoint;
-            _physicalName = connectionType + "#" + Interlocked.Increment(ref totalCount) + "@" + Format.ToString(endpoint);
-
-            OnCreateEcho();
-        }
-
-        internal async Task BeginConnectAsync(LogProxy? log)
-        {
-            var bridge = BridgeCouldBeNull;
-            var endpoint = bridge?.ServerEndPoint?.EndPoint;
-            if (bridge == null || endpoint == null)
-            {
-                log?.WriteLine("No endpoint");
-                return;
-            }
-
-            Trace("Connecting...");
-            _socket = SocketManager.CreateSocket(endpoint);
-            bridge.Multiplexer.RawConfig.BeforeSocketConnect?.Invoke(endpoint, bridge.ConnectionType, _socket);
-            bridge.Multiplexer.OnConnecting(endpoint, bridge.ConnectionType);
-            log?.WriteLine($"{Format.ToString(endpoint)}: BeginConnectAsync");
-
-            CancellationTokenSource? timeoutSource = null;
-            try
-            {
-                using (var args = new SocketAwaitableEventArgs
-                {
-                    RemoteEndPoint = endpoint,
-                })
-                {
-                    var x = VolatileSocket;
-                    if (x == null)
-                    {
-                        args.Abort();
-                    }
-                    else if (x.ConnectAsync(args))
-                    {   // asynchronous operation is pending
-                        timeoutSource = ConfigureTimeout(args, bridge.Multiplexer.RawConfig.ConnectTimeout);
-                    }
-                    else
-                    {   // completed synchronously
-                        args.Complete();
-                    }
-
-                    // Complete connection
-                    try
-                    {
-                        // If we're told to ignore connect, abort here
-                        if (BridgeCouldBeNull?.Multiplexer?.IgnoreConnect ?? false) return;
-
-                        await args; // wait for the connect to complete or fail (will throw)
-                        if (timeoutSource != null)
-                        {
-                            timeoutSource.Cancel();
-                            timeoutSource.Dispose();
-                        }
-
-                        x = VolatileSocket;
-                        if (x == null)
-                        {
-                            ConnectionMultiplexer.TraceWithoutContext("Socket was already aborted");
-                        }
-                        else if (await ConnectedAsync(x, log, bridge.Multiplexer.SocketManager!).ForAwait())
-                        {
-                            log?.WriteLine($"{Format.ToString(endpoint)}: Starting read");
-                            try
-                            {
-                                StartReading();
-                                // Normal return
-                            }
-                            catch (Exception ex)
-                            {
-                                ConnectionMultiplexer.TraceWithoutContext(ex.Message);
-                                Shutdown();
-                            }
-                        }
-                        else
-                        {
-                            ConnectionMultiplexer.TraceWithoutContext("Aborting socket");
-                            Shutdown();
-                        }
-                    }
-                    catch (ObjectDisposedException)
-                    {
-                        log?.WriteLine($"{Format.ToString(endpoint)}: (socket shutdown)");
-                        try { RecordConnectionFailed(ConnectionFailureType.UnableToConnect, isInitialConnect: true); }
-                        catch (Exception inner)
-                        {
-                            ConnectionMultiplexer.TraceWithoutContext(inner.Message);
-                        }
-                    }
-                    catch (Exception outer)
-                    {
-                        ConnectionMultiplexer.TraceWithoutContext(outer.Message);
-                        try { RecordConnectionFailed(ConnectionFailureType.UnableToConnect, isInitialConnect: true); }
-                        catch (Exception inner)
-                        {
-                            ConnectionMultiplexer.TraceWithoutContext(inner.Message);
-                        }
-                    }
-                }
-            }
-            catch (NotImplementedException ex) when (endpoint is not IPEndPoint)
-            {
-                throw new InvalidOperationException("BeginConnect failed with NotImplementedException; consider using IP endpoints, or enable ResolveDns in the configuration", ex);
-            }
-            finally
-            {
-                if (timeoutSource != null) try { timeoutSource.Dispose(); } catch { }
-            }
-        }
-
-        private static CancellationTokenSource ConfigureTimeout(SocketAwaitableEventArgs args, int timeoutMilliseconds)
-        {
-            var cts = new CancellationTokenSource();
-            var timeout = Task.Delay(timeoutMilliseconds, cts.Token);
-            timeout.ContinueWith((_, state) =>
-            {
-                try
-                {
-                    var a = (SocketAwaitableEventArgs)state!;
-                    a.Abort(SocketError.TimedOut);
-                    Socket.CancelConnectAsync(a);
-                }
-                catch { }
-            }, args);
-            return cts;
-        }
-
-        private enum ReadMode : byte
-        {
-            NotSpecified,
-            ReadOnly,
-            ReadWrite,
-        }
-
-        private readonly WeakReference _bridge;
-        public PhysicalBridge? BridgeCouldBeNull => (PhysicalBridge?)_bridge.Target;
-
-        public long LastWriteSecondsAgo => unchecked(Environment.TickCount - Thread.VolatileRead(ref lastWriteTickCount)) / 1000;
-
-        private bool IncludeDetailInExceptions => BridgeCouldBeNull?.Multiplexer.RawConfig.IncludeDetailInExceptions ?? false;
-
-        [Conditional("VERBOSE")]
-        internal void Trace(string message) => BridgeCouldBeNull?.Multiplexer?.Trace(message, ToString());
-
-        public long SubscriptionCount { get; set; }
-
-        public bool TransactionActive { get; internal set; }
-
-        [System.Diagnostics.CodeAnalysis.SuppressMessage("Microsoft.Usage", "CA2202:Do not dispose objects multiple times")]
-        internal void Shutdown()
-        {
-            var ioPipe = Interlocked.Exchange(ref _ioPipe, null); // compare to the critical read
-            var socket = Interlocked.Exchange(ref _socket, null);
-
-            if (ioPipe != null)
-            {
-                Trace("Disconnecting...");
-                try { BridgeCouldBeNull?.OnDisconnected(ConnectionFailureType.ConnectionDisposed, this, out _, out _); } catch { }
-                try { ioPipe.Input?.CancelPendingRead(); } catch { }
-                try { ioPipe.Input?.Complete(); } catch { }
-                try { ioPipe.Output?.CancelPendingFlush(); } catch { }
-                try { ioPipe.Output?.Complete(); } catch { }
-                try { using (ioPipe as IDisposable) { } } catch { }
-            }
-
-            if (socket != null)
-            {
-                try { socket.Shutdown(SocketShutdown.Both); } catch { }
-                try { socket.Close(); } catch { }
-                try { socket.Dispose(); } catch { }
-            }
-        }
-
-        public void Dispose()
-        {
-            bool markDisposed = VolatileSocket != null;
-            Shutdown();
-            if (markDisposed)
-            {
-                Trace("Disconnected");
-                RecordConnectionFailed(ConnectionFailureType.ConnectionDisposed);
-            }
-            OnCloseEcho();
-            _reusableFlushSyncTokenSource?.Dispose();
-            GC.SuppressFinalize(this);
-        }
-
-        private async Task AwaitedFlush(ValueTask<FlushResult> flush)
-        {
-            await flush.ForAwait();
-            _writeStatus = WriteStatus.Flushed;
-            UpdateLastWriteTime();
-        }
-        internal void UpdateLastWriteTime() => Interlocked.Exchange(ref lastWriteTickCount, Environment.TickCount);
-        public Task FlushAsync()
-        {
-            var tmp = _ioPipe?.Output;
-            if (tmp != null)
-            {
-                _writeStatus = WriteStatus.Flushing;
-                var flush = tmp.FlushAsync();
-                if (!flush.IsCompletedSuccessfully)
-                {
-                    return AwaitedFlush(flush);
-                }
-                _writeStatus = WriteStatus.Flushed;
-                UpdateLastWriteTime();
-            }
-            return Task.CompletedTask;
-        }
-
-        internal void SimulateConnectionFailure(SimulatedFailureType failureType)
-        {
-            var raiseFailed = false;
-            if (connectionType == ConnectionType.Interactive)
-            {
-                if (failureType.HasFlag(SimulatedFailureType.InteractiveInbound))
-                {
-                    _ioPipe?.Input.Complete(new Exception("Simulating interactive input failure"));
-                    raiseFailed = true;
-                }
-                if (failureType.HasFlag(SimulatedFailureType.InteractiveOutbound))
-                {
-                    _ioPipe?.Output.Complete(new Exception("Simulating interactive output failure"));
-                    raiseFailed = true;
-                }
-            }
-            else if (connectionType == ConnectionType.Subscription)
-            {
-                if (failureType.HasFlag(SimulatedFailureType.SubscriptionInbound))
-                {
-                    _ioPipe?.Input.Complete(new Exception("Simulating subscription input failure"));
-                    raiseFailed = true;
-                }
-                if (failureType.HasFlag(SimulatedFailureType.SubscriptionOutbound))
-                {
-                    _ioPipe?.Output.Complete(new Exception("Simulating subscription output failure"));
-                    raiseFailed = true;
-                }
-            }
-            if (raiseFailed)
-            {
-                RecordConnectionFailed(ConnectionFailureType.SocketFailure);
-            }
-        }
-
-        public void RecordConnectionFailed(
-            ConnectionFailureType failureType,
-            Exception? innerException = null,
-            [CallerMemberName] string? origin = null,
-            bool isInitialConnect = false,
-            IDuplexPipe? connectingPipe = null
-            )
-        {
-            Exception? outerException = innerException;
-            IdentifyFailureType(innerException, ref failureType);
-            var bridge = BridgeCouldBeNull;
-            if (_ioPipe != null || isInitialConnect) // if *we* didn't burn the pipe: flag it
-            {
-                if (failureType == ConnectionFailureType.InternalFailure && innerException is not null)
-                {
-                    OnInternalError(innerException, origin);
-                }
-
-                // stop anything new coming in...
-                bridge?.Trace("Failed: " + failureType);
-                ConnectionStatus connStatus = ConnectionStatus.Default;
-                PhysicalBridge.State oldState = PhysicalBridge.State.Disconnected;
-                bool isCurrent = false;
-                bridge?.OnDisconnected(failureType, this, out isCurrent, out oldState);
-                if (oldState == PhysicalBridge.State.ConnectedEstablished)
-                {
-                    try
-                    {
-                        connStatus = GetStatus();
-                    }
-                    catch { /* best effort only */ }
-                }
-
-                if (isCurrent && Interlocked.CompareExchange(ref failureReported, 1, 0) == 0)
-                {
-                    int now = Environment.TickCount, lastRead = Thread.VolatileRead(ref lastReadTickCount), lastWrite = Thread.VolatileRead(ref lastWriteTickCount),
-                        lastBeat = Thread.VolatileRead(ref lastBeatTickCount);
-
-                    int unansweredWriteTime = 0;
-                    lock (_writtenAwaitingResponse)
-                    {
-                        // find oldest message awaiting a response
-                        if (_writtenAwaitingResponse.Count != 0)
-                        {
-                            var next = _writtenAwaitingResponse.Peek();
-                            unansweredWriteTime = next.GetWriteTime();
-                        }
-                    }
-
-                    var exMessage = new StringBuilder(failureType.ToString());
-
-                    var pipe = connectingPipe ?? _ioPipe;
-                    if (pipe is SocketConnection sc)
-                    {
-                        exMessage.Append(" (").Append(sc.ShutdownKind);
-                        if (sc.SocketError != SocketError.Success)
-                        {
-                            exMessage.Append('/').Append(sc.SocketError);
-                        }
-                        if (sc.BytesRead == 0) exMessage.Append(", 0-read");
-                        if (sc.BytesSent == 0) exMessage.Append(", 0-sent");
-                        exMessage.Append(", last-recv: ").Append(sc.LastReceived).Append(')');
-                    }
-                    else if (pipe is IMeasuredDuplexPipe mdp)
-                    {
-                        long sent = mdp.TotalBytesSent, recd = mdp.TotalBytesReceived;
-
-                        if (sent == 0) { exMessage.Append(recd == 0 ? " (0-read, 0-sent)" : " (0-sent)"); }
-                        else if (recd == 0) { exMessage.Append(" (0-read)"); }
-                    }
-
-                    var data = new List<Tuple<string, string?>>();
-                    void add(string lk, string sk, string? v)
-                    {
-                        if (lk != null) data.Add(Tuple.Create(lk, v));
-                        if (sk != null) exMessage.Append(", ").Append(sk).Append(": ").Append(v);
-                    }
-
-                    if (IncludeDetailInExceptions)
-                    {
-                        if (bridge != null)
-                        {
-                            exMessage.Append(" on ").Append(Format.ToString(bridge.ServerEndPoint?.EndPoint)).Append('/').Append(connectionType)
-                                .Append(", ").Append(_writeStatus).Append('/').Append(_readStatus)
-                                .Append(", last: ").Append(bridge.LastCommand);
-
-                            data.Add(Tuple.Create<string, string?>("FailureType", failureType.ToString()));
-                            data.Add(Tuple.Create<string, string?>("EndPoint", Format.ToString(bridge.ServerEndPoint?.EndPoint)));
-
-                            add("Origin", "origin", origin);
-                            // add("Input-Buffer", "input-buffer", _ioPipe.Input);
-                            add("Outstanding-Responses", "outstanding", GetSentAwaitingResponseCount().ToString());
-                            add("Last-Read", "last-read", (unchecked(now - lastRead) / 1000) + "s ago");
-                            add("Last-Write", "last-write", (unchecked(now - lastWrite) / 1000) + "s ago");
-                            if (unansweredWriteTime != 0) add("Unanswered-Write", "unanswered-write", (unchecked(now - unansweredWriteTime) / 1000) + "s ago");
-                            add("Keep-Alive", "keep-alive", bridge.ServerEndPoint?.WriteEverySeconds + "s");
-                            add("Previous-Physical-State", "state", oldState.ToString());
-                            add("Manager", "mgr", bridge.Multiplexer.SocketManager?.GetState());
-                            if (connStatus.BytesAvailableOnSocket >= 0) add("Inbound-Bytes", "in", connStatus.BytesAvailableOnSocket.ToString());
-                            if (connStatus.BytesInReadPipe >= 0) add("Inbound-Pipe-Bytes", "in-pipe", connStatus.BytesInReadPipe.ToString());
-                            if (connStatus.BytesInWritePipe >= 0) add("Outbound-Pipe-Bytes", "out-pipe", connStatus.BytesInWritePipe.ToString());
-
-                            add("Last-Heartbeat", "last-heartbeat", (lastBeat == 0 ? "never" : ((unchecked(now - lastBeat) / 1000) + "s ago")) + (bridge.IsBeating ? " (mid-beat)" : ""));
-                            var mbeat = bridge.Multiplexer.LastHeartbeatSecondsAgo;
-                            if (mbeat >= 0)
-                            {
-                                add("Last-Multiplexer-Heartbeat", "last-mbeat", mbeat + "s ago");
-                            }
-                            add("Last-Global-Heartbeat", "global", ConnectionMultiplexer.LastGlobalHeartbeatSecondsAgo + "s ago");
-                        }
-                    }
-
-                    add("Version", "v", Utils.GetLibVersion());
-
-                    outerException = new RedisConnectionException(failureType, exMessage.ToString(), innerException);
-
-                    foreach (var kv in data)
-                    {
-                        outerException.Data["Redis-" + kv.Item1] = kv.Item2;
-                    }
-
-                    bridge?.OnConnectionFailed(this, failureType, outerException);
-                }
-            }
-            // cleanup
-            lock (_writtenAwaitingResponse)
-            {
-                bridge?.Trace(_writtenAwaitingResponse.Count != 0, "Failing outstanding messages: " + _writtenAwaitingResponse.Count);
-                while (_writtenAwaitingResponse.Count != 0)
-                {
-                    var next = _writtenAwaitingResponse.Dequeue();
-
-                    if (next.Command == RedisCommand.QUIT && next.TrySetResult(true))
-                    {
-                        // fine, death of a socket is close enough
-                        next.Complete();
-                    }
-                    else
-                    {
-                        var ex = innerException is RedisException ? innerException : outerException;
-                        if (bridge != null)
-                        {
-                            bridge.Trace("Failing: " + next);
-                            bridge.Multiplexer?.OnMessageFaulted(next, ex, origin);
-                        }
-                        next.SetExceptionAndComplete(ex!, bridge);
-                    }
-                }
-            }
-
-            // burn the socket
-            Shutdown();
-        }
-
-        internal bool IsIdle() => _writeStatus == WriteStatus.Idle;
-        internal void SetIdle() => _writeStatus = WriteStatus.Idle;
-        internal void SetWriting() => _writeStatus = WriteStatus.Writing;
-
-        private volatile WriteStatus _writeStatus;
-
-        internal WriteStatus GetWriteStatus() => _writeStatus;
-
-        internal enum WriteStatus
-        {
-            Initializing,
-            Idle,
-            Writing,
-            Flushing,
-            Flushed,
-
-            NA = -1,
-        }
-
-        /// <summary>Returns a string that represents the current object.</summary>
-        /// <returns>A string that represents the current object.</returns>
-        public override string ToString() => $"{_physicalName} ({_writeStatus})";
-
-        internal static void IdentifyFailureType(Exception? exception, ref ConnectionFailureType failureType)
-        {
-            if (exception != null && failureType == ConnectionFailureType.InternalFailure)
-            {
-                if (exception is AggregateException)
-                {
-                    exception = exception.InnerException ?? exception;
-                }
-
-                failureType = exception switch
-                {
-                    AuthenticationException => ConnectionFailureType.AuthenticationFailure,
-                    EndOfStreamException or ObjectDisposedException => ConnectionFailureType.SocketClosed,
-                    SocketException or IOException => ConnectionFailureType.SocketFailure,
-                    _ => failureType
-                };
-            }
-        }
-
-        internal void EnqueueInsideWriteLock(Message next)
-        {
-            lock (_writtenAwaitingResponse)
-            {
-                _writtenAwaitingResponse.Enqueue(next);
-            }
-        }
-
-        internal void GetCounters(ConnectionCounters counters)
-        {
-            lock (_writtenAwaitingResponse)
-            {
-                counters.SentItemsAwaitingResponse = _writtenAwaitingResponse.Count;
-            }
-            counters.Subscriptions = SubscriptionCount;
-        }
-
-        internal Message? GetReadModeCommand(bool isPrimaryOnly)
-        {
-            if (BridgeCouldBeNull?.ServerEndPoint?.RequiresReadMode == true)
-            {
-                ReadMode requiredReadMode = isPrimaryOnly ? ReadMode.ReadWrite : ReadMode.ReadOnly;
-                if (requiredReadMode != currentReadMode)
-                {
-                    currentReadMode = requiredReadMode;
-                    switch (requiredReadMode)
-                    {
-                        case ReadMode.ReadOnly: return Message.Create(-1, CommandFlags.FireAndForget, RedisCommand.READONLY);
-                        case ReadMode.ReadWrite: return Message.Create(-1, CommandFlags.FireAndForget, RedisCommand.READWRITE);
-                    }
-                }
-            }
-            else if (currentReadMode == ReadMode.ReadOnly)
-            {
-                // we don't need it (because we're not a cluster, or not a replica),
-                // but we are in read-only mode; switch to read-write
-                currentReadMode = ReadMode.ReadWrite;
-                return Message.Create(-1, CommandFlags.FireAndForget, RedisCommand.READWRITE);
-            }
-            return null;
-        }
-
-        internal Message? GetSelectDatabaseCommand(int targetDatabase, Message message)
-        {
-            if (targetDatabase < 0 || targetDatabase == currentDatabase)
-            {
-                return null;
-            }
-
-            if (BridgeCouldBeNull?.ServerEndPoint is not ServerEndPoint serverEndpoint)
-            {
-                return null;
-            }
-            int available = serverEndpoint.Databases;
-
-            // Only db0 is available on cluster/twemproxy/envoyproxy
-            if (!serverEndpoint.SupportsDatabases)
-            {
-                if (targetDatabase != 0)
-                {
-                    // We should never see this, since the API doesn't allow it; thus not too worried about ExceptionFactory
-                    throw new RedisCommandException("Multiple databases are not supported on this server; cannot switch to database: " + targetDatabase);
-                }
-                return null;
-            }
-
-            if (message.Command == RedisCommand.SELECT)
-            {
-                // This could come from an EVAL/EVALSHA inside a transaction, for example; we'll accept it
-                BridgeCouldBeNull?.Trace("Switching database: " + targetDatabase);
-                currentDatabase = targetDatabase;
-                return null;
-            }
-
-            if (TransactionActive)
-            {
-                // Should never see this, since the API doesn't allow it, thus not too worried about ExceptionFactory
-                throw new RedisCommandException("Multiple databases inside a transaction are not currently supported: " + targetDatabase);
-            }
-
-            // We positively know it is out of range
-            if (available != 0 && targetDatabase >= available)
-            {
-                throw ExceptionFactory.DatabaseOutfRange(IncludeDetailInExceptions, targetDatabase, message, serverEndpoint);
-            }
-            BridgeCouldBeNull?.Trace("Switching database: " + targetDatabase);
-            currentDatabase = targetDatabase;
-            return GetSelectDatabaseCommand(targetDatabase);
-        }
-
-        internal static Message GetSelectDatabaseCommand(int targetDatabase)
-            => Message.Create(targetDatabase, CommandFlags.FireAndForget, RedisCommand.SELECT);
-
-        internal int GetSentAwaitingResponseCount()
-        {
-            lock (_writtenAwaitingResponse)
-            {
-                return _writtenAwaitingResponse.Count;
-            }
-        }
-
-        internal void GetStormLog(StringBuilder sb)
-        {
-            lock (_writtenAwaitingResponse)
-            {
-                if (_writtenAwaitingResponse.Count == 0) return;
-                sb.Append("Sent, awaiting response from server: ").Append(_writtenAwaitingResponse.Count).AppendLine();
-                int total = 0;
-                foreach (var item in _writtenAwaitingResponse)
-                {
-                    if (++total >= 500) break;
-                    item.AppendStormLog(sb);
-                    sb.AppendLine();
-                }
-            }
-        }
-
-        internal void OnBridgeHeartbeat()
-        {
-            var now = Environment.TickCount;
-            Interlocked.Exchange(ref lastBeatTickCount, now);
-
-            lock (_writtenAwaitingResponse)
-            {
-                if (_writtenAwaitingResponse.Count != 0 && BridgeCouldBeNull is PhysicalBridge bridge)
-                {
-                    var server = bridge.ServerEndPoint;
-                    var multiplexer = bridge.Multiplexer;
-                    var timeout = multiplexer.AsyncTimeoutMilliseconds;
-                    foreach (var msg in _writtenAwaitingResponse)
-                    {
-                        // We only handle async timeouts here, synchronous timeouts are handled upstream.
-                        // Those sync timeouts happen in ConnectionMultiplexer.ExecuteSyncImpl() via Monitor.Wait.
-                        if (msg.ResultBoxIsAsync && msg.HasTimedOut(now, timeout, out var elapsed))
-                        {
-                            bool haveDeltas = msg.TryGetPhysicalState(out _, out _, out long sentDelta, out var receivedDelta) && sentDelta >= 0 && receivedDelta >= 0;
-                            var timeoutEx = ExceptionFactory.Timeout(multiplexer, haveDeltas
-                                ? $"Timeout awaiting response (outbound={sentDelta >> 10}KiB, inbound={receivedDelta >> 10}KiB, {elapsed}ms elapsed, timeout is {timeout}ms)"
-                                : $"Timeout awaiting response ({elapsed}ms elapsed, timeout is {timeout}ms)", msg, server);
-                            multiplexer.OnMessageFaulted(msg, timeoutEx);
-                            msg.SetExceptionAndComplete(timeoutEx, bridge); // tell the message that it is doomed
-                            multiplexer.OnAsyncTimeout();
-                        }
-                        // Note: it is important that we **do not** remove the message unless we're tearing down the socket; that
-                        // would disrupt the chain for MatchResult; we just preemptively abort the message from the caller's
-                        // perspective, and set a flag on the message so we don't keep doing it
-                    }
-                }
-            }
-        }
-
-        internal void OnInternalError(Exception exception, [CallerMemberName] string? origin = null)
-        {
-            if (BridgeCouldBeNull is PhysicalBridge bridge)
-            {
-                bridge.Multiplexer.OnInternalError(exception, bridge.ServerEndPoint.EndPoint, connectionType, origin);
-            }
-        }
-
-        internal void SetUnknownDatabase()
-        {
-            // forces next db-specific command to issue a select
-            currentDatabase = -1;
-        }
-
-<<<<<<< HEAD
-        internal IBufferWriter<byte> DefaultOutput => _ioPipe.Output;
-=======
-        internal void Write(in RedisKey key)
-        {
-            var val = key.KeyValue;
-            if (val is string s)
-            {
-                WriteUnifiedPrefixedString(_ioPipe!.Output, key.KeyPrefix, s);
-            }
-            else
-            {
-                WriteUnifiedPrefixedBlob(_ioPipe!.Output, key.KeyPrefix, (byte[]?)val);
-            }
-        }
-
-        internal void Write(in RedisChannel channel)
-            => WriteUnifiedPrefixedBlob(_ioPipe!.Output, ChannelPrefix, channel.Value);
-
-        [MethodImpl(MethodImplOptions.AggressiveInlining)]
-        internal void WriteBulkString(in RedisValue value)
-            => WriteBulkString(value, _ioPipe!.Output);
-        internal static void WriteBulkString(in RedisValue value, PipeWriter output)
-        {
-            switch (value.Type)
-            {
-                case RedisValue.StorageType.Null:
-                    WriteUnifiedBlob(output, (byte[]?)null);
-                    break;
-                case RedisValue.StorageType.Int64:
-                    WriteUnifiedInt64(output, value.OverlappedValueInt64);
-                    break;
-                case RedisValue.StorageType.UInt64:
-                    WriteUnifiedUInt64(output, value.OverlappedValueUInt64);
-                    break;
-                case RedisValue.StorageType.Double: // use string
-                case RedisValue.StorageType.String:
-                    WriteUnifiedPrefixedString(output, null, (string?)value);
-                    break;
-                case RedisValue.StorageType.Raw:
-                    WriteUnifiedSpan(output, ((ReadOnlyMemory<byte>)value).Span);
-                    break;
-                default:
-                    throw new InvalidOperationException($"Unexpected {value.Type} value: '{value}'");
-            }
-        }
-
-        internal const int REDIS_MAX_ARGS = 1024 * 1024; // there is a <= 1024*1024 max constraint inside redis itself: https://github.com/antirez/redis/blob/6c60526db91e23fb2d666fc52facc9a11780a2a3/src/networking.c#L1024
-
-        internal void WriteHeader(RedisCommand command, int arguments, CommandBytes commandBytes = default)
-        {
-            var bridge = BridgeCouldBeNull;
-            if (bridge == null) throw new ObjectDisposedException(ToString());
-
-            if (command == RedisCommand.UNKNOWN)
-            {
-                // using >= here because we will be adding 1 for the command itself (which is an arg for the purposes of the multi-bulk protocol)
-                if (arguments >= REDIS_MAX_ARGS) throw ExceptionFactory.TooManyArgs(commandBytes.ToString(), arguments);
-            }
-            else
-            {
-                // using >= here because we will be adding 1 for the command itself (which is an arg for the purposes of the multi-bulk protocol)
-                if (arguments >= REDIS_MAX_ARGS) throw ExceptionFactory.TooManyArgs(command.ToString(), arguments);
-
-                // for everything that isn't custom commands: ask the muxer for the actual bytes
-                commandBytes = bridge.Multiplexer.CommandMap.GetBytes(command);
-            }
-
-            // in theory we should never see this; CheckMessage dealt with "regular" messages, and
-            // ExecuteMessage should have dealt with everything else
-            if (commandBytes.IsEmpty) throw ExceptionFactory.CommandDisabled(command);
-
-            // *{argCount}\r\n      = 3 + MaxInt32TextLen
-            // ${cmd-len}\r\n       = 3 + MaxInt32TextLen
-            // {cmd}\r\n            = 2 + commandBytes.Length
-            var span = _ioPipe!.Output.GetSpan(commandBytes.Length + 8 + MaxInt32TextLen + MaxInt32TextLen);
-            span[0] = (byte)'*';
-
-            int offset = WriteRaw(span, arguments + 1, offset: 1);
-
-            offset = AppendToSpanCommand(span, commandBytes, offset: offset);
-
-            _ioPipe.Output.Advance(offset);
-        }
->>>>>>> cb571bd8
-
-        internal void RecordQuit() // don't blame redis if we fired the first shot
-            => (_ioPipe as SocketConnection)?.TrySetProtocolShutdown(PipeShutdownKind.ProtocolExitClient);
-
-        [System.Diagnostics.CodeAnalysis.SuppressMessage("Performance", "CA1822:Mark members as static", Justification = "DEBUG uses instance data")]
-        private async ValueTask<WriteResult> FlushAsync_Awaited(PhysicalConnection connection, ValueTask<FlushResult> flush, bool throwOnFailure)
-        {
-            try
-            {
-                await flush.ForAwait();
-                connection._writeStatus = WriteStatus.Flushed;
-                connection.UpdateLastWriteTime();
-                return WriteResult.Success;
-            }
-            catch (ConnectionResetException ex) when (!throwOnFailure)
-            {
-                connection.RecordConnectionFailed(ConnectionFailureType.SocketClosed, ex);
-                return WriteResult.WriteFailure;
-            }
-        }
-
-        private CancellationTokenSource? _reusableFlushSyncTokenSource;
-        [Obsolete("this is an anti-pattern; work to reduce reliance on this is in progress")]
-        [System.Diagnostics.CodeAnalysis.SuppressMessage("Style", "IDE0062:Make local function 'static'", Justification = "DEBUG uses instance data")]
-        internal WriteResult FlushSync(bool throwOnFailure, int millisecondsTimeout)
-        {
-            var cts = _reusableFlushSyncTokenSource ??= new CancellationTokenSource();
-            var flush = FlushAsync(throwOnFailure, cts.Token);
-            if (!flush.IsCompletedSuccessfully)
-            {
-                // only schedule cancellation if it doesn't complete synchronously; at this point, it is doomed
-                _reusableFlushSyncTokenSource = null;
-                cts.CancelAfter(TimeSpan.FromMilliseconds(millisecondsTimeout));
-                try
-                {
-                    // here lies the evil
-                    flush.AsTask().Wait();
-                }
-                catch (AggregateException ex) when (ex.InnerExceptions.Any(e => e is TaskCanceledException))
-                {
-                    ThrowTimeout();
-                }
-                finally
-                {
-                    cts.Dispose();
-                }
-            }
-            return flush.Result;
-
-            void ThrowTimeout()
-            {
-                throw new TimeoutException("timeout while synchronously flushing");
-            }
-        }
-        internal ValueTask<WriteResult> FlushAsync(bool throwOnFailure, CancellationToken cancellationToken = default)
-        {
-            var tmp = _ioPipe?.Output;
-            if (tmp == null) return new ValueTask<WriteResult>(WriteResult.NoConnectionAvailable);
-            try
-            {
-                _writeStatus = WriteStatus.Flushing;
-                var flush = tmp.FlushAsync(cancellationToken);
-                if (!flush.IsCompletedSuccessfully) return FlushAsync_Awaited(this, flush, throwOnFailure);
-                _writeStatus = WriteStatus.Flushed;
-                UpdateLastWriteTime();
-                return new ValueTask<WriteResult>(WriteResult.Success);
-            }
-            catch (ConnectionResetException ex) when (!throwOnFailure)
-            {
-                RecordConnectionFailed(ConnectionFailureType.SocketClosed, ex);
-                return new ValueTask<WriteResult>(WriteResult.WriteFailure);
-            }
-        }
-
-<<<<<<< HEAD
-=======
-        private static readonly ReadOnlyMemory<byte> NullBulkString = Encoding.ASCII.GetBytes("$-1\r\n"), EmptyBulkString = Encoding.ASCII.GetBytes("$0\r\n\r\n");
-
-        private static void WriteUnifiedBlob(PipeWriter writer, byte[]? value)
-        {
-            if (value == null)
-            {
-                // special case:
-                writer.Write(NullBulkString.Span);
-            }
-            else
-            {
-                WriteUnifiedSpan(writer, new ReadOnlySpan<byte>(value));
-            }
-        }
-
-        private static void WriteUnifiedSpan(PipeWriter writer, ReadOnlySpan<byte> value)
-        {
-            // ${len}\r\n           = 3 + MaxInt32TextLen
-            // {value}\r\n          = 2 + value.Length
-
-            const int MaxQuickSpanSize = 512;
-            if (value.Length == 0)
-            {
-                // special case:
-                writer.Write(EmptyBulkString.Span);
-            }
-            else if (value.Length <= MaxQuickSpanSize)
-            {
-                var span = writer.GetSpan(5 + MaxInt32TextLen + value.Length);
-                span[0] = (byte)'$';
-                int bytes = AppendToSpan(span, value, 1);
-                writer.Advance(bytes);
-            }
-            else
-            {
-                // too big to guarantee can do in a single span
-                var span = writer.GetSpan(3 + MaxInt32TextLen);
-                span[0] = (byte)'$';
-                int bytes = WriteRaw(span, value.Length, offset: 1);
-                writer.Advance(bytes);
-
-                writer.Write(value);
-
-                WriteCrlf(writer);
-            }
-        }
-
-        private static int AppendToSpanCommand(Span<byte> span, in CommandBytes value, int offset = 0)
-        {
-            span[offset++] = (byte)'$';
-            int len = value.Length;
-            offset = WriteRaw(span, len, offset: offset);
-            value.CopyTo(span.Slice(offset, len));
-            offset += value.Length;
-            return WriteCrlf(span, offset);
-        }
-
-        private static int AppendToSpan(Span<byte> span, ReadOnlySpan<byte> value, int offset = 0)
-        {
-            offset = WriteRaw(span, value.Length, offset: offset);
-            value.CopyTo(span.Slice(offset, value.Length));
-            offset += value.Length;
-            return WriteCrlf(span, offset);
-        }
-
-        internal void WriteSha1AsHex(byte[] value)
-        {
-            var writer = _ioPipe!.Output;
-            if (value == null)
-            {
-                writer.Write(NullBulkString.Span);
-            }
-            else if (value.Length == ResultProcessor.ScriptLoadProcessor.Sha1HashLength)
-            {
-                // $40\r\n              = 5
-                // {40 bytes}\r\n       = 42
-
-                var span = writer.GetSpan(47);
-                span[0] = (byte)'$';
-                span[1] = (byte)'4';
-                span[2] = (byte)'0';
-                span[3] = (byte)'\r';
-                span[4] = (byte)'\n';
-
-                int offset = 5;
-                for (int i = 0; i < value.Length; i++)
-                {
-                    var b = value[i];
-                    span[offset++] = ToHexNibble(b >> 4);
-                    span[offset++] = ToHexNibble(b & 15);
-                }
-                span[offset++] = (byte)'\r';
-                span[offset++] = (byte)'\n';
-
-                writer.Advance(offset);
-            }
-            else
-            {
-                throw new InvalidOperationException("Invalid SHA1 length: " + value.Length);
-            }
-        }
-
-        internal static byte ToHexNibble(int value)
-        {
-            return value < 10 ? (byte)('0' + value) : (byte)('a' - 10 + value);
-        }
-
-        internal static void WriteUnifiedPrefixedString(PipeWriter writer, byte[]? prefix, string? value)
-        {
-            if (value == null)
-            {
-                // special case
-                writer.Write(NullBulkString.Span);
-            }
-            else
-            {
-                // ${total-len}\r\n         3 + MaxInt32TextLen
-                // {prefix}{value}\r\n
-                int encodedLength = Encoding.UTF8.GetByteCount(value),
-                    prefixLength = prefix?.Length ?? 0,
-                    totalLength = prefixLength + encodedLength;
-
-                if (totalLength == 0)
-                {
-                    // special-case
-                    writer.Write(EmptyBulkString.Span);
-                }
-                else
-                {
-                    var span = writer.GetSpan(3 + MaxInt32TextLen);
-                    span[0] = (byte)'$';
-                    int bytes = WriteRaw(span, totalLength, offset: 1);
-                    writer.Advance(bytes);
-
-                    if (prefixLength != 0) writer.Write(prefix);
-                    if (encodedLength != 0) WriteRaw(writer, value, encodedLength);
-                    WriteCrlf(writer);
-                }
-            }
-        }
-
-        [ThreadStatic]
-        private static Encoder? s_PerThreadEncoder;
-        internal static Encoder GetPerThreadEncoder()
-        {
-            var encoder = s_PerThreadEncoder;
-            if (encoder == null)
-            {
-                s_PerThreadEncoder = encoder = Encoding.UTF8.GetEncoder();
-            }
-            else
-            {
-                encoder.Reset();
-            }
-            return encoder;
-        }
-
-        internal static unsafe void WriteRaw(PipeWriter writer, string value, int expectedLength)
-        {
-            const int MaxQuickEncodeSize = 512;
-
-            fixed (char* cPtr = value)
-            {
-                int totalBytes;
-                if (expectedLength <= MaxQuickEncodeSize)
-                {
-                    // encode directly in one hit
-                    var span = writer.GetSpan(expectedLength);
-                    fixed (byte* bPtr = span)
-                    {
-                        totalBytes = Encoding.UTF8.GetBytes(cPtr, value.Length, bPtr, expectedLength);
-                    }
-                    writer.Advance(expectedLength);
-                }
-                else
-                {
-                    // use an encoder in a loop
-                    var encoder = GetPerThreadEncoder();
-                    int charsRemaining = value.Length, charOffset = 0;
-                    totalBytes = 0;
-
-                    bool final = false;
-                    while (true)
-                    {
-                        var span = writer.GetSpan(5); // get *some* memory - at least enough for 1 character (but hopefully lots more)
-
-                        int charsUsed, bytesUsed;
-                        bool completed;
-                        fixed (byte* bPtr = span)
-                        {
-                            encoder.Convert(cPtr + charOffset, charsRemaining, bPtr, span.Length, final, out charsUsed, out bytesUsed, out completed);
-                        }
-                        writer.Advance(bytesUsed);
-                        totalBytes += bytesUsed;
-                        charOffset += charsUsed;
-                        charsRemaining -= charsUsed;
-
-                        if (charsRemaining <= 0)
-                        {
-                            if (charsRemaining < 0) throw new InvalidOperationException("String encode went negative");
-                            if (completed) break; // fine
-                            if (final) throw new InvalidOperationException("String encode failed to complete");
-                            final = true; // flush the encoder to one more span, then exit
-                        }
-                    }
-                }
-                if (totalBytes != expectedLength) throw new InvalidOperationException("String encode length check failure");
-            }
-        }
-
-        private static void WriteUnifiedPrefixedBlob(PipeWriter writer, byte[]? prefix, byte[]? value)
-        {
-            // ${total-len}\r\n 
-            // {prefix}{value}\r\n
-            if (prefix == null || prefix.Length == 0 || value == null)
-            {   // if no prefix, just use the non-prefixed version;
-                // even if prefixed, a null value writes as null, so can use the non-prefixed version
-                WriteUnifiedBlob(writer, value);
-            }
-            else
-            {
-                var span = writer.GetSpan(3 + MaxInt32TextLen); // note even with 2 max-len, we're still in same text range
-                span[0] = (byte)'$';
-                int bytes = WriteRaw(span, prefix.LongLength + value.LongLength, offset: 1);
-                writer.Advance(bytes);
-
-                writer.Write(prefix);
-                writer.Write(value);
-
-                span = writer.GetSpan(2);
-                WriteCrlf(span, 0);
-                writer.Advance(2);
-            }
-        }
-
-        private static void WriteUnifiedInt64(PipeWriter writer, long value)
-        {
-            // note from specification: A client sends to the Redis server a RESP Array consisting of just Bulk Strings.
-            // (i.e. we can't just send ":123\r\n", we need to send "$3\r\n123\r\n"
-
-            // ${asc-len}\r\n           = 3 + MaxInt32TextLen
-            // {asc}\r\n                = MaxInt64TextLen + 2
-            var span = writer.GetSpan(5 + MaxInt32TextLen + MaxInt64TextLen);
-
-            span[0] = (byte)'$';
-            var bytes = WriteRaw(span, value, withLengthPrefix: true, offset: 1);
-            writer.Advance(bytes);
-        }
-
-        private static void WriteUnifiedUInt64(PipeWriter writer, ulong value)
-        {
-            // note from specification: A client sends to the Redis server a RESP Array consisting of just Bulk Strings.
-            // (i.e. we can't just send ":123\r\n", we need to send "$3\r\n123\r\n"
-
-            // ${asc-len}\r\n           = 3 + MaxInt32TextLen
-            // {asc}\r\n                = MaxInt64TextLen + 2
-            var span = writer.GetSpan(5 + MaxInt32TextLen + MaxInt64TextLen);
-
-            Span<byte> valueSpan = stackalloc byte[MaxInt64TextLen];
-            if (!Utf8Formatter.TryFormat(value, valueSpan, out var len))
-                throw new InvalidOperationException("TryFormat failed");
-            span[0] = (byte)'$';
-            int offset = WriteRaw(span, len, withLengthPrefix: false, offset: 1);
-            valueSpan.Slice(0, len).CopyTo(span.Slice(offset));
-            offset += len;
-            offset = WriteCrlf(span, offset);
-            writer.Advance(offset);
-        }
-        internal static void WriteInteger(PipeWriter writer, long value)
-        {
-            //note: client should never write integer; only server does this
-
-            // :{asc}\r\n                = MaxInt64TextLen + 3
-            var span = writer.GetSpan(3 + MaxInt64TextLen);
-
-            span[0] = (byte)':';
-            var bytes = WriteRaw(span, value, withLengthPrefix: false, offset: 1);
-            writer.Advance(bytes);
-        }
-
->>>>>>> cb571bd8
-        internal readonly struct ConnectionStatus
-        {
-            /// <summary>
-            /// Number of messages sent outbound, but we don't yet have a response for.
-            /// </summary>
-            public int MessagesSentAwaitingResponse { get; init; }
-
-            /// <summary>
-            /// Bytes available on the socket, not yet read into the pipe.
-            /// </summary>
-            public long BytesAvailableOnSocket { get; init; }
-            /// <summary>
-            /// Bytes read from the socket, pending in the reader pipe.
-            /// </summary>
-            public long BytesInReadPipe { get; init; }
-            /// <summary>
-            /// Bytes in the writer pipe, waiting to be written to the socket.
-            /// </summary>
-            public long BytesInWritePipe { get; init; }
-
-            /// <summary>
-            /// The inbound pipe reader status.
-            /// </summary>
-            public ReadStatus ReadStatus { get; init; }
-            /// <summary>
-            /// The outbound pipe writer status.
-            /// </summary>
-            public WriteStatus WriteStatus { get; init; }
-
-            public override string ToString() =>
-                $"SentAwaitingResponse: {MessagesSentAwaitingResponse}, AvailableOnSocket: {BytesAvailableOnSocket} byte(s), InReadPipe: {BytesInReadPipe} byte(s), InWritePipe: {BytesInWritePipe} byte(s), ReadStatus: {ReadStatus}, WriteStatus: {WriteStatus}";
-
-            /// <summary>
-            /// The default connection stats, notable *not* the same as <c>default</c> since initializers don't run.
-            /// </summary>
-            public static ConnectionStatus Default { get; } = new()
-            {
-                BytesAvailableOnSocket = -1,
-                BytesInReadPipe = -1,
-                BytesInWritePipe = -1,
-                ReadStatus = ReadStatus.NA,
-                WriteStatus = WriteStatus.NA,
-            };
-
-            /// <summary>
-            /// The zeroed connection stats, which we want to display as zero for default exception cases.
-            /// </summary>
-            public static ConnectionStatus Zero { get; } = new()
-            {
-                BytesAvailableOnSocket = 0,
-                BytesInReadPipe = 0,
-                BytesInWritePipe = 0,
-                ReadStatus = ReadStatus.NA,
-                WriteStatus = WriteStatus.NA,
-            };
-        }
-
-        public ConnectionStatus GetStatus()
-        {
-            if (_ioPipe is SocketConnection conn)
-            {
-                var counters = conn.GetCounters();
-                return new ConnectionStatus()
-                {
-                    MessagesSentAwaitingResponse = GetSentAwaitingResponseCount(),
-                    BytesAvailableOnSocket = counters.BytesAvailableOnSocket,
-                    BytesInReadPipe = counters.BytesWaitingToBeRead,
-                    BytesInWritePipe = counters.BytesWaitingToBeSent,
-                    ReadStatus = _readStatus,
-                    WriteStatus = _writeStatus,
-                };
-            }
-
-            // Fall back to bytes waiting on the socket if we can
-            int fallbackBytesAvailable;
-            try
-            {
-                fallbackBytesAvailable = VolatileSocket?.Available ?? -1;
-            }
-            catch
-            {
-                // If this fails, we're likely in a race disposal situation and do not want to blow sky high here.
-                fallbackBytesAvailable = -1;
-            }
-
-            return new ConnectionStatus()
-            {
-                BytesAvailableOnSocket = fallbackBytesAvailable,
-                BytesInReadPipe = -1,
-                BytesInWritePipe = -1,
-                ReadStatus = _readStatus,
-                WriteStatus = _writeStatus,
-            };
-        }
-
-        private static RemoteCertificateValidationCallback? GetAmbientIssuerCertificateCallback()
-        {
-            try
-            {
-                var issuerPath = Environment.GetEnvironmentVariable("SERedis_IssuerCertPath");
-                if (!string.IsNullOrEmpty(issuerPath)) return ConfigurationOptions.TrustIssuerCallback(issuerPath);
-            }
-            catch (Exception ex)
-            {
-                Debug.WriteLine(ex.Message);
-            }
-            return null;
-        }
-        private static LocalCertificateSelectionCallback? GetAmbientClientCertificateCallback()
-        {
-            try
-            {
-                var pfxPath = Environment.GetEnvironmentVariable("SERedis_ClientCertPfxPath");
-                var pfxPassword = Environment.GetEnvironmentVariable("SERedis_ClientCertPassword");
-                var pfxStorageFlags = Environment.GetEnvironmentVariable("SERedis_ClientCertStorageFlags");
-
-                X509KeyStorageFlags? flags = null;
-                if (!string.IsNullOrEmpty(pfxStorageFlags))
-                {
-                    flags = Enum.Parse(typeof(X509KeyStorageFlags), pfxStorageFlags) as X509KeyStorageFlags?;
-                }
-
-                if (!string.IsNullOrEmpty(pfxPath) && File.Exists(pfxPath))
-                {
-                    return delegate { return new X509Certificate2(pfxPath, pfxPassword ?? "", flags ?? X509KeyStorageFlags.DefaultKeySet); };
-                }
-            }
-            catch (Exception ex)
-            {
-                Debug.WriteLine(ex.Message);
-            }
-            return null;
-        }
-
-        internal async ValueTask<bool> ConnectedAsync(Socket socket, LogProxy? log, SocketManager manager)
-        {
-            var bridge = BridgeCouldBeNull;
-            if (bridge == null) return false;
-
-            IDuplexPipe? pipe = null;
-            try
-            {
-                // disallow connection in some cases
-                OnDebugAbort();
-
-                // the order is important here:
-                // non-TLS: [Socket]<==[SocketConnection:IDuplexPipe]
-                // TLS:     [Socket]<==[NetworkStream]<==[SslStream]<==[StreamConnection:IDuplexPipe]
-
-                var config = bridge.Multiplexer.RawConfig;
-
-                if (config.Ssl)
-                {
-                    log?.WriteLine("Configuring TLS");
-                    var host = config.SslHost;
-                    if (host.IsNullOrWhiteSpace())
-                    {
-                        host = Format.ToStringHostOnly(bridge.ServerEndPoint.EndPoint);
-                    }
-
-                    var ssl = new SslStream(new NetworkStream(socket), false,
-                        config.CertificateValidationCallback ?? GetAmbientIssuerCertificateCallback(),
-                        config.CertificateSelectionCallback ?? GetAmbientClientCertificateCallback(),
-                        EncryptionPolicy.RequireEncryption);
-                    try
-                    {
-                        try
-                        {
-                            ssl.AuthenticateAsClient(host, config.SslProtocols, config.CheckCertificateRevocation);
-                        }
-                        catch (Exception ex)
-                        {
-                            Debug.WriteLine(ex.Message);
-                            bridge.Multiplexer?.SetAuthSuspect();
-                            throw;
-                        }
-                        log?.WriteLine($"TLS connection established successfully using protocol: {ssl.SslProtocol}");
-                    }
-                    catch (AuthenticationException authexception)
-                    {
-                        RecordConnectionFailed(ConnectionFailureType.AuthenticationFailure, authexception, isInitialConnect: true);
-                        bridge.Multiplexer.Trace("Encryption failure");
-                        return false;
-                    }
-                    pipe = StreamConnection.GetDuplex(ssl, manager.SendPipeOptions, manager.ReceivePipeOptions, name: bridge.Name);
-                }
-                else
-                {
-                    pipe = SocketConnection.Create(socket, manager.SendPipeOptions, manager.ReceivePipeOptions, name: bridge.Name);
-                }
-                OnWrapForLogging(ref pipe, _physicalName, manager);
-
-                _ioPipe = pipe;
-
-                log?.WriteLine($"{bridge.Name}: Connected ");
-
-                await bridge.OnConnectedAsync(this, log).ForAwait();
-                return true;
-            }
-            catch (Exception ex)
-            {
-                RecordConnectionFailed(ConnectionFailureType.InternalFailure, ex, isInitialConnect: true, connectingPipe: pipe); // includes a bridge.OnDisconnected
-                bridge.Multiplexer.Trace("Could not connect: " + ex.Message, ToString());
-                return false;
-            }
-        }
-
-        private void MatchResult(in RawResult result)
-        {
-<<<<<<< HEAD
-            throw new NotImplementedException();
-=======
-            // check to see if it could be an out-of-band pubsub message
-            if (connectionType == ConnectionType.Subscription && result.Type == ResultType.MultiBulk)
-            {
-                var muxer = BridgeCouldBeNull?.Multiplexer;
-                if (muxer == null) return;
-
-                // out of band message does not match to a queued message
-                var items = result.GetItems();
-                if (items.Length >= 3 && items[0].IsEqual(message))
-                {
-                    _readStatus = ReadStatus.PubSubMessage;
-
-                    // special-case the configuration change broadcasts (we don't keep that in the usual pub/sub registry)
-                    var configChanged = muxer.ConfigurationChangedChannel;
-                    if (configChanged != null && items[1].IsEqual(configChanged))
-                    {
-                        EndPoint? blame = null;
-                        try
-                        {
-                            if (!items[2].IsEqual(CommonReplies.wildcard))
-                            {
-                                // We don't want to fail here, just trying to identify
-                                _ = Format.TryParseEndPoint(items[2].GetString(), out blame);
-                            }
-                        }
-                        catch { /* no biggie */ }
-                        Trace("Configuration changed: " + Format.ToString(blame));
-                        _readStatus = ReadStatus.Reconfigure;
-                        muxer.ReconfigureIfNeeded(blame, true, "broadcast");
-                    }
-
-                    // invoke the handlers
-                    var channel = items[1].AsRedisChannel(ChannelPrefix, RedisChannel.PatternMode.Literal);
-                    Trace("MESSAGE: " + channel);
-                    if (!channel.IsNull)
-                    {
-                        _readStatus = ReadStatus.InvokePubSub;
-                        muxer.OnMessage(channel, channel, items[2].AsRedisValue());
-                    }
-                    return; // AND STOP PROCESSING!
-                }
-                else if (items.Length >= 4 && items[0].IsEqual(pmessage))
-                {
-                    _readStatus = ReadStatus.PubSubPMessage;
-
-                    var channel = items[2].AsRedisChannel(ChannelPrefix, RedisChannel.PatternMode.Literal);
-                    Trace("PMESSAGE: " + channel);
-                    if (!channel.IsNull)
-                    {
-                        var sub = items[1].AsRedisChannel(ChannelPrefix, RedisChannel.PatternMode.Pattern);
-                        _readStatus = ReadStatus.InvokePubSub;
-                        muxer.OnMessage(sub, channel, items[3].AsRedisValue());
-                    }
-                    return; // AND STOP PROCESSING!
-                }
-
-                // if it didn't look like "[p]message", then we still need to process the pending queue
-            }
-            Trace("Matching result...");
-            Message? msg;
-            _readStatus = ReadStatus.DequeueResult;
-            lock (_writtenAwaitingResponse)
-            {
-#if NET5_0_OR_GREATER
-                if (!_writtenAwaitingResponse.TryDequeue(out msg))
-                {
-                    throw new InvalidOperationException("Received response with no message waiting: " + result.ToString());
-                }
-#else
-                if (_writtenAwaitingResponse.Count == 0)
-                {
-                    throw new InvalidOperationException("Received response with no message waiting: " + result.ToString());
-                }
-                msg = _writtenAwaitingResponse.Dequeue();
-#endif
-            }
-            _activeMessage = msg;
-
-            Trace("Response to: " + msg);
-            _readStatus = ReadStatus.ComputeResult;
-            if (msg.ComputeResult(this, result))
-            {
-                _readStatus = msg.ResultBoxIsAsync ? ReadStatus.CompletePendingMessageAsync : ReadStatus.CompletePendingMessageSync;
-                msg.Complete();
-            }
-            _readStatus = ReadStatus.MatchResultComplete;
-            _activeMessage = null;
->>>>>>> cb571bd8
-        }
-
-        private volatile Message? _activeMessage;
-
-        internal void GetHeadMessages(out Message? now, out Message? next)
-        {
-            now = _activeMessage;
-            lock (_writtenAwaitingResponse)
-            {
-                next = _writtenAwaitingResponse.Count == 0 ? null : _writtenAwaitingResponse.Peek();
-            }
-        }
-
-        partial void OnCloseEcho();
-
-        partial void OnCreateEcho();
-
-        private void OnDebugAbort()
-        {
-            var bridge = BridgeCouldBeNull;
-            if (bridge == null || !bridge.Multiplexer.AllowConnect)
-            {
-                throw new RedisConnectionException(ConnectionFailureType.InternalFailure, "Aborting (AllowConnect: False)");
-            }
-        }
-
-        partial void OnWrapForLogging(ref IDuplexPipe pipe, string name, SocketManager mgr);
-
-        internal void UpdateLastReadTime() => Interlocked.Exchange(ref lastReadTickCount, Environment.TickCount);
-
-        private async Task ReadFromPipe()
-        {
-            bool allowSyncRead = true, isReading = false;
-            try
-            {
-                _readStatus = ReadStatus.Init;
-                while (true)
-                {
-                    var input = _ioPipe?.Input;
-                    if (input == null) break;
-
-                    // note: TryRead will give us back the same buffer in a tight loop
-                    // - so: only use that if we're making progress
-                    isReading = true;
-                    _readStatus = ReadStatus.ReadSync;
-                    if (!(allowSyncRead && input.TryRead(out var readResult)))
-                    {
-                        _readStatus = ReadStatus.ReadAsync;
-                        readResult = await input.ReadAsync().ForAwait();
-                    }
-                    isReading = false;
-                    _readStatus = ReadStatus.UpdateWriteTime;
-                    UpdateLastReadTime();
-
-                    _readStatus = ReadStatus.ProcessBuffer;
-                    var buffer = readResult.Buffer;
-                    int handled = 0;
-                    if (!buffer.IsEmpty)
-                    {
-                        handled = ProcessBuffer(ref buffer); // updates buffer.Start
-                    }
-
-                    allowSyncRead = handled != 0;
-
-                    _readStatus = ReadStatus.MarkProcessed;
-                    Trace($"Processed {handled} messages");
-                    input.AdvanceTo(buffer.Start, buffer.End);
-
-                    if (handled == 0 && readResult.IsCompleted)
-                    {
-                        break; // no more data, or trailing incomplete messages
-                    }
-                }
-                Trace("EOF");
-                RecordConnectionFailed(ConnectionFailureType.SocketClosed);
-                _readStatus = ReadStatus.RanToCompletion;
-            }
-            catch (Exception ex)
-            {
-                _readStatus = ReadStatus.Faulted;
-                // this CEX is just a hardcore "seriously, read the actual value" - there's no
-                // convenient "Thread.VolatileRead<T>(ref T field) where T : class", and I don't
-                // want to make the field volatile just for this one place that needs it
-                if (isReading)
-                {
-                    var pipe = Volatile.Read(ref _ioPipe);
-                    if (pipe == null)
-                    {
-                        return;
-                        // yeah, that's fine... don't worry about it; we nuked it
-                    }
-
-                    // check for confusing read errors - no need to present "Reading is not allowed after reader was completed."
-                    if (pipe is SocketConnection sc && sc.ShutdownKind == PipeShutdownKind.ReadEndOfStream)
-                    {
-                        RecordConnectionFailed(ConnectionFailureType.SocketClosed, new EndOfStreamException());
-                        return;
-                    }
-                }
-                Trace("Faulted");
-                RecordConnectionFailed(ConnectionFailureType.InternalFailure, ex);
-            }
-        }
-
-        private int ProcessBuffer(ref ReadOnlySequence<byte> buffer)
-        {
-            int messageCount = 0;
-
-            while (!buffer.IsEmpty)
-            {
-                _readStatus = ReadStatus.TryParseResult;
-                var reader = new BufferReader(buffer);
-                var result = TryParseResult(RefCountedMemoryPool<RawResult>.Shared, ref reader, IncludeDetailInExceptions, BridgeCouldBeNull?.ServerEndPoint);
-                try
-                {
-                    if (result.HasValue)
-                    {
-                        buffer = reader.SliceFromCurrent();
-
-                        messageCount++;
-                        Trace(result.ToString());
-                        _readStatus = ReadStatus.MatchResult;
-                        MatchResult(result);
-                    }
-                    else
-                    {
-                        break; // remaining buffer isn't enough; give up
-                    }
-                }
-                finally
-                {
-                    _readStatus = ReadStatus.ResetArena;
-                }
-            }
-            _readStatus = ReadStatus.ProcessBufferComplete;
-            return messageCount;
-        }
-        //void ISocketCallback.Read()
-        //{
-        //    Interlocked.Increment(ref haveReader);
-        //    try
-        //    {
-        //        do
-        //        {
-        //            int space = EnsureSpaceAndComputeBytesToRead();
-        //            int bytesRead = netStream?.Read(ioBuffer, ioBufferBytes, space) ?? 0;
-
-        //            if (!ProcessReadBytes(bytesRead)) return; // EOF
-        //        } while (socketToken.Available != 0);
-        //        Multiplexer.Trace("Buffer exhausted", physicalName);
-        //        // ^^^ note that the socket manager will call us again when there is something to do
-        //    }
-        //    catch (Exception ex)
-        //    {
-        //        RecordConnectionFailed(ConnectionFailureType.InternalFailure, ex);
-        //    }
-        //    finally
-        //    {
-        //        Interlocked.Decrement(ref haveReader);
-        //    }
-        //}
-
-<<<<<<< HEAD
-        private static RawResult ReadArray(IAllocator<RawResult> allocator, ref BufferReader reader, bool includeDetailInExceptions, ServerEndPoint server)
-=======
-        private static RawResult ReadArray(Arena<RawResult> arena, in ReadOnlySequence<byte> buffer, ref BufferReader reader, bool includeDetailInExceptions, ServerEndPoint? server)
->>>>>>> cb571bd8
-        {
-            var itemCount = ReadLineTerminatedString(ResultType.Integer, ref reader);
-            if (itemCount.HasValue)
-            {
-                if (!itemCount.TryGetInt64(out long i64)) throw ExceptionFactory.ConnectionFailure(includeDetailInExceptions, ConnectionFailureType.ProtocolFailure, "Invalid array length", server);
-                int itemCountActual = checked((int)i64);
-
-                if (itemCountActual < 0)
-                {
-                    //for null response by command like EXEC, RESP array: *-1\r\n
-                    return RawResult.NullMultiBulk;
-                }
-                else if (itemCountActual == 0)
-                {
-                    //for zero array response by command like SCAN, Resp array: *0\r\n 
-                    return RawResult.EmptyMultiBulk;
-                }
-
-                var memory = allocator.Allocate(itemCountActual);
-                //var seq = memory.AsReadOnlySequence();
-                var result = new RawResult(memory.AsReadOnlySequence());
-                var span = memory.Span;
-                for (int i = 0; i < span.Length; i++)
-                {
-                    if (!(span[i] = TryParseResult(allocator, ref reader, includeDetailInExceptions, server)).HasValue)
-                    {
-                        memory.Release();
-                        return RawResult.Nil;
-                    }
-                }
-                return result;
-                //if (seq.IsSingleSegment)
-                //{
-                //    var span = seq.First.Span;
-                //    for(int i = 0; i < span.Length; i++)
-                //    {
-                //        if (!(span[i] = TryParseResult(allocator, ref reader, includeDetailInExceptions, server)).HasValue)
-                //        {
-                //            return RawResult.Nil;
-                //        }
-                //    }
-                //}
-                //else
-                //{
-                //    foreach(var segment in seq)
-                //    {
-                //        var span = segment.Span;
-                //        for (int i = 0; i < span.Length; i++)
-                //        {
-                //            if (!(span[i] = TryParseResult(allocator, ref reader, includeDetailInExceptions, server)).HasValue)
-                //            {
-                //                return RawResult.Nil;
-                //            }
-                //        }
-                //    }
-                //}
-            }
-            return RawResult.Nil;
-        }
-
-        private static RawResult ReadBulkString(ref BufferReader reader, bool includeDetailInExceptions, ServerEndPoint? server)
-        {
-            var prefix = ReadLineTerminatedString(ResultType.Integer, ref reader);
-            if (prefix.HasValue)
-            {
-                if (!prefix.TryGetInt64(out long i64)) throw ExceptionFactory.ConnectionFailure(includeDetailInExceptions, ConnectionFailureType.ProtocolFailure, "Invalid bulk string length", server);
-                int bodySize = checked((int)i64);
-                if (bodySize < 0)
-                {
-                    return new RawResult(ResultType.BulkString, ReadOnlySequence<byte>.Empty, true);
-                }
-
-                if (reader.TryConsumeAsBuffer(bodySize, out var payload))
-                {
-                    switch (reader.TryConsumeCRLF())
-                    {
-                        case ConsumeResult.NeedMoreData:
-                            break; // see NilResult below
-                        case ConsumeResult.Success:
-                            return new RawResult(ResultType.BulkString, payload, false);
-                        default:
-                            throw ExceptionFactory.ConnectionFailure(includeDetailInExceptions, ConnectionFailureType.ProtocolFailure, "Invalid bulk string terminator", server);
-                    }
-                }
-            }
-            return RawResult.Nil;
-        }
-
-        private static RawResult ReadLineTerminatedString(ResultType type, ref BufferReader reader)
-        {
-            int crlfOffsetFromCurrent = BufferReader.FindNextCrLf(reader);
-            if (crlfOffsetFromCurrent < 0) return RawResult.Nil;
-
-            var payload = reader.ConsumeAsBuffer(crlfOffsetFromCurrent);
-            reader.Consume(2);
-
-            return new RawResult(type, payload, false);
-        }
-
-        internal enum ReadStatus
-        {
-            NotStarted,
-            Init,
-            RanToCompletion,
-            Faulted,
-            ReadSync,
-            ReadAsync,
-            UpdateWriteTime,
-            ProcessBuffer,
-            MarkProcessed,
-            TryParseResult,
-            MatchResult,
-            PubSubMessage,
-            PubSubPMessage,
-            Reconfigure,
-            InvokePubSub,
-            DequeueResult,
-            ComputeResult,
-            CompletePendingMessageSync,
-            CompletePendingMessageAsync,
-            MatchResultComplete,
-            ResetArena,
-            ProcessBufferComplete,
-            NA = -1,
-        }
-        private volatile ReadStatus _readStatus;
-        internal ReadStatus GetReadStatus() => _readStatus;
-
-        internal void StartReading() => ReadFromPipe().RedisFireAndForget();
-
-<<<<<<< HEAD
-        internal static RawResult TryParseResult(IAllocator<RawResult> allocator, ref BufferReader reader,
-            bool includeDetilInExceptions, ServerEndPoint server, bool allowInlineProtocol = false)
-=======
-        internal static RawResult TryParseResult(Arena<RawResult> arena, in ReadOnlySequence<byte> buffer, ref BufferReader reader,
-            bool includeDetilInExceptions, ServerEndPoint? server, bool allowInlineProtocol = false)
->>>>>>> cb571bd8
-        {
-            var prefix = reader.PeekByte();
-            if (prefix < 0) return RawResult.Nil; // EOF
-            switch (prefix)
-            {
-                case '+': // simple string
-                    reader.Consume(1);
-                    return ReadLineTerminatedString(ResultType.SimpleString, ref reader);
-                case '-': // error
-                    reader.Consume(1);
-                    return ReadLineTerminatedString(ResultType.Error, ref reader);
-                case ':': // integer
-                    reader.Consume(1);
-                    return ReadLineTerminatedString(ResultType.Integer, ref reader);
-                case '$': // bulk string
-                    reader.Consume(1);
-                    return ReadBulkString(ref reader, includeDetilInExceptions, server);
-                case '*': // array
-                    reader.Consume(1);
-                    return ReadArray(allocator, ref reader, includeDetilInExceptions, server);
-                default:
-                    // string s = Format.GetString(buffer);
-                    if (allowInlineProtocol) return ParseInlineProtocol(allocator, ReadLineTerminatedString(ResultType.SimpleString, ref reader));
-                    throw new InvalidOperationException("Unexpected response prefix: " + (char)prefix);
-            }
-        }
-
-        private static RawResult ParseInlineProtocol(IAllocator<RawResult> arena, in RawResult line)
-        {
-            if (!line.HasValue) return RawResult.Nil; // incomplete line
-
-            int count = 0;
-            foreach (var _ in line.GetInlineTokenizer()) count++;
-            var block = arena.Allocate(count);
-
-            var span = block.Span;
-            int index = 0;
-            foreach (var token in line.GetInlineTokenizer())
-            {
-                span[index++] = new RawResult(line.Type, token, false);
-            }
-            return new RawResult(block.AsReadOnlySequence());
-        }
-    }
-}+﻿//using Pipelines.Sockets.Unofficial;
+//using StackExchange.Redis.Transports;
+//using System;
+//using System.Buffers;
+//using System.Collections.Generic;
+//using System.Diagnostics;
+//using System.IO;
+//using System.IO.Pipelines;
+//using System.Linq;
+//using System.Net;
+//using System.Net.Security;
+//using System.Net.Sockets;
+//using System.Runtime.CompilerServices;
+//using System.Security.Authentication;
+//using System.Security.Cryptography.X509Certificates;
+//using System.Text;
+//using System.Threading;
+//using System.Threading.Tasks;
+
+//namespace StackExchange.Redis
+//{
+//    internal sealed partial class PhysicalConnection : IDisposable
+//    {
+//        internal readonly byte[]? ChannelPrefix;
+
+//        private static readonly CommandBytes message = "message", pmessage = "pmessage";
+
+//        private static int totalCount;
+
+//        private readonly ConnectionType connectionType;
+
+//        // things sent to this physical, but not yet received
+//        private readonly Queue<Message> _writtenAwaitingResponse = new Queue<Message>();
+
+//        private readonly string _physicalName;
+
+//        private volatile int currentDatabase = 0;
+
+//        private ReadMode currentReadMode = ReadMode.NotSpecified;
+
+//        private int failureReported;
+
+//        private int lastWriteTickCount, lastReadTickCount, lastBeatTickCount;
+
+//        internal void GetBytes(out long sent, out long received)
+//        {
+//            if (_ioPipe is IMeasuredDuplexPipe sc)
+//            {
+//                sent = sc.TotalBytesSent;
+//                received = sc.TotalBytesReceived;
+//            }
+//            else
+//            {
+//                sent = received = -1;
+//            }
+//        }
+
+//        /// <summary>
+//        /// Nullable because during simulation of failure, we'll null out.
+//        /// ...but in those cases, we'll accept any null ref in a race - it's fine.
+//        /// </summary>
+//        private IDuplexPipe? _ioPipe;
+//        internal bool HasOutputPipe => _ioPipe?.Output != null;
+
+//        private Socket? _socket;
+//        internal Socket? VolatileSocket => Volatile.Read(ref _socket);
+
+//        public PhysicalConnection(PhysicalBridge bridge)
+//        {
+//            lastWriteTickCount = lastReadTickCount = Environment.TickCount;
+//            lastBeatTickCount = 0;
+//            connectionType = bridge.ConnectionType;
+//            _bridge = new WeakReference(bridge);
+//            ChannelPrefix = bridge.Multiplexer.RawConfig.ChannelPrefix;
+//            if (ChannelPrefix?.Length == 0) ChannelPrefix = null; // null tests are easier than null+empty
+//            var endpoint = bridge.ServerEndPoint.EndPoint;
+//            _physicalName = connectionType + "#" + Interlocked.Increment(ref totalCount) + "@" + Format.ToString(endpoint);
+
+//            OnCreateEcho();
+//        }
+
+//        internal async Task BeginConnectAsync(LogProxy? log)
+//        {
+//            var bridge = BridgeCouldBeNull;
+//            var endpoint = bridge?.ServerEndPoint?.EndPoint;
+//            if (bridge == null || endpoint == null)
+//            {
+//                log?.WriteLine("No endpoint");
+//                return;
+//            }
+
+//            Trace("Connecting...");
+//            _socket = SocketManager.CreateSocket(endpoint);
+//            bridge.Multiplexer.RawConfig.BeforeSocketConnect?.Invoke(endpoint, bridge.ConnectionType, _socket);
+//            bridge.Multiplexer.OnConnecting(endpoint, bridge.ConnectionType);
+//            log?.WriteLine($"{Format.ToString(endpoint)}: BeginConnectAsync");
+
+//            CancellationTokenSource? timeoutSource = null;
+//            try
+//            {
+//                using (var args = new SocketAwaitableEventArgs
+//                {
+//                    RemoteEndPoint = endpoint,
+//                })
+//                {
+//                    var x = VolatileSocket;
+//                    if (x == null)
+//                    {
+//                        args.Abort();
+//                    }
+//                    else if (x.ConnectAsync(args))
+//                    {   // asynchronous operation is pending
+//                        timeoutSource = ConfigureTimeout(args, bridge.Multiplexer.RawConfig.ConnectTimeout);
+//                    }
+//                    else
+//                    {   // completed synchronously
+//                        args.Complete();
+//                    }
+
+//                    // Complete connection
+//                    try
+//                    {
+//                        // If we're told to ignore connect, abort here
+//                        if (BridgeCouldBeNull?.Multiplexer?.IgnoreConnect ?? false) return;
+
+//                        await args; // wait for the connect to complete or fail (will throw)
+//                        if (timeoutSource != null)
+//                        {
+//                            timeoutSource.Cancel();
+//                            timeoutSource.Dispose();
+//                        }
+
+//                        x = VolatileSocket;
+//                        if (x == null)
+//                        {
+//                            ConnectionMultiplexer.TraceWithoutContext("Socket was already aborted");
+//                        }
+//                        else if (await ConnectedAsync(x, log, bridge.Multiplexer.SocketManager!).ForAwait())
+//                        {
+//                            log?.WriteLine($"{Format.ToString(endpoint)}: Starting read");
+//                            try
+//                            {
+//                                StartReading();
+//                                // Normal return
+//                            }
+//                            catch (Exception ex)
+//                            {
+//                                ConnectionMultiplexer.TraceWithoutContext(ex.Message);
+//                                Shutdown();
+//                            }
+//                        }
+//                        else
+//                        {
+//                            ConnectionMultiplexer.TraceWithoutContext("Aborting socket");
+//                            Shutdown();
+//                        }
+//                    }
+//                    catch (ObjectDisposedException)
+//                    {
+//                        log?.WriteLine($"{Format.ToString(endpoint)}: (socket shutdown)");
+//                        try { RecordConnectionFailed(ConnectionFailureType.UnableToConnect, isInitialConnect: true); }
+//                        catch (Exception inner)
+//                        {
+//                            ConnectionMultiplexer.TraceWithoutContext(inner.Message);
+//                        }
+//                    }
+//                    catch (Exception outer)
+//                    {
+//                        ConnectionMultiplexer.TraceWithoutContext(outer.Message);
+//                        try { RecordConnectionFailed(ConnectionFailureType.UnableToConnect, isInitialConnect: true); }
+//                        catch (Exception inner)
+//                        {
+//                            ConnectionMultiplexer.TraceWithoutContext(inner.Message);
+//                        }
+//                    }
+//                }
+//            }
+//            catch (NotImplementedException ex) when (endpoint is not IPEndPoint)
+//            {
+//                throw new InvalidOperationException("BeginConnect failed with NotImplementedException; consider using IP endpoints, or enable ResolveDns in the configuration", ex);
+//            }
+//            finally
+//            {
+//                if (timeoutSource != null) try { timeoutSource.Dispose(); } catch { }
+//            }
+//        }
+
+//        private static CancellationTokenSource ConfigureTimeout(SocketAwaitableEventArgs args, int timeoutMilliseconds)
+//        {
+//            var cts = new CancellationTokenSource();
+//            var timeout = Task.Delay(timeoutMilliseconds, cts.Token);
+//            timeout.ContinueWith((_, state) =>
+//            {
+//                try
+//                {
+//                    var a = (SocketAwaitableEventArgs)state!;
+//                    a.Abort(SocketError.TimedOut);
+//                    Socket.CancelConnectAsync(a);
+//                }
+//                catch { }
+//            }, args);
+//            return cts;
+//        }
+
+//        private enum ReadMode : byte
+//        {
+//            NotSpecified,
+//            ReadOnly,
+//            ReadWrite,
+//        }
+
+//        private readonly WeakReference _bridge;
+//        public PhysicalBridge? BridgeCouldBeNull => (PhysicalBridge?)_bridge.Target;
+
+//        public long LastWriteSecondsAgo => unchecked(Environment.TickCount - Thread.VolatileRead(ref lastWriteTickCount)) / 1000;
+
+//        private bool IncludeDetailInExceptions => BridgeCouldBeNull?.Multiplexer.RawConfig.IncludeDetailInExceptions ?? false;
+
+//        [Conditional("VERBOSE")]
+//        internal void Trace(string message) => BridgeCouldBeNull?.Multiplexer?.Trace(message, ToString());
+
+//        public long SubscriptionCount { get; set; }
+
+//        public bool TransactionActive { get; internal set; }
+
+//        [System.Diagnostics.CodeAnalysis.SuppressMessage("Microsoft.Usage", "CA2202:Do not dispose objects multiple times")]
+//        internal void Shutdown()
+//        {
+//            var ioPipe = Interlocked.Exchange(ref _ioPipe, null); // compare to the critical read
+//            var socket = Interlocked.Exchange(ref _socket, null);
+
+//            if (ioPipe != null)
+//            {
+//                Trace("Disconnecting...");
+//                try { BridgeCouldBeNull?.OnDisconnected(ConnectionFailureType.ConnectionDisposed, this, out _, out _); } catch { }
+//                try { ioPipe.Input?.CancelPendingRead(); } catch { }
+//                try { ioPipe.Input?.Complete(); } catch { }
+//                try { ioPipe.Output?.CancelPendingFlush(); } catch { }
+//                try { ioPipe.Output?.Complete(); } catch { }
+//                try { using (ioPipe as IDisposable) { } } catch { }
+//            }
+
+//            if (socket != null)
+//            {
+//                try { socket.Shutdown(SocketShutdown.Both); } catch { }
+//                try { socket.Close(); } catch { }
+//                try { socket.Dispose(); } catch { }
+//            }
+//        }
+
+//        public void Dispose()
+//        {
+//            bool markDisposed = VolatileSocket != null;
+//            Shutdown();
+//            if (markDisposed)
+//            {
+//                Trace("Disconnected");
+//                RecordConnectionFailed(ConnectionFailureType.ConnectionDisposed);
+//            }
+//            OnCloseEcho();
+//            _reusableFlushSyncTokenSource?.Dispose();
+//            GC.SuppressFinalize(this);
+//        }
+
+//        private async Task AwaitedFlush(ValueTask<FlushResult> flush)
+//        {
+//            await flush.ForAwait();
+//            _writeStatus = WriteStatus.Flushed;
+//            UpdateLastWriteTime();
+//        }
+//        internal void UpdateLastWriteTime() => Interlocked.Exchange(ref lastWriteTickCount, Environment.TickCount);
+//        public Task FlushAsync()
+//        {
+//            var tmp = _ioPipe?.Output;
+//            if (tmp != null)
+//            {
+//                _writeStatus = WriteStatus.Flushing;
+//                var flush = tmp.FlushAsync();
+//                if (!flush.IsCompletedSuccessfully)
+//                {
+//                    return AwaitedFlush(flush);
+//                }
+//                _writeStatus = WriteStatus.Flushed;
+//                UpdateLastWriteTime();
+//            }
+//            return Task.CompletedTask;
+//        }
+
+//        internal void SimulateConnectionFailure(SimulatedFailureType failureType)
+//        {
+//            var raiseFailed = false;
+//            if (connectionType == ConnectionType.Interactive)
+//            {
+//                if (failureType.HasFlag(SimulatedFailureType.InteractiveInbound))
+//                {
+//                    _ioPipe?.Input.Complete(new Exception("Simulating interactive input failure"));
+//                    raiseFailed = true;
+//                }
+//                if (failureType.HasFlag(SimulatedFailureType.InteractiveOutbound))
+//                {
+//                    _ioPipe?.Output.Complete(new Exception("Simulating interactive output failure"));
+//                    raiseFailed = true;
+//                }
+//            }
+//            else if (connectionType == ConnectionType.Subscription)
+//            {
+//                if (failureType.HasFlag(SimulatedFailureType.SubscriptionInbound))
+//                {
+//                    _ioPipe?.Input.Complete(new Exception("Simulating subscription input failure"));
+//                    raiseFailed = true;
+//                }
+//                if (failureType.HasFlag(SimulatedFailureType.SubscriptionOutbound))
+//                {
+//                    _ioPipe?.Output.Complete(new Exception("Simulating subscription output failure"));
+//                    raiseFailed = true;
+//                }
+//            }
+//            if (raiseFailed)
+//            {
+//                RecordConnectionFailed(ConnectionFailureType.SocketFailure);
+//            }
+//        }
+
+//        public void RecordConnectionFailed(
+//            ConnectionFailureType failureType,
+//            Exception? innerException = null,
+//            [CallerMemberName] string? origin = null,
+//            bool isInitialConnect = false,
+//            IDuplexPipe? connectingPipe = null
+//            )
+//        {
+//            Exception? outerException = innerException;
+//            IdentifyFailureType(innerException, ref failureType);
+//            var bridge = BridgeCouldBeNull;
+//            if (_ioPipe != null || isInitialConnect) // if *we* didn't burn the pipe: flag it
+//            {
+//                if (failureType == ConnectionFailureType.InternalFailure && innerException is not null)
+//                {
+//                    OnInternalError(innerException, origin);
+//                }
+
+//                // stop anything new coming in...
+//                bridge?.Trace("Failed: " + failureType);
+//                ConnectionStatus connStatus = ConnectionStatus.Default;
+//                PhysicalBridge.State oldState = PhysicalBridge.State.Disconnected;
+//                bool isCurrent = false;
+//                bridge?.OnDisconnected(failureType, this, out isCurrent, out oldState);
+//                if (oldState == PhysicalBridge.State.ConnectedEstablished)
+//                {
+//                    try
+//                    {
+//                        connStatus = GetStatus();
+//                    }
+//                    catch { /* best effort only */ }
+//                }
+
+//                if (isCurrent && Interlocked.CompareExchange(ref failureReported, 1, 0) == 0)
+//                {
+//                    int now = Environment.TickCount, lastRead = Thread.VolatileRead(ref lastReadTickCount), lastWrite = Thread.VolatileRead(ref lastWriteTickCount),
+//                        lastBeat = Thread.VolatileRead(ref lastBeatTickCount);
+
+//                    int unansweredWriteTime = 0;
+//                    lock (_writtenAwaitingResponse)
+//                    {
+//                        // find oldest message awaiting a response
+//                        if (_writtenAwaitingResponse.Count != 0)
+//                        {
+//                            var next = _writtenAwaitingResponse.Peek();
+//                            unansweredWriteTime = next.GetWriteTime();
+//                        }
+//                    }
+
+//                    var exMessage = new StringBuilder(failureType.ToString());
+
+//                    var pipe = connectingPipe ?? _ioPipe;
+//                    if (pipe is SocketConnection sc)
+//                    {
+//                        exMessage.Append(" (").Append(sc.ShutdownKind);
+//                        if (sc.SocketError != SocketError.Success)
+//                        {
+//                            exMessage.Append('/').Append(sc.SocketError);
+//                        }
+//                        if (sc.BytesRead == 0) exMessage.Append(", 0-read");
+//                        if (sc.BytesSent == 0) exMessage.Append(", 0-sent");
+//                        exMessage.Append(", last-recv: ").Append(sc.LastReceived).Append(')');
+//                    }
+//                    else if (pipe is IMeasuredDuplexPipe mdp)
+//                    {
+//                        long sent = mdp.TotalBytesSent, recd = mdp.TotalBytesReceived;
+
+//                        if (sent == 0) { exMessage.Append(recd == 0 ? " (0-read, 0-sent)" : " (0-sent)"); }
+//                        else if (recd == 0) { exMessage.Append(" (0-read)"); }
+//                    }
+
+//                    var data = new List<Tuple<string, string?>>();
+//                    void add(string lk, string sk, string? v)
+//                    {
+//                        if (lk != null) data.Add(Tuple.Create(lk, v));
+//                        if (sk != null) exMessage.Append(", ").Append(sk).Append(": ").Append(v);
+//                    }
+
+//                    if (IncludeDetailInExceptions)
+//                    {
+//                        if (bridge != null)
+//                        {
+//                            exMessage.Append(" on ").Append(Format.ToString(bridge.ServerEndPoint?.EndPoint)).Append('/').Append(connectionType)
+//                                .Append(", ").Append(_writeStatus).Append('/').Append(_readStatus)
+//                                .Append(", last: ").Append(bridge.LastCommand);
+
+//                            data.Add(Tuple.Create<string, string?>("FailureType", failureType.ToString()));
+//                            data.Add(Tuple.Create<string, string?>("EndPoint", Format.ToString(bridge.ServerEndPoint?.EndPoint)));
+
+//                            add("Origin", "origin", origin);
+//                            // add("Input-Buffer", "input-buffer", _ioPipe.Input);
+//                            add("Outstanding-Responses", "outstanding", GetSentAwaitingResponseCount().ToString());
+//                            add("Last-Read", "last-read", (unchecked(now - lastRead) / 1000) + "s ago");
+//                            add("Last-Write", "last-write", (unchecked(now - lastWrite) / 1000) + "s ago");
+//                            if (unansweredWriteTime != 0) add("Unanswered-Write", "unanswered-write", (unchecked(now - unansweredWriteTime) / 1000) + "s ago");
+//                            add("Keep-Alive", "keep-alive", bridge.ServerEndPoint?.WriteEverySeconds + "s");
+//                            add("Previous-Physical-State", "state", oldState.ToString());
+//                            add("Manager", "mgr", bridge.Multiplexer.SocketManager?.GetState());
+//                            if (connStatus.BytesAvailableOnSocket >= 0) add("Inbound-Bytes", "in", connStatus.BytesAvailableOnSocket.ToString());
+//                            if (connStatus.BytesInReadPipe >= 0) add("Inbound-Pipe-Bytes", "in-pipe", connStatus.BytesInReadPipe.ToString());
+//                            if (connStatus.BytesInWritePipe >= 0) add("Outbound-Pipe-Bytes", "out-pipe", connStatus.BytesInWritePipe.ToString());
+
+//                            add("Last-Heartbeat", "last-heartbeat", (lastBeat == 0 ? "never" : ((unchecked(now - lastBeat) / 1000) + "s ago")) + (bridge.IsBeating ? " (mid-beat)" : ""));
+//                            var mbeat = bridge.Multiplexer.LastHeartbeatSecondsAgo;
+//                            if (mbeat >= 0)
+//                            {
+//                                add("Last-Multiplexer-Heartbeat", "last-mbeat", mbeat + "s ago");
+//                            }
+//                            add("Last-Global-Heartbeat", "global", ConnectionMultiplexer.LastGlobalHeartbeatSecondsAgo + "s ago");
+//                        }
+//                    }
+
+//                    add("Version", "v", Utils.GetLibVersion());
+
+//                    outerException = new RedisConnectionException(failureType, exMessage.ToString(), innerException);
+
+//                    foreach (var kv in data)
+//                    {
+//                        outerException.Data["Redis-" + kv.Item1] = kv.Item2;
+//                    }
+
+//                    bridge?.OnConnectionFailed(this, failureType, outerException);
+//                }
+//            }
+//            // cleanup
+//            lock (_writtenAwaitingResponse)
+//            {
+//                bridge?.Trace(_writtenAwaitingResponse.Count != 0, "Failing outstanding messages: " + _writtenAwaitingResponse.Count);
+//                while (_writtenAwaitingResponse.Count != 0)
+//                {
+//                    var next = _writtenAwaitingResponse.Dequeue();
+
+//                    if (next.Command == RedisCommand.QUIT && next.TrySetResult(true))
+//                    {
+//                        // fine, death of a socket is close enough
+//                        next.Complete();
+//                    }
+//                    else
+//                    {
+//                        var ex = innerException is RedisException ? innerException : outerException;
+//                        if (bridge != null)
+//                        {
+//                            bridge.Trace("Failing: " + next);
+//                            bridge.Multiplexer?.OnMessageFaulted(next, ex, origin);
+//                        }
+//                        next.SetExceptionAndComplete(ex!, bridge);
+//                    }
+//                }
+//            }
+
+//            // burn the socket
+//            Shutdown();
+//        }
+
+//        internal bool IsIdle() => _writeStatus == WriteStatus.Idle;
+//        internal void SetIdle() => _writeStatus = WriteStatus.Idle;
+//        internal void SetWriting() => _writeStatus = WriteStatus.Writing;
+
+//        private volatile WriteStatus _writeStatus;
+
+//        internal WriteStatus GetWriteStatus() => _writeStatus;
+
+//        internal enum WriteStatus
+//        {
+//            Initializing,
+//            Idle,
+//            Writing,
+//            Flushing,
+//            Flushed,
+
+//            NA = -1,
+//        }
+
+//        /// <summary>Returns a string that represents the current object.</summary>
+//        /// <returns>A string that represents the current object.</returns>
+//        public override string ToString() => $"{_physicalName} ({_writeStatus})";
+
+//        internal static void IdentifyFailureType(Exception? exception, ref ConnectionFailureType failureType)
+//        {
+//            if (exception != null && failureType == ConnectionFailureType.InternalFailure)
+//            {
+//                if (exception is AggregateException)
+//                {
+//                    exception = exception.InnerException ?? exception;
+//                }
+
+//                failureType = exception switch
+//                {
+//                    AuthenticationException => ConnectionFailureType.AuthenticationFailure,
+//                    EndOfStreamException or ObjectDisposedException => ConnectionFailureType.SocketClosed,
+//                    SocketException or IOException => ConnectionFailureType.SocketFailure,
+//                    _ => failureType
+//                };
+//            }
+//        }
+
+//        internal void EnqueueInsideWriteLock(Message next)
+//        {
+//            lock (_writtenAwaitingResponse)
+//            {
+//                _writtenAwaitingResponse.Enqueue(next);
+//            }
+//        }
+
+//        internal void GetCounters(ConnectionCounters counters)
+//        {
+//            lock (_writtenAwaitingResponse)
+//            {
+//                counters.SentItemsAwaitingResponse = _writtenAwaitingResponse.Count;
+//            }
+//            counters.Subscriptions = SubscriptionCount;
+//        }
+
+//        internal Message? GetReadModeCommand(bool isPrimaryOnly)
+//        {
+//            if (BridgeCouldBeNull?.ServerEndPoint?.RequiresReadMode == true)
+//            {
+//                ReadMode requiredReadMode = isPrimaryOnly ? ReadMode.ReadWrite : ReadMode.ReadOnly;
+//                if (requiredReadMode != currentReadMode)
+//                {
+//                    currentReadMode = requiredReadMode;
+//                    switch (requiredReadMode)
+//                    {
+//                        case ReadMode.ReadOnly: return Message.Create(-1, CommandFlags.FireAndForget, RedisCommand.READONLY);
+//                        case ReadMode.ReadWrite: return Message.Create(-1, CommandFlags.FireAndForget, RedisCommand.READWRITE);
+//                    }
+//                }
+//            }
+//            else if (currentReadMode == ReadMode.ReadOnly)
+//            {
+//                // we don't need it (because we're not a cluster, or not a replica),
+//                // but we are in read-only mode; switch to read-write
+//                currentReadMode = ReadMode.ReadWrite;
+//                return Message.Create(-1, CommandFlags.FireAndForget, RedisCommand.READWRITE);
+//            }
+//            return null;
+//        }
+
+//        internal Message? GetSelectDatabaseCommand(int targetDatabase, Message message)
+//        {
+//            if (targetDatabase < 0 || targetDatabase == currentDatabase)
+//            {
+//                return null;
+//            }
+
+//            if (BridgeCouldBeNull?.ServerEndPoint is not ServerEndPoint serverEndpoint)
+//            {
+//                return null;
+//            }
+//            int available = serverEndpoint.Databases;
+
+//            // Only db0 is available on cluster/twemproxy/envoyproxy
+//            if (!serverEndpoint.SupportsDatabases)
+//            {
+//                if (targetDatabase != 0)
+//                {
+//                    // We should never see this, since the API doesn't allow it; thus not too worried about ExceptionFactory
+//                    throw new RedisCommandException("Multiple databases are not supported on this server; cannot switch to database: " + targetDatabase);
+//                }
+//                return null;
+//            }
+
+//            if (message.Command == RedisCommand.SELECT)
+//            {
+//                // This could come from an EVAL/EVALSHA inside a transaction, for example; we'll accept it
+//                BridgeCouldBeNull?.Trace("Switching database: " + targetDatabase);
+//                currentDatabase = targetDatabase;
+//                return null;
+//            }
+
+//            if (TransactionActive)
+//            {
+//                // Should never see this, since the API doesn't allow it, thus not too worried about ExceptionFactory
+//                throw new RedisCommandException("Multiple databases inside a transaction are not currently supported: " + targetDatabase);
+//            }
+
+//            // We positively know it is out of range
+//            if (available != 0 && targetDatabase >= available)
+//            {
+//                throw ExceptionFactory.DatabaseOutfRange(IncludeDetailInExceptions, targetDatabase, message, serverEndpoint);
+//            }
+//            BridgeCouldBeNull?.Trace("Switching database: " + targetDatabase);
+//            currentDatabase = targetDatabase;
+//            return GetSelectDatabaseCommand(targetDatabase);
+//        }
+
+//        internal static Message GetSelectDatabaseCommand(int targetDatabase)
+//            => Message.Create(targetDatabase, CommandFlags.FireAndForget, RedisCommand.SELECT);
+
+//        internal int GetSentAwaitingResponseCount()
+//        {
+//            lock (_writtenAwaitingResponse)
+//            {
+//                return _writtenAwaitingResponse.Count;
+//            }
+//        }
+
+//        internal void GetStormLog(StringBuilder sb)
+//        {
+//            lock (_writtenAwaitingResponse)
+//            {
+//                if (_writtenAwaitingResponse.Count == 0) return;
+//                sb.Append("Sent, awaiting response from server: ").Append(_writtenAwaitingResponse.Count).AppendLine();
+//                int total = 0;
+//                foreach (var item in _writtenAwaitingResponse)
+//                {
+//                    if (++total >= 500) break;
+//                    item.AppendStormLog(sb);
+//                    sb.AppendLine();
+//                }
+//            }
+//        }
+
+//        internal void OnBridgeHeartbeat()
+//        {
+//            var now = Environment.TickCount;
+//            Interlocked.Exchange(ref lastBeatTickCount, now);
+
+//            lock (_writtenAwaitingResponse)
+//            {
+//                if (_writtenAwaitingResponse.Count != 0 && BridgeCouldBeNull is PhysicalBridge bridge)
+//                {
+//                    var server = bridge.ServerEndPoint;
+//                    var multiplexer = bridge.Multiplexer;
+//                    var timeout = multiplexer.AsyncTimeoutMilliseconds;
+//                    foreach (var msg in _writtenAwaitingResponse)
+//                    {
+//                        // We only handle async timeouts here, synchronous timeouts are handled upstream.
+//                        // Those sync timeouts happen in ConnectionMultiplexer.ExecuteSyncImpl() via Monitor.Wait.
+//                        if (msg.ResultBoxIsAsync && msg.HasTimedOut(now, timeout, out var elapsed))
+//                        {
+//                            bool haveDeltas = msg.TryGetPhysicalState(out _, out _, out long sentDelta, out var receivedDelta) && sentDelta >= 0 && receivedDelta >= 0;
+//                            var timeoutEx = ExceptionFactory.Timeout(multiplexer, haveDeltas
+//                                ? $"Timeout awaiting response (outbound={sentDelta >> 10}KiB, inbound={receivedDelta >> 10}KiB, {elapsed}ms elapsed, timeout is {timeout}ms)"
+//                                : $"Timeout awaiting response ({elapsed}ms elapsed, timeout is {timeout}ms)", msg, server);
+//                            multiplexer.OnMessageFaulted(msg, timeoutEx);
+//                            msg.SetExceptionAndComplete(timeoutEx, bridge); // tell the message that it is doomed
+//                            multiplexer.OnAsyncTimeout();
+//                        }
+//                        // Note: it is important that we **do not** remove the message unless we're tearing down the socket; that
+//                        // would disrupt the chain for MatchResult; we just preemptively abort the message from the caller's
+//                        // perspective, and set a flag on the message so we don't keep doing it
+//                    }
+//                }
+//            }
+//        }
+
+//        internal void OnInternalError(Exception exception, [CallerMemberName] string? origin = null)
+//        {
+//            if (BridgeCouldBeNull is PhysicalBridge bridge)
+//            {
+//                bridge.Multiplexer.OnInternalError(exception, bridge.ServerEndPoint.EndPoint, connectionType, origin);
+//            }
+//        }
+
+//        internal void SetUnknownDatabase()
+//        {
+//            // forces next db-specific command to issue a select
+//            currentDatabase = -1;
+//        }
+
+//        internal IBufferWriter<byte> DefaultOutput => _ioPipe!.Output;
+
+//        internal void RecordQuit() // don't blame redis if we fired the first shot
+//            => (_ioPipe as SocketConnection)?.TrySetProtocolShutdown(PipeShutdownKind.ProtocolExitClient);
+
+//        [System.Diagnostics.CodeAnalysis.SuppressMessage("Performance", "CA1822:Mark members as static", Justification = "DEBUG uses instance data")]
+//        private async ValueTask<WriteResult> FlushAsync_Awaited(PhysicalConnection connection, ValueTask<FlushResult> flush, bool throwOnFailure)
+//        {
+//            try
+//            {
+//                await flush.ForAwait();
+//                connection._writeStatus = WriteStatus.Flushed;
+//                connection.UpdateLastWriteTime();
+//                return WriteResult.Success;
+//            }
+//            catch (ConnectionResetException ex) when (!throwOnFailure)
+//            {
+//                connection.RecordConnectionFailed(ConnectionFailureType.SocketClosed, ex);
+//                return WriteResult.WriteFailure;
+//            }
+//        }
+
+//        private CancellationTokenSource? _reusableFlushSyncTokenSource;
+//        [Obsolete("this is an anti-pattern; work to reduce reliance on this is in progress")]
+//        [System.Diagnostics.CodeAnalysis.SuppressMessage("Style", "IDE0062:Make local function 'static'", Justification = "DEBUG uses instance data")]
+//        internal WriteResult FlushSync(bool throwOnFailure, int millisecondsTimeout)
+//        {
+//            var cts = _reusableFlushSyncTokenSource ??= new CancellationTokenSource();
+//            var flush = FlushAsync(throwOnFailure, cts.Token);
+//            if (!flush.IsCompletedSuccessfully)
+//            {
+//                // only schedule cancellation if it doesn't complete synchronously; at this point, it is doomed
+//                _reusableFlushSyncTokenSource = null;
+//                cts.CancelAfter(TimeSpan.FromMilliseconds(millisecondsTimeout));
+//                try
+//                {
+//                    // here lies the evil
+//                    flush.AsTask().Wait();
+//                }
+//                catch (AggregateException ex) when (ex.InnerExceptions.Any(e => e is TaskCanceledException))
+//                {
+//                    ThrowTimeout();
+//                }
+//                finally
+//                {
+//                    cts.Dispose();
+//                }
+//            }
+//            return flush.Result;
+
+//            void ThrowTimeout()
+//            {
+//                throw new TimeoutException("timeout while synchronously flushing");
+//            }
+//        }
+//        internal ValueTask<WriteResult> FlushAsync(bool throwOnFailure, CancellationToken cancellationToken = default)
+//        {
+//            var tmp = _ioPipe?.Output;
+//            if (tmp == null) return new ValueTask<WriteResult>(WriteResult.NoConnectionAvailable);
+//            try
+//            {
+//                _writeStatus = WriteStatus.Flushing;
+//                var flush = tmp.FlushAsync(cancellationToken);
+//                if (!flush.IsCompletedSuccessfully) return FlushAsync_Awaited(this, flush, throwOnFailure);
+//                _writeStatus = WriteStatus.Flushed;
+//                UpdateLastWriteTime();
+//                return new ValueTask<WriteResult>(WriteResult.Success);
+//            }
+//            catch (ConnectionResetException ex) when (!throwOnFailure)
+//            {
+//                RecordConnectionFailed(ConnectionFailureType.SocketClosed, ex);
+//                return new ValueTask<WriteResult>(WriteResult.WriteFailure);
+//            }
+//        }
+
+//        internal readonly struct ConnectionStatus
+//        {
+//            /// <summary>
+//            /// Number of messages sent outbound, but we don't yet have a response for.
+//            /// </summary>
+//            public int MessagesSentAwaitingResponse { get; init; }
+
+//            /// <summary>
+//            /// Bytes available on the socket, not yet read into the pipe.
+//            /// </summary>
+//            public long BytesAvailableOnSocket { get; init; }
+//            /// <summary>
+//            /// Bytes read from the socket, pending in the reader pipe.
+//            /// </summary>
+//            public long BytesInReadPipe { get; init; }
+//            /// <summary>
+//            /// Bytes in the writer pipe, waiting to be written to the socket.
+//            /// </summary>
+//            public long BytesInWritePipe { get; init; }
+
+//            /// <summary>
+//            /// The inbound pipe reader status.
+//            /// </summary>
+//            public ReadStatus ReadStatus { get; init; }
+//            /// <summary>
+//            /// The outbound pipe writer status.
+//            /// </summary>
+//            public WriteStatus WriteStatus { get; init; }
+
+//            public override string ToString() =>
+//                $"SentAwaitingResponse: {MessagesSentAwaitingResponse}, AvailableOnSocket: {BytesAvailableOnSocket} byte(s), InReadPipe: {BytesInReadPipe} byte(s), InWritePipe: {BytesInWritePipe} byte(s), ReadStatus: {ReadStatus}, WriteStatus: {WriteStatus}";
+
+//            /// <summary>
+//            /// The default connection stats, notable *not* the same as <c>default</c> since initializers don't run.
+//            /// </summary>
+//            public static ConnectionStatus Default { get; } = new()
+//            {
+//                BytesAvailableOnSocket = -1,
+//                BytesInReadPipe = -1,
+//                BytesInWritePipe = -1,
+//                ReadStatus = ReadStatus.NA,
+//                WriteStatus = WriteStatus.NA,
+//            };
+
+//            /// <summary>
+//            /// The zeroed connection stats, which we want to display as zero for default exception cases.
+//            /// </summary>
+//            public static ConnectionStatus Zero { get; } = new()
+//            {
+//                BytesAvailableOnSocket = 0,
+//                BytesInReadPipe = 0,
+//                BytesInWritePipe = 0,
+//                ReadStatus = ReadStatus.NA,
+//                WriteStatus = WriteStatus.NA,
+//            };
+//        }
+
+//        public ConnectionStatus GetStatus()
+//        {
+//            if (_ioPipe is SocketConnection conn)
+//            {
+//                var counters = conn.GetCounters();
+//                return new ConnectionStatus()
+//                {
+//                    MessagesSentAwaitingResponse = GetSentAwaitingResponseCount(),
+//                    BytesAvailableOnSocket = counters.BytesAvailableOnSocket,
+//                    BytesInReadPipe = counters.BytesWaitingToBeRead,
+//                    BytesInWritePipe = counters.BytesWaitingToBeSent,
+//                    ReadStatus = _readStatus,
+//                    WriteStatus = _writeStatus,
+//                };
+//            }
+
+//            // Fall back to bytes waiting on the socket if we can
+//            int fallbackBytesAvailable;
+//            try
+//            {
+//                fallbackBytesAvailable = VolatileSocket?.Available ?? -1;
+//            }
+//            catch
+//            {
+//                // If this fails, we're likely in a race disposal situation and do not want to blow sky high here.
+//                fallbackBytesAvailable = -1;
+//            }
+
+//            return new ConnectionStatus()
+//            {
+//                BytesAvailableOnSocket = fallbackBytesAvailable,
+//                BytesInReadPipe = -1,
+//                BytesInWritePipe = -1,
+//                ReadStatus = _readStatus,
+//                WriteStatus = _writeStatus,
+//            };
+//        }
+
+//        private static RemoteCertificateValidationCallback? GetAmbientIssuerCertificateCallback()
+//        {
+//            try
+//            {
+//                var issuerPath = Environment.GetEnvironmentVariable("SERedis_IssuerCertPath");
+//                if (!string.IsNullOrEmpty(issuerPath)) return ConfigurationOptions.TrustIssuerCallback(issuerPath);
+//            }
+//            catch (Exception ex)
+//            {
+//                Debug.WriteLine(ex.Message);
+//            }
+//            return null;
+//        }
+//        private static LocalCertificateSelectionCallback? GetAmbientClientCertificateCallback()
+//        {
+//            try
+//            {
+//                var pfxPath = Environment.GetEnvironmentVariable("SERedis_ClientCertPfxPath");
+//                var pfxPassword = Environment.GetEnvironmentVariable("SERedis_ClientCertPassword");
+//                var pfxStorageFlags = Environment.GetEnvironmentVariable("SERedis_ClientCertStorageFlags");
+
+//                X509KeyStorageFlags? flags = null;
+//                if (!string.IsNullOrEmpty(pfxStorageFlags))
+//                {
+//                    flags = Enum.Parse(typeof(X509KeyStorageFlags), pfxStorageFlags) as X509KeyStorageFlags?;
+//                }
+
+//                if (!string.IsNullOrEmpty(pfxPath) && File.Exists(pfxPath))
+//                {
+//                    return delegate { return new X509Certificate2(pfxPath, pfxPassword ?? "", flags ?? X509KeyStorageFlags.DefaultKeySet); };
+//                }
+//            }
+//            catch (Exception ex)
+//            {
+//                Debug.WriteLine(ex.Message);
+//            }
+//            return null;
+//        }
+
+//        internal async ValueTask<bool> ConnectedAsync(Socket socket, LogProxy? log, SocketManager manager)
+//        {
+//            var bridge = BridgeCouldBeNull;
+//            if (bridge == null) return false;
+
+//            IDuplexPipe? pipe = null;
+//            try
+//            {
+//                // disallow connection in some cases
+//                OnDebugAbort();
+
+//                // the order is important here:
+//                // non-TLS: [Socket]<==[SocketConnection:IDuplexPipe]
+//                // TLS:     [Socket]<==[NetworkStream]<==[SslStream]<==[StreamConnection:IDuplexPipe]
+
+//                var config = bridge.Multiplexer.RawConfig;
+
+//                if (config.Ssl)
+//                {
+//                    log?.WriteLine("Configuring TLS");
+//                    var host = config.SslHost;
+//                    if (host.IsNullOrWhiteSpace())
+//                    {
+//                        host = Format.ToStringHostOnly(bridge.ServerEndPoint.EndPoint);
+//                    }
+
+//                    var ssl = new SslStream(new NetworkStream(socket), false,
+//                        config.CertificateValidationCallback ?? GetAmbientIssuerCertificateCallback(),
+//                        config.CertificateSelectionCallback ?? GetAmbientClientCertificateCallback(),
+//                        EncryptionPolicy.RequireEncryption);
+//                    try
+//                    {
+//                        try
+//                        {
+//                            ssl.AuthenticateAsClient(host, config.SslProtocols, config.CheckCertificateRevocation);
+//                        }
+//                        catch (Exception ex)
+//                        {
+//                            Debug.WriteLine(ex.Message);
+//                            bridge.Multiplexer?.SetAuthSuspect();
+//                            throw;
+//                        }
+//                        log?.WriteLine($"TLS connection established successfully using protocol: {ssl.SslProtocol}");
+//                    }
+//                    catch (AuthenticationException authexception)
+//                    {
+//                        RecordConnectionFailed(ConnectionFailureType.AuthenticationFailure, authexception, isInitialConnect: true);
+//                        bridge.Multiplexer.Trace("Encryption failure");
+//                        return false;
+//                    }
+//                    pipe = StreamConnection.GetDuplex(ssl, manager.SendPipeOptions, manager.ReceivePipeOptions, name: bridge.Name);
+//                }
+//                else
+//                {
+//                    pipe = SocketConnection.Create(socket, manager.SendPipeOptions, manager.ReceivePipeOptions, name: bridge.Name);
+//                }
+//                OnWrapForLogging(ref pipe, _physicalName, manager);
+
+//                _ioPipe = pipe;
+
+//                log?.WriteLine($"{bridge.Name}: Connected ");
+
+//                await bridge.OnConnectedAsync(this, log).ForAwait();
+//                return true;
+//            }
+//            catch (Exception ex)
+//            {
+//                RecordConnectionFailed(ConnectionFailureType.InternalFailure, ex, isInitialConnect: true, connectingPipe: pipe); // includes a bridge.OnDisconnected
+//                bridge.Multiplexer.Trace("Could not connect: " + ex.Message, ToString());
+//                return false;
+//            }
+//        }
+
+//        private void MatchResult(in RawResult result)
+//        {
+//            throw new NotImplementedException();
+//        }
+
+//        private readonly Message? _activeMessage;
+
+//        internal void GetHeadMessages(out Message? now, out Message? next)
+//        {
+//            now = _activeMessage;
+//            lock (_writtenAwaitingResponse)
+//            {
+//                next = _writtenAwaitingResponse.Count == 0 ? null : _writtenAwaitingResponse.Peek();
+//            }
+//        }
+
+//        partial void OnCloseEcho();
+
+//        partial void OnCreateEcho();
+
+//        private void OnDebugAbort()
+//        {
+//            var bridge = BridgeCouldBeNull;
+//            if (bridge == null || !bridge.Multiplexer.AllowConnect)
+//            {
+//                throw new RedisConnectionException(ConnectionFailureType.InternalFailure, "Aborting (AllowConnect: False)");
+//            }
+//        }
+
+//        partial void OnWrapForLogging(ref IDuplexPipe pipe, string name, SocketManager mgr);
+
+//        internal void UpdateLastReadTime() => Interlocked.Exchange(ref lastReadTickCount, Environment.TickCount);
+
+//        private async Task ReadFromPipe()
+//        {
+//            bool allowSyncRead = true, isReading = false;
+//            try
+//            {
+//                _readStatus = ReadStatus.Init;
+//                while (true)
+//                {
+//                    var input = _ioPipe?.Input;
+//                    if (input == null) break;
+
+//                    // note: TryRead will give us back the same buffer in a tight loop
+//                    // - so: only use that if we're making progress
+//                    isReading = true;
+//                    _readStatus = ReadStatus.ReadSync;
+//                    if (!(allowSyncRead && input.TryRead(out var readResult)))
+//                    {
+//                        _readStatus = ReadStatus.ReadAsync;
+//                        readResult = await input.ReadAsync().ForAwait();
+//                    }
+//                    isReading = false;
+//                    _readStatus = ReadStatus.UpdateWriteTime;
+//                    UpdateLastReadTime();
+
+//                    _readStatus = ReadStatus.ProcessBuffer;
+//                    var buffer = readResult.Buffer;
+//                    int handled = 0;
+//                    if (!buffer.IsEmpty)
+//                    {
+//                        handled = ProcessBuffer(ref buffer); // updates buffer.Start
+//                    }
+
+//                    allowSyncRead = handled != 0;
+
+//                    _readStatus = ReadStatus.MarkProcessed;
+//                    Trace($"Processed {handled} messages");
+//                    input.AdvanceTo(buffer.Start, buffer.End);
+
+//                    if (handled == 0 && readResult.IsCompleted)
+//                    {
+//                        break; // no more data, or trailing incomplete messages
+//                    }
+//                }
+//                Trace("EOF");
+//                RecordConnectionFailed(ConnectionFailureType.SocketClosed);
+//                _readStatus = ReadStatus.RanToCompletion;
+//            }
+//            catch (Exception ex)
+//            {
+//                _readStatus = ReadStatus.Faulted;
+//                // this CEX is just a hardcore "seriously, read the actual value" - there's no
+//                // convenient "Thread.VolatileRead<T>(ref T field) where T : class", and I don't
+//                // want to make the field volatile just for this one place that needs it
+//                if (isReading)
+//                {
+//                    var pipe = Volatile.Read(ref _ioPipe);
+//                    if (pipe == null)
+//                    {
+//                        return;
+//                        // yeah, that's fine... don't worry about it; we nuked it
+//                    }
+
+//                    // check for confusing read errors - no need to present "Reading is not allowed after reader was completed."
+//                    if (pipe is SocketConnection sc && sc.ShutdownKind == PipeShutdownKind.ReadEndOfStream)
+//                    {
+//                        RecordConnectionFailed(ConnectionFailureType.SocketClosed, new EndOfStreamException());
+//                        return;
+//                    }
+//                }
+//                Trace("Faulted");
+//                RecordConnectionFailed(ConnectionFailureType.InternalFailure, ex);
+//            }
+//        }
+
+//        private int ProcessBuffer(ref ReadOnlySequence<byte> buffer)
+//        {
+//            int messageCount = 0;
+
+//            while (!buffer.IsEmpty)
+//            {
+//                _readStatus = ReadStatus.TryParseResult;
+//                var reader = new BufferReader(buffer);
+//                var result = TryParseResult(RefCountedMemoryPool<RawResult>.Shared, ref reader, IncludeDetailInExceptions, BridgeCouldBeNull?.ServerEndPoint!);
+//                try
+//                {
+//                    if (result.HasValue)
+//                    {
+//                        buffer = reader.SliceFromCurrent();
+
+//                        messageCount++;
+//                        Trace(result.ToString());
+//                        _readStatus = ReadStatus.MatchResult;
+//                        MatchResult(result);
+//                    }
+//                    else
+//                    {
+//                        break; // remaining buffer isn't enough; give up
+//                    }
+//                }
+//                finally
+//                {
+//                    _readStatus = ReadStatus.ResetArena;
+//                }
+//            }
+//            _readStatus = ReadStatus.ProcessBufferComplete;
+//            return messageCount;
+//        }
+//        //void ISocketCallback.Read()
+//        //{
+//        //    Interlocked.Increment(ref haveReader);
+//        //    try
+//        //    {
+//        //        do
+//        //        {
+//        //            int space = EnsureSpaceAndComputeBytesToRead();
+//        //            int bytesRead = netStream?.Read(ioBuffer, ioBufferBytes, space) ?? 0;
+
+//        //            if (!ProcessReadBytes(bytesRead)) return; // EOF
+//        //        } while (socketToken.Available != 0);
+//        //        Multiplexer.Trace("Buffer exhausted", physicalName);
+//        //        // ^^^ note that the socket manager will call us again when there is something to do
+//        //    }
+//        //    catch (Exception ex)
+//        //    {
+//        //        RecordConnectionFailed(ConnectionFailureType.InternalFailure, ex);
+//        //    }
+//        //    finally
+//        //    {
+//        //        Interlocked.Decrement(ref haveReader);
+//        //    }
+//        //}
+
+//        private static RawResult ReadArray(IAllocator<RawResult> allocator, ref BufferReader reader, bool includeDetailInExceptions, ServerEndPoint server)
+//        {
+//            var itemCount = ReadLineTerminatedString(ResultType.Integer, ref reader);
+//            if (itemCount.HasValue)
+//            {
+//                if (!itemCount.TryGetInt64(out long i64)) throw ExceptionFactory.ConnectionFailure(includeDetailInExceptions, ConnectionFailureType.ProtocolFailure, "Invalid array length", server);
+//                int itemCountActual = checked((int)i64);
+
+//                if (itemCountActual < 0)
+//                {
+//                    //for null response by command like EXEC, RESP array: *-1\r\n
+//                    return RawResult.NullMultiBulk;
+//                }
+//                else if (itemCountActual == 0)
+//                {
+//                    //for zero array response by command like SCAN, Resp array: *0\r\n 
+//                    return RawResult.EmptyMultiBulk;
+//                }
+
+//                var memory = allocator.Allocate(itemCountActual);
+//                //var seq = memory.AsReadOnlySequence();
+//                var result = new RawResult(memory.AsReadOnlySequence());
+//                var span = memory.Span;
+//                for (int i = 0; i < span.Length; i++)
+//                {
+//                    if (!(span[i] = TryParseResult(allocator, ref reader, includeDetailInExceptions, server)).HasValue)
+//                    {
+//                        memory.Release();
+//                        return RawResult.Nil;
+//                    }
+//                }
+//                return result;
+//                //if (seq.IsSingleSegment)
+//                //{
+//                //    var span = seq.First.Span;
+//                //    for(int i = 0; i < span.Length; i++)
+//                //    {
+//                //        if (!(span[i] = TryParseResult(allocator, ref reader, includeDetailInExceptions, server)).HasValue)
+//                //        {
+//                //            return RawResult.Nil;
+//                //        }
+//                //    }
+//                //}
+//                //else
+//                //{
+//                //    foreach(var segment in seq)
+//                //    {
+//                //        var span = segment.Span;
+//                //        for (int i = 0; i < span.Length; i++)
+//                //        {
+//                //            if (!(span[i] = TryParseResult(allocator, ref reader, includeDetailInExceptions, server)).HasValue)
+//                //            {
+//                //                return RawResult.Nil;
+//                //            }
+//                //        }
+//                //    }
+//                //}
+//            }
+//            return RawResult.Nil;
+//        }
+
+//        private static RawResult ReadBulkString(ref BufferReader reader, bool includeDetailInExceptions, ServerEndPoint? server)
+//        {
+//            var prefix = ReadLineTerminatedString(ResultType.Integer, ref reader);
+//            if (prefix.HasValue)
+//            {
+//                if (!prefix.TryGetInt64(out long i64)) throw ExceptionFactory.ConnectionFailure(includeDetailInExceptions, ConnectionFailureType.ProtocolFailure, "Invalid bulk string length", server);
+//                int bodySize = checked((int)i64);
+//                if (bodySize < 0)
+//                {
+//                    return new RawResult(ResultType.BulkString, ReadOnlySequence<byte>.Empty, true);
+//                }
+
+//                if (reader.TryConsumeAsBuffer(bodySize, out var payload))
+//                {
+//                    switch (reader.TryConsumeCRLF())
+//                    {
+//                        case ConsumeResult.NeedMoreData:
+//                            break; // see NilResult below
+//                        case ConsumeResult.Success:
+//                            return new RawResult(ResultType.BulkString, payload, false);
+//                        default:
+//                            throw ExceptionFactory.ConnectionFailure(includeDetailInExceptions, ConnectionFailureType.ProtocolFailure, "Invalid bulk string terminator", server);
+//                    }
+//                }
+//            }
+//            return RawResult.Nil;
+//        }
+
+//        private static RawResult ReadLineTerminatedString(ResultType type, ref BufferReader reader)
+//        {
+//            int crlfOffsetFromCurrent = BufferReader.FindNextCrLf(reader);
+//            if (crlfOffsetFromCurrent < 0) return RawResult.Nil;
+
+//            var payload = reader.ConsumeAsBuffer(crlfOffsetFromCurrent);
+//            reader.Consume(2);
+
+//            return new RawResult(type, payload, false);
+//        }
+
+//        internal enum ReadStatus
+//        {
+//            NotStarted,
+//            Init,
+//            RanToCompletion,
+//            Faulted,
+//            ReadSync,
+//            ReadAsync,
+//            UpdateWriteTime,
+//            ProcessBuffer,
+//            MarkProcessed,
+//            TryParseResult,
+//            MatchResult,
+//            PubSubMessage,
+//            PubSubPMessage,
+//            Reconfigure,
+//            InvokePubSub,
+//            DequeueResult,
+//            ComputeResult,
+//            CompletePendingMessageSync,
+//            CompletePendingMessageAsync,
+//            MatchResultComplete,
+//            ResetArena,
+//            ProcessBufferComplete,
+//            NA = -1,
+//        }
+//        private volatile ReadStatus _readStatus;
+//        internal ReadStatus GetReadStatus() => _readStatus;
+
+//        internal void StartReading() => ReadFromPipe().RedisFireAndForget();
+
+//        internal static RawResult TryParseResult(IAllocator<RawResult> allocator, ref BufferReader reader,
+//            bool includeDetilInExceptions, ServerEndPoint server, bool allowInlineProtocol = false)
+//        {
+//            var prefix = reader.PeekByte();
+//            if (prefix < 0) return RawResult.Nil; // EOF
+//            switch (prefix)
+//            {
+//                case '+': // simple string
+//                    reader.Consume(1);
+//                    return ReadLineTerminatedString(ResultType.SimpleString, ref reader);
+//                case '-': // error
+//                    reader.Consume(1);
+//                    return ReadLineTerminatedString(ResultType.Error, ref reader);
+//                case ':': // integer
+//                    reader.Consume(1);
+//                    return ReadLineTerminatedString(ResultType.Integer, ref reader);
+//                case '$': // bulk string
+//                    reader.Consume(1);
+//                    return ReadBulkString(ref reader, includeDetilInExceptions, server);
+//                case '*': // array
+//                    reader.Consume(1);
+//                    return ReadArray(allocator, ref reader, includeDetilInExceptions, server);
+//                default:
+//                    // string s = Format.GetString(buffer);
+//                    if (allowInlineProtocol) return ParseInlineProtocol(allocator, ReadLineTerminatedString(ResultType.SimpleString, ref reader));
+//                    throw new InvalidOperationException("Unexpected response prefix: " + (char)prefix);
+//            }
+//        }
+
+//        private static RawResult ParseInlineProtocol(IAllocator<RawResult> arena, in RawResult line)
+//        {
+//            if (!line.HasValue) return RawResult.Nil; // incomplete line
+
+//            int count = 0;
+//            foreach (var _ in line.GetInlineTokenizer()) count++;
+//            var block = arena.Allocate(count);
+
+//            var span = block.Span;
+//            int index = 0;
+//            foreach (var token in line.GetInlineTokenizer())
+//            {
+//                span[index++] = new RawResult(line.Type, token, false);
+//            }
+//            return new RawResult(block.AsReadOnlySequence());
+//        }
+//    }
+//}