﻿using System;
using System.Buffers;
using System.Buffers.Text;
using System.Collections.Generic;
using System.Diagnostics;
using System.IO;
using System.IO.Pipelines;
using System.Linq;
using System.Net;
using System.Net.Security;
using System.Net.Sockets;
using System.Runtime.CompilerServices;
using System.Runtime.InteropServices;
using System.Security.Authentication;
using System.Security.Cryptography.X509Certificates;
using System.Text;
using System.Threading;
using System.Threading.Tasks;
using Pipelines.Sockets.Unofficial;
using Pipelines.Sockets.Unofficial.Arenas;
using static StackExchange.Redis.ConnectionMultiplexer;

namespace StackExchange.Redis
{
    internal sealed partial class PhysicalConnection : IDisposable
    {
        internal readonly byte[] ChannelPrefix;

        private const int DefaultRedisDatabaseCount = 16;

        private static readonly CommandBytes message = "message", pmessage = "pmessage";

        private static readonly Message[] ReusableChangeDatabaseCommands = Enumerable.Range(0, DefaultRedisDatabaseCount).Select(
            i => Message.Create(i, CommandFlags.FireAndForget, RedisCommand.SELECT)).ToArray();

        private static readonly Message
            ReusableReadOnlyCommand = Message.Create(-1, CommandFlags.FireAndForget, RedisCommand.READONLY),
            ReusableReadWriteCommand = Message.Create(-1, CommandFlags.FireAndForget, RedisCommand.READWRITE);

        private static int totalCount;

        private readonly ConnectionType connectionType;

        // things sent to this physical, but not yet received
        private readonly Queue<Message> _writtenAwaitingResponse = new Queue<Message>();

        private readonly string _physicalName;

        private volatile int currentDatabase = 0;

        private ReadMode currentReadMode = ReadMode.NotSpecified;

        private int failureReported;

        private int lastWriteTickCount, lastReadTickCount, lastBeatTickCount;

        internal void GetBytes(out long sent, out long received)
        {
            if (_ioPipe is IMeasuredDuplexPipe sc)
            {
                sent = sc.TotalBytesSent;
                received = sc.TotalBytesReceived;
            }
            else
            {
                sent = received = -1;
            }
        }

        private IDuplexPipe _ioPipe;
        internal bool HasOutputPipe => _ioPipe?.Output != null;

        private Socket _socket;
        private Socket VolatileSocket => Volatile.Read(ref _socket);

        public PhysicalConnection(PhysicalBridge bridge)
        {
            lastWriteTickCount = lastReadTickCount = Environment.TickCount;
            lastBeatTickCount = 0;
            connectionType = bridge.ConnectionType;
            _bridge = new WeakReference(bridge);
            ChannelPrefix = bridge.Multiplexer.RawConfig.ChannelPrefix;
            if (ChannelPrefix?.Length == 0) ChannelPrefix = null; // null tests are easier than null+empty
            var endpoint = bridge.ServerEndPoint.EndPoint;
            _physicalName = connectionType + "#" + Interlocked.Increment(ref totalCount) + "@" + Format.ToString(endpoint);

            OnCreateEcho();
        }

        internal async Task BeginConnectAsync(LogProxy log)
        {
            var bridge = BridgeCouldBeNull;
            var endpoint = bridge?.ServerEndPoint?.EndPoint;
            if (endpoint == null)
            {
                log?.WriteLine("No endpoint");
            }

            Trace("Connecting...");
            _socket = SocketManager.CreateSocket(endpoint);
            bridge.Multiplexer.OnConnecting(endpoint, bridge.ConnectionType);
            log?.WriteLine($"{Format.ToString(endpoint)}: BeginConnectAsync");

            CancellationTokenSource timeoutSource = null;
            try
            {
                using (var args = new SocketAwaitableEventArgs
                {
                    RemoteEndPoint = endpoint,
                })
                {
                    var x = VolatileSocket;
                    if (x == null)
                    {
                        args.Abort();
                    }
                    else if (x.ConnectAsync(args))
                    {   // asynchronous operation is pending
                        timeoutSource = ConfigureTimeout(args, bridge.Multiplexer.RawConfig.ConnectTimeout);
                    }
                    else
                    {   // completed synchronously
                        args.Complete();
                    }

                    // Complete connection
                    try
                    {
                        // If we're told to ignore connect, abort here
                        if (BridgeCouldBeNull?.Multiplexer?.IgnoreConnect ?? false) return;

                        await args; // wait for the connect to complete or fail (will throw)
                        if (timeoutSource != null)
                        {
                            timeoutSource.Cancel();
                            timeoutSource.Dispose();
                        }

                        x = VolatileSocket;
                        if (x == null)
                        {
                            ConnectionMultiplexer.TraceWithoutContext("Socket was already aborted");
                        }
                        else if (await ConnectedAsync(x, log, bridge.Multiplexer.SocketManager).ForAwait())
                        {
                            log?.WriteLine($"{Format.ToString(endpoint)}: Starting read");
                            try
                            {
                                StartReading();
                                // Normal return
                            }
                            catch (Exception ex)
                            {
                                ConnectionMultiplexer.TraceWithoutContext(ex.Message);
                                Shutdown();
                            }
                        }
                        else
                        {
                            ConnectionMultiplexer.TraceWithoutContext("Aborting socket");
                            Shutdown();
                        }
                    }
                    catch (ObjectDisposedException)
                    {
                        log?.WriteLine($"{Format.ToString(endpoint)}: (socket shutdown)");
                        try { RecordConnectionFailed(ConnectionFailureType.UnableToConnect, isInitialConnect: true); }
                        catch (Exception inner)
                        {
                            ConnectionMultiplexer.TraceWithoutContext(inner.Message);
                        }
                    }
                    catch (Exception outer)
                    {
                        ConnectionMultiplexer.TraceWithoutContext(outer.Message);
                        try { RecordConnectionFailed(ConnectionFailureType.UnableToConnect, isInitialConnect: true); }
                        catch (Exception inner)
                        {
                            ConnectionMultiplexer.TraceWithoutContext(inner.Message);
                        }
                    }
                }
            }
            catch (NotImplementedException ex) when (endpoint is not IPEndPoint)
            {
                throw new InvalidOperationException("BeginConnect failed with NotImplementedException; consider using IP endpoints, or enable ResolveDns in the configuration", ex);
            }
            finally
            {
                if (timeoutSource != null) try { timeoutSource.Dispose(); } catch { }
            }
        }

        private static CancellationTokenSource ConfigureTimeout(SocketAwaitableEventArgs args, int timeoutMilliseconds)
        {
            var cts = new CancellationTokenSource();
            var timeout = Task.Delay(timeoutMilliseconds, cts.Token);
            timeout.ContinueWith((_, state) =>
            {
                try
                {
                    var a = (SocketAwaitableEventArgs)state;
                    a.Abort(SocketError.TimedOut);
                    Socket.CancelConnectAsync(a);
                }
                catch { }
            }, args);
            return cts;
        }

        private enum ReadMode : byte
        {
            NotSpecified,
            ReadOnly,
            ReadWrite
        }

        private readonly WeakReference _bridge;
        public PhysicalBridge BridgeCouldBeNull => (PhysicalBridge)_bridge.Target;

        public long LastWriteSecondsAgo => unchecked(Environment.TickCount - Thread.VolatileRead(ref lastWriteTickCount)) / 1000;

        private bool IncludeDetailInExceptions => BridgeCouldBeNull?.Multiplexer.IncludeDetailInExceptions ?? false;

        [Conditional("VERBOSE")]
        internal void Trace(string message) => BridgeCouldBeNull?.Multiplexer?.Trace(message, ToString());

        public long SubscriptionCount { get; set; }

        public bool TransactionActive { get; internal set; }

        [System.Diagnostics.CodeAnalysis.SuppressMessage("Microsoft.Usage", "CA2202:Do not dispose objects multiple times")]
        internal void Shutdown()
        {
            var ioPipe = Interlocked.Exchange(ref _ioPipe, null); // compare to the critical read
            var socket = Interlocked.Exchange(ref _socket, null);

            if (ioPipe != null)
            {
                Trace("Disconnecting...");
                try { BridgeCouldBeNull?.OnDisconnected(ConnectionFailureType.ConnectionDisposed, this, out _, out _); } catch { }
                try { ioPipe.Input?.CancelPendingRead(); } catch { }
                try { ioPipe.Input?.Complete(); } catch { }
                try { ioPipe.Output?.CancelPendingFlush(); } catch { }
                try { ioPipe.Output?.Complete(); } catch { }

                try { using (ioPipe as IDisposable) { } } catch { }
            }

            if (socket != null)
            {
                try { socket.Shutdown(SocketShutdown.Both); } catch { }
                try { socket.Close(); } catch { }
                try { socket.Dispose(); } catch { }
            }
        }

        public void Dispose()
        {
            bool markDisposed = VolatileSocket != null;
            Shutdown();
            if (markDisposed)
            {
                Trace("Disconnected");
                RecordConnectionFailed(ConnectionFailureType.ConnectionDisposed);
            }
            OnCloseEcho();
            _arena.Dispose();
            _reusableFlushSyncTokenSource?.Dispose();
            GC.SuppressFinalize(this);
        }

        private async Task AwaitedFlush(ValueTask<FlushResult> flush)
        {
            await flush.ForAwait();
            _writeStatus = WriteStatus.Flushed;
            UpdateLastWriteTime();
        }
        internal void UpdateLastWriteTime() => Interlocked.Exchange(ref lastWriteTickCount, Environment.TickCount);
        public Task FlushAsync()
        {
            var tmp = _ioPipe?.Output;
            if (tmp != null)
            {
                _writeStatus = WriteStatus.Flushing;
                var flush = tmp.FlushAsync();
                if (!flush.IsCompletedSuccessfully) return AwaitedFlush(flush);
                _writeStatus = WriteStatus.Flushed;
                UpdateLastWriteTime();
            }
            return Task.CompletedTask;
        }

        internal void SimulateConnectionFailure(SimulatedFailureType failureType)
        {
            var raiseFailed = false;
            if (connectionType == ConnectionType.Interactive)
            {
                if (failureType.HasFlag(SimulatedFailureType.InteractiveInbound))
                {
                    _ioPipe?.Input.Complete(new Exception("Simulating interactive input failure"));
                    raiseFailed = true;
                }
                if (failureType.HasFlag(SimulatedFailureType.InteractiveOutbound))
                {
                    _ioPipe?.Output.Complete(new Exception("Simulating interactive output failure"));
                    raiseFailed = true;
                }
            }
            else if (connectionType == ConnectionType.Subscription)
            {
                if (failureType.HasFlag(SimulatedFailureType.SubscriptionInbound))
                {
                    _ioPipe?.Input.Complete(new Exception("Simulating subscription input failure"));
                    raiseFailed = true;
                }
                if (failureType.HasFlag(SimulatedFailureType.SubscriptionOutbound))
                {
                    _ioPipe?.Output.Complete(new Exception("Simulating subscription output failure"));
                    raiseFailed = true;
                }
            }
            if (raiseFailed)
            {
                RecordConnectionFailed(ConnectionFailureType.SocketFailure);
            }
        }

        public void RecordConnectionFailed(
            ConnectionFailureType failureType,
            Exception innerException = null,
            [CallerMemberName] string origin = null,
            bool isInitialConnect = false,
            IDuplexPipe connectingPipe = null
            )
        {
            Exception outerException = innerException;
            IdentifyFailureType(innerException, ref failureType);
            var bridge = BridgeCouldBeNull;
            if (_ioPipe != null || isInitialConnect) // if *we* didn't burn the pipe: flag it
            {
                if (failureType == ConnectionFailureType.InternalFailure) OnInternalError(innerException, origin);

                // stop anything new coming in...
                bridge?.Trace("Failed: " + failureType);
                ConnectionStatus connStatus = ConnectionStatus.Default;
                PhysicalBridge.State oldState = PhysicalBridge.State.Disconnected;
                bool isCurrent = false;
                bridge?.OnDisconnected(failureType, this, out isCurrent, out oldState);
                if (oldState == PhysicalBridge.State.ConnectedEstablished)
                {
                    try
                    {
                        connStatus = GetStatus();
                    }
                    catch { /* best effort only */ }
                }

                if (isCurrent && Interlocked.CompareExchange(ref failureReported, 1, 0) == 0)
                {
                    int now = Environment.TickCount, lastRead = Thread.VolatileRead(ref lastReadTickCount), lastWrite = Thread.VolatileRead(ref lastWriteTickCount),
                        lastBeat = Thread.VolatileRead(ref lastBeatTickCount);

                    int unansweredWriteTime = 0;
                    lock (_writtenAwaitingResponse)
                    {
                        // find oldest message awaiting a response
                        if (_writtenAwaitingResponse.Count != 0)
                        {
                            var next = _writtenAwaitingResponse.Peek();
                            unansweredWriteTime = next.GetWriteTime();
                        }
                    }

                    var exMessage = new StringBuilder(failureType.ToString());

                    var pipe = connectingPipe ?? _ioPipe;
                    if (pipe is SocketConnection sc)
                    {
                        exMessage.Append(" (").Append(sc.ShutdownKind);
                        if (sc.SocketError != SocketError.Success)
                        {
                            exMessage.Append('/').Append(sc.SocketError);
                        }
                        if (sc.BytesRead == 0) exMessage.Append(", 0-read");
                        if (sc.BytesSent == 0) exMessage.Append(", 0-sent");
                        exMessage.Append(", last-recv: ").Append(sc.LastReceived).Append(')');
                    }
                    else if (pipe is IMeasuredDuplexPipe mdp)
                    {
                        long sent = mdp.TotalBytesSent, recd = mdp.TotalBytesReceived;

                        if (sent == 0) { exMessage.Append(recd == 0 ? " (0-read, 0-sent)" : " (0-sent)"); }
                        else if (recd == 0) { exMessage.Append(" (0-read)"); }
                    }

                    var data = new List<Tuple<string, string>>();
                    void add(string lk, string sk, string v)
                    {
                        if (lk != null) data.Add(Tuple.Create(lk, v));
                        if (sk != null) exMessage.Append(", ").Append(sk).Append(": ").Append(v);
                    }

                    if (IncludeDetailInExceptions)
                    {
                        if (bridge != null)
                        {
                            exMessage.Append(" on ").Append(Format.ToString(bridge.ServerEndPoint?.EndPoint)).Append('/').Append(connectionType)
                                .Append(", ").Append(_writeStatus).Append('/').Append(_readStatus)
                                .Append(", last: ").Append(bridge.LastCommand);

                            data.Add(Tuple.Create("FailureType", failureType.ToString()));
                            data.Add(Tuple.Create("EndPoint", Format.ToString(bridge.ServerEndPoint?.EndPoint)));

                            add("Origin", "origin", origin);
                            // add("Input-Buffer", "input-buffer", _ioPipe.Input);
                            add("Outstanding-Responses", "outstanding", GetSentAwaitingResponseCount().ToString());
                            add("Last-Read", "last-read", (unchecked(now - lastRead) / 1000) + "s ago");
                            add("Last-Write", "last-write", (unchecked(now - lastWrite) / 1000) + "s ago");
                            if(unansweredWriteTime != 0) add("Unanswered-Write", "unanswered-write", (unchecked(now - unansweredWriteTime) / 1000) + "s ago");
                            add("Keep-Alive", "keep-alive", bridge.ServerEndPoint?.WriteEverySeconds + "s");
                            add("Previous-Physical-State", "state", oldState.ToString());
                            add("Manager", "mgr", bridge.Multiplexer.SocketManager?.GetState());
                            if (connStatus.BytesAvailableOnSocket >= 0) add("Inbound-Bytes", "in", connStatus.BytesAvailableOnSocket.ToString());
                            if (connStatus.BytesInReadPipe >= 0) add("Inbound-Pipe-Bytes", "in-pipe", connStatus.BytesInReadPipe.ToString());
                            if (connStatus.BytesInWritePipe >= 0) add("Outbound-Pipe-Bytes", "out-pipe", connStatus.BytesInWritePipe.ToString());

                            add("Last-Heartbeat", "last-heartbeat", (lastBeat == 0 ? "never" : ((unchecked(now - lastBeat) / 1000) + "s ago")) + (BridgeCouldBeNull.IsBeating ? " (mid-beat)" : ""));
                            var mbeat = bridge.Multiplexer.LastHeartbeatSecondsAgo;
                            if (mbeat >= 0)
                            {
                                add("Last-Multiplexer-Heartbeat", "last-mbeat", mbeat + "s ago");
                            }
                            add("Last-Global-Heartbeat", "global", ConnectionMultiplexer.LastGlobalHeartbeatSecondsAgo + "s ago");
                        }
                    }

                    add("Version", "v", ExceptionFactory.GetLibVersion());

                    outerException = new RedisConnectionException(failureType, exMessage.ToString(), innerException);

                    foreach (var kv in data)
                    {
                        outerException.Data["Redis-" + kv.Item1] = kv.Item2;
                    }

                    bridge?.OnConnectionFailed(this, failureType, outerException);
                }
            }
            // cleanup
            lock (_writtenAwaitingResponse)
            {
                bridge?.Trace(_writtenAwaitingResponse.Count != 0, "Failing outstanding messages: " + _writtenAwaitingResponse.Count);
                while (_writtenAwaitingResponse.Count != 0)
                {
                    var next = _writtenAwaitingResponse.Dequeue();

                    if (next.Command == RedisCommand.QUIT && next.TrySetResult(true))
                    {
                        // fine, death of a socket is close enough
                        next.Complete();
                    }
                    else
                    {
                        var ex = innerException is RedisException ? innerException : outerException;
                        if (bridge != null)
                        {
                            bridge.Trace("Failing: " + next);
                            bridge.Multiplexer?.OnMessageFaulted(next, ex, origin);
                        }
                        next.SetExceptionAndComplete(ex, bridge);
                    }
                }
            }

            // burn the socket
            Shutdown();
        }

        internal bool IsIdle() => _writeStatus == WriteStatus.Idle;
        internal void SetIdle() => _writeStatus = WriteStatus.Idle;
        internal void SetWriting() => _writeStatus = WriteStatus.Writing;

        private volatile WriteStatus _writeStatus;

        internal WriteStatus GetWriteStatus() => _writeStatus;

        internal enum WriteStatus
        {
            Initializing,
            Idle,
            Writing,
            Flushing,
            Flushed,

            NA = -1,
        }

        /// <summary>Returns a string that represents the current object.</summary>
        /// <returns>A string that represents the current object.</returns>
        public override string ToString() => $"{_physicalName} ({_writeStatus})";

        internal static void IdentifyFailureType(Exception exception, ref ConnectionFailureType failureType)
        {
            if (exception != null && failureType == ConnectionFailureType.InternalFailure)
            {
                if (exception is AggregateException)
                {
                    exception = exception.InnerException ?? exception;
                }

                failureType = exception switch
                {
                    AuthenticationException => ConnectionFailureType.AuthenticationFailure,
                    EndOfStreamException or ObjectDisposedException => ConnectionFailureType.SocketClosed,
                    SocketException or IOException => ConnectionFailureType.SocketFailure,
                    _ => failureType
                };
            }
        }

        internal void EnqueueInsideWriteLock(Message next)
        {
            lock (_writtenAwaitingResponse)
            {
                _writtenAwaitingResponse.Enqueue(next);
            }
        }

        internal void GetCounters(ConnectionCounters counters)
        {
            lock (_writtenAwaitingResponse)
            {
                counters.SentItemsAwaitingResponse = _writtenAwaitingResponse.Count;
            }
            counters.Subscriptions = SubscriptionCount;
        }

        internal Message GetReadModeCommand(bool isMasterOnly)
        {
            if (BridgeCouldBeNull?.ServerEndPoint?.RequiresReadMode == true)
            {
                ReadMode requiredReadMode = isMasterOnly ? ReadMode.ReadWrite : ReadMode.ReadOnly;
                if (requiredReadMode != currentReadMode)
                {
                    currentReadMode = requiredReadMode;
                    switch (requiredReadMode)
                    {
                        case ReadMode.ReadOnly: return ReusableReadOnlyCommand;
                        case ReadMode.ReadWrite: return ReusableReadWriteCommand;
                    }
                }
            }
            else if (currentReadMode == ReadMode.ReadOnly)
            {
                // we don't need it (because we're not a cluster, or not a replica),
                // but we are in read-only mode; switch to read-write
                currentReadMode = ReadMode.ReadWrite;
                return ReusableReadWriteCommand;
            }
            return null;
        }

        internal Message GetSelectDatabaseCommand(int targetDatabase, Message message)
        {
            if (targetDatabase < 0 || targetDatabase == currentDatabase)
            {
                return null;
            }

            if (BridgeCouldBeNull?.ServerEndPoint is not ServerEndPoint serverEndpoint)
            {
                return null;
            }
            int available = serverEndpoint.Databases;

            if (!serverEndpoint.HasDatabases) // only db0 is available on cluster/twemproxy
            {
                if (targetDatabase != 0)
                { // should never see this, since the API doesn't allow it; thus not too worried about ExceptionFactory
                    throw new RedisCommandException("Multiple databases are not supported on this server; cannot switch to database: " + targetDatabase);
                }
                return null;
            }

            if (message.Command == RedisCommand.SELECT)
            {
                // this could come from an EVAL/EVALSHA inside a transaction, for example; we'll accept it
                BridgeCouldBeNull?.Trace("Switching database: " + targetDatabase);
                currentDatabase = targetDatabase;
                return null;
            }

            if (TransactionActive)
            {
                // should never see this, since the API doesn't allow it; thus not too worried about ExceptionFactory
                throw new RedisCommandException("Multiple databases inside a transaction are not currently supported: " + targetDatabase);
            }

            if (available != 0 && targetDatabase >= available) // we positively know it is out of range
            {
                throw ExceptionFactory.DatabaseOutfRange(IncludeDetailInExceptions, targetDatabase, message, serverEndpoint);
            }
            BridgeCouldBeNull?.Trace("Switching database: " + targetDatabase);
            currentDatabase = targetDatabase;
            return GetSelectDatabaseCommand(targetDatabase);
        }

        internal static Message GetSelectDatabaseCommand(int targetDatabase)
        {
            return targetDatabase < DefaultRedisDatabaseCount
                    ? ReusableChangeDatabaseCommands[targetDatabase] // 0-15 by default
                        : Message.Create(targetDatabase, CommandFlags.FireAndForget, RedisCommand.SELECT);
        }

        internal int GetSentAwaitingResponseCount()
        {
            lock (_writtenAwaitingResponse)
            {
                return _writtenAwaitingResponse.Count;
            }
        }

        internal void GetStormLog(StringBuilder sb)
        {
            lock (_writtenAwaitingResponse)
            {
                if (_writtenAwaitingResponse.Count == 0) return;
                sb.Append("Sent, awaiting response from server: ").Append(_writtenAwaitingResponse.Count).AppendLine();
                int total = 0;
                foreach (var item in _writtenAwaitingResponse)
                {
                    if (++total >= 500) break;
                    item.AppendStormLog(sb);
                    sb.AppendLine();
                }
            }
        }

        internal void OnBridgeHeartbeat()
        {
            var now = Environment.TickCount;
            Interlocked.Exchange(ref lastBeatTickCount, now);

            lock (_writtenAwaitingResponse)
            {
                if (_writtenAwaitingResponse.Count != 0 && BridgeCouldBeNull is PhysicalBridge bridge)
                {
                    var server = bridge?.ServerEndPoint;
                    var timeout = bridge.Multiplexer.AsyncTimeoutMilliseconds;
                    foreach (var msg in _writtenAwaitingResponse)
                    {
                        // We only handle async timeouts here, synchronous timeouts are handled upstream.
                        if (msg.ResultBoxIsAsync && msg.HasTimedOut(now, timeout, out var elapsed))
                        {
                            bool haveDeltas = msg.TryGetPhysicalState(out _, out _, out long sentDelta, out var receivedDelta) && sentDelta >= 0 && receivedDelta >= 0;
                            var timeoutEx = ExceptionFactory.Timeout(bridge.Multiplexer, haveDeltas
                                ? $"Timeout awaiting response (outbound={sentDelta >> 10}KiB, inbound={receivedDelta >> 10}KiB, {elapsed}ms elapsed, timeout is {timeout}ms)"
                                : $"Timeout awaiting response ({elapsed}ms elapsed, timeout is {timeout}ms)", msg, server);
                            bridge.Multiplexer?.OnMessageFaulted(msg, timeoutEx);
                            msg.SetExceptionAndComplete(timeoutEx, bridge); // tell the message that it is doomed
                            bridge.Multiplexer.OnAsyncTimeout();
                        }
                        // Note: it is important that we **do not** remove the message unless we're tearing down the socket; that
<<<<<<< HEAD
                        // would disrupt the chain for MatchResult; we just pre-emptively abort the message from the caller's
=======
                        // would disrupt the chain for MatchResult; we just preemptively abort the message from the caller's
>>>>>>> a93ae86a
                        // perspective, and set a flag on the message so we don't keep doing it
                    }
                }
            }
        }

        internal void OnInternalError(Exception exception, [CallerMemberName] string origin = null)
        {
            if (BridgeCouldBeNull is PhysicalBridge bridge)
            {
                bridge.Multiplexer.OnInternalError(exception, bridge.ServerEndPoint.EndPoint, connectionType, origin);
            }
        }

        internal void SetUnknownDatabase()
        {
            // forces next db-specific command to issue a select
            currentDatabase = -1;
        }

        internal void Write(in RedisKey key)
        {
            var val = key.KeyValue;
            if (val is string s)
            {
                WriteUnifiedPrefixedString(_ioPipe.Output, key.KeyPrefix, s);
            }
            else
            {
                WriteUnifiedPrefixedBlob(_ioPipe.Output, key.KeyPrefix, (byte[])val);
            }
        }

        internal void Write(in RedisChannel channel)
            => WriteUnifiedPrefixedBlob(_ioPipe.Output, ChannelPrefix, channel.Value);

        [MethodImpl(MethodImplOptions.AggressiveInlining)]
        internal void WriteBulkString(in RedisValue value)
            => WriteBulkString(value, _ioPipe.Output);
        internal static void WriteBulkString(in RedisValue value, PipeWriter output)
        {
            switch (value.Type)
            {
                case RedisValue.StorageType.Null:
                    WriteUnifiedBlob(output, (byte[])null);
                    break;
                case RedisValue.StorageType.Int64:
                    WriteUnifiedInt64(output, value.OverlappedValueInt64);
                    break;
                case RedisValue.StorageType.UInt64:
                    WriteUnifiedUInt64(output, value.OverlappedValueUInt64);
                    break;
                case RedisValue.StorageType.Double: // use string
                case RedisValue.StorageType.String:
                    WriteUnifiedPrefixedString(output, null, (string)value);
                    break;
                case RedisValue.StorageType.Raw:
                    WriteUnifiedSpan(output, ((ReadOnlyMemory<byte>)value).Span);
                    break;
                default:
                    throw new InvalidOperationException($"Unexpected {value.Type} value: '{value}'");
            }
        }

        internal const int REDIS_MAX_ARGS = 1024 * 1024; // there is a <= 1024*1024 max constraint inside redis itself: https://github.com/antirez/redis/blob/6c60526db91e23fb2d666fc52facc9a11780a2a3/src/networking.c#L1024

        internal void WriteHeader(RedisCommand command, int arguments, CommandBytes commandBytes = default)
        {
            var bridge = BridgeCouldBeNull;
            if (bridge == null) throw new ObjectDisposedException(ToString());

            if (command == RedisCommand.UNKNOWN)
            {
                // using >= here because we will be adding 1 for the command itself (which is an arg for the purposes of the multi-bulk protocol)
                if (arguments >= REDIS_MAX_ARGS) throw ExceptionFactory.TooManyArgs(commandBytes.ToString(), arguments);
            }
            else
            {
                // using >= here because we will be adding 1 for the command itself (which is an arg for the purposes of the multi-bulk protocol)
                if (arguments >= REDIS_MAX_ARGS) throw ExceptionFactory.TooManyArgs(command.ToString(), arguments);

                // for everything that isn't custom commands: ask the muxer for the actual bytes
                commandBytes = bridge.Multiplexer.CommandMap.GetBytes(command);
            }

            // in theory we should never see this; CheckMessage dealt with "regular" messages, and
            // ExecuteMessage should have dealt with everything else
            if (commandBytes.IsEmpty) throw ExceptionFactory.CommandDisabled(command);

            // *{argCount}\r\n      = 3 + MaxInt32TextLen
            // ${cmd-len}\r\n       = 3 + MaxInt32TextLen
            // {cmd}\r\n            = 2 + commandBytes.Length
            var span = _ioPipe.Output.GetSpan(commandBytes.Length + 8 + MaxInt32TextLen + MaxInt32TextLen);
            span[0] = (byte)'*';

            int offset = WriteRaw(span, arguments + 1, offset: 1);

            offset = AppendToSpanCommand(span, commandBytes, offset: offset);

            _ioPipe.Output.Advance(offset);
        }

        internal void RecordQuit() // don't blame redis if we fired the first shot
            => (_ioPipe as SocketConnection)?.TrySetProtocolShutdown(PipeShutdownKind.ProtocolExitClient);

        internal static void WriteMultiBulkHeader(PipeWriter output, long count)
        {
            // *{count}\r\n         = 3 + MaxInt32TextLen
            var span = output.GetSpan(3 + MaxInt32TextLen);
            span[0] = (byte)'*';
            int offset = WriteRaw(span, count, offset: 1);
            output.Advance(offset);
        }

        internal const int
            MaxInt32TextLen = 11, // -2,147,483,648 (not including the commas)
            MaxInt64TextLen = 20; // -9,223,372,036,854,775,808 (not including the commas)

        [MethodImpl(MethodImplOptions.AggressiveInlining)]
        internal static int WriteCrlf(Span<byte> span, int offset)
        {
            span[offset++] = (byte)'\r';
            span[offset++] = (byte)'\n';
            return offset;
        }

        [MethodImpl(MethodImplOptions.AggressiveInlining)]
        internal static void WriteCrlf(PipeWriter writer)
        {
            var span = writer.GetSpan(2);
            span[0] = (byte)'\r';
            span[1] = (byte)'\n';
            writer.Advance(2);
        }

        internal static int WriteRaw(Span<byte> span, long value, bool withLengthPrefix = false, int offset = 0)
        {
            if (value >= 0 && value <= 9)
            {
                if (withLengthPrefix)
                {
                    span[offset++] = (byte)'1';
                    offset = WriteCrlf(span, offset);
                }
                span[offset++] = (byte)((int)'0' + (int)value);
            }
            else if (value >= 10 && value < 100)
            {
                if (withLengthPrefix)
                {
                    span[offset++] = (byte)'2';
                    offset = WriteCrlf(span, offset);
                }
                span[offset++] = (byte)((int)'0' + ((int)value / 10));
                span[offset++] = (byte)((int)'0' + ((int)value % 10));
            }
            else if (value >= 100 && value < 1000)
            {
                int v = (int)value;
                int units = v % 10;
                v /= 10;
                int tens = v % 10, hundreds = v / 10;
                if (withLengthPrefix)
                {
                    span[offset++] = (byte)'3';
                    offset = WriteCrlf(span, offset);
                }
                span[offset++] = (byte)((int)'0' + hundreds);
                span[offset++] = (byte)((int)'0' + tens);
                span[offset++] = (byte)((int)'0' + units);
            }
            else if (value < 0 && value >= -9)
            {
                if (withLengthPrefix)
                {
                    span[offset++] = (byte)'2';
                    offset = WriteCrlf(span, offset);
                }
                span[offset++] = (byte)'-';
                span[offset++] = (byte)((int)'0' - (int)value);
            }
            else if (value <= -10 && value > -100)
            {
                if (withLengthPrefix)
                {
                    span[offset++] = (byte)'3';
                    offset = WriteCrlf(span, offset);
                }
                value = -value;
                span[offset++] = (byte)'-';
                span[offset++] = (byte)((int)'0' + ((int)value / 10));
                span[offset++] = (byte)((int)'0' + ((int)value % 10));
            }
            else
            {
                // we're going to write it, but *to the wrong place*
                var availableChunk = span.Slice(offset);
                if (!Utf8Formatter.TryFormat(value, availableChunk, out int formattedLength))
                {
                    throw new InvalidOperationException("TryFormat failed");
                }
                if (withLengthPrefix)
                {
                    // now we know how large the prefix is: write the prefix, then write the value
                    if (!Utf8Formatter.TryFormat(formattedLength, availableChunk, out int prefixLength))
                    {
                        throw new InvalidOperationException("TryFormat failed");
                    }
                    offset += prefixLength;
                    offset = WriteCrlf(span, offset);

                    availableChunk = span.Slice(offset);
                    if (!Utf8Formatter.TryFormat(value, availableChunk, out int finalLength))
                    {
                        throw new InvalidOperationException("TryFormat failed");
                    }
                    offset += finalLength;
                    Debug.Assert(finalLength == formattedLength);
                }
                else
                {
                    offset += formattedLength;
                }
            }

            return WriteCrlf(span, offset);
        }

        [System.Diagnostics.CodeAnalysis.SuppressMessage("Performance", "CA1822:Mark members as static", Justification = "DEBUG uses instance data")]
        private async ValueTask<WriteResult> FlushAsync_Awaited(PhysicalConnection connection, ValueTask<FlushResult> flush, bool throwOnFailure
#if DEBUG
            , int startFlush, long flushBytes
#endif
            )
        {
            try
            {
                await flush.ForAwait();
#if DEBUG
                RecordEndFlush(startFlush, flushBytes);
#endif
                connection._writeStatus = WriteStatus.Flushed;
                connection.UpdateLastWriteTime();
                return WriteResult.Success;
            }
            catch (ConnectionResetException ex) when (!throwOnFailure)
            {
                connection.RecordConnectionFailed(ConnectionFailureType.SocketClosed, ex);
                return WriteResult.WriteFailure;
            }
        }

        CancellationTokenSource _reusableFlushSyncTokenSource;
        [Obsolete("this is an anti-pattern; work to reduce reliance on this is in progress")]
        [System.Diagnostics.CodeAnalysis.SuppressMessage("Style", "IDE0062:Make local function 'static'", Justification = "DEBUG uses instance data")]
        internal WriteResult FlushSync(bool throwOnFailure, int millisecondsTimeout)
        {
            var cts = _reusableFlushSyncTokenSource ??= new CancellationTokenSource();
            var flush = FlushAsync(throwOnFailure, cts.Token);
            if (!flush.IsCompletedSuccessfully)
            {
                // only schedule cancellation if it doesn't complete synchronously; at this point, it is doomed
                _reusableFlushSyncTokenSource = null;
                cts.CancelAfter(TimeSpan.FromMilliseconds(millisecondsTimeout));
                try
                {
                    // here lies the evil
                    flush.AsTask().Wait();
                }
                catch (AggregateException ex) when (ex.InnerExceptions.Any(e => e is TaskCanceledException))
                {
                    ThrowTimeout();
                }
                finally
                {
                    cts.Dispose();
                }
            }
            return flush.Result;

            void ThrowTimeout()
            {
#if DEBUG
                if (millisecondsTimeout > _maxFlushTime) _maxFlushTime = millisecondsTimeout; // a fair bet even if we didn't measure
#endif
                throw new TimeoutException("timeout while synchronously flushing");
            }
        }
        internal ValueTask<WriteResult> FlushAsync(bool throwOnFailure, CancellationToken cancellationToken = default)
        {
            var tmp = _ioPipe?.Output;
            if (tmp == null) return new ValueTask<WriteResult>(WriteResult.NoConnectionAvailable);
            try
            {
                _writeStatus = WriteStatus.Flushing;
#if DEBUG
                int startFlush = Environment.TickCount;
                long flushBytes = -1;
                if (_ioPipe is SocketConnection sc) flushBytes = sc.GetCounters().BytesWaitingToBeSent;
#endif
                var flush = tmp.FlushAsync(cancellationToken);
                if (!flush.IsCompletedSuccessfully) return FlushAsync_Awaited(this, flush, throwOnFailure
#if DEBUG
                    , startFlush, flushBytes
#endif
                );
#if DEBUG
                RecordEndFlush(startFlush, flushBytes);
#endif
                _writeStatus = WriteStatus.Flushed;
                UpdateLastWriteTime();
                return new ValueTask<WriteResult>(WriteResult.Success);
            }
            catch (ConnectionResetException ex) when (!throwOnFailure)
            {
                RecordConnectionFailed(ConnectionFailureType.SocketClosed, ex);
                return new ValueTask<WriteResult>(WriteResult.WriteFailure);
            }
        }
#if DEBUG
        private void RecordEndFlush(int start, long bytes)
        {
            var end = Environment.TickCount;
            int taken = unchecked(end - start);
            if (taken > _maxFlushTime)
            {
                _maxFlushTime = taken;
                if (bytes >= 0) _maxFlushBytes = bytes;
            }
        }
        private volatile int _maxFlushTime = -1;
        private long _maxFlushBytes = -1;
        internal int MaxFlushTime => _maxFlushTime;
        internal long MaxFlushBytes => _maxFlushBytes;
#endif

    private static readonly ReadOnlyMemory<byte> NullBulkString = Encoding.ASCII.GetBytes("$-1\r\n"), EmptyBulkString = Encoding.ASCII.GetBytes("$0\r\n\r\n");

        private static void WriteUnifiedBlob(PipeWriter writer, byte[] value)
        {
            if (value == null)
            {
                // special case:
                writer.Write(NullBulkString.Span);
            }
            else
            {
                WriteUnifiedSpan(writer, new ReadOnlySpan<byte>(value));
            }
        }

#pragma warning disable RCS1231 // Make parameter ref read-only.
        private static void WriteUnifiedSpan(PipeWriter writer, ReadOnlySpan<byte> value)
#pragma warning restore RCS1231 // Make parameter ref read-only.
        {
            // ${len}\r\n           = 3 + MaxInt32TextLen
            // {value}\r\n          = 2 + value.Length

            const int MaxQuickSpanSize = 512;
            if (value.Length == 0)
            {
                // special case:
                writer.Write(EmptyBulkString.Span);
            }
            else if (value.Length <= MaxQuickSpanSize)
            {
                var span = writer.GetSpan(5 + MaxInt32TextLen + value.Length);
                span[0] = (byte)'$';
                int bytes = AppendToSpan(span, value, 1);
                writer.Advance(bytes);
            }
            else
            {
                // too big to guarantee can do in a single span
                var span = writer.GetSpan(3 + MaxInt32TextLen);
                span[0] = (byte)'$';
                int bytes = WriteRaw(span, value.Length, offset: 1);
                writer.Advance(bytes);

                writer.Write(value);

                WriteCrlf(writer);
            }
        }

        private static int AppendToSpanCommand(Span<byte> span, in CommandBytes value, int offset = 0)
        {
            span[offset++] = (byte)'$';
            int len = value.Length;
            offset = WriteRaw(span, len, offset: offset);
            value.CopyTo(span.Slice(offset, len));
            offset += value.Length;
            return WriteCrlf(span, offset);
        }

#pragma warning disable RCS1231 // Make parameter ref read-only. - spans are tiny
        private static int AppendToSpan(Span<byte> span, ReadOnlySpan<byte> value, int offset = 0)
#pragma warning restore RCS1231 // Make parameter ref read-only.
        {
            offset = WriteRaw(span, value.Length, offset: offset);
            value.CopyTo(span.Slice(offset, value.Length));
            offset += value.Length;
            return WriteCrlf(span, offset);
        }

        internal void WriteSha1AsHex(byte[] value)
        {
            var writer = _ioPipe.Output;
            if (value == null)
            {
                writer.Write(NullBulkString.Span);
            }
            else if (value.Length == ResultProcessor.ScriptLoadProcessor.Sha1HashLength)
            {
                // $40\r\n              = 5
                // {40 bytes}\r\n       = 42

                var span = writer.GetSpan(47);
                span[0] = (byte)'$';
                span[1] = (byte)'4';
                span[2] = (byte)'0';
                span[3] = (byte)'\r';
                span[4] = (byte)'\n';

                int offset = 5;
                for (int i = 0; i < value.Length; i++)
                {
                    var b = value[i];
                    span[offset++] = ToHexNibble(b >> 4);
                    span[offset++] = ToHexNibble(b & 15);
                }
                span[offset++] = (byte)'\r';
                span[offset++] = (byte)'\n';

                writer.Advance(offset);
            }
            else
            {
                throw new InvalidOperationException("Invalid SHA1 length: " + value.Length);
            }
        }

        internal static byte ToHexNibble(int value)
        {
            return value < 10 ? (byte)('0' + value) : (byte)('a' - 10 + value);
        }

        internal static void WriteUnifiedPrefixedString(PipeWriter writer, byte[] prefix, string value)
        {
            if (value == null)
            {
                // special case
                writer.Write(NullBulkString.Span);
            }
            else
            {
                // ${total-len}\r\n         3 + MaxInt32TextLen
                // {prefix}{value}\r\n
                int encodedLength = Encoding.UTF8.GetByteCount(value),
                    prefixLength = prefix?.Length ?? 0,
                    totalLength = prefixLength + encodedLength;

                if (totalLength == 0)
                {
                    // special-case
                    writer.Write(EmptyBulkString.Span);
                }
                else
                {
                    var span = writer.GetSpan(3 + MaxInt32TextLen);
                    span[0] = (byte)'$';
                    int bytes = WriteRaw(span, totalLength, offset: 1);
                    writer.Advance(bytes);

                    if (prefixLength != 0) writer.Write(prefix);
                    if (encodedLength != 0) WriteRaw(writer, value, encodedLength);
                    WriteCrlf(writer);
                }
            }
        }

        [ThreadStatic]
        private static Encoder s_PerThreadEncoder;
        internal static Encoder GetPerThreadEncoder()
        {
            var encoder = s_PerThreadEncoder;
            if (encoder == null)
            {
                s_PerThreadEncoder = encoder = Encoding.UTF8.GetEncoder();
            }
            else
            {
                encoder.Reset();
            }
            return encoder;
        }

        unsafe static internal void WriteRaw(PipeWriter writer, string value, int expectedLength)
        {
            const int MaxQuickEncodeSize = 512;

            fixed (char* cPtr = value)
            {
                int totalBytes;
                if (expectedLength <= MaxQuickEncodeSize)
                {
                    // encode directly in one hit
                    var span = writer.GetSpan(expectedLength);
                    fixed (byte* bPtr = span)
                    {
                        totalBytes = Encoding.UTF8.GetBytes(cPtr, value.Length, bPtr, expectedLength);
                    }
                    writer.Advance(expectedLength);
                }
                else
                {
                    // use an encoder in a loop
                    var encoder = GetPerThreadEncoder();
                    int charsRemaining = value.Length, charOffset = 0;
                    totalBytes = 0;

                    bool final = false;
                    while (true)
                    {
                        var span = writer.GetSpan(5); // get *some* memory - at least enough for 1 character (but hopefully lots more)

                        int charsUsed, bytesUsed;
                        bool completed;
                        fixed (byte* bPtr = span)
                        {
                            encoder.Convert(cPtr + charOffset, charsRemaining, bPtr, span.Length, final, out charsUsed, out bytesUsed, out completed);
                        }
                        writer.Advance(bytesUsed);
                        totalBytes += bytesUsed;
                        charOffset += charsUsed;
                        charsRemaining -= charsUsed;

                        if (charsRemaining <= 0)
                        {
                            if (charsRemaining < 0) throw new InvalidOperationException("String encode went negative");
                            if (completed) break; // fine
                            if (final) throw new InvalidOperationException("String encode failed to complete");
                            final = true; // flush the encoder to one more span, then exit
                        }
                    }
                }
                if (totalBytes != expectedLength) throw new InvalidOperationException("String encode length check failure");
            }
        }

        private static void WriteUnifiedPrefixedBlob(PipeWriter writer, byte[] prefix, byte[] value)
        {
            // ${total-len}\r\n 
            // {prefix}{value}\r\n
            if (prefix == null || prefix.Length == 0 || value == null)
            {   // if no prefix, just use the non-prefixed version;
                // even if prefixed, a null value writes as null, so can use the non-prefixed version
                WriteUnifiedBlob(writer, value);
            }
            else
            {
                var span = writer.GetSpan(3 + MaxInt32TextLen); // note even with 2 max-len, we're still in same text range
                span[0] = (byte)'$';
                int bytes = WriteRaw(span, prefix.LongLength + value.LongLength, offset: 1);
                writer.Advance(bytes);

                writer.Write(prefix);
                writer.Write(value);

                span = writer.GetSpan(2);
                WriteCrlf(span, 0);
                writer.Advance(2);
            }
        }

        private static void WriteUnifiedInt64(PipeWriter writer, long value)
        {
            // note from specification: A client sends to the Redis server a RESP Array consisting of just Bulk Strings.
            // (i.e. we can't just send ":123\r\n", we need to send "$3\r\n123\r\n"

            // ${asc-len}\r\n           = 3 + MaxInt32TextLen
            // {asc}\r\n                = MaxInt64TextLen + 2
            var span = writer.GetSpan(5 + MaxInt32TextLen + MaxInt64TextLen);

            span[0] = (byte)'$';
            var bytes = WriteRaw(span, value, withLengthPrefix: true, offset: 1);
            writer.Advance(bytes);
        }

        private static void WriteUnifiedUInt64(PipeWriter writer, ulong value)
        {
            // note from specification: A client sends to the Redis server a RESP Array consisting of just Bulk Strings.
            // (i.e. we can't just send ":123\r\n", we need to send "$3\r\n123\r\n"

            // ${asc-len}\r\n           = 3 + MaxInt32TextLen
            // {asc}\r\n                = MaxInt64TextLen + 2
            var span = writer.GetSpan(5 + MaxInt32TextLen + MaxInt64TextLen);

            Span<byte> valueSpan = stackalloc byte[MaxInt64TextLen];
            if (!Utf8Formatter.TryFormat(value, valueSpan, out var len))
                throw new InvalidOperationException("TryFormat failed");
            span[0] = (byte)'$';
            int offset = WriteRaw(span, len, withLengthPrefix: false, offset: 1);
            valueSpan.Slice(0, len).CopyTo(span.Slice(offset));
            offset += len;
            offset = WriteCrlf(span, offset);
            writer.Advance(offset);
        }
        internal static void WriteInteger(PipeWriter writer, long value)
        {
            //note: client should never write integer; only server does this

            // :{asc}\r\n                = MaxInt64TextLen + 3
            var span = writer.GetSpan(3 + MaxInt64TextLen);

            span[0] = (byte)':';
            var bytes = WriteRaw(span, value, withLengthPrefix: false, offset: 1);
            writer.Advance(bytes);
        }

        internal readonly struct ConnectionStatus
        {
            /// <summary>
            /// Number of messages sent outbound, but we don't yet have a response for.
            /// </summary>
            public int MessagesSentAwaitingResponse { get; init; }

            /// <summary>
            /// Bytes available on the socket, not yet read into the pipe.
            /// </summary>
            public long BytesAvailableOnSocket { get; init; }
            /// <summary>
            /// Bytes read from the socket, pending in the reader pipe.
            /// </summary>
            public long BytesInReadPipe { get; init; }
            /// <summary>
            /// Bytes in the writer pipe, waiting to be written to the socket.
            /// </summary>
            public long BytesInWritePipe { get; init; }

            /// <summary>
            /// The inbound pipe reader status.
            /// </summary>
            public ReadStatus ReadStatus { get; init; }
            /// <summary>
            /// The outbound pipe writer status.
            /// </summary>
            public WriteStatus WriteStatus { get; init; }

            public override string ToString() =>
                $"SentAwaitingResponse: {MessagesSentAwaitingResponse}, AvailableOnSocket: {BytesAvailableOnSocket} byte(s), InReadPipe: {BytesInReadPipe} byte(s), InWritePipe: {BytesInWritePipe} byte(s), ReadStatus: {ReadStatus}, WriteStatus: {WriteStatus}";

            /// <summary>
            /// The default connection stats, notable *not* the same as <code>default</code> since initializers don't run.
            /// </summary>
            public static ConnectionStatus Default { get; } = new()
            {
                BytesAvailableOnSocket = -1,
                BytesInReadPipe = -1,
                BytesInWritePipe = -1,
                ReadStatus = ReadStatus.NA,
                WriteStatus = WriteStatus.NA,
            };

            /// <summary>
            /// The zeroed connection stats, which we want to display as zero for default exception cases.
            /// </summary>
            public static ConnectionStatus Zero { get; } = new()
            {
                BytesAvailableOnSocket = 0,
                BytesInReadPipe = 0,
                BytesInWritePipe = 0,
                ReadStatus = ReadStatus.NA,
                WriteStatus = WriteStatus.NA,
            };
        }

        public ConnectionStatus GetStatus()
        {
            if (_ioPipe is SocketConnection conn)
            {
                var counters = conn.GetCounters();
                return new ConnectionStatus()
                {
                    MessagesSentAwaitingResponse = GetSentAwaitingResponseCount(),
                    BytesAvailableOnSocket = counters.BytesAvailableOnSocket,
                    BytesInReadPipe = counters.BytesWaitingToBeRead,
                    BytesInWritePipe = counters.BytesWaitingToBeSent,
                    ReadStatus = _readStatus,
                    WriteStatus = _writeStatus,
                };
            }

            // Fall back to bytes waiting on the socket if we can
            int fallbackBytesAvailable;
            try
            {
                fallbackBytesAvailable = VolatileSocket?.Available ?? -1;
            }
            catch
            {
                // If this fails, we're likely in a race disposal situation and do not want to blow sky high here.
                fallbackBytesAvailable = -1;
            }

            return new ConnectionStatus()
            {
                BytesAvailableOnSocket = fallbackBytesAvailable,
                BytesInReadPipe = -1,
                BytesInWritePipe = -1,
                ReadStatus = _readStatus,
                WriteStatus = _writeStatus,
            };
        }

        private static RemoteCertificateValidationCallback GetAmbientIssuerCertificateCallback()
        {
            try
            {
                var issuerPath = Environment.GetEnvironmentVariable("SERedis_IssuerCertPath");
                if (!string.IsNullOrEmpty(issuerPath)) return ConfigurationOptions.TrustIssuerCallback(issuerPath);
            }
            catch (Exception ex)
            {
                Debug.WriteLine(ex.Message);
            }
            return null;
        }
        private static LocalCertificateSelectionCallback GetAmbientClientCertificateCallback()
        {
            try
            {
                var pfxPath = Environment.GetEnvironmentVariable("SERedis_ClientCertPfxPath");
                var pfxPassword = Environment.GetEnvironmentVariable("SERedis_ClientCertPassword");
                var pfxStorageFlags = Environment.GetEnvironmentVariable("SERedis_ClientCertStorageFlags");

                X509KeyStorageFlags? flags = null;
                if (!string.IsNullOrEmpty(pfxStorageFlags))
                {
                    flags = Enum.Parse(typeof(X509KeyStorageFlags), pfxStorageFlags) as X509KeyStorageFlags?;
                }

                if (!string.IsNullOrEmpty(pfxPath) && File.Exists(pfxPath))
                {
                    return delegate { return new X509Certificate2(pfxPath, pfxPassword ?? "", flags ?? X509KeyStorageFlags.DefaultKeySet); };
                }
            }
            catch (Exception ex)
            {
                Debug.WriteLine(ex.Message);
            }
            return null;
        }

        internal async ValueTask<bool> ConnectedAsync(Socket socket, LogProxy log, SocketManager manager)
        {
            var bridge = BridgeCouldBeNull;
            if (bridge == null) return false;

            IDuplexPipe pipe = null;
            try
            {
                // disallow connection in some cases
                OnDebugAbort();

                // the order is important here:
                // non-TLS: [Socket]<==[SocketConnection:IDuplexPipe]
                // TLS:     [Socket]<==[NetworkStream]<==[SslStream]<==[StreamConnection:IDuplexPipe]

                var config = bridge.Multiplexer.RawConfig;

                if (config.Ssl)
                {
                    log?.WriteLine("Configuring TLS");
                    var host = config.SslHost;
                    if (string.IsNullOrWhiteSpace(host)) host = Format.ToStringHostOnly(bridge.ServerEndPoint.EndPoint);

                    var ssl = new SslStream(new NetworkStream(socket), false,
                        config.CertificateValidationCallback ?? GetAmbientIssuerCertificateCallback(),
                        config.CertificateSelectionCallback ?? GetAmbientClientCertificateCallback(),
                        EncryptionPolicy.RequireEncryption);
                    try
                    {
                        try
                        {
                            ssl.AuthenticateAsClient(host, config.SslProtocols, config.CheckCertificateRevocation);
                        }
                        catch (Exception ex)
                        {
                            Debug.WriteLine(ex.Message);
                            bridge.Multiplexer?.SetAuthSuspect();
                            throw;
                        }
                        log?.WriteLine($"TLS connection established successfully using protocol: {ssl.SslProtocol}");
                    }
                    catch (AuthenticationException authexception)
                    {
                        RecordConnectionFailed(ConnectionFailureType.AuthenticationFailure, authexception, isInitialConnect: true);
                        bridge.Multiplexer.Trace("Encryption failure");
                        return false;
                    }
                    pipe = StreamConnection.GetDuplex(ssl, manager.SendPipeOptions, manager.ReceivePipeOptions, name: bridge.Name);
                }
                else
                {
                    pipe = SocketConnection.Create(socket, manager.SendPipeOptions, manager.ReceivePipeOptions, name: bridge.Name);
                }
                OnWrapForLogging(ref pipe, _physicalName, manager);

                _ioPipe = pipe;

                log?.WriteLine($"{bridge?.Name}: Connected ");

                await bridge.OnConnectedAsync(this, log).ForAwait();
                return true;
            }
            catch (Exception ex)
            {
                RecordConnectionFailed(ConnectionFailureType.InternalFailure, ex, isInitialConnect: true, connectingPipe: pipe); // includes a bridge.OnDisconnected
                bridge.Multiplexer.Trace("Could not connect: " + ex.Message, ToString());
                return false;
            }
        }

        private void MatchResult(in RawResult result)
        {
            // check to see if it could be an out-of-band pubsub message
            if (connectionType == ConnectionType.Subscription && result.Type == ResultType.MultiBulk)
            {
                var muxer = BridgeCouldBeNull?.Multiplexer;
                if (muxer == null) return;

                // out of band message does not match to a queued message
                var items = result.GetItems();
                if (items.Length >= 3 && items[0].IsEqual(message))
                {
                    _readStatus = ReadStatus.PubSubMessage;

                    // special-case the configuration change broadcasts (we don't keep that in the usual pub/sub registry)
                    var configChanged = muxer.ConfigurationChangedChannel;
                    if (configChanged != null && items[1].IsEqual(configChanged))
                    {
                        EndPoint blame = null;
                        try
                        {
                            if (!items[2].IsEqual(CommonReplies.wildcard))
                            {
                                blame = Format.TryParseEndPoint(items[2].GetString());
                            }
                        }
                        catch { /* no biggie */ }
                        Trace("Configuration changed: " + Format.ToString(blame));
                        _readStatus = ReadStatus.Reconfigure;
                        muxer.ReconfigureIfNeeded(blame, true, "broadcast");
                    }

                    // invoke the handlers
                    var channel = items[1].AsRedisChannel(ChannelPrefix, RedisChannel.PatternMode.Literal);
                    Trace("MESSAGE: " + channel);
                    if (!channel.IsNull)
                    {
                        _readStatus = ReadStatus.InvokePubSub;
                        muxer.OnMessage(channel, channel, items[2].AsRedisValue());
                    }
                    return; // AND STOP PROCESSING!
                }
                else if (items.Length >= 4 && items[0].IsEqual(pmessage))
                {
                    _readStatus = ReadStatus.PubSubPMessage;

                    var channel = items[2].AsRedisChannel(ChannelPrefix, RedisChannel.PatternMode.Literal);
                    Trace("PMESSAGE: " + channel);
                    if (!channel.IsNull)
                    {
                        var sub = items[1].AsRedisChannel(ChannelPrefix, RedisChannel.PatternMode.Pattern);
                        _readStatus = ReadStatus.InvokePubSub;
                        muxer.OnMessage(sub, channel, items[3].AsRedisValue());
                    }
                    return; // AND STOP PROCESSING!
                }

                // if it didn't look like "[p]message", then we still need to process the pending queue
            }
            Trace("Matching result...");
            Message msg;
            _readStatus = ReadStatus.DequeueResult;
            lock (_writtenAwaitingResponse)
            {
#if NET5_0_OR_GREATER
                if (!_writtenAwaitingResponse.TryDequeue(out msg))
                {
                    throw new InvalidOperationException("Received response with no message waiting: " + result.ToString());
                };
#else
                if (_writtenAwaitingResponse.Count == 0)
                {
                    throw new InvalidOperationException("Received response with no message waiting: " + result.ToString());
                }
                msg = _writtenAwaitingResponse.Dequeue();
#endif
            }
            _activeMessage = msg;

            Trace("Response to: " + msg);
            _readStatus = ReadStatus.ComputeResult;
            if (msg.ComputeResult(this, result))
            {
                _readStatus = msg.ResultBoxIsAsync ? ReadStatus.CompletePendingMessageAsync : ReadStatus.CompletePendingMessageSync;
                msg.Complete();
            }
            _readStatus = ReadStatus.MatchResultComplete;
            _activeMessage = null;
        }

        private volatile Message _activeMessage;

        internal void GetHeadMessages(out Message now, out Message next)
        {
            now = _activeMessage;
            lock(_writtenAwaitingResponse)
            {
                next = _writtenAwaitingResponse.Count == 0 ? null : _writtenAwaitingResponse.Peek();
            }
        }

        partial void OnCloseEcho();

        partial void OnCreateEcho();

        private void OnDebugAbort()
        {
            var bridge = BridgeCouldBeNull;
            if (bridge == null || !bridge.Multiplexer.AllowConnect)
            {
                throw new RedisConnectionException(ConnectionFailureType.InternalFailure, "debugging");
            }
        }

        partial void OnWrapForLogging(ref IDuplexPipe pipe, string name, SocketManager mgr);

        internal void UpdateLastReadTime() => Interlocked.Exchange(ref lastReadTickCount, Environment.TickCount);
        private async Task ReadFromPipe()
        {
            bool allowSyncRead = true, isReading = false;
            try
            {
                _readStatus = ReadStatus.Init;
                while (true)
                {
                    var input = _ioPipe?.Input;
                    if (input == null) break;

                    // note: TryRead will give us back the same buffer in a tight loop
                    // - so: only use that if we're making progress
                    isReading = true;
                    _readStatus = ReadStatus.ReadSync;
                    if (!(allowSyncRead && input.TryRead(out var readResult)))
                    {
                        _readStatus = ReadStatus.ReadAsync;
                        readResult = await input.ReadAsync().ForAwait();
                    }
                    isReading = false;
                    _readStatus = ReadStatus.UpdateWriteTime;
                    UpdateLastReadTime();

                    _readStatus = ReadStatus.ProcessBuffer;
                    var buffer = readResult.Buffer;
                    int handled = 0;
                    if (!buffer.IsEmpty)
                    {
                        handled = ProcessBuffer(ref buffer); // updates buffer.Start
                    }

                    allowSyncRead = handled != 0;

                    _readStatus = ReadStatus.MarkProcessed;
                    Trace($"Processed {handled} messages");
                    input.AdvanceTo(buffer.Start, buffer.End);

                    if (handled == 0 && readResult.IsCompleted)
                    {
                        break; // no more data, or trailing incomplete messages
                    }
                }
                Trace("EOF");
                RecordConnectionFailed(ConnectionFailureType.SocketClosed);
                _readStatus = ReadStatus.RanToCompletion;
            }
            catch (Exception ex)
            {
                _readStatus = ReadStatus.Faulted;
                // this CEX is just a hardcore "seriously, read the actual value" - there's no
                // convenient "Thread.VolatileRead<T>(ref T field) where T : class", and I don't
                // want to make the field volatile just for this one place that needs it
                if (isReading)
                {
                    var pipe = Volatile.Read(ref _ioPipe);
                    if (pipe == null)
                    {
                        return;
                        // yeah, that's fine... don't worry about it; we nuked it
                    }

                    // check for confusing read errors - no need to present "Reading is not allowed after reader was completed."
                    if (pipe is SocketConnection sc && sc.ShutdownKind == PipeShutdownKind.ReadEndOfStream)
                    {
                        RecordConnectionFailed(ConnectionFailureType.SocketClosed, new EndOfStreamException());
                        return;
                    }
                }
                Trace("Faulted");
                RecordConnectionFailed(ConnectionFailureType.InternalFailure, ex);
            }
        }

        private static readonly ArenaOptions s_arenaOptions = new ArenaOptions(
#if DEBUG
            blockSizeBytes: Unsafe.SizeOf<RawResult>() * 8 // force an absurdly small page size to trigger bugs
#endif
        );
        private readonly Arena<RawResult> _arena = new Arena<RawResult>(s_arenaOptions);
        private int ProcessBuffer(ref ReadOnlySequence<byte> buffer)
        {
            int messageCount = 0;

            while (!buffer.IsEmpty)
            {
                _readStatus = ReadStatus.TryParseResult;
                var reader = new BufferReader(buffer);
                var result = TryParseResult(_arena, in buffer, ref reader, IncludeDetailInExceptions, BridgeCouldBeNull?.ServerEndPoint);
                try
                {
                    if (result.HasValue)
                    {
                        buffer = reader.SliceFromCurrent();

                        messageCount++;
                        Trace(result.ToString());
                        _readStatus = ReadStatus.MatchResult;
                        MatchResult(result);
                    }
                    else
                    {
                        break; // remaining buffer isn't enough; give up
                    }
                }
                finally
                {
                    _readStatus = ReadStatus.ResetArena;
                    _arena.Reset();
                }
            }
            _readStatus = ReadStatus.ProcessBufferComplete;
            return messageCount;
        }
        //void ISocketCallback.Read()
        //{
        //    Interlocked.Increment(ref haveReader);
        //    try
        //    {
        //        do
        //        {
        //            int space = EnsureSpaceAndComputeBytesToRead();
        //            int bytesRead = netStream?.Read(ioBuffer, ioBufferBytes, space) ?? 0;

        //            if (!ProcessReadBytes(bytesRead)) return; // EOF
        //        } while (socketToken.Available != 0);
        //        Multiplexer.Trace("Buffer exhausted", physicalName);
        //        // ^^^ note that the socket manager will call us again when there is something to do
        //    }
        //    catch (Exception ex)
        //    {
        //        RecordConnectionFailed(ConnectionFailureType.InternalFailure, ex);
        //    }
        //    finally
        //    {
        //        Interlocked.Decrement(ref haveReader);
        //    }
        //}

        private static RawResult ReadArray(Arena<RawResult> arena, in ReadOnlySequence<byte> buffer, ref BufferReader reader, bool includeDetailInExceptions, ServerEndPoint server)
        {
            var itemCount = ReadLineTerminatedString(ResultType.Integer, ref reader);
            if (itemCount.HasValue)
            {
                if (!itemCount.TryGetInt64(out long i64)) throw ExceptionFactory.ConnectionFailure(includeDetailInExceptions, ConnectionFailureType.ProtocolFailure, "Invalid array length", server);
                int itemCountActual = checked((int)i64);

                if (itemCountActual < 0)
                {
                    //for null response by command like EXEC, RESP array: *-1\r\n
                    return RawResult.NullMultiBulk;
                }
                else if (itemCountActual == 0)
                {
                    //for zero array response by command like SCAN, Resp array: *0\r\n 
                    return RawResult.EmptyMultiBulk;
                }

                var oversized = arena.Allocate(itemCountActual);
                var result = new RawResult(oversized, false);

                if (oversized.IsSingleSegment)
                {
                    var span = oversized.FirstSpan;
                    for(int i = 0; i < span.Length; i++)
                    {
                        if (!(span[i] = TryParseResult(arena, in buffer, ref reader, includeDetailInExceptions, server)).HasValue)
                        {
                            return RawResult.Nil;
                        }
                    }
                }
                else
                {
                    foreach(var span in oversized.Spans)
                    {
                        for (int i = 0; i < span.Length; i++)
                        {
                            if (!(span[i] = TryParseResult(arena, in buffer, ref reader, includeDetailInExceptions, server)).HasValue)
                            {
                                return RawResult.Nil;
                            }
                        }
                    }
                }
                return result;
            }
            return RawResult.Nil;
        }

        private static RawResult ReadBulkString(ref BufferReader reader, bool includeDetailInExceptions, ServerEndPoint server)
        {
            var prefix = ReadLineTerminatedString(ResultType.Integer, ref reader);
            if (prefix.HasValue)
            {
                if (!prefix.TryGetInt64(out long i64)) throw ExceptionFactory.ConnectionFailure(includeDetailInExceptions, ConnectionFailureType.ProtocolFailure, "Invalid bulk string length", server);
                int bodySize = checked((int)i64);
                if (bodySize < 0)
                {
                    return new RawResult(ResultType.BulkString, ReadOnlySequence<byte>.Empty, true);
                }

                if (reader.TryConsumeAsBuffer(bodySize, out var payload))
                {
                    switch (reader.TryConsumeCRLF())
                    {
                        case ConsumeResult.NeedMoreData:
                            break; // see NilResult below
                        case ConsumeResult.Success:
                            return new RawResult(ResultType.BulkString, payload, false);
                        default:
                            throw ExceptionFactory.ConnectionFailure(includeDetailInExceptions, ConnectionFailureType.ProtocolFailure, "Invalid bulk string terminator", server);
                    }
                }
            }
            return RawResult.Nil;
        }

        private static RawResult ReadLineTerminatedString(ResultType type, ref BufferReader reader)
        {
            int crlfOffsetFromCurrent = BufferReader.FindNextCrLf(reader);
            if (crlfOffsetFromCurrent < 0) return RawResult.Nil;

            var payload = reader.ConsumeAsBuffer(crlfOffsetFromCurrent);
            reader.Consume(2);

            return new RawResult(type, payload, false);
        }

        internal enum ReadStatus
        {
            NotStarted,
            Init,
            RanToCompletion,
            Faulted,
            ReadSync,
            ReadAsync,
            UpdateWriteTime,
            ProcessBuffer,
            MarkProcessed,
            TryParseResult,
            MatchResult,
            PubSubMessage,
            PubSubPMessage,
            Reconfigure,
            InvokePubSub,
            DequeueResult,
            ComputeResult,
            CompletePendingMessageSync,
            CompletePendingMessageAsync,
            MatchResultComplete,
            ResetArena,
            ProcessBufferComplete,
            NA = -1,
        }
        private volatile ReadStatus _readStatus;
        internal ReadStatus GetReadStatus() => _readStatus;

        internal void StartReading() => ReadFromPipe().RedisFireAndForget();

        internal static RawResult TryParseResult(Arena<RawResult> arena, in ReadOnlySequence<byte> buffer, ref BufferReader reader,
            bool includeDetilInExceptions, ServerEndPoint server, bool allowInlineProtocol = false)
        {
            var prefix = reader.PeekByte();
            if (prefix < 0) return RawResult.Nil; // EOF
            switch (prefix)
            {
                case '+': // simple string
                    reader.Consume(1);
                    return ReadLineTerminatedString(ResultType.SimpleString, ref reader);
                case '-': // error
                    reader.Consume(1);
                    return ReadLineTerminatedString(ResultType.Error, ref reader);
                case ':': // integer
                    reader.Consume(1);
                    return ReadLineTerminatedString(ResultType.Integer, ref reader);
                case '$': // bulk string
                    reader.Consume(1);
                    return ReadBulkString(ref reader, includeDetilInExceptions, server);
                case '*': // array
                    reader.Consume(1);
                    return ReadArray(arena, in buffer, ref reader, includeDetilInExceptions, server);
                default:
                    // string s = Format.GetString(buffer);
                    if (allowInlineProtocol) return ParseInlineProtocol(arena, ReadLineTerminatedString(ResultType.SimpleString, ref reader));
                    throw new InvalidOperationException("Unexpected response prefix: " + (char)prefix);
            }
        }

        private static RawResult ParseInlineProtocol(Arena<RawResult> arena, in RawResult line)
        {
            if (!line.HasValue) return RawResult.Nil; // incomplete line

            int count = 0;
            foreach (var _ in line.GetInlineTokenizer()) count++;
            var block = arena.Allocate(count);

            var iter = block.GetEnumerator();
            foreach (var token in line.GetInlineTokenizer())
            {   // this assigns *via a reference*, returned via the iterator; just... sweet
                iter.GetNext() = new RawResult(line.Type, token, false);
            }
            return new RawResult(block, false);
        }
    }
}<|MERGE_RESOLUTION|>--- conflicted
+++ resolved
@@ -662,11 +662,7 @@
                             bridge.Multiplexer.OnAsyncTimeout();
                         }
                         // Note: it is important that we **do not** remove the message unless we're tearing down the socket; that
-<<<<<<< HEAD
-                        // would disrupt the chain for MatchResult; we just pre-emptively abort the message from the caller's
-=======
                         // would disrupt the chain for MatchResult; we just preemptively abort the message from the caller's
->>>>>>> a93ae86a
                         // perspective, and set a flag on the message so we don't keep doing it
                     }
                 }
