﻿using System;
using System.Collections.Concurrent;
using System.Net;
using System.Threading;
using System.Threading.Tasks;
using Pipelines.Sockets.Unofficial;
using static StackExchange.Redis.ConnectionMultiplexer;

namespace StackExchange.Redis
{
    public partial class ConnectionMultiplexer
    {
        private RedisSubscriber _defaultSubscriber;
        private RedisSubscriber DefaultSubscriber => _defaultSubscriber ??= new RedisSubscriber(this, null);

<<<<<<< HEAD
        internal int GetSubscriptionsCount()
        {
            lock (subscriptions)
            {
                return subscriptions.Count;
            }
        }

        internal static void CompleteAsWorker(ICompletable completable)
        {
            if (completable != null) ThreadPool.QueueUserWorkItem(s_CompleteAsWorker, completable);
        }
=======
        private readonly ConcurrentDictionary<RedisChannel, Subscription> subscriptions = new();
>>>>>>> 237848f5

        internal ConcurrentDictionary<RedisChannel, Subscription> GetSubscriptions() => subscriptions;
        internal int GetSubscriptionsCount() => subscriptions.Count;

        internal Subscription GetOrAddSubscription(in RedisChannel channel, CommandFlags flags)
        {
            lock (subscriptions)
            {
                if (!subscriptions.TryGetValue(channel, out var sub))
                {
                    sub = new Subscription(flags);
                    subscriptions.TryAdd(channel, sub);
                }
                return sub;
            }
        }
        internal bool TryGetSubscription(in RedisChannel channel, out Subscription sub) => subscriptions.TryGetValue(channel, out sub);
        internal bool TryRemoveSubscription(in RedisChannel channel, out Subscription sub)
        {
            lock (subscriptions)
            {
                return subscriptions.TryRemove(channel, out sub);
            }
        }

        internal bool GetSubscriberCounts(in RedisChannel channel, out int handlers, out int queues)
        {
            if (subscriptions.TryGetValue(channel, out var sub))
            {
                sub.GetSubscriberCounts(out handlers, out queues);
                return true;
            }
            handlers = queues = 0;
            return false;
        }

        internal ServerEndPoint GetSubscribedServer(in RedisChannel channel)
        {
            if (!channel.IsNullOrEmpty && subscriptions.TryGetValue(channel, out Subscription sub))
            {
                return sub.GetCurrentServer();
            }
            return null;
        }

        internal void OnMessage(in RedisChannel subscription, in RedisChannel channel, in RedisValue payload)
        {
            ICompletable completable = null;
            ChannelMessageQueue queues = null;
            if (subscriptions.TryGetValue(subscription, out Subscription sub))
            {
                completable = sub.ForInvoke(channel, payload, out queues);
            }
            if (queues != null)
            {
                ChannelMessageQueue.WriteAll(ref queues, channel, payload);
            }
            if (completable != null && !completable.TryComplete(false))
            {
                CompleteAsWorker(completable);
            }
        }

        internal void EnsureSubscriptions(CommandFlags flags = CommandFlags.None)
        {
            foreach (var pair in subscriptions)
            {
                DefaultSubscriber.EnsureSubscribedToServer(pair.Value, pair.Key, flags, true);
            }
        }

        internal async Task<long> EnsureSubscriptionsAsync(CommandFlags flags = CommandFlags.None)
        {
            long count = 0;
            foreach (var pair in subscriptions)
            {
                if (await DefaultSubscriber.EnsureSubscribedToServerAsync(pair.Value, pair.Key, flags, true))
                {
                    count++;
                }
            }
            return count;
        }

        internal enum SubscriptionAction
        {
<<<<<<< HEAD
            // TODO: default(RedisKey) is incorrect here - should shard based on the channel in cluster
            var server = GetSubscribedServer(channel) ?? SelectServer(RedisCommand.SUBSCRIBE, CommandFlags.DemandMaster, default(RedisKey));

            return server?.IsConnected == true && server.IsSubscriberConnected;
        }

        internal long ValidateSubscriptions()
        {
            lock (subscriptions)
            {
                long count = 0;
                foreach (var pair in subscriptions)
                {
                    if (pair.Value.Validate(this, pair.Key)) count++;
                }
                return count;
            }
=======
            Subscribe,
            Unsubscribe
>>>>>>> 237848f5
        }

        internal sealed class Subscription
        {
            private Action<RedisChannel, RedisValue> _handlers;
            private ChannelMessageQueue _queues;
            private ServerEndPoint CurrentServer;
            public CommandFlags Flags { get; }
            public ResultProcessor.TrackSubscriptionsProcessor Processor { get; }

            internal bool IsConnected => CurrentServer?.IsSubscriberConnected == true;

            public Subscription(CommandFlags flags)
            {
                Flags = flags;
                Processor = new ResultProcessor.TrackSubscriptionsProcessor(this);
            }

            internal Message GetMessage(RedisChannel channel, SubscriptionAction action, CommandFlags flags, bool internalCall)
            {
<<<<<<< HEAD
                _handlers = null;
                ChannelMessageQueue.MarkAllCompleted(ref _queues);
            }

            public bool Remove(Action<RedisChannel, RedisValue> handler, ChannelMessageQueue queue)
            {
                if (handler != null) _handlers -= handler;
                if (queue != null) ChannelMessageQueue.Remove(ref _queues, queue);
                return _handlers == null & _queues == null;
            }

            [System.Diagnostics.CodeAnalysis.SuppressMessage("Usage", "RCS1210:Return completed task instead of returning null.", Justification = "Intentional for efficient success check")]
            public Task SubscribeToServer(ConnectionMultiplexer multiplexer, in RedisChannel channel, CommandFlags flags, object asyncState, bool internalCall)
            {
                // TODO: default(RedisKey) is incorrect here - should shard based on the channel in cluster
                var selected = multiplexer.SelectServer(RedisCommand.SUBSCRIBE, flags, default(RedisKey));
                var bridge = selected?.GetBridge(ConnectionType.Subscription, true);
                if (bridge == null) return null;

                // note: check we can create the message validly *before* we swap the owner over (Interlocked)
                var state = PendingSubscriptionState.Create(channel, this, flags, true, internalCall, asyncState, selected.IsReplica);

                if (Interlocked.CompareExchange(ref owner, selected, null) != null) return null;
                try
=======
                var isPattern = channel.IsPatternBased;
                var command = action switch
>>>>>>> 237848f5
                {
                    SubscriptionAction.Subscribe when isPattern => RedisCommand.PSUBSCRIBE,
                    SubscriptionAction.Unsubscribe when isPattern => RedisCommand.PUNSUBSCRIBE,

                    SubscriptionAction.Subscribe when !isPattern => RedisCommand.SUBSCRIBE,
                    SubscriptionAction.Unsubscribe when !isPattern => RedisCommand.UNSUBSCRIBE,
                    _ => throw new ArgumentOutOfRangeException("This would be an impressive boolean feat"),
                };

                // TODO: Consider flags here - we need to pass Fire and Forget, but don't want to intermingle Primary/Replica
                var msg = Message.Create(-1, Flags | flags, command, channel);
                msg.SetForSubscriptionBridge();
                if (internalCall)
                {
                    msg.SetInternalCall();
                }
                return msg;
            }

            internal void SetServer(ServerEndPoint server) => CurrentServer = server;

            public void Add(Action<RedisChannel, RedisValue> handler, ChannelMessageQueue queue)
            {
                if (handler != null)
                {
                    _handlers += handler;
                }
                if (queue != null)
                {
                    ChannelMessageQueue.Combine(ref _queues, queue);
                }
            }

            public ICompletable ForInvoke(in RedisChannel channel, in RedisValue message, out ChannelMessageQueue queues)
            {
                var handlers = _handlers;
                queues = Volatile.Read(ref _queues);
                return handlers == null ? null : new MessageCompletable(channel, message, handlers);
            }

            internal void MarkCompleted()
            {
<<<<<<< HEAD
                // Only re-subscribe to the original server
                if (server != null && GetOwner() == server)
                {
                    var cmd = channel.IsPatternBased ? RedisCommand.PSUBSCRIBE : RedisCommand.SUBSCRIBE;
                    var msg = Message.Create(-1, CommandFlags.FireAndForget, cmd, channel);
                    msg.SetInternalCall();
                    server.Multiplexer.ExecuteSyncImpl(msg, ResultProcessor.TrackSubscriptions, server);
                }
=======
                _handlers = null;
                ChannelMessageQueue.MarkAllCompleted(ref _queues);
>>>>>>> 237848f5
            }

            public bool Remove(Action<RedisChannel, RedisValue> handler, ChannelMessageQueue queue)
            {
                if (handler != null)
                {
                    _handlers -= handler;
                }
                if (queue != null)
                {
                    ChannelMessageQueue.Remove(ref _queues, queue);
                }
                return _handlers == null & _queues == null;
            }

            internal ServerEndPoint GetCurrentServer() => Volatile.Read(ref CurrentServer);

            internal void GetSubscriberCounts(out int handlers, out int queues)
            {
                queues = ChannelMessageQueue.Count(ref _queues);
                var tmp = _handlers;
                if (tmp == null)
                {
                    handlers = 0;
                }
                else if (tmp.IsSingle())
                {
                    handlers = 1;
                }
                else
                {
                    handlers = 0;
                    foreach (var sub in tmp.AsEnumerable()) { handlers++; }
                }
            }
        }
    }

    internal sealed class RedisSubscriber : RedisBase, ISubscriber
    {
        internal RedisSubscriber(ConnectionMultiplexer multiplexer, object asyncState) : base(multiplexer, asyncState)
        {
        }

        public EndPoint IdentifyEndpoint(RedisChannel channel, CommandFlags flags = CommandFlags.None)
        {
            var msg = Message.Create(-1, flags, RedisCommand.PUBSUB, RedisLiterals.NUMSUB, channel);
            msg.SetInternalCall();
            return ExecuteSync(msg, ResultProcessor.ConnectionIdentity);
        }

        public Task<EndPoint> IdentifyEndpointAsync(RedisChannel channel, CommandFlags flags = CommandFlags.None)
        {
            var msg = Message.Create(-1, flags, RedisCommand.PUBSUB, RedisLiterals.NUMSUB, channel);
            msg.SetInternalCall();
            return ExecuteAsync(msg, ResultProcessor.ConnectionIdentity);
        }

        public bool IsConnected(RedisChannel channel = default(RedisChannel))
        {
            var server = multiplexer.GetSubscribedServer(channel) ?? multiplexer.SelectServer(RedisCommand.SUBSCRIBE, CommandFlags.DemandMaster, channel);
            return server?.IsConnected == true && server.IsSubscriberConnected;
        }

        public override TimeSpan Ping(CommandFlags flags = CommandFlags.None)
        {
            var msg = CreatePingMessage(flags);
            return ExecuteSync(msg, ResultProcessor.ResponseTimer);
        }

        public override Task<TimeSpan> PingAsync(CommandFlags flags = CommandFlags.None)
        {
            var msg = CreatePingMessage(flags);
            return ExecuteAsync(msg, ResultProcessor.ResponseTimer);
        }

        private Message CreatePingMessage(CommandFlags flags)
        {
<<<<<<< HEAD
            // We're explicitly NOT using PING here because GetBridge() would send this over the interactive connection
            // rather than the subscription connection we intend.
            RedisValue channel = multiplexer.UniqueId;
            var message = ResultProcessor.TimingProcessor.CreateMessage(-1, flags, RedisCommand.UNSUBSCRIBE, channel);
            message.SetInternalCall();
            return message;
=======
            bool usePing = false;
            if (multiplexer.CommandMap.IsAvailable(RedisCommand.PING))
            {
                try { usePing = GetFeatures(default, flags, out _).PingOnSubscriber; }
                catch { }
            }

            Message msg;
            if (usePing)
            {
                msg = ResultProcessor.TimingProcessor.CreateMessage(-1, flags, RedisCommand.PING);
            }
            else
            {
                // can't use regular PING, but we can unsubscribe from something random that we weren't even subscribed to...
                RedisValue channel = multiplexer.UniqueId;
                msg = ResultProcessor.TimingProcessor.CreateMessage(-1, flags, RedisCommand.UNSUBSCRIBE, channel);
            }
            // Ensure the ping is sent over the intended subscriber connection, which wouldn't happen in GetBridge() by default with PING;
            msg.SetForSubscriptionBridge();
            return msg;
        }

        private void ThrowIfNull(in RedisChannel channel)
        {
            if (channel.IsNullOrEmpty)
            {
                throw new ArgumentNullException(nameof(channel));
            }
>>>>>>> 237848f5
        }

        public long Publish(RedisChannel channel, RedisValue message, CommandFlags flags = CommandFlags.None)
        {
            ThrowIfNull(channel);
            var msg = Message.Create(-1, flags, RedisCommand.PUBLISH, channel, message);
            return ExecuteSync(msg, ResultProcessor.Int64);
        }

        public Task<long> PublishAsync(RedisChannel channel, RedisValue message, CommandFlags flags = CommandFlags.None)
        {
            ThrowIfNull(channel);
            var msg = Message.Create(-1, flags, RedisCommand.PUBLISH, channel, message);
            return ExecuteAsync(msg, ResultProcessor.Int64);
        }

        void ISubscriber.Subscribe(RedisChannel channel, Action<RedisChannel, RedisValue> handler, CommandFlags flags)
            => Subscribe(channel, handler, null, flags);

        public ChannelMessageQueue Subscribe(RedisChannel channel, CommandFlags flags = CommandFlags.None)
        {
            var queue = new ChannelMessageQueue(channel, this);
            Subscribe(channel, null, queue, flags);
            return queue;
        }

        public bool Subscribe(RedisChannel channel, Action<RedisChannel, RedisValue> handler, ChannelMessageQueue queue, CommandFlags flags)
        {
            ThrowIfNull(channel);
            if (handler == null && queue == null) { return true; }

            var sub = multiplexer.GetOrAddSubscription(channel, flags);
            sub.Add(handler, queue);
            return EnsureSubscribedToServer(sub, channel, flags, false);
        }

        internal bool EnsureSubscribedToServer(Subscription sub, RedisChannel channel, CommandFlags flags, bool internalCall)
        {
            if (sub.IsConnected) { return true; }

            // TODO: Cleanup old hangers here?

            sub.SetServer(null); // we're not appropriately connected, so blank it out for eligible reconnection
            var message = sub.GetMessage(channel, SubscriptionAction.Subscribe, flags, internalCall);
            var selected = multiplexer.SelectServer(message);
            return multiplexer.ExecuteSyncImpl(message, sub.Processor, selected);
        }

        Task ISubscriber.SubscribeAsync(RedisChannel channel, Action<RedisChannel, RedisValue> handler, CommandFlags flags)
            => SubscribeAsync(channel, handler, null, flags);

        public async Task<ChannelMessageQueue> SubscribeAsync(RedisChannel channel, CommandFlags flags = CommandFlags.None)
        {
            var queue = new ChannelMessageQueue(channel, this);
            await SubscribeAsync(channel, null, queue, flags).ForAwait();
            return queue;
        }

        public Task<bool> SubscribeAsync(RedisChannel channel, Action<RedisChannel, RedisValue> handler, ChannelMessageQueue queue, CommandFlags flags)
        {
            ThrowIfNull(channel);
            if (handler == null && queue == null) { return CompletedTask<bool>.Default(null); }

            var sub = multiplexer.GetOrAddSubscription(channel, flags);
            sub.Add(handler, queue);
            return EnsureSubscribedToServerAsync(sub, channel, flags, false);
        }

        public Task<bool> EnsureSubscribedToServerAsync(Subscription sub, RedisChannel channel, CommandFlags flags, bool internalCall)
        {
            if (sub.IsConnected) { return CompletedTask<bool>.Default(null); }

            // TODO: Cleanup old hangers here?

            sub.SetServer(null); // we're not appropriately connected, so blank it out for eligible reconnection
            var message = sub.GetMessage(channel, SubscriptionAction.Subscribe, flags, internalCall);
            var selected = multiplexer.SelectServer(message);
            return ExecuteAsync(message, sub.Processor, selected);
        }

        public EndPoint SubscribedEndpoint(RedisChannel channel) => multiplexer.GetSubscribedServer(channel)?.EndPoint;

        void ISubscriber.Unsubscribe(RedisChannel channel, Action<RedisChannel, RedisValue> handler, CommandFlags flags)
            => Unsubscribe(channel, handler, null, flags);

        public bool Unsubscribe(in RedisChannel channel, Action<RedisChannel, RedisValue> handler, ChannelMessageQueue queue, CommandFlags flags)
        {
            ThrowIfNull(channel);
            return UnregisterSubscription(channel, handler, queue, out var sub)
                ? UnsubscribeFromServer(sub, channel, flags, false)
                : true;
        }

        private bool UnsubscribeFromServer(Subscription sub, RedisChannel channel, CommandFlags flags, bool internalCall)
        {
            if (sub.GetCurrentServer() is ServerEndPoint oldOwner)
            {
                var message = sub.GetMessage(channel, SubscriptionAction.Unsubscribe, flags, internalCall);
                return multiplexer.ExecuteSyncImpl(message, sub.Processor, oldOwner);
            }
            return false;
        }

        Task ISubscriber.UnsubscribeAsync(RedisChannel channel, Action<RedisChannel, RedisValue> handler, CommandFlags flags)
            => UnsubscribeAsync(channel, handler, null, flags);

        public Task<bool> UnsubscribeAsync(in RedisChannel channel, Action<RedisChannel, RedisValue> handler, ChannelMessageQueue queue, CommandFlags flags)
        {
            ThrowIfNull(channel);
            return UnregisterSubscription(channel, handler, queue, out var sub)
                ? UnsubscribeFromServerAsync(sub, channel, flags, asyncState, false)
                : CompletedTask<bool>.Default(asyncState);
        }

        private Task<bool> UnsubscribeFromServerAsync(Subscription sub, RedisChannel channel, CommandFlags flags, object asyncState, bool internalCall)
        {
            if (sub.GetCurrentServer() is ServerEndPoint oldOwner)
            {
                var message = sub.GetMessage(channel, SubscriptionAction.Unsubscribe, flags, internalCall);
                return multiplexer.ExecuteAsyncImpl(message, sub.Processor, asyncState, oldOwner);
            }
            return CompletedTask<bool>.FromResult(true, asyncState);
        }

        /// <summary>
        /// Unregisters a handler or queue and returns if we should remove it from the server.
        /// </summary>
        /// <returns>True if we should remove the subscription from the server, false otherwise.</returns>
        private bool UnregisterSubscription(in RedisChannel channel, Action<RedisChannel, RedisValue> handler, ChannelMessageQueue queue, out Subscription sub)
        {
            ThrowIfNull(channel);
            if (multiplexer.TryGetSubscription(channel, out sub))
            {
                bool shouldRemoveSubscriptionFromServer = false;
                if (handler == null & queue == null) // blanket wipe
                {
                    sub.MarkCompleted();
                    shouldRemoveSubscriptionFromServer = true;
                }
                else
                {
                    shouldRemoveSubscriptionFromServer = sub.Remove(handler, queue);
                }
                // If it was the last handler or a blanket wipe, remove it.
                if (shouldRemoveSubscriptionFromServer)
                {
                    multiplexer.TryRemoveSubscription(channel, out _);
                    return true;
                }
            }
            return false;
        }

        public void UnsubscribeAll(CommandFlags flags = CommandFlags.None)
        {
            // TODO: Unsubscribe multi key command to reduce round trips
            var subs = multiplexer.GetSubscriptions();
            foreach (var pair in subs)
            {
                if (subs.TryRemove(pair.Key, out var sub))
                {
                    sub.MarkCompleted();
                    UnsubscribeFromServer(sub, pair.Key, flags, false);
                }
            }
        }

        public Task UnsubscribeAllAsync(CommandFlags flags = CommandFlags.None)
        {
            // TODO: Unsubscribe multi key command to reduce round trips
            Task last = null;
            var subs = multiplexer.GetSubscriptions();
            foreach (var pair in subs)
            {
                if (subs.TryRemove(pair.Key, out var sub))
                {
                    sub.MarkCompleted();
                    last = UnsubscribeFromServerAsync(sub, pair.Key, flags, asyncState, false);
                }
            }
            return last ?? CompletedTask<bool>.Default(asyncState);
        }
    }
}<|MERGE_RESOLUTION|>--- conflicted
+++ resolved
@@ -13,22 +13,7 @@
         private RedisSubscriber _defaultSubscriber;
         private RedisSubscriber DefaultSubscriber => _defaultSubscriber ??= new RedisSubscriber(this, null);
 
-<<<<<<< HEAD
-        internal int GetSubscriptionsCount()
-        {
-            lock (subscriptions)
-            {
-                return subscriptions.Count;
-            }
-        }
-
-        internal static void CompleteAsWorker(ICompletable completable)
-        {
-            if (completable != null) ThreadPool.QueueUserWorkItem(s_CompleteAsWorker, completable);
-        }
-=======
         private readonly ConcurrentDictionary<RedisChannel, Subscription> subscriptions = new();
->>>>>>> 237848f5
 
         internal ConcurrentDictionary<RedisChannel, Subscription> GetSubscriptions() => subscriptions;
         internal int GetSubscriptionsCount() => subscriptions.Count;
@@ -115,28 +100,8 @@
 
         internal enum SubscriptionAction
         {
-<<<<<<< HEAD
-            // TODO: default(RedisKey) is incorrect here - should shard based on the channel in cluster
-            var server = GetSubscribedServer(channel) ?? SelectServer(RedisCommand.SUBSCRIBE, CommandFlags.DemandMaster, default(RedisKey));
-
-            return server?.IsConnected == true && server.IsSubscriberConnected;
-        }
-
-        internal long ValidateSubscriptions()
-        {
-            lock (subscriptions)
-            {
-                long count = 0;
-                foreach (var pair in subscriptions)
-                {
-                    if (pair.Value.Validate(this, pair.Key)) count++;
-                }
-                return count;
-            }
-=======
             Subscribe,
             Unsubscribe
->>>>>>> 237848f5
         }
 
         internal sealed class Subscription
@@ -157,35 +122,8 @@
 
             internal Message GetMessage(RedisChannel channel, SubscriptionAction action, CommandFlags flags, bool internalCall)
             {
-<<<<<<< HEAD
-                _handlers = null;
-                ChannelMessageQueue.MarkAllCompleted(ref _queues);
-            }
-
-            public bool Remove(Action<RedisChannel, RedisValue> handler, ChannelMessageQueue queue)
-            {
-                if (handler != null) _handlers -= handler;
-                if (queue != null) ChannelMessageQueue.Remove(ref _queues, queue);
-                return _handlers == null & _queues == null;
-            }
-
-            [System.Diagnostics.CodeAnalysis.SuppressMessage("Usage", "RCS1210:Return completed task instead of returning null.", Justification = "Intentional for efficient success check")]
-            public Task SubscribeToServer(ConnectionMultiplexer multiplexer, in RedisChannel channel, CommandFlags flags, object asyncState, bool internalCall)
-            {
-                // TODO: default(RedisKey) is incorrect here - should shard based on the channel in cluster
-                var selected = multiplexer.SelectServer(RedisCommand.SUBSCRIBE, flags, default(RedisKey));
-                var bridge = selected?.GetBridge(ConnectionType.Subscription, true);
-                if (bridge == null) return null;
-
-                // note: check we can create the message validly *before* we swap the owner over (Interlocked)
-                var state = PendingSubscriptionState.Create(channel, this, flags, true, internalCall, asyncState, selected.IsReplica);
-
-                if (Interlocked.CompareExchange(ref owner, selected, null) != null) return null;
-                try
-=======
                 var isPattern = channel.IsPatternBased;
                 var command = action switch
->>>>>>> 237848f5
                 {
                     SubscriptionAction.Subscribe when isPattern => RedisCommand.PSUBSCRIBE,
                     SubscriptionAction.Unsubscribe when isPattern => RedisCommand.PUNSUBSCRIBE,
@@ -228,19 +166,8 @@
 
             internal void MarkCompleted()
             {
-<<<<<<< HEAD
-                // Only re-subscribe to the original server
-                if (server != null && GetOwner() == server)
-                {
-                    var cmd = channel.IsPatternBased ? RedisCommand.PSUBSCRIBE : RedisCommand.SUBSCRIBE;
-                    var msg = Message.Create(-1, CommandFlags.FireAndForget, cmd, channel);
-                    msg.SetInternalCall();
-                    server.Multiplexer.ExecuteSyncImpl(msg, ResultProcessor.TrackSubscriptions, server);
-                }
-=======
                 _handlers = null;
                 ChannelMessageQueue.MarkAllCompleted(ref _queues);
->>>>>>> 237848f5
             }
 
             public bool Remove(Action<RedisChannel, RedisValue> handler, ChannelMessageQueue queue)
@@ -319,14 +246,6 @@
 
         private Message CreatePingMessage(CommandFlags flags)
         {
-<<<<<<< HEAD
-            // We're explicitly NOT using PING here because GetBridge() would send this over the interactive connection
-            // rather than the subscription connection we intend.
-            RedisValue channel = multiplexer.UniqueId;
-            var message = ResultProcessor.TimingProcessor.CreateMessage(-1, flags, RedisCommand.UNSUBSCRIBE, channel);
-            message.SetInternalCall();
-            return message;
-=======
             bool usePing = false;
             if (multiplexer.CommandMap.IsAvailable(RedisCommand.PING))
             {
@@ -356,7 +275,6 @@
             {
                 throw new ArgumentNullException(nameof(channel));
             }
->>>>>>> 237848f5
         }
 
         public long Publish(RedisChannel channel, RedisValue message, CommandFlags flags = CommandFlags.None)
