--- conflicted
+++ resolved
@@ -707,7 +707,7 @@
             var existingMessage = Interlocked.CompareExchange(ref _activeMessage, message, null);
             if (existingMessage != null)
             {
-                Multiplexer?.OnInfoMessage($"reentrant call to WriteMessageTakingWriteLock for {message.CommandAndKey}, {existingMessage.CommandAndKey} is still active");
+                Multiplexer?.OnInfoMessage($"Reentrant call to WriteMessageTakingWriteLock for {message.CommandAndKey}, {existingMessage.CommandAndKey} is still active");
                 return WriteResult.NoConnectionAvailable;
             }
 #if DEBUG
@@ -716,9 +716,9 @@
 #endif
             {
                 physical.SetWriting();
-                var messageIsSent = false;
                 if (message is IMultiMessage multiMessage)
                 {
+                    var messageIsSent = false;
                     SelectDatabaseInsideWriteLock(physical, message); // need to switch database *before* the transaction
                     foreach (var subCommand in multiMessage.GetMessages(physical))
                     {
@@ -772,33 +772,35 @@
             Trace("Writing: " + message);
             message.SetEnqueued(physical); // this also records the read/write stats at this point
 
-<<<<<<< HEAD
-            LockToken token = default;
-=======
             // AVOID REORDERING MESSAGES
             // Prefer to add it to the backlog if this thread can see that there might already be a message backlog.
-            // We do this before attempting to take the writelock, because we won't actually write, we'll just let the backlog get processed in due course
-            if (PushToBacklog(message, onlyIfExists: true))
+            // We do this before attempting to take the write lock, because we won't actually write, we'll just let the backlog get processed in due course
+            if (TryPushToBacklog(message, onlyIfExists: true))
             {
                 return WriteResult.Success; // queued counts as success
             }
 
             bool gotLock = false;
->>>>>>> bf9fa07a
             try
             {
+                // Try to get the lock immediately
                 gotLock = _singleWriterMutex.Wait(0);
                 if (!gotLock)
                 {
-                    // we can't get it *instantaneously*; is there
-                    // perhaps a backlog and active backlog processor?
-                    if (TryPushToBacklog(message, onlyIfExists: true)) return WriteResult.Success; // queued counts as success
+                    // If we can't get it *instantaneously*; pass it to the backlog for throughput
+                    if (TryPushToBacklog(message, onlyIfExists: false))
+                    {
+                        return WriteResult.Success; // queued counts as success
+                    }
 
                     // no backlog... try to wait with the timeout;
                     // if we *still* can't get it: that counts as
                     // an actual timeout
                     gotLock = _singleWriterMutex.Wait(TimeoutMilliseconds);
-                    if (!gotLock) return TimedOutBeforeWrite(message);
+                    if (!gotLock)
+                    {
+                        return TimedOutBeforeWrite(message);
+                    }
                 }
 
                 var result = WriteMessageInsideLock(physical, message);
@@ -822,7 +824,7 @@
             }
         }
 
-        [MethodImpl(MethodImplOptions.AggressiveInlining)]
+        //[MethodImpl(MethodImplOptions.AggressiveInlining)]
         private bool TryPushToBacklog(Message message, bool onlyIfExists, bool bypassBacklog = false)
         {
             // In the handshake case: send the command directly through.
@@ -840,10 +842,15 @@
             // we only need care if WE are able to 
             // see the queue when its empty. Not whether anyone else sees it as empty.
             // So strong synchronization is not required.
-            if (_backlog.IsEmpty & onlyIfExists) return false;
-
+            if (onlyIfExists && _backlog.IsEmpty)
+            {
+                return false;
+            }
+
+#if DEBUG // Don't eat count cost in .Release
             int count = _backlog.Count;
             message.SetBacklogState(count, physical);
+#endif
             _backlog.Enqueue(message);
             Interlocked.Increment(ref _backlogTotalEnqueued);
 
@@ -945,7 +952,6 @@
         /// </summary>
         private async Task ProcessBacklogsAsync()
         {
-<<<<<<< HEAD
             _backlogStatus = BacklogStatus.Starting;
             try
             {
@@ -987,10 +993,7 @@
         {
             // Importantly: don't assume we have a physical connection here
             // We are very likely to hit a state where it's not re-established or even referenced here
-            LockToken token = default;
-=======
             bool gotLock = false;
->>>>>>> bf9fa07a
             try
             {
 #if DEBUG
@@ -1012,14 +1015,8 @@
                     if (backlog.IsEmpty) return; // nothing to do
 
                     // try and get the lock; if unsuccessful, retry
-<<<<<<< HEAD
-                    token = await _singleWriterMutex.TryWaitAsync().ConfigureAwait(false);
-                    if (token.Success) break; // got the lock; now go do something with it
-=======
                     gotLock = await _singleWriterMutex.WaitAsync(TimeoutMilliseconds).ConfigureAwait(false);
                     if (gotLock) break; // got the lock; now go do something with it
-
->>>>>>> bf9fa07a
 #if DEBUG
                     failureCount++;
 #endif
@@ -1082,32 +1079,10 @@
             }
             finally
             {
-<<<<<<< HEAD
-                token.Dispose();
-=======
                 if (gotLock)
                 {
                     _singleWriterMutex.Release();
                 }
-
-                // Do this in finally block, so that thread aborts can't convince us the backlog processor is running forever
-                if (Interlocked.CompareExchange(ref _backlogProcessorIsRunning, 0, 1) != 1)
-                {
-                    throw new RedisException("Bug detection, couldn't indicate shutdown of backlog processor");
-                }
-
-                // Now that nobody is processing the backlog, we should consider starting a new backlog processor
-                // in case a new message came in after we ended this loop.
-                if (!_backlog.IsEmpty)
-                {
-                    // Check for faults mainly to prevent unlimited tasks spawning in a fault scenario
-                    // - it isn't StackOverflowException due to the Task.Run()
-                    if (_backlogStatus != BacklogStatus.Faulted)
-                    {
-                        StartBacklogProcessor();
-                    }
-                }
->>>>>>> bf9fa07a
             }
         }
 
@@ -1135,28 +1110,35 @@
             bool gotLock = false;
             try
             {
-                // try to acquire it synchronously
-                // note: timeout is specified in mutex-constructor
+                // Try to get the lock, immediately without a wait
                 gotLock = _singleWriterMutex.Wait(0);
                 if (!gotLock)
                 {
                     // If we can't get it *instantaneously*; pass it to the backlog for throughput
                     if (TryPushToBacklog(message, onlyIfExists: false, bypassBacklog: bypassBacklog))
+                    {
                         return new ValueTask<WriteResult>(WriteResult.Success); // queued counts as success
+                    }
 
                     // no backlog... try to wait with the timeout;
                     // if we *still* can't get it: that counts as
                     // an actual timeout
                     var pending = _singleWriterMutex.WaitAsync(TimeoutMilliseconds);
-                    if (pending.Status != TaskStatus.RanToCompletion) return WriteMessageTakingWriteLockAsync_Awaited(pending, physical, message);
-
-                    gotLock = pending.Result; // fine since we know we got a result
-                    if (!gotLock) return new ValueTask<WriteResult>(TimedOutBeforeWrite(message));
-                }
+                    if (pending.Status != TaskStatus.RanToCompletion)
+                    {
+                        return WriteMessageTakingWriteLockAsync_Awaited(pending, physical, message);
+                    }
+
+                    gotLock = pending.Result; // .Result access is fine since we know we got a result
+                    if (!gotLock)
+                    {
+                        return new ValueTask<WriteResult>(TimedOutBeforeWrite(message));
+                    }
+                }
+#if DEBUG
                 lockTaken = Environment.TickCount;
-
+#endif
                 var result = WriteMessageInsideLock(physical, message);
-
                 if (result == WriteResult.Success)
                 {
                     var flush = physical.FlushAsync(false);
@@ -1166,14 +1148,17 @@
                         return CompleteWriteAndReleaseLockAsync(flush, message, lockTaken);
                     }
 
-                    result = flush.Result; // we know it was completed, this is fine
+                    result = flush.Result; // .Result: we know it was completed, so this is fine
                 }
 
                 physical.SetIdle();
 
                 return new ValueTask<WriteResult>(result);
             }
-            catch (Exception ex) { return new ValueTask<WriteResult>(HandleWriteException(message, ex)); }
+            catch (Exception ex)
+            {
+                return new ValueTask<WriteResult>(HandleWriteException(message, ex));
+            }
             finally
             {
                 if (gotLock)
@@ -1200,11 +1185,7 @@
         volatile int _maxLockDuration = -1;
 #endif
 
-<<<<<<< HEAD
-        private async ValueTask<WriteResult> WriteMessageTakingWriteLockAsync_Awaited(ValueTask<LockToken> pending, PhysicalConnection physical, Message message)
-=======
         private async ValueTask<WriteResult> WriteMessageTakingWriteLockAsync_Awaited(Task<bool> pending, PhysicalConnection physical, Message message)
->>>>>>> bf9fa07a
         {
             bool gotLock = false;
             try
@@ -1369,7 +1350,10 @@
 
         private WriteResult WriteMessageToServerInsideWriteLock(PhysicalConnection connection, Message message)
         {
-            if (message == null) return WriteResult.Success; // for some definition of success
+            if (message == null)
+            {
+                return WriteResult.Success; // for some definition of success
+            }
 
             bool isQueued = false;
             try
