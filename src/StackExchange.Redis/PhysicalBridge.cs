--- conflicted
+++ resolved
@@ -452,22 +452,9 @@
         {
             while (_backlog.TryDequeue(out Message next))
             {
-<<<<<<< HEAD
-                lock (_backlog)
-                {
-                    next = _backlog.Count == 0 ? null : _backlog.Dequeue();
-                }
-                if (next != null)
-                {
-                    Multiplexer?.OnMessageFaulted(next, ex);
-                    next.SetExceptionAndComplete(ex, this, next.IsOnConnectionRestoreAlwaysRetry || next.IsOnConnectionRestoreRetryIfNotYetSent);
-                }
-            } while (next != null);
-=======
                 Multiplexer?.OnMessageFaulted(next, ex);
-                next.SetExceptionAndComplete(ex, this);
-            }
->>>>>>> b9e4c4e1
+                next.SetExceptionAndComplete(ex, this, next.IsOnConnectionRestoreAlwaysRetry || next.IsOnConnectionRestoreRetryIfNotYetSent);
+            }
         }
         internal void OnFullyEstablished(PhysicalConnection connection, string source)
         {
@@ -809,25 +796,16 @@
                     if (message.IsInternalCall) break;
                     if (!message.HasAsyncTimedOut(now, timeout, out var _)) break;
 
-<<<<<<< HEAD
-                    if (!message.HasAsyncTimedOut(now, timeout, out var _)) break; // not a timeout - we can stop looking
-                    _backlog.Dequeue(); // consume it for real
-
-                    // tell the message that it failed
-                    var ex = Multiplexer.GetException(WriteResult.TimeoutBeforeWrite, message, ServerEndPoint);
-                    message.SetExceptionAndComplete(ex, this, onConnectionRestoreRetry: false);
-=======
                     if (!_backlog.TryDequeue(out var message2) || (message != message2)) // consume it for real
                     {
                         throw new RedisException("Thread safety bug detected! A queue message disappeared while we had the backlog lock");
                     }
->>>>>>> b9e4c4e1
                 }
 
                 // Tell the message it has failed
                 // Note: Attempting to *avoid* reentrancy/deadlock issues by not holding the lock while completing messages.
                 var ex = Multiplexer.GetException(WriteResult.TimeoutBeforeWrite, message, ServerEndPoint);
-                message.SetExceptionAndComplete(ex, this);
+                message.SetExceptionAndComplete(ex, this, onConnectionRestoreRetry: false);
             }
         }
         internal enum BacklogStatus : byte
