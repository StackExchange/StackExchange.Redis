﻿using System;
using System.Collections.Concurrent;
using System.Collections.Generic;
using System.Diagnostics;
using System.Runtime.CompilerServices;
using System.Text;
using System.Threading;
using System.Threading.Channels;
using System.Threading.Tasks;
using static StackExchange.Redis.ConnectionMultiplexer;
using PendingSubscriptionState = global::StackExchange.Redis.ConnectionMultiplexer.Subscription.PendingSubscriptionState;
<<<<<<< HEAD
=======
#if !NETCOREAPP
using Pipelines.Sockets.Unofficial.Threading;
using static Pipelines.Sockets.Unofficial.Threading.MutexSlim;
#endif


>>>>>>> 49a917d1
namespace StackExchange.Redis
{
    internal sealed class PhysicalBridge : IDisposable
    {
        internal readonly string Name;

        private const int ProfileLogSamples = 10;

        private const double ProfileLogSeconds = (ConnectionMultiplexer.MillisecondsPerHeartbeat * ProfileLogSamples) / 1000.0;

        private static readonly Message ReusableAskingCommand = Message.Create(-1, CommandFlags.FireAndForget, RedisCommand.ASKING);

        private readonly long[] profileLog = new long[ProfileLogSamples];

        /// <summary>
        /// We have 1 queue in play on this bridge.
        /// We're bypassing the queue for handshake events that go straight to the socket.
        /// Everything else that's not an internal call goes into the queue if there is a queue.
        ///
        /// In a later release we want to remove per-server events from this queue completely and shunt queued messages
        /// to another capable primary connection if one is available to process them faster (order is already hosed).
        /// For now, simplicity in: queue it all, replay or timeout it all.
        /// </summary>
        private readonly ConcurrentQueue<Message> _backlog = new();
        private bool BacklogHasItems => !_backlog.IsEmpty;
        private int _backlogProcessorIsRunning = 0;
        private int _backlogCurrentEnqueued = 0;
        private long _backlogTotalEnqueued = 0;

        private int activeWriters = 0;
        private int beating;
        private int failConnectCount = 0;
        private volatile bool isDisposed;
        private long nonPreferredEndpointCount;

        //private volatile int missedHeartbeats;
        private long operationCount, socketCount;
        private volatile PhysicalConnection physical;

        private long profileLastLog;
        private int profileLogIndex;

        private volatile bool reportNextFailure = true, reconfigureNextFailure = false;

        private volatile int state = (int)State.Disconnected;

#if NETCOREAPP
        private readonly SemaphoreSlim _singleWriterMutex = new(1,1);
#else
        private readonly MutexSlim _singleWriterMutex;
#endif

        internal string PhysicalName => physical?.ToString();
        public PhysicalBridge(ServerEndPoint serverEndPoint, ConnectionType type, int timeoutMilliseconds)
        {
            ServerEndPoint = serverEndPoint;
            ConnectionType = type;
            Multiplexer = serverEndPoint.Multiplexer;
            Name = Format.ToString(serverEndPoint.EndPoint) + "/" + ConnectionType.ToString();
            TimeoutMilliseconds = timeoutMilliseconds;
<<<<<<< HEAD
=======
#if !NETCOREAPP
            _singleWriterMutex = new MutexSlim(timeoutMilliseconds: timeoutMilliseconds);
#endif
>>>>>>> 49a917d1
        }

        private readonly int TimeoutMilliseconds;

        public enum State : byte
        {
            Connecting,
            ConnectedEstablishing,
            ConnectedEstablished,
            Disconnected
        }

        public Exception LastException { get; private set; }

        public ConnectionType ConnectionType { get; }

        public bool IsConnected => state == (int)State.ConnectedEstablished;

        public bool IsConnecting => state == (int)State.ConnectedEstablishing || state == (int)State.Connecting;

        public ConnectionMultiplexer Multiplexer { get; }

        public ServerEndPoint ServerEndPoint { get; }

        public long SubscriptionCount => physical?.SubscriptionCount ?? 0;

        internal State ConnectionState => (State)state;
        internal bool IsBeating => Interlocked.CompareExchange(ref beating, 0, 0) == 1;

        internal long OperationCount => Interlocked.Read(ref operationCount);

        public RedisCommand LastCommand { get; private set; }

        public void Dispose()
        {
            isDisposed = true;
            ShutdownSubscriptionQueue();
            using (var tmp = physical)
            {
                physical = null;
            }
            GC.SuppressFinalize(this);
        }
        ~PhysicalBridge()
        {
            isDisposed = true; // make damn sure we don't true to resurrect

            // shouldn't *really* touch managed objects
            // in a finalizer, but we need to kill that socket,
            // and this is the first place that isn't going to
            // be rooted by the socket async bits
            try
            {
                var tmp = physical;
                physical = null;
                tmp?.Shutdown();
            }
            catch { }
        }
        public void ReportNextFailure()
        {
            reportNextFailure = true;
        }

        public override string ToString() => ConnectionType + "/" + Format.ToString(ServerEndPoint.EndPoint);

        private WriteResult QueueOrFailMessage(Message message)
        {
            // If it's an internal call that's not a QUIT
            // or we're allowed to queue in general, then queue
            if (message.IsInternalCall || Multiplexer.RawConfig.BacklogPolicy.QueueWhileDisconnected)
            {
                // Let's just never ever queue a QUIT message
                if (message.Command != RedisCommand.QUIT)
                {
                    message.SetEnqueued(null);
                    BacklogEnqueue(message, null);
                    // Note: we don't start a worker on each message here
                    return WriteResult.Success; // Successfully queued, so indicate success
                }
            }

            // Anything else goes in the bin - we're just not ready for you yet
            message.Cancel();
            Multiplexer?.OnMessageFaulted(message, null);
            message.Complete();
            return WriteResult.NoConnectionAvailable;
        }

        private WriteResult FailDueToNoConnection(Message message)
        {
            message.Cancel();
            Multiplexer?.OnMessageFaulted(message, null);
            message.Complete();
            return WriteResult.NoConnectionAvailable;
        }

        [Obsolete("prefer async")]
        public WriteResult TryWriteSync(Message message, bool isReplica)
        {
            if (isDisposed) throw new ObjectDisposedException(Name);
            if (!IsConnected) return QueueOrFailMessage(message);

            var physical = this.physical;
            if (physical == null)
            {
                // If we're not connected yet and supposed to, queue it up
                if (Multiplexer.RawConfig.BacklogPolicy.QueueWhileDisconnected)
                {
                    if (TryPushToBacklog(message, onlyIfExists: false))
                    {
                        message.SetEnqueued(null);
                        return WriteResult.Success;
                    }
                }
                return FailDueToNoConnection(message);
            }
            var result = WriteMessageTakingWriteLockSync(physical, message);
            LogNonPreferred(message.Flags, isReplica);
            return result;
        }

        public ValueTask<WriteResult> TryWriteAsync(Message message, bool isReplica, bool bypassBacklog = false)
        {
            if (isDisposed) throw new ObjectDisposedException(Name);
            if (!IsConnected && !bypassBacklog) return new ValueTask<WriteResult>(QueueOrFailMessage(message));

            var physical = this.physical;
            if (physical == null)
            {
                // If we're not connected yet and supposed to, queue it up
                if (!bypassBacklog && Multiplexer.RawConfig.BacklogPolicy.QueueWhileDisconnected)
                {
                    if (TryPushToBacklog(message, onlyIfExists: false))
                    {
                        message.SetEnqueued(null);
                        return new ValueTask<WriteResult>(WriteResult.Success);
                    }
                }
                return new ValueTask<WriteResult>(FailDueToNoConnection(message));
            }

            var result = WriteMessageTakingWriteLockAsync(physical, message, bypassBacklog: bypassBacklog);
            LogNonPreferred(message.Flags, isReplica);
            return result;
        }

        internal void AppendProfile(StringBuilder sb)
        {
            var clone = new long[ProfileLogSamples + 1];
            for (int i = 0; i < ProfileLogSamples; i++)
            {
                clone[i] = Interlocked.Read(ref profileLog[i]);
            }
            clone[ProfileLogSamples] = Interlocked.Read(ref operationCount);
            Array.Sort(clone);
            sb.Append(' ').Append(clone[0]);
            for (int i = 1; i < clone.Length; i++)
            {
                if (clone[i] != clone[i - 1])
                {
                    sb.Append('+').Append(clone[i] - clone[i - 1]);
                }
            }
            if (clone[0] != clone[ProfileLogSamples])
            {
                sb.Append('=').Append(clone[ProfileLogSamples]);
            }
            double rate = (clone[ProfileLogSamples] - clone[0]) / ProfileLogSeconds;
            sb.Append(" (").Append(rate.ToString("N2")).Append(" ops/s; spans ").Append(ProfileLogSeconds).Append("s)");
        }

        internal void GetCounters(ConnectionCounters counters)
        {
            counters.OperationCount = OperationCount;
            counters.SocketCount = Interlocked.Read(ref socketCount);
            counters.WriterCount = Interlocked.CompareExchange(ref activeWriters, 0, 0);
            counters.NonPreferredEndpointCount = Interlocked.Read(ref nonPreferredEndpointCount);
            physical?.GetCounters(counters);
        }

        private Channel<PendingSubscriptionState> _subscriptionBackgroundQueue;
        private static readonly UnboundedChannelOptions s_subscriptionQueueOptions = new UnboundedChannelOptions
        {
             AllowSynchronousContinuations = false, // we do *not* want the async work to end up on the caller's thread
             SingleReader = true, // only one reader will be started per channel
             SingleWriter = true, // writes will be synchronized, because order matters
        };

        private Channel<PendingSubscriptionState> GetSubscriptionQueue()
        {
            var queue = _subscriptionBackgroundQueue;
            if (queue == null)
            {
                queue = Channel.CreateUnbounded<PendingSubscriptionState>(s_subscriptionQueueOptions);
                var existing = Interlocked.CompareExchange(ref _subscriptionBackgroundQueue, queue, null);

                if (existing != null) return existing; // we didn't win, but that's fine 

                // we won (_subqueue is now queue)
                // this means we have a new channel without a reader; let's fix that!
                Task.Run(() => ExecuteSubscriptionLoop());
            }
            return queue;
        }

        private void ShutdownSubscriptionQueue()
        {
            try
            {
                Interlocked.CompareExchange(ref _subscriptionBackgroundQueue, null, null)?.Writer.TryComplete();
            }
            catch { }
        }

        private async Task ExecuteSubscriptionLoop() // pushes items that have been enqueued over the bridge
        {
            // note: this will execute on the default pool rather than our dedicated pool; I'm... OK with this
            var queue = _subscriptionBackgroundQueue ?? Interlocked.CompareExchange(ref _subscriptionBackgroundQueue, null, null); // just to be sure we can read it!
            try
            {
                while (await queue.Reader.WaitToReadAsync().ForAwait() && queue.Reader.TryRead(out var next))
                {
                    try
                    {
                        // Treat these commands as background/handshake and do not allow queuing to backlog
                        if ((await TryWriteAsync(next.Message, next.IsReplica).ForAwait()) != WriteResult.Success)
                        {
                            next.Abort();
                        }
                    }
                    catch (Exception ex)
                    {
                        next.Fail(ex);
                    }
                }
            }
            catch (Exception ex)
            {
                Multiplexer.OnInternalError(ex, ServerEndPoint?.EndPoint, ConnectionType);
            }
        }

        internal bool TryEnqueueBackgroundSubscriptionWrite(in PendingSubscriptionState state)
            => !isDisposed && (_subscriptionBackgroundQueue ?? GetSubscriptionQueue()).Writer.TryWrite(state);

        internal readonly struct BridgeStatus
        {
            /// <summary>
            /// Number of messages sent since the last heartbeat was processed.
            /// </summary>
            public int MessagesSinceLastHeartbeat { get; init; }
            /// <summary>
            /// Whether the pipe writer is currently active.
            /// </summary>
            public bool IsWriterActive { get; init; }

            /// <summary>
            /// Status of the currently processing backlog, if any.
            /// </summary>
            public BacklogStatus BacklogStatus { get; init; }

            /// <summary>
            /// The number of messages that are in the backlog queue (waiting to be sent when the connection is healthy again).
            /// </summary>
            public int BacklogMessagesPending { get; init; }
            /// <summary>
            /// The number of messages that are in the backlog queue (waiting to be sent when the connection is healthy again).
            /// </summary>
            public int BacklogMessagesPendingCounter { get; init; }
            /// <summary>
            /// The number of messages ever added to the backlog queue in the life of this connection.
            /// </summary>
            public long TotalBacklogMessagesQueued { get; init; }

            /// <summary>
            /// Status for the underlying <see cref="PhysicalConnection"/>.
            /// </summary>
            public PhysicalConnection.ConnectionStatus Connection { get; init; }

            /// <summary>
            /// The default bridge stats, notable *not* the same as <c>default</c> since initializers don't run.
            /// </summary>
            public static BridgeStatus Zero { get; } = new() { Connection = PhysicalConnection.ConnectionStatus.Zero };

            public override string ToString() =>
                $"MessagesSinceLastHeartbeat: {MessagesSinceLastHeartbeat}, Writer: {(IsWriterActive ? "Active" : "Inactive")}, BacklogStatus: {BacklogStatus}, BacklogMessagesPending: (Queue: {BacklogMessagesPending}, Counter: {BacklogMessagesPendingCounter}), TotalBacklogMessagesQueued: {TotalBacklogMessagesQueued}, Connection: ({Connection})";
        }

        internal BridgeStatus GetStatus() => new()
        {
            MessagesSinceLastHeartbeat = (int)(Interlocked.Read(ref operationCount) - Interlocked.Read(ref profileLastLog)),
<<<<<<< HEAD
            IsWriterActive = _singleWriterMutex.CurrentCount == 0,
=======
#if NETCOREAPP
            IsWriterActive = _singleWriterMutex.CurrentCount == 0,
#else
            IsWriterActive = !_singleWriterMutex.IsAvailable,
#endif
>>>>>>> 49a917d1
            BacklogMessagesPending = _backlog.Count,
            BacklogMessagesPendingCounter = Volatile.Read(ref _backlogCurrentEnqueued),
            BacklogStatus = _backlogStatus,
            TotalBacklogMessagesQueued = _backlogTotalEnqueued,
            Connection = physical?.GetStatus() ?? PhysicalConnection.ConnectionStatus.Default,
        };

        internal string GetStormLog()
        {
            var sb = new StringBuilder("Storm log for ").Append(Format.ToString(ServerEndPoint.EndPoint)).Append(" / ").Append(ConnectionType)
                .Append(" at ").Append(DateTime.UtcNow)
                .AppendLine().AppendLine();
            physical?.GetStormLog(sb);
            sb.Append("Circular op-count snapshot:");
            AppendProfile(sb);
            sb.AppendLine();
            return sb.ToString();
        }

        internal void IncrementOpCount()
        {
            Interlocked.Increment(ref operationCount);
        }

        internal void KeepAlive()
        {
            if (!(physical?.IsIdle() ?? false)) return; // don't pile on if already doing something

            var commandMap = Multiplexer.CommandMap;
            Message msg = null;
            var features = ServerEndPoint.GetFeatures();
            switch (ConnectionType)
            {
                case ConnectionType.Interactive:
                    msg = ServerEndPoint.GetTracerMessage(false);
                    msg.SetSource(ResultProcessor.Tracer, null);
                    break;
                case ConnectionType.Subscription:
                    if (commandMap.IsAvailable(RedisCommand.PING) && features.PingOnSubscriber)
                    {
                        msg = Message.Create(-1, CommandFlags.FireAndForget, RedisCommand.PING);
                        msg.SetSource(ResultProcessor.Tracer, null);
                    }
                    else if (commandMap.IsAvailable(RedisCommand.UNSUBSCRIBE))
                    {
                        msg = Message.Create(-1, CommandFlags.FireAndForget, RedisCommand.UNSUBSCRIBE,
                            (RedisChannel)Multiplexer.UniqueId);
                        msg.SetSource(ResultProcessor.TrackSubscriptions, null);
                    }
                    break;
            }

            if (msg != null)
            {
                msg.SetInternalCall();
                Multiplexer.Trace("Enqueue: " + msg);
                Multiplexer.OnInfoMessage($"heartbeat ({physical?.LastWriteSecondsAgo}s >= {ServerEndPoint?.WriteEverySeconds}s, {physical?.GetSentAwaitingResponseCount()} waiting) '{msg.CommandAndKey}' on '{PhysicalName}' (v{features.Version})");
                physical?.UpdateLastWriteTime(); // preemptively
#pragma warning disable CS0618
                var result = TryWriteSync(msg, ServerEndPoint.IsReplica);
#pragma warning restore CS0618

                if (result != WriteResult.Success)
                {
                    var ex = Multiplexer.GetException(result, msg, ServerEndPoint);
                    OnInternalError(ex);
                }
            }
        }

        internal async Task OnConnectedAsync(PhysicalConnection connection, LogProxy log)
        {
            Trace("OnConnected");
            if (physical == connection && !isDisposed && ChangeState(State.Connecting, State.ConnectedEstablishing))
            {
                await ServerEndPoint.OnEstablishingAsync(connection, log).ForAwait();
                log?.WriteLine($"{Format.ToString(ServerEndPoint)}: OnEstablishingAsync complete");
            }
            else
            {
                try
                {
                    connection.Dispose();
                }
                catch { }
            }
        }

        internal void ResetNonConnected()
        {
            var tmp = physical;
            if (tmp != null && state != (int)State.ConnectedEstablished)
            {
                tmp.RecordConnectionFailed(ConnectionFailureType.UnableToConnect);
            }
            TryConnect(null);
        }

        internal void OnConnectionFailed(PhysicalConnection connection, ConnectionFailureType failureType, Exception innerException)
        {
            Trace($"OnConnectionFailed: {connection}");
            // If we're configured to, fail all pending backlogged messages
            if (Multiplexer.RawConfig.BacklogPolicy?.AbortPendingOnConnectionFailure == true)
            {
                AbandonPendingBacklog(innerException);
            }

            if (reportNextFailure)
            {
                LastException = innerException;
                reportNextFailure = false; // until it is restored
                var endpoint = ServerEndPoint.EndPoint;
                Multiplexer.OnConnectionFailed(endpoint, ConnectionType, failureType, innerException, reconfigureNextFailure, connection?.ToString());
            }
        }

        internal void OnDisconnected(ConnectionFailureType failureType, PhysicalConnection connection, out bool isCurrent, out State oldState)
        {
            Trace($"OnDisconnected: {failureType}");

            oldState = default(State); // only defined when isCurrent = true
            if (isCurrent = (physical == connection))
            {
                Trace("Bridge noting disconnect from active connection" + (isDisposed ? " (disposed)" : ""));
                oldState = ChangeState(State.Disconnected);
                physical = null;
                if (oldState == State.ConnectedEstablished && !ServerEndPoint.IsReplica)
                {
                    // if the disconnected endpoint was a master endpoint run info replication
                    // more frequently on it's replica with exponential increments
                    foreach (var r in ServerEndPoint.Replicas)
                    {
                        r.ForceExponentialBackoffReplicationCheck();
                    }
                }
                ServerEndPoint.OnDisconnected(this);

                if (!isDisposed && Interlocked.Increment(ref failConnectCount) == 1)
                {
                    TryConnect(null); // try to connect immediately
                }
            }
            else if (physical == null)
            {
                Trace("Bridge noting disconnect (already terminated)");
            }
            else
            {
                Trace("Bridge noting disconnect, but from different connection");
            }
        }

        private void AbandonPendingBacklog(Exception ex)
        {
            while (BacklogTryDequeue(out Message next))
            {
                Multiplexer?.OnMessageFaulted(next, ex);
                next.SetExceptionAndComplete(ex, this);
            }
        }

        internal void OnFullyEstablished(PhysicalConnection connection, string source)
        {
            Trace("OnFullyEstablished");
            connection?.SetIdle();
            if (physical == connection && !isDisposed && ChangeState(State.ConnectedEstablishing, State.ConnectedEstablished))
            {
                reportNextFailure = reconfigureNextFailure = true;
                LastException = null;
                Interlocked.Exchange(ref failConnectCount, 0);
                ServerEndPoint.OnFullyEstablished(connection, source);

                // do we have pending system things to do?
                if (BacklogHasItems)
                {
                    StartBacklogProcessor();
                }

                if (ConnectionType == ConnectionType.Interactive) ServerEndPoint.CheckInfoReplication();
            }
            else
            {
                try { connection.Dispose(); } catch { }
            }
        }

        private int connectStartTicks;
        private long connectTimeoutRetryCount = 0;

        internal void OnHeartbeat(bool ifConnectedOnly)
        {
            bool runThisTime = false;
            try
            {
                if (BacklogHasItems)
                {
                    // If we have a backlog, kickoff the processing
                    // This will first timeout any messages that have sat too long and either:
                    // A: Abort if we're still not connected yet (we should be in this path)
                    // or B: Process the backlog and send those messages through the pipe
                    StartBacklogProcessor();
                }

                runThisTime = !isDisposed && Interlocked.CompareExchange(ref beating, 1, 0) == 0;
                if (!runThisTime) return;

                uint index = (uint)Interlocked.Increment(ref profileLogIndex);
                long newSampleCount = Interlocked.Read(ref operationCount);
                Interlocked.Exchange(ref profileLog[index % ProfileLogSamples], newSampleCount);
                Interlocked.Exchange(ref profileLastLog, newSampleCount);
                Trace("OnHeartbeat: " + (State)state);
                switch (state)
                {
                    case (int)State.Connecting:
                        int connectTimeMilliseconds = unchecked(Environment.TickCount - Thread.VolatileRead(ref connectStartTicks));
                        bool shouldRetry = Multiplexer.RawConfig.ReconnectRetryPolicy.ShouldRetry(Interlocked.Read(ref connectTimeoutRetryCount), connectTimeMilliseconds);
                        if (shouldRetry)
                        {
                            Interlocked.Increment(ref connectTimeoutRetryCount);
                            LastException = ExceptionFactory.UnableToConnect(Multiplexer, "ConnectTimeout");
                            Trace("Aborting connect");
                            // abort and reconnect
                            var snapshot = physical;
                            OnDisconnected(ConnectionFailureType.UnableToConnect, snapshot, out bool isCurrent, out State oldState);
                            using (snapshot) { } // dispose etc
                            TryConnect(null);
                        }
                        break;
                    case (int)State.ConnectedEstablishing:
                    case (int)State.ConnectedEstablished:
                        var tmp = physical;
                        if (tmp != null)
                        {
                            if (state == (int)State.ConnectedEstablished)
                            {
                                Interlocked.Exchange(ref connectTimeoutRetryCount, 0);
                                tmp.BridgeCouldBeNull?.ServerEndPoint?.ClearUnselectable(UnselectableFlags.DidNotRespond);
                            }
                            tmp.OnBridgeHeartbeat();
                            int writeEverySeconds = ServerEndPoint.WriteEverySeconds,
                                checkConfigSeconds = ServerEndPoint.ConfigCheckSeconds;

                            if (state == (int)State.ConnectedEstablished && ConnectionType == ConnectionType.Interactive
                                && checkConfigSeconds > 0 && ServerEndPoint.LastInfoReplicationCheckSecondsAgo >= checkConfigSeconds
                                && ServerEndPoint.CheckInfoReplication())
                            {
                                // that serves as a keep-alive, if it is accepted
                            }
                            else if (writeEverySeconds > 0 && tmp.LastWriteSecondsAgo >= writeEverySeconds)
                            {
                                Trace("OnHeartbeat - overdue");
                                if (state == (int)State.ConnectedEstablished)
                                {
                                    KeepAlive();
                                }
                                else
                                {
                                    OnDisconnected(ConnectionFailureType.SocketFailure, tmp, out bool ignore, out State oldState);
                                }
                            }
                            else if (writeEverySeconds <= 0 && tmp.IsIdle()
                                && tmp.LastWriteSecondsAgo > 2
                                && tmp.GetSentAwaitingResponseCount() != 0)
                            {
                                // there's a chance this is a dead socket; sending data will shake that
                                // up a bit, so if we have an empty unsent queue and a non-empty sent
                                // queue, test the socket
                                KeepAlive();
                            }
                        }
                        break;
                    case (int)State.Disconnected:
                        Interlocked.Exchange(ref connectTimeoutRetryCount, 0);
                        if (!ifConnectedOnly)
                        {
                            Multiplexer.Trace("Resurrecting " + ToString());
                            Multiplexer.OnResurrecting(ServerEndPoint?.EndPoint, ConnectionType);
                            TryConnect(null);
                        }
                        break;
                    default:
                        Interlocked.Exchange(ref connectTimeoutRetryCount, 0);
                        break;
                }
            }
            catch (Exception ex)
            {
                OnInternalError(ex);
                Trace("OnHeartbeat error: " + ex.Message);
            }
            finally
            {
                if (runThisTime) Interlocked.Exchange(ref beating, 0);
            }
        }

        internal void RemovePhysical(PhysicalConnection connection) =>
            Interlocked.CompareExchange(ref physical, null, connection);

        [Conditional("VERBOSE")]
        internal void Trace(string message) => Multiplexer.Trace(message, ToString());

        [Conditional("VERBOSE")]
        internal void Trace(bool condition, string message)
        {
            if (condition) Multiplexer.Trace(message, ToString());
        }

        internal bool TryEnqueue(List<Message> messages, bool isReplica)
        {
            if (messages == null || messages.Count == 0) return true;

            if (isDisposed) throw new ObjectDisposedException(Name);

            if (!IsConnected)
            {
                return false;
            }

            var physical = this.physical;
            if (physical == null) return false;
            foreach (var message in messages)
            {
                // deliberately not taking a single lock here; we don't care if
                // other threads manage to interleave - in fact, it would be desirable
                // (to avoid a batch monopolising the connection)
#pragma warning disable CS0618
                WriteMessageTakingWriteLockSync(physical, message);
#pragma warning restore CS0618
                LogNonPreferred(message.Flags, isReplica);
            }
            return true;
        }

<<<<<<< HEAD
        private readonly SemaphoreSlim _singleWriterMutex = new(1,1);

=======
>>>>>>> 49a917d1
        private Message _activeMessage;

        private WriteResult WriteMessageInsideLock(PhysicalConnection physical, Message message)
        {
            WriteResult result;
            var existingMessage = Interlocked.CompareExchange(ref _activeMessage, message, null);
            if (existingMessage != null)
            {
                Multiplexer?.OnInfoMessage($"Reentrant call to WriteMessageTakingWriteLock for {message.CommandAndKey}, {existingMessage.CommandAndKey} is still active");
                return WriteResult.NoConnectionAvailable;
            }
#if DEBUG
            int startWriteTime = Environment.TickCount;
            try
#endif
            {
                physical.SetWriting();
                if (message is IMultiMessage multiMessage)
                {
                    var messageIsSent = false;
                    SelectDatabaseInsideWriteLock(physical, message); // need to switch database *before* the transaction
                    foreach (var subCommand in multiMessage.GetMessages(physical))
                    {
                        result = WriteMessageToServerInsideWriteLock(physical, subCommand);
                        if (result != WriteResult.Success)
                        {
                            // we screwed up; abort; note that WriteMessageToServer already
                            // killed the underlying connection
                            Trace("Unable to write to server");
                            message.Fail(ConnectionFailureType.ProtocolFailure, null, "failure before write: " + result.ToString());
                            message.Complete();
                            return result;
                        }
                        //The parent message (next) may be returned from GetMessages
                        //and should not be marked as sent again below
                        messageIsSent = messageIsSent || subCommand == message;
                    }
                    if (!messageIsSent)
                    {
                        message.SetRequestSent(); // well, it was attempted, at least...
                    }

                    return WriteResult.Success;
                }
                else
                {
                    return WriteMessageToServerInsideWriteLock(physical, message);
                }
            }
#if DEBUG
            finally
            {
                int endWriteTime = Environment.TickCount;
                int writeDuration = unchecked(endWriteTime - startWriteTime);
                if (writeDuration > _maxWriteTime)
                {
                    _maxWriteTime = writeDuration;
                    _maxWriteCommand = message?.Command ?? default;
                }
            }
#endif
        }
#if DEBUG
        private volatile int _maxWriteTime = -1;
        private RedisCommand _maxWriteCommand;
#endif

        [Obsolete("prefer async")]
        internal WriteResult WriteMessageTakingWriteLockSync(PhysicalConnection physical, Message message)
        {
            Trace("Writing: " + message);
            message.SetEnqueued(physical); // this also records the read/write stats at this point

            // AVOID REORDERING MESSAGES
            // Prefer to add it to the backlog if this thread can see that there might already be a message backlog.
<<<<<<< HEAD
            // We do this before attempting to take the write lock, because we won't actually write, we'll just let the backlog get processed in due course
=======
            // We do this before attempting to take the writelock, because we won't actually write, we'll just let the backlog get processed in due course
>>>>>>> 49a917d1
            if (TryPushToBacklog(message, onlyIfExists: true))
            {
                return WriteResult.Success; // queued counts as success
            }

<<<<<<< HEAD
            bool gotLock = false;
            try
            {
                // Try to get the lock immediately
                gotLock = _singleWriterMutex.Wait(0);
                if (!gotLock)
=======
#if NETCOREAPP
            bool gotLock = false;
#else
            LockToken token = default;
#endif
            try
            {
#if NETCOREAPP
                gotLock = _singleWriterMutex.Wait(0);
                if (!gotLock)
#else
                token = _singleWriterMutex.TryWait(WaitOptions.NoDelay);
                if (!token.Success)
#endif
>>>>>>> 49a917d1
                {
                    // If we can't get it *instantaneously*; pass it to the backlog for throughput
                    if (TryPushToBacklog(message, onlyIfExists: false))
                    {
                        return WriteResult.Success; // queued counts as success
                    }

                    // no backlog... try to wait with the timeout;
                    // if we *still* can't get it: that counts as
                    // an actual timeout
<<<<<<< HEAD
                    gotLock = _singleWriterMutex.Wait(TimeoutMilliseconds);
                    if (!gotLock)
                    {
                        return TimedOutBeforeWrite(message);
                    }
=======
#if NETCOREAPP
                    gotLock = _singleWriterMutex.Wait(TimeoutMilliseconds);
                    if (!gotLock) return TimedOutBeforeWrite(message);
#else
                    token = _singleWriterMutex.TryWait();
                    if (!token.Success) return TimedOutBeforeWrite(message);
#endif
>>>>>>> 49a917d1
                }

                var result = WriteMessageInsideLock(physical, message);

                if (result == WriteResult.Success)
                {
                    result = physical.FlushSync(false, TimeoutMilliseconds);
                }

                physical.SetIdle();
                return result;
            }
            catch (Exception ex) { return HandleWriteException(message, ex); }
            finally
            {
                UnmarkActiveMessage(message);
<<<<<<< HEAD
=======
#if NETCOREAPP
>>>>>>> 49a917d1
                if (gotLock)
                {
                    _singleWriterMutex.Release();
                }
<<<<<<< HEAD
=======
#else
                token.Dispose();
#endif
>>>>>>> 49a917d1
            }
        }

        [MethodImpl(MethodImplOptions.AggressiveInlining)]
        private bool TryPushToBacklog(Message message, bool onlyIfExists, bool bypassBacklog = false)
        {
            // In the handshake case: send the command directly through.
            // If we're disconnected *in the middle of a handshake*, we've bombed a brand new socket and failing,
            // backing off, and retrying next heartbeat is best anyway.
            // 
            // Internal calls also shouldn't queue - try immediately. If these aren't errors (most aren't), we
            // won't alert the user.
            if (bypassBacklog || message.IsInternalCall)
            {
                return false;
            }

            // Note, for deciding emptiness for whether to push onlyIfExists, and start worker, 
            // we only need care if WE are able to 
            // see the queue when its empty. Not whether anyone else sees it as empty.
            // So strong synchronization is not required.
            if (onlyIfExists && Volatile.Read(ref _backlogCurrentEnqueued) == 0)
            {
                return false;
            }

            BacklogEnqueue(message, physical);

            // The correct way to decide to start backlog process is not based on previously empty
            // but based on a) not empty now (we enqueued!) and b) no backlog processor already running.
            // Which StartBacklogProcessor will check.
            StartBacklogProcessor();
            return true;
        }

        [MethodImpl(MethodImplOptions.AggressiveInlining)]
        private void BacklogEnqueue(Message message, PhysicalConnection physical)
        {
            // Increment first to ensure we over-trigger backlog processing rather than under-trigger if anything
            var position = Interlocked.Increment(ref _backlogCurrentEnqueued);
            message.SetBacklogState(position, physical);
            
            _backlog.Enqueue(message);
            Interlocked.Increment(ref _backlogTotalEnqueued);
        }

        [MethodImpl(MethodImplOptions.AggressiveInlining)]
        private bool BacklogTryDequeue(out Message message)
        {
            if (_backlog.TryDequeue(out message))
            {
                Interlocked.Decrement(ref _backlogCurrentEnqueued);
                return true;
            }
            return false;
        }

        [MethodImpl(MethodImplOptions.AggressiveInlining)]
        private void StartBacklogProcessor()
        {
            if (Interlocked.CompareExchange(ref _backlogProcessorIsRunning, 1, 0) == 0)
            {
#if DEBUG
                _backlogProcessorRequestedTime = Environment.TickCount;
#endif
                _backlogStatus = BacklogStatus.Activating;

#if NET6_0_OR_GREATER
                // In .NET 6, use the thread pool stall semantics to our advantage and use a lighter-weight Task
<<<<<<< HEAD
                Task.Run(ProcessBacklogsAsync);
=======
                Task.Run(ProcessBacklogAsync);
>>>>>>> 49a917d1
#else
                // Start the backlog processor; this is a bit unorthodox, as you would *expect* this to just
                // be Task.Run; that would work fine when healthy, but when we're falling on our face, it is
                // easy to get into a thread-pool-starvation "spiral of death" if we rely on the thread-pool
                // to unblock the thread-pool when there could be sync-over-async callers. Note that in reality,
                // the initial "enough" of the back-log processor is typically sync, which means that the thread
                // we start is actually useful, despite thinking "but that will just go async and back to the pool"
                var thread = new Thread(s => ((PhysicalBridge)s).ProcessBacklogAsync().RedisFireAndForget())
                {
                    IsBackground = true,                  // don't keep process alive (also: act like the thread-pool used to)
                    Name = "StackExchange.Redis Backlog", // help anyone looking at thread-dumps
                };
                thread.Start(this);
#endif
            }
        }
#if DEBUG
        private volatile int _backlogProcessorRequestedTime;
#endif

        /// <summary>
        /// Crawls from the head of the backlog queue, consuming anything that should have timed out
        /// and pruning it accordingly (these messages will get timeout exceptions).
        /// </summary>
        private void CheckBacklogForTimeouts()
        {
            var now = Environment.TickCount;
            var timeout = TimeoutMilliseconds;

            // Because peeking at the backlog, checking message and then dequeuing, is not thread-safe, we do have to use
            // a lock here, for mutual exclusion of backlog DEQUEUERS. Unfortunately.
            // But we reduce contention by only locking if we see something that looks timed out.
            while (_backlog.TryPeek(out Message message))
            {
                // See if the message has pass our async timeout threshold
                // or has otherwise been completed (e.g. a sync wait timed out) which would have cleared the ResultBox
                if (!message.HasTimedOut(now, timeout, out var _) || message.ResultBox == null) break; // not a timeout - we can stop looking
                lock (_backlog)
                {
                    // Peek again since we didn't have lock before...
                    // and rerun the exact same checks as above, note that it may be a different message now
                    if (!_backlog.TryPeek(out message)) break;
                    if (!message.HasTimedOut(now, timeout, out var _) && message.ResultBox != null) break;

                    if (!BacklogTryDequeue(out var message2) || (message != message2)) // consume it for real
                    {
                        throw new RedisException("Thread safety bug detected! A queue message disappeared while we had the backlog lock");
                    }
                }

                // Tell the message it has failed
                // Note: Attempting to *avoid* reentrancy/deadlock issues by not holding the lock while completing messages.
                var ex = Multiplexer.GetException(WriteResult.TimeoutBeforeWrite, message, ServerEndPoint);
                message.SetExceptionAndComplete(ex, this);
            }
        }

        internal enum BacklogStatus : byte
        {
            Inactive,
            Activating,
            Starting,
            Started,
            CheckingForWork,
            CheckingForTimeout,
            CheckingForTimeoutComplete,
            RecordingTimeout,
            WritingMessage,
            Flushing,
            MarkingInactive,
            RecordingWriteFailure,
            RecordingFault,
            SettingIdle,
            Faulted,
        }

        private volatile BacklogStatus _backlogStatus;
        /// <summary>
        /// Process the backlog(s) in play if any.
        /// This means flushing commands to an available/active connection (if any) or spinning until timeout if not.
        /// </summary>
        private async Task ProcessBacklogAsync()
        {
            _backlogStatus = BacklogStatus.Starting;
            try
            {
                if (!_backlog.IsEmpty)
                {
                    // TODO: vNext handoff this backlog to another primary ("can handle everything") connection
                    // and remove any per-server commands. This means we need to track a bit of whether something
                    // was server-endpoint-specific in PrepareToPushMessageToBridge (was the server ref null or not)
                    await ProcessBridgeBacklogAsync(); // Needs handoff
                }
            }
            catch
            {
                _backlogStatus = BacklogStatus.Faulted;
            }
            finally
            {
                // Do this in finally block, so that thread aborts can't convince us the backlog processor is running forever
                if (Interlocked.CompareExchange(ref _backlogProcessorIsRunning, 0, 1) != 1)
                {
                    throw new RedisException("Bug detection, couldn't indicate shutdown of backlog processor");
                }

                // Now that nobody is processing the backlog, we should consider starting a new backlog processor
                // in case a new message came in after we ended this loop.
                if (BacklogHasItems)
                {
                    // Check for faults mainly to prevent unlimited tasks spawning in a fault scenario
                    // This won't cause a StackOverflowException due to the Task.Run() handoff
                    if (_backlogStatus != BacklogStatus.Faulted)
                    {
                        StartBacklogProcessor();
                    }
                }
            }
        }

        private async Task ProcessBridgeBacklogAsync()
        {
            // Importantly: don't assume we have a physical connection here
            // We are very likely to hit a state where it's not re-established or even referenced here
<<<<<<< HEAD
            bool gotLock = false;
=======
#if NETCOREAPP
            bool gotLock = false;
#else
            LockToken token = default;
#endif
>>>>>>> 49a917d1
            try
            {
#if DEBUG
                int tryToAcquireTime = Environment.TickCount;
                var msToStartWorker = unchecked(tryToAcquireTime - _backlogProcessorRequestedTime);
                int failureCount = 0;
#endif
                _backlogStatus = BacklogStatus.Starting;

                // First eliminate any messages that have timed out already.
                _backlogStatus = BacklogStatus.CheckingForTimeout;
                CheckBacklogForTimeouts();
                _backlogStatus = BacklogStatus.CheckingForTimeoutComplete;

                // For the rest of the backlog, if we're not connected there's no point - abort out
                while (IsConnected)
                {
                    // check whether the backlog is empty *before* even trying to get the lock
                    if (_backlog.IsEmpty) return; // nothing to do

                    // try and get the lock; if unsuccessful, retry
<<<<<<< HEAD
                    gotLock = await _singleWriterMutex.WaitAsync(TimeoutMilliseconds).ConfigureAwait(false);
                    if (gotLock) break; // got the lock; now go do something with it
=======
#if NETCOREAPP
                    gotLock = await _singleWriterMutex.WaitAsync(TimeoutMilliseconds).ConfigureAwait(false);
                    if (gotLock) break; // got the lock; now go do something with it
#else
                    token = await _singleWriterMutex.TryWaitAsync().ConfigureAwait(false);
                    if (token.Success) break; // got the lock; now go do something with it
#endif

>>>>>>> 49a917d1
#if DEBUG
                    failureCount++;
#endif
                }
                _backlogStatus = BacklogStatus.Started;

#if DEBUG
                int acquiredTime = Environment.TickCount;
                var msToGetLock = unchecked(acquiredTime - tryToAcquireTime);
#endif
                // Only execute if we're connected.
                // Timeouts are handled above, so we're exclusively into backlog items eligible to write at this point.
                // If we can't write them, abort and wait for the next heartbeat or activation to try this again.
                while (IsConnected && physical?.HasOutputPipe == true)
                {
                    Message message;
                    _backlogStatus = BacklogStatus.CheckingForWork;

                    lock (_backlog)
                    {
                        // Note that we're actively taking it off the queue here, not peeking
                        // If there's nothing left in queue, we're done.
                        if (!BacklogTryDequeue(out message)) break;
                    }

                    try
                    {
                        _backlogStatus = BacklogStatus.WritingMessage;
                        var result = WriteMessageInsideLock(physical, message);

                        if (result == WriteResult.Success)
                        {
                            _backlogStatus = BacklogStatus.Flushing;
                            result = await physical.FlushAsync(false).ConfigureAwait(false);
                        }

                        _backlogStatus = BacklogStatus.MarkingInactive;
                        if (result != WriteResult.Success)
                        {
                            _backlogStatus = BacklogStatus.RecordingWriteFailure;
                            var ex = Multiplexer.GetException(result, message, ServerEndPoint);
                            HandleWriteException(message, ex);
                        }
                    }
                    catch (Exception ex)
                    {
                        _backlogStatus = BacklogStatus.RecordingFault;
                        HandleWriteException(message, ex);
                    }
                    finally
                    {
                        UnmarkActiveMessage(message);
                    }
                }
                _backlogStatus = BacklogStatus.SettingIdle;
                physical?.SetIdle();
                _backlogStatus = BacklogStatus.Inactive;
            }
            finally
            {
<<<<<<< HEAD
=======
#if NETCOREAPP
>>>>>>> 49a917d1
                if (gotLock)
                {
                    _singleWriterMutex.Release();
                }
<<<<<<< HEAD
=======
#else
                token.Dispose();
#endif
>>>>>>> 49a917d1
            }
        }

        private WriteResult TimedOutBeforeWrite(Message message)
        {
            message.Cancel();
            Multiplexer?.OnMessageFaulted(message, null);
            message.Complete();
            return WriteResult.TimeoutBeforeWrite;
        }

        /// <summary>
        /// This writes a message to the output stream.
        /// </summary>
        /// <param name="physical">The physical connection to write to.</param>
        /// <param name="message">The message to be written.</param>
        /// <param name="bypassBacklog">Whether this message should bypass the backlog, going straight to the pipe or failing.</param>
        internal ValueTask<WriteResult> WriteMessageTakingWriteLockAsync(PhysicalConnection physical, Message message, bool bypassBacklog = false)
        {
            Trace("Writing: " + message);
            message.SetEnqueued(physical); // this also records the read/write stats at this point

            // AVOID REORDERING MESSAGES
            // Prefer to add it to the backlog if this thread can see that there might already be a message backlog.
            // We do this before attempting to take the writelock, because we won't actually write, we'll just let the backlog get processed in due course
            if (TryPushToBacklog(message, onlyIfExists: true, bypassBacklog: bypassBacklog))
            {
                return new ValueTask<WriteResult>(WriteResult.Success); // queued counts as success
            }

            bool releaseLock = true; // fine to default to true, as it doesn't matter until token is a "success"
            int lockTaken = 0;
<<<<<<< HEAD
            bool gotLock = false;
            try
            {
                // Try to get the lock, immediately without a wait
                gotLock = _singleWriterMutex.Wait(0);
                if (!gotLock)
=======
#if NETCOREAPP
            bool gotLock = false;
#else
            LockToken token = default;
#endif
            try
            {
                // try to acquire it synchronously
                // note: timeout is specified in mutex-constructor
#if NETCOREAPP
                gotLock = _singleWriterMutex.Wait(0);
                if (!gotLock)
#else
                token = _singleWriterMutex.TryWait(options: WaitOptions.NoDelay);
                if (!token.Success)
#endif
>>>>>>> 49a917d1
                {
                    // If we can't get it *instantaneously*; pass it to the backlog for throughput
                    if (TryPushToBacklog(message, onlyIfExists: false, bypassBacklog: bypassBacklog))
                    {
                        return new ValueTask<WriteResult>(WriteResult.Success); // queued counts as success
                    }

                    // no backlog... try to wait with the timeout;
                    // if we *still* can't get it: that counts as
                    // an actual timeout
<<<<<<< HEAD
                    var pending = _singleWriterMutex.WaitAsync(TimeoutMilliseconds);
                    if (pending.Status != TaskStatus.RanToCompletion)
                    {
                        return WriteMessageTakingWriteLockAsync_Awaited(pending, physical, message);
                    }

                    gotLock = pending.Result; // .Result access is fine since we know we got a result
                    if (!gotLock)
                    {
                        return new ValueTask<WriteResult>(TimedOutBeforeWrite(message));
                    }
=======
#if NETCOREAPP
                    var pending = _singleWriterMutex.WaitAsync(TimeoutMilliseconds);
                    if (pending.Status != TaskStatus.RanToCompletion) return WriteMessageTakingWriteLockAsync_Awaited(pending, physical, message);

                    gotLock = pending.Result; // fine since we know we got a result
                    if (!gotLock) return new ValueTask<WriteResult>(TimedOutBeforeWrite(message));
#else
                    var pending = _singleWriterMutex.TryWaitAsync(options: WaitOptions.DisableAsyncContext);
                    if (!pending.IsCompletedSuccessfully) return WriteMessageTakingWriteLockAsync_Awaited(pending, physical, message);

                    token = pending.Result; // fine since we know we got a result
                    if (!token.Success) return new ValueTask<WriteResult>(TimedOutBeforeWrite(message));
#endif
>>>>>>> 49a917d1
                }
#if DEBUG
                lockTaken = Environment.TickCount;
#endif
                var result = WriteMessageInsideLock(physical, message);
                if (result == WriteResult.Success)
                {
                    var flush = physical.FlushAsync(false);
                    if (!flush.IsCompletedSuccessfully)
                    {
                        releaseLock = false; // so we don't release prematurely
<<<<<<< HEAD
                        return CompleteWriteAndReleaseLockAsync(flush, message, lockTaken);
=======
#if NETCOREAPP
                        return CompleteWriteAndReleaseLockAsync(flush, message, lockTaken);
#else
                        return CompleteWriteAndReleaseLockAsync(token, flush, message, lockTaken);
#endif
>>>>>>> 49a917d1
                    }

                    result = flush.Result; // .Result: we know it was completed, so this is fine
                }

                physical.SetIdle();

                return new ValueTask<WriteResult>(result);
            }
            catch (Exception ex)
            {
                return new ValueTask<WriteResult>(HandleWriteException(message, ex));
            }
            finally
            {
<<<<<<< HEAD
                if (gotLock)
=======
#if NETCOREAPP
                if (gotLock)
#else
                if (token.Success)
#endif
>>>>>>> 49a917d1
                {
                    UnmarkActiveMessage(message);

                    if (releaseLock)
                    {
#if DEBUG
                        RecordLockDuration(lockTaken);
#endif
<<<<<<< HEAD
                        _singleWriterMutex.Release();
=======
#if NETCOREAPP
                        _singleWriterMutex.Release();
#else
                        token.Dispose();
#endif
>>>>>>> 49a917d1
                    }
                }
            }
        }

#if DEBUG
        private void RecordLockDuration(int lockTaken)
        {
            var lockDuration = unchecked(Environment.TickCount - lockTaken);
            if (lockDuration > _maxLockDuration) _maxLockDuration = lockDuration;
        }
        volatile int _maxLockDuration = -1;
#endif

<<<<<<< HEAD
        private async ValueTask<WriteResult> WriteMessageTakingWriteLockAsync_Awaited(Task<bool> pending, PhysicalConnection physical, Message message)
        {
            bool gotLock = false;
            try
            {
                gotLock = await pending.ForAwait();
                if (!gotLock) return TimedOutBeforeWrite(message);
=======
        private async ValueTask<WriteResult> WriteMessageTakingWriteLockAsync_Awaited(
#if NETCOREAPP
            Task<bool> pending,
#else
            ValueTask<LockToken> pending,
#endif
            PhysicalConnection physical, Message message)
        {
#if NETCOREAPP
            bool gotLock = false;
#endif

            try
            {
#if NETCOREAPP
                gotLock = await pending.ForAwait();
                if (!gotLock) return TimedOutBeforeWrite(message);
#else
                using var token = await pending.ForAwait();
#endif
>>>>>>> 49a917d1
#if DEBUG
                int lockTaken = Environment.TickCount;
#endif
                var result = WriteMessageInsideLock(physical, message);

                if (result == WriteResult.Success)
                {
                    result = await physical.FlushAsync(false).ForAwait();
                }

                physical.SetIdle();

#if DEBUG
                RecordLockDuration(lockTaken);
#endif
                return result;
            }
            catch (Exception ex)
            {
                return HandleWriteException(message, ex);
            }
            finally
            {
                UnmarkActiveMessage(message);
<<<<<<< HEAD
=======
#if NETCOREAPP
>>>>>>> 49a917d1
                if (gotLock)
                {
                    _singleWriterMutex.Release();
                }
<<<<<<< HEAD
            }
        }

        private async ValueTask<WriteResult> CompleteWriteAndReleaseLockAsync(ValueTask<WriteResult> flush, Message message, int lockTaken)
        {
=======
#endif
            }
        }

        private async ValueTask<WriteResult> CompleteWriteAndReleaseLockAsync(
#if !NETCOREAPP
            LockToken lockToken,
#endif
            ValueTask<WriteResult> flush,
            Message message,
            int lockTaken)
        {
#if !NETCOREAPP
            using (lockToken)
#endif
>>>>>>> 49a917d1
            try
            {
                var result = await flush.ForAwait();
                physical.SetIdle();
                return result;
            }
            catch (Exception ex)
            {
                return HandleWriteException(message, ex);
            }
            finally
            {
#if DEBUG
                RecordLockDuration(lockTaken);
<<<<<<< HEAD
=======
#endif
#if NETCOREAPP
                _singleWriterMutex.Release();
>>>>>>> 49a917d1
#endif
                _singleWriterMutex.Release();
            }
        }

        private WriteResult HandleWriteException(Message message, Exception ex)
        {
            var inner = new RedisConnectionException(ConnectionFailureType.InternalFailure, "Failed to write", ex);
            message.SetExceptionAndComplete(inner, this);
            return WriteResult.WriteFailure;
        }

        [MethodImpl(MethodImplOptions.AggressiveInlining)]
        private void UnmarkActiveMessage(Message message)
            => Interlocked.CompareExchange(ref _activeMessage, null, message); // remove if it is us

        private State ChangeState(State newState)
        {
            var oldState = (State)Interlocked.Exchange(ref state, (int)newState);
            if (oldState != newState)
            {
                Multiplexer.Trace(ConnectionType + " state changed from " + oldState + " to " + newState);
            }
            return oldState;
        }

        private bool ChangeState(State oldState, State newState)
        {
            bool result = Interlocked.CompareExchange(ref state, (int)newState, (int)oldState) == (int)oldState;
            if (result)
            {
                Multiplexer.Trace(ConnectionType + " state changed from " + oldState + " to " + newState);
            }
            return result;
        }

        public PhysicalConnection TryConnect(LogProxy log)
        {
            if (state == (int)State.Disconnected)
            {
                try
                {
                    if (!Multiplexer.IsDisposed)
                    {
                        log?.WriteLine($"{Name}: Connecting...");
                        Multiplexer.Trace("Connecting...", Name);
                        if (ChangeState(State.Disconnected, State.Connecting))
                        {
                            Interlocked.Increment(ref socketCount);
                            Interlocked.Exchange(ref connectStartTicks, Environment.TickCount);
                            // separate creation and connection for case when connection completes synchronously
                            // in that case PhysicalConnection will call back to PhysicalBridge, and most PhysicalBridge methods assume that physical is not null;
                            physical = new PhysicalConnection(this);

                            physical.BeginConnectAsync(log).RedisFireAndForget();
                        }
                    }
                    return null;
                }
                catch (Exception ex)
                {
                    log?.WriteLine($"{Name}: Connect failed: {ex.Message}");
                    Multiplexer.Trace("Connect failed: " + ex.Message, Name);
                    ChangeState(State.Disconnected);
                    OnInternalError(ex);
                    throw;
                }
            }
            return physical;
        }

        private void LogNonPreferred(CommandFlags flags, bool isReplica)
        {
            if ((flags & Message.InternalCallFlag) == 0) // don't log internal-call
            {
                if (isReplica)
                {
                    if (Message.GetMasterReplicaFlags(flags) == CommandFlags.PreferMaster)
                        Interlocked.Increment(ref nonPreferredEndpointCount);
                }
                else
                {
                    if (Message.GetMasterReplicaFlags(flags) == CommandFlags.PreferReplica)
                        Interlocked.Increment(ref nonPreferredEndpointCount);
                }
            }
        }

        private void OnInternalError(Exception exception, [CallerMemberName] string origin = null)
        {
            Multiplexer.OnInternalError(exception, ServerEndPoint.EndPoint, ConnectionType, origin);
        }

        private void SelectDatabaseInsideWriteLock(PhysicalConnection connection, Message message)
        {
            int db = message.Db;
            if (db >= 0)
            {
                var sel = connection.GetSelectDatabaseCommand(db, message);
                if (sel != null)
                {
                    connection.EnqueueInsideWriteLock(sel);
                    sel.WriteTo(connection);
                    sel.SetRequestSent();
                    IncrementOpCount();
                }
            }
        }

        private WriteResult WriteMessageToServerInsideWriteLock(PhysicalConnection connection, Message message)
        {
            if (message == null)
            {
                return WriteResult.Success; // for some definition of success
            }

            bool isQueued = false;
            try
            {
                var cmd = message.Command;
                LastCommand = cmd;
                bool isMasterOnly = message.IsMasterOnly();

                if (isMasterOnly && ServerEndPoint.IsReplica && (ServerEndPoint.ReplicaReadOnly || !ServerEndPoint.AllowReplicaWrites))
                {
                    throw ExceptionFactory.MasterOnly(Multiplexer.IncludeDetailInExceptions, message.Command, message, ServerEndPoint);
                }
                switch(cmd)
                {
                    case RedisCommand.QUIT:
                        connection.RecordQuit();
                        break;
                    case RedisCommand.EXEC:
                        Multiplexer.OnPreTransactionExec(message); // testing purposes, to force certain errors
                        break;
                }

                SelectDatabaseInsideWriteLock(connection, message);

                if (!connection.TransactionActive)
                {
                    // If we are executing AUTH, it means we are still unauthenticated
                    // Setting READONLY before AUTH always fails but we think it succeeded since
                    // we run it as Fire and Forget. 
                    if (cmd != RedisCommand.AUTH)
                    {
                        var readmode = connection.GetReadModeCommand(isMasterOnly);
                        if (readmode != null)
                        {
                            connection.EnqueueInsideWriteLock(readmode);
                            readmode.WriteTo(connection);
                            readmode.SetRequestSent();
                            IncrementOpCount();
                        }
                    }
                    if (message.IsAsking)
                    {
                        var asking = ReusableAskingCommand;
                        connection.EnqueueInsideWriteLock(asking);
                        asking.WriteTo(connection);
                        asking.SetRequestSent();
                        IncrementOpCount();
                    }
                }
                switch (cmd)
                {
                    case RedisCommand.WATCH:
                    case RedisCommand.MULTI:
                        connection.TransactionActive = true;
                        break;
                    case RedisCommand.UNWATCH:
                    case RedisCommand.EXEC:
                    case RedisCommand.DISCARD:
                        connection.TransactionActive = false;
                        break;
                }

                connection.EnqueueInsideWriteLock(message);
                isQueued = true;
                message.WriteTo(connection);

                message.SetRequestSent();
                IncrementOpCount();

                // some commands smash our ability to trust the database; some commands
                // demand an immediate flush
                switch (cmd)
                {
                    case RedisCommand.EVAL:
                    case RedisCommand.EVALSHA:
                        if (!ServerEndPoint.GetFeatures().ScriptingDatabaseSafe)
                        {
                            connection.SetUnknownDatabase();
                        }
                        break;
                    case RedisCommand.UNKNOWN:
                    case RedisCommand.DISCARD:
                    case RedisCommand.EXEC:
                        connection.SetUnknownDatabase();
                        break;
                }
                return WriteResult.Success;
            }
            catch (RedisCommandException ex) when (!isQueued)
            {
                Trace("Write failed: " + ex.Message);
                message.Fail(ConnectionFailureType.InternalFailure, ex, null);
                message.Complete();
                // this failed without actually writing; we're OK with that... unless there's a transaction

                if (connection?.TransactionActive == true)
                {
                    // we left it in a broken state; need to kill the connection
                    connection.RecordConnectionFailed(ConnectionFailureType.ProtocolFailure, ex);
                    return WriteResult.WriteFailure;
                }
                return WriteResult.Success;
            }
            catch (Exception ex)
            {
                Trace("Write failed: " + ex.Message);
                message.Fail(ConnectionFailureType.InternalFailure, ex, null);
                message.Complete();

                // we're not sure *what* happened here; probably an IOException; kill the connection
                connection?.RecordConnectionFailed(ConnectionFailureType.InternalFailure, ex);
                return WriteResult.WriteFailure;
            }
        }

        /// <summary>
        /// For testing only
        /// </summary>
        internal void SimulateConnectionFailure(SimulatedFailureType failureType)
        {
            if (!Multiplexer.RawConfig.AllowAdmin)
            {
                throw ExceptionFactory.AdminModeNotEnabled(Multiplexer.IncludeDetailInExceptions, RedisCommand.DEBUG, null, ServerEndPoint); // close enough
            }
            physical?.SimulateConnectionFailure(failureType);
        }

        internal RedisCommand? GetActiveMessage() => Volatile.Read(ref _activeMessage)?.Command;
    }
}<|MERGE_RESOLUTION|>--- conflicted
+++ resolved
@@ -9,15 +9,11 @@
 using System.Threading.Tasks;
 using static StackExchange.Redis.ConnectionMultiplexer;
 using PendingSubscriptionState = global::StackExchange.Redis.ConnectionMultiplexer.Subscription.PendingSubscriptionState;
-<<<<<<< HEAD
-=======
 #if !NETCOREAPP
 using Pipelines.Sockets.Unofficial.Threading;
 using static Pipelines.Sockets.Unofficial.Threading.MutexSlim;
 #endif
 
-
->>>>>>> 49a917d1
 namespace StackExchange.Redis
 {
     internal sealed class PhysicalBridge : IDisposable
@@ -78,12 +74,9 @@
             Multiplexer = serverEndPoint.Multiplexer;
             Name = Format.ToString(serverEndPoint.EndPoint) + "/" + ConnectionType.ToString();
             TimeoutMilliseconds = timeoutMilliseconds;
-<<<<<<< HEAD
-=======
 #if !NETCOREAPP
             _singleWriterMutex = new MutexSlim(timeoutMilliseconds: timeoutMilliseconds);
 #endif
->>>>>>> 49a917d1
         }
 
         private readonly int TimeoutMilliseconds;
@@ -376,15 +369,11 @@
         internal BridgeStatus GetStatus() => new()
         {
             MessagesSinceLastHeartbeat = (int)(Interlocked.Read(ref operationCount) - Interlocked.Read(ref profileLastLog)),
-<<<<<<< HEAD
+#if NETCOREAPP
             IsWriterActive = _singleWriterMutex.CurrentCount == 0,
-=======
-#if NETCOREAPP
-            IsWriterActive = _singleWriterMutex.CurrentCount == 0,
 #else
             IsWriterActive = !_singleWriterMutex.IsAvailable,
 #endif
->>>>>>> 49a917d1
             BacklogMessagesPending = _backlog.Count,
             BacklogMessagesPendingCounter = Volatile.Read(ref _backlogCurrentEnqueued),
             BacklogStatus = _backlogStatus,
@@ -719,11 +708,6 @@
             return true;
         }
 
-<<<<<<< HEAD
-        private readonly SemaphoreSlim _singleWriterMutex = new(1,1);
-
-=======
->>>>>>> 49a917d1
         private Message _activeMessage;
 
         private WriteResult WriteMessageInsideLock(PhysicalConnection physical, Message message)
@@ -799,39 +783,26 @@
 
             // AVOID REORDERING MESSAGES
             // Prefer to add it to the backlog if this thread can see that there might already be a message backlog.
-<<<<<<< HEAD
             // We do this before attempting to take the write lock, because we won't actually write, we'll just let the backlog get processed in due course
-=======
-            // We do this before attempting to take the writelock, because we won't actually write, we'll just let the backlog get processed in due course
->>>>>>> 49a917d1
             if (TryPushToBacklog(message, onlyIfExists: true))
             {
                 return WriteResult.Success; // queued counts as success
             }
 
-<<<<<<< HEAD
+#if NETCOREAPP
             bool gotLock = false;
+#else
+            LockToken token = default;
+#endif
             try
             {
-                // Try to get the lock immediately
+#if NETCOREAPP
                 gotLock = _singleWriterMutex.Wait(0);
                 if (!gotLock)
-=======
-#if NETCOREAPP
-            bool gotLock = false;
-#else
-            LockToken token = default;
-#endif
-            try
-            {
-#if NETCOREAPP
-                gotLock = _singleWriterMutex.Wait(0);
-                if (!gotLock)
 #else
                 token = _singleWriterMutex.TryWait(WaitOptions.NoDelay);
                 if (!token.Success)
 #endif
->>>>>>> 49a917d1
                 {
                     // If we can't get it *instantaneously*; pass it to the backlog for throughput
                     if (TryPushToBacklog(message, onlyIfExists: false))
@@ -842,13 +813,6 @@
                     // no backlog... try to wait with the timeout;
                     // if we *still* can't get it: that counts as
                     // an actual timeout
-<<<<<<< HEAD
-                    gotLock = _singleWriterMutex.Wait(TimeoutMilliseconds);
-                    if (!gotLock)
-                    {
-                        return TimedOutBeforeWrite(message);
-                    }
-=======
 #if NETCOREAPP
                     gotLock = _singleWriterMutex.Wait(TimeoutMilliseconds);
                     if (!gotLock) return TimedOutBeforeWrite(message);
@@ -856,7 +820,6 @@
                     token = _singleWriterMutex.TryWait();
                     if (!token.Success) return TimedOutBeforeWrite(message);
 #endif
->>>>>>> 49a917d1
                 }
 
                 var result = WriteMessageInsideLock(physical, message);
@@ -873,20 +836,14 @@
             finally
             {
                 UnmarkActiveMessage(message);
-<<<<<<< HEAD
-=======
-#if NETCOREAPP
->>>>>>> 49a917d1
+#if NETCOREAPP
                 if (gotLock)
                 {
                     _singleWriterMutex.Release();
                 }
-<<<<<<< HEAD
-=======
 #else
                 token.Dispose();
 #endif
->>>>>>> 49a917d1
             }
         }
 
@@ -956,11 +913,7 @@
 
 #if NET6_0_OR_GREATER
                 // In .NET 6, use the thread pool stall semantics to our advantage and use a lighter-weight Task
-<<<<<<< HEAD
-                Task.Run(ProcessBacklogsAsync);
-=======
                 Task.Run(ProcessBacklogAsync);
->>>>>>> 49a917d1
 #else
                 // Start the backlog processor; this is a bit unorthodox, as you would *expect* this to just
                 // be Task.Run; that would work fine when healthy, but when we're falling on our face, it is
@@ -1085,15 +1038,11 @@
         {
             // Importantly: don't assume we have a physical connection here
             // We are very likely to hit a state where it's not re-established or even referenced here
-<<<<<<< HEAD
+#if NETCOREAPP
             bool gotLock = false;
-=======
-#if NETCOREAPP
-            bool gotLock = false;
 #else
             LockToken token = default;
 #endif
->>>>>>> 49a917d1
             try
             {
 #if DEBUG
@@ -1115,19 +1064,14 @@
                     if (_backlog.IsEmpty) return; // nothing to do
 
                     // try and get the lock; if unsuccessful, retry
-<<<<<<< HEAD
+#if NETCOREAPP
                     gotLock = await _singleWriterMutex.WaitAsync(TimeoutMilliseconds).ConfigureAwait(false);
                     if (gotLock) break; // got the lock; now go do something with it
-=======
-#if NETCOREAPP
-                    gotLock = await _singleWriterMutex.WaitAsync(TimeoutMilliseconds).ConfigureAwait(false);
-                    if (gotLock) break; // got the lock; now go do something with it
 #else
                     token = await _singleWriterMutex.TryWaitAsync().ConfigureAwait(false);
                     if (token.Success) break; // got the lock; now go do something with it
 #endif
 
->>>>>>> 49a917d1
 #if DEBUG
                     failureCount++;
 #endif
@@ -1188,20 +1132,14 @@
             }
             finally
             {
-<<<<<<< HEAD
-=======
-#if NETCOREAPP
->>>>>>> 49a917d1
+#if NETCOREAPP
                 if (gotLock)
                 {
                     _singleWriterMutex.Release();
                 }
-<<<<<<< HEAD
-=======
 #else
                 token.Dispose();
 #endif
->>>>>>> 49a917d1
             }
         }
 
@@ -1234,31 +1172,22 @@
 
             bool releaseLock = true; // fine to default to true, as it doesn't matter until token is a "success"
             int lockTaken = 0;
-<<<<<<< HEAD
+#if NETCOREAPP
             bool gotLock = false;
+#else
+            LockToken token = default;
+#endif
             try
             {
-                // Try to get the lock, immediately without a wait
+                // try to acquire it synchronously
+#if NETCOREAPP
                 gotLock = _singleWriterMutex.Wait(0);
                 if (!gotLock)
-=======
-#if NETCOREAPP
-            bool gotLock = false;
-#else
-            LockToken token = default;
-#endif
-            try
-            {
-                // try to acquire it synchronously
+#else
                 // note: timeout is specified in mutex-constructor
-#if NETCOREAPP
-                gotLock = _singleWriterMutex.Wait(0);
-                if (!gotLock)
-#else
                 token = _singleWriterMutex.TryWait(options: WaitOptions.NoDelay);
                 if (!token.Success)
 #endif
->>>>>>> 49a917d1
                 {
                     // If we can't get it *instantaneously*; pass it to the backlog for throughput
                     if (TryPushToBacklog(message, onlyIfExists: false, bypassBacklog: bypassBacklog))
@@ -1269,19 +1198,6 @@
                     // no backlog... try to wait with the timeout;
                     // if we *still* can't get it: that counts as
                     // an actual timeout
-<<<<<<< HEAD
-                    var pending = _singleWriterMutex.WaitAsync(TimeoutMilliseconds);
-                    if (pending.Status != TaskStatus.RanToCompletion)
-                    {
-                        return WriteMessageTakingWriteLockAsync_Awaited(pending, physical, message);
-                    }
-
-                    gotLock = pending.Result; // .Result access is fine since we know we got a result
-                    if (!gotLock)
-                    {
-                        return new ValueTask<WriteResult>(TimedOutBeforeWrite(message));
-                    }
-=======
 #if NETCOREAPP
                     var pending = _singleWriterMutex.WaitAsync(TimeoutMilliseconds);
                     if (pending.Status != TaskStatus.RanToCompletion) return WriteMessageTakingWriteLockAsync_Awaited(pending, physical, message);
@@ -1295,7 +1211,6 @@
                     token = pending.Result; // fine since we know we got a result
                     if (!token.Success) return new ValueTask<WriteResult>(TimedOutBeforeWrite(message));
 #endif
->>>>>>> 49a917d1
                 }
 #if DEBUG
                 lockTaken = Environment.TickCount;
@@ -1307,15 +1222,11 @@
                     if (!flush.IsCompletedSuccessfully)
                     {
                         releaseLock = false; // so we don't release prematurely
-<<<<<<< HEAD
+#if NETCOREAPP
                         return CompleteWriteAndReleaseLockAsync(flush, message, lockTaken);
-=======
-#if NETCOREAPP
-                        return CompleteWriteAndReleaseLockAsync(flush, message, lockTaken);
 #else
                         return CompleteWriteAndReleaseLockAsync(token, flush, message, lockTaken);
 #endif
->>>>>>> 49a917d1
                     }
 
                     result = flush.Result; // .Result: we know it was completed, so this is fine
@@ -1331,15 +1242,11 @@
             }
             finally
             {
-<<<<<<< HEAD
+#if NETCOREAPP
                 if (gotLock)
-=======
-#if NETCOREAPP
-                if (gotLock)
 #else
                 if (token.Success)
 #endif
->>>>>>> 49a917d1
                 {
                     UnmarkActiveMessage(message);
 
@@ -1348,15 +1255,11 @@
 #if DEBUG
                         RecordLockDuration(lockTaken);
 #endif
-<<<<<<< HEAD
+#if NETCOREAPP
                         _singleWriterMutex.Release();
-=======
-#if NETCOREAPP
-                        _singleWriterMutex.Release();
 #else
                         token.Dispose();
 #endif
->>>>>>> 49a917d1
                     }
                 }
             }
@@ -1371,36 +1274,26 @@
         volatile int _maxLockDuration = -1;
 #endif
 
-<<<<<<< HEAD
-        private async ValueTask<WriteResult> WriteMessageTakingWriteLockAsync_Awaited(Task<bool> pending, PhysicalConnection physical, Message message)
-        {
+        private async ValueTask<WriteResult> WriteMessageTakingWriteLockAsync_Awaited(
+#if NETCOREAPP
+            Task<bool> pending,
+#else
+            ValueTask<LockToken> pending,
+#endif
+            PhysicalConnection physical, Message message)
+        {
+#if NETCOREAPP
             bool gotLock = false;
+#endif
+
             try
             {
+#if NETCOREAPP
                 gotLock = await pending.ForAwait();
                 if (!gotLock) return TimedOutBeforeWrite(message);
-=======
-        private async ValueTask<WriteResult> WriteMessageTakingWriteLockAsync_Awaited(
-#if NETCOREAPP
-            Task<bool> pending,
-#else
-            ValueTask<LockToken> pending,
-#endif
-            PhysicalConnection physical, Message message)
-        {
-#if NETCOREAPP
-            bool gotLock = false;
-#endif
-
-            try
-            {
-#if NETCOREAPP
-                gotLock = await pending.ForAwait();
-                if (!gotLock) return TimedOutBeforeWrite(message);
 #else
                 using var token = await pending.ForAwait();
 #endif
->>>>>>> 49a917d1
 #if DEBUG
                 int lockTaken = Environment.TickCount;
 #endif
@@ -1425,21 +1318,11 @@
             finally
             {
                 UnmarkActiveMessage(message);
-<<<<<<< HEAD
-=======
-#if NETCOREAPP
->>>>>>> 49a917d1
+#if NETCOREAPP
                 if (gotLock)
                 {
                     _singleWriterMutex.Release();
                 }
-<<<<<<< HEAD
-            }
-        }
-
-        private async ValueTask<WriteResult> CompleteWriteAndReleaseLockAsync(ValueTask<WriteResult> flush, Message message, int lockTaken)
-        {
-=======
 #endif
             }
         }
@@ -1455,7 +1338,6 @@
 #if !NETCOREAPP
             using (lockToken)
 #endif
->>>>>>> 49a917d1
             try
             {
                 var result = await flush.ForAwait();
@@ -1470,14 +1352,10 @@
             {
 #if DEBUG
                 RecordLockDuration(lockTaken);
-<<<<<<< HEAD
-=======
 #endif
 #if NETCOREAPP
                 _singleWriterMutex.Release();
->>>>>>> 49a917d1
-#endif
-                _singleWriterMutex.Release();
+#endif
             }
         }
 
