﻿using System;
using System.Collections.Concurrent;
using System.Collections.Generic;
using System.Diagnostics;
using System.Runtime.CompilerServices;
using System.Text;
using System.Threading;
using System.Threading.Channels;
using System.Threading.Tasks;
using static StackExchange.Redis.ConnectionMultiplexer;
using PendingSubscriptionState = global::StackExchange.Redis.ConnectionMultiplexer.Subscription.PendingSubscriptionState;
#if !NETCOREAPP
using Pipelines.Sockets.Unofficial.Threading;
using static Pipelines.Sockets.Unofficial.Threading.MutexSlim;
#endif

namespace StackExchange.Redis
{
    internal sealed class PhysicalBridge : IDisposable
    {
        internal readonly string Name;

        private const int ProfileLogSamples = 10;

        private const double ProfileLogSeconds = (ConnectionMultiplexer.MillisecondsPerHeartbeat * ProfileLogSamples) / 1000.0;

        private static readonly Message ReusableAskingCommand = Message.Create(-1, CommandFlags.FireAndForget, RedisCommand.ASKING);

        private readonly long[] profileLog = new long[ProfileLogSamples];

        /// <summary>
        /// We have 1 queue in play on this bridge.
        /// We're bypassing the queue for handshake events that go straight to the socket.
        /// Everything else that's not an internal call goes into the queue if there is a queue.
        ///
        /// In a later release we want to remove per-server events from this queue completely and shunt queued messages
        /// to another capable primary connection if one is available to process them faster (order is already hosed).
        /// For now, simplicity in: queue it all, replay or timeout it all.
        /// </summary>
        private readonly ConcurrentQueue<Message> _backlog = new();
        private bool BacklogHasItems => !_backlog.IsEmpty;
        private int _backlogProcessorIsRunning = 0;
        private int _backlogCurrentEnqueued = 0;
        private long _backlogTotalEnqueued = 0;

        private int activeWriters = 0;
        private int beating;
        private int failConnectCount = 0;
        private volatile bool isDisposed;
        private long nonPreferredEndpointCount;

        //private volatile int missedHeartbeats;
        private long operationCount, socketCount;
        private volatile PhysicalConnection physical;

        private long profileLastLog;
        private int profileLogIndex;

        private volatile bool reportNextFailure = true, reconfigureNextFailure = false;

        private volatile int state = (int)State.Disconnected;

#if NETCOREAPP
        private readonly SemaphoreSlim _singleWriterMutex = new(1,1);
#else
        private readonly MutexSlim _singleWriterMutex;
#endif

        internal string PhysicalName => physical?.ToString();
        public PhysicalBridge(ServerEndPoint serverEndPoint, ConnectionType type, int timeoutMilliseconds)
        {
            ServerEndPoint = serverEndPoint;
            ConnectionType = type;
            Multiplexer = serverEndPoint.Multiplexer;
            Name = Format.ToString(serverEndPoint.EndPoint) + "/" + ConnectionType.ToString();
            TimeoutMilliseconds = timeoutMilliseconds;
#if !NETCOREAPP
            _singleWriterMutex = new MutexSlim(timeoutMilliseconds: timeoutMilliseconds);
#endif
        }

        private readonly int TimeoutMilliseconds;

        public enum State : byte
        {
            Connecting,
            ConnectedEstablishing,
            ConnectedEstablished,
            Disconnected
        }

        public Exception LastException { get; private set; }

        public ConnectionType ConnectionType { get; }

        public bool IsConnected => state == (int)State.ConnectedEstablished;

        public bool IsConnecting => state == (int)State.ConnectedEstablishing || state == (int)State.Connecting;

        public ConnectionMultiplexer Multiplexer { get; }

        public ServerEndPoint ServerEndPoint { get; }

        public long SubscriptionCount => physical?.SubscriptionCount ?? 0;

        internal State ConnectionState => (State)state;
        internal bool IsBeating => Interlocked.CompareExchange(ref beating, 0, 0) == 1;

        internal long OperationCount => Interlocked.Read(ref operationCount);

        public RedisCommand LastCommand { get; private set; }

        public void Dispose()
        {
            isDisposed = true;
            ShutdownSubscriptionQueue();
            using (var tmp = physical)
            {
                physical = null;
            }
            GC.SuppressFinalize(this);
        }
        ~PhysicalBridge()
        {
            isDisposed = true; // make damn sure we don't true to resurrect

            // shouldn't *really* touch managed objects
            // in a finalizer, but we need to kill that socket,
            // and this is the first place that isn't going to
            // be rooted by the socket async bits
            try
            {
                var tmp = physical;
                physical = null;
                tmp?.Shutdown();
            }
            catch { }
        }
        public void ReportNextFailure()
        {
            reportNextFailure = true;
        }

        public override string ToString() => ConnectionType + "/" + Format.ToString(ServerEndPoint.EndPoint);

        private WriteResult QueueOrFailMessage(Message message)
        {
<<<<<<< HEAD
            // If it's an internal call that's not a QUIT
            // or we're allowed to queue in general, then queue
            if (message.IsInternalCall || Multiplexer.RawConfig.BacklogPolicy.QueueWhileDisconnected)
=======
            if (message.IsInternalCall && message.Command != RedisCommand.QUIT)
            {
                // you can go in the queue, but we won't be starting
                // a worker, because the handshake has not completed
                message.SetEnqueued(null);
                _backlog.Enqueue(message);
                return WriteResult.Success; // we'll take it...
            }
            else
>>>>>>> 8f5bf583
            {
                // Let's just never ever queue a QUIT message
                if (message.Command != RedisCommand.QUIT)
                {
                    message.SetEnqueued(null);
                    BacklogEnqueue(message, null);
                    // Note: we don't start a worker on each message here
                    return WriteResult.Success; // Successfully queued, so indicate success
                }
            }

            // Anything else goes in the bin - we're just not ready for you yet
            message.Cancel();
            Multiplexer?.OnMessageFaulted(message, null);
            message.Complete();
            return WriteResult.NoConnectionAvailable;
        }

        private WriteResult FailDueToNoConnection(Message message)
        {
            message.Cancel();
            Multiplexer?.OnMessageFaulted(message, null);
            message.Complete();
            return WriteResult.NoConnectionAvailable;
        }

        [Obsolete("prefer async")]
        public WriteResult TryWriteSync(Message message, bool isReplica)
        {
            if (isDisposed) throw new ObjectDisposedException(Name);
            if (!IsConnected) return QueueOrFailMessage(message);

            var physical = this.physical;
            if (physical == null)
            {
                // If we're not connected yet and supposed to, queue it up
                if (Multiplexer.RawConfig.BacklogPolicy.QueueWhileDisconnected)
                {
                    if (TryPushToBacklog(message, onlyIfExists: false))
                    {
                        message.SetEnqueued(null);
                        return WriteResult.Success;
                    }
                }
                return FailDueToNoConnection(message);
            }
            var result = WriteMessageTakingWriteLockSync(physical, message);
            LogNonPreferred(message.Flags, isReplica);
            return result;
        }

        public ValueTask<WriteResult> TryWriteAsync(Message message, bool isReplica, bool bypassBacklog = false)
        {
            if (isDisposed) throw new ObjectDisposedException(Name);
            if (!IsConnected && !bypassBacklog) return new ValueTask<WriteResult>(QueueOrFailMessage(message));

            var physical = this.physical;
            if (physical == null)
            {
                // If we're not connected yet and supposed to, queue it up
                if (!bypassBacklog && Multiplexer.RawConfig.BacklogPolicy.QueueWhileDisconnected)
                {
                    if (TryPushToBacklog(message, onlyIfExists: false))
                    {
                        message.SetEnqueued(null);
                        return new ValueTask<WriteResult>(WriteResult.Success);
                    }
                }
                return new ValueTask<WriteResult>(FailDueToNoConnection(message));
            }

            var result = WriteMessageTakingWriteLockAsync(physical, message, bypassBacklog: bypassBacklog);
            LogNonPreferred(message.Flags, isReplica);
            return result;
        }

        internal void AppendProfile(StringBuilder sb)
        {
            var clone = new long[ProfileLogSamples + 1];
            for (int i = 0; i < ProfileLogSamples; i++)
            {
                clone[i] = Interlocked.Read(ref profileLog[i]);
            }
            clone[ProfileLogSamples] = Interlocked.Read(ref operationCount);
            Array.Sort(clone);
            sb.Append(' ').Append(clone[0]);
            for (int i = 1; i < clone.Length; i++)
            {
                if (clone[i] != clone[i - 1])
                {
                    sb.Append('+').Append(clone[i] - clone[i - 1]);
                }
            }
            if (clone[0] != clone[ProfileLogSamples])
            {
                sb.Append('=').Append(clone[ProfileLogSamples]);
            }
            double rate = (clone[ProfileLogSamples] - clone[0]) / ProfileLogSeconds;
            sb.Append(" (").Append(rate.ToString("N2")).Append(" ops/s; spans ").Append(ProfileLogSeconds).Append("s)");
        }

        internal void GetCounters(ConnectionCounters counters)
        {
            counters.OperationCount = OperationCount;
            counters.SocketCount = Interlocked.Read(ref socketCount);
            counters.WriterCount = Interlocked.CompareExchange(ref activeWriters, 0, 0);
            counters.NonPreferredEndpointCount = Interlocked.Read(ref nonPreferredEndpointCount);
            physical?.GetCounters(counters);
        }

        private Channel<PendingSubscriptionState> _subscriptionBackgroundQueue;
        private static readonly UnboundedChannelOptions s_subscriptionQueueOptions = new UnboundedChannelOptions
        {
             AllowSynchronousContinuations = false, // we do *not* want the async work to end up on the caller's thread
             SingleReader = true, // only one reader will be started per channel
             SingleWriter = true, // writes will be synchronized, because order matters
        };

        private Channel<PendingSubscriptionState> GetSubscriptionQueue()
        {
            var queue = _subscriptionBackgroundQueue;
            if (queue == null)
            {
                queue = Channel.CreateUnbounded<PendingSubscriptionState>(s_subscriptionQueueOptions);
                var existing = Interlocked.CompareExchange(ref _subscriptionBackgroundQueue, queue, null);

                if (existing != null) return existing; // we didn't win, but that's fine 

                // we won (_subqueue is now queue)
                // this means we have a new channel without a reader; let's fix that!
                Task.Run(() => ExecuteSubscriptionLoop());
            }
            return queue;
        }

        private void ShutdownSubscriptionQueue()
        {
            try
            {
                Interlocked.CompareExchange(ref _subscriptionBackgroundQueue, null, null)?.Writer.TryComplete();
            }
            catch { }
        }

        private async Task ExecuteSubscriptionLoop() // pushes items that have been enqueued over the bridge
        {
            // note: this will execute on the default pool rather than our dedicated pool; I'm... OK with this
            var queue = _subscriptionBackgroundQueue ?? Interlocked.CompareExchange(ref _subscriptionBackgroundQueue, null, null); // just to be sure we can read it!
            try
            {
                while (await queue.Reader.WaitToReadAsync().ForAwait() && queue.Reader.TryRead(out var next))
                {
                    try
                    {
                        // Treat these commands as background/handshake and do not allow queuing to backlog
                        if ((await TryWriteAsync(next.Message, next.IsReplica).ForAwait()) != WriteResult.Success)
                        {
                            next.Abort();
                        }
                    }
                    catch (Exception ex)
                    {
                        next.Fail(ex);
                    }
                }
            }
            catch (Exception ex)
            {
                Multiplexer.OnInternalError(ex, ServerEndPoint?.EndPoint, ConnectionType);
            }
        }

        internal bool TryEnqueueBackgroundSubscriptionWrite(in PendingSubscriptionState state)
            => !isDisposed && (_subscriptionBackgroundQueue ?? GetSubscriptionQueue()).Writer.TryWrite(state);

        internal readonly struct BridgeStatus
        {
            /// <summary>
            /// Number of messages sent since the last heartbeat was processed.
            /// </summary>
            public int MessagesSinceLastHeartbeat { get; init; }
            /// <summary>
            /// Whether the pipe writer is currently active.
            /// </summary>
            public bool IsWriterActive { get; init; }

            /// <summary>
            /// Status of the currently processing backlog, if any.
            /// </summary>
            public BacklogStatus BacklogStatus { get; init; }

            /// <summary>
            /// The number of messages that are in the backlog queue (waiting to be sent when the connection is healthy again).
            /// </summary>
            public int BacklogMessagesPending { get; init; }
            /// <summary>
            /// The number of messages that are in the backlog queue (waiting to be sent when the connection is healthy again).
            /// </summary>
            public int BacklogMessagesPendingCounter { get; init; }
            /// <summary>
            /// The number of messages ever added to the backlog queue in the life of this connection.
            /// </summary>
            public long TotalBacklogMessagesQueued { get; init; }

            /// <summary>
            /// Status for the underlying <see cref="PhysicalConnection"/>.
            /// </summary>
            public PhysicalConnection.ConnectionStatus Connection { get; init; }

            /// <summary>
            /// The default bridge stats, notable *not* the same as <c>default</c> since initializers don't run.
            /// </summary>
            public static BridgeStatus Zero { get; } = new() { Connection = PhysicalConnection.ConnectionStatus.Zero };

            public override string ToString() =>
                $"MessagesSinceLastHeartbeat: {MessagesSinceLastHeartbeat}, Writer: {(IsWriterActive ? "Active" : "Inactive")}, BacklogStatus: {BacklogStatus}, BacklogMessagesPending: (Queue: {BacklogMessagesPending}, Counter: {BacklogMessagesPendingCounter}), TotalBacklogMessagesQueued: {TotalBacklogMessagesQueued}, Connection: ({Connection})";
        }

        internal BridgeStatus GetStatus() => new()
        {
            MessagesSinceLastHeartbeat = (int)(Interlocked.Read(ref operationCount) - Interlocked.Read(ref profileLastLog)),
#if NETCOREAPP
            IsWriterActive = _singleWriterMutex.CurrentCount == 0,
#else
            IsWriterActive = !_singleWriterMutex.IsAvailable,
#endif
            BacklogMessagesPending = _backlog.Count,
            BacklogMessagesPendingCounter = Volatile.Read(ref _backlogCurrentEnqueued),
            BacklogStatus = _backlogStatus,
            TotalBacklogMessagesQueued = _backlogTotalEnqueued,
            Connection = physical?.GetStatus() ?? PhysicalConnection.ConnectionStatus.Default,
        };

        internal string GetStormLog()
        {
            var sb = new StringBuilder("Storm log for ").Append(Format.ToString(ServerEndPoint.EndPoint)).Append(" / ").Append(ConnectionType)
                .Append(" at ").Append(DateTime.UtcNow)
                .AppendLine().AppendLine();
            physical?.GetStormLog(sb);
            sb.Append("Circular op-count snapshot:");
            AppendProfile(sb);
            sb.AppendLine();
            return sb.ToString();
        }

        internal void IncrementOpCount()
        {
            Interlocked.Increment(ref operationCount);
        }

        internal void KeepAlive()
        {
            if (!(physical?.IsIdle() ?? false)) return; // don't pile on if already doing something

            var commandMap = Multiplexer.CommandMap;
            Message msg = null;
            var features = ServerEndPoint.GetFeatures();
            switch (ConnectionType)
            {
                case ConnectionType.Interactive:
                    msg = ServerEndPoint.GetTracerMessage(false);
                    msg.SetSource(ResultProcessor.Tracer, null);
                    break;
                case ConnectionType.Subscription:
                    if (commandMap.IsAvailable(RedisCommand.PING) && features.PingOnSubscriber)
                    {
                        msg = Message.Create(-1, CommandFlags.FireAndForget, RedisCommand.PING);
                        msg.SetSource(ResultProcessor.Tracer, null);
                    }
                    else if (commandMap.IsAvailable(RedisCommand.UNSUBSCRIBE))
                    {
                        msg = Message.Create(-1, CommandFlags.FireAndForget, RedisCommand.UNSUBSCRIBE,
                            (RedisChannel)Multiplexer.UniqueId);
                        msg.SetSource(ResultProcessor.TrackSubscriptions, null);
                    }
                    break;
            }

            if (msg != null)
            {
                msg.SetInternalCall();
                Multiplexer.Trace("Enqueue: " + msg);
                Multiplexer.OnInfoMessage($"heartbeat ({physical?.LastWriteSecondsAgo}s >= {ServerEndPoint?.WriteEverySeconds}s, {physical?.GetSentAwaitingResponseCount()} waiting) '{msg.CommandAndKey}' on '{PhysicalName}' (v{features.Version})");
                physical?.UpdateLastWriteTime(); // preemptively
#pragma warning disable CS0618
                var result = TryWriteSync(msg, ServerEndPoint.IsReplica);
#pragma warning restore CS0618

                if (result != WriteResult.Success)
                {
                    var ex = Multiplexer.GetException(result, msg, ServerEndPoint);
                    OnInternalError(ex);
                }
            }
        }

        internal async Task OnConnectedAsync(PhysicalConnection connection, LogProxy log)
        {
            Trace("OnConnected");
            if (physical == connection && !isDisposed && ChangeState(State.Connecting, State.ConnectedEstablishing))
            {
                await ServerEndPoint.OnEstablishingAsync(connection, log).ForAwait();
                log?.WriteLine($"{Format.ToString(ServerEndPoint)}: OnEstablishingAsync complete");
            }
            else
            {
                try
                {
                    connection.Dispose();
                }
                catch { }
            }
        }

        internal void ResetNonConnected()
        {
            var tmp = physical;
            if (tmp != null && state != (int)State.ConnectedEstablished)
            {
                tmp.RecordConnectionFailed(ConnectionFailureType.UnableToConnect);
            }
            TryConnect(null);
        }

        internal void OnConnectionFailed(PhysicalConnection connection, ConnectionFailureType failureType, Exception innerException)
        {
            Trace($"OnConnectionFailed: {connection}");
            // If we're configured to, fail all pending backlogged messages
            if (Multiplexer.RawConfig.BacklogPolicy?.AbortPendingOnConnectionFailure == true)
            {
                AbandonPendingBacklog(innerException);
            }

            if (reportNextFailure)
            {
                LastException = innerException;
                reportNextFailure = false; // until it is restored
                var endpoint = ServerEndPoint.EndPoint;
                Multiplexer.OnConnectionFailed(endpoint, ConnectionType, failureType, innerException, reconfigureNextFailure, connection?.ToString());
            }
        }

        internal void OnDisconnected(ConnectionFailureType failureType, PhysicalConnection connection, out bool isCurrent, out State oldState)
        {
            Trace($"OnDisconnected: {failureType}");

            oldState = default(State); // only defined when isCurrent = true
            if (isCurrent = (physical == connection))
            {
                Trace("Bridge noting disconnect from active connection" + (isDisposed ? " (disposed)" : ""));
                oldState = ChangeState(State.Disconnected);
                physical = null;
                if (oldState == State.ConnectedEstablished && !ServerEndPoint.IsReplica)
                {
                    // if the disconnected endpoint was a master endpoint run info replication
                    // more frequently on it's replica with exponential increments
                    foreach (var r in ServerEndPoint.Replicas)
                    {
                        r.ForceExponentialBackoffReplicationCheck();
                    }
                }
                ServerEndPoint.OnDisconnected(this);

                if (!isDisposed && Interlocked.Increment(ref failConnectCount) == 1)
                {
                    TryConnect(null); // try to connect immediately
                }
            }
            else if (physical == null)
            {
                Trace("Bridge noting disconnect (already terminated)");
            }
            else
            {
                Trace("Bridge noting disconnect, but from different connection");
            }
        }

        private void AbandonPendingBacklog(Exception ex)
        {
            while (BacklogTryDequeue(out Message next))
            {
                Multiplexer?.OnMessageFaulted(next, ex);
                next.SetExceptionAndComplete(ex, this);
            }
        }

        internal void OnFullyEstablished(PhysicalConnection connection, string source)
        {
            Trace("OnFullyEstablished");
            connection?.SetIdle();
            if (physical == connection && !isDisposed && ChangeState(State.ConnectedEstablishing, State.ConnectedEstablished))
            {
                reportNextFailure = reconfigureNextFailure = true;
                LastException = null;
                Interlocked.Exchange(ref failConnectCount, 0);
                ServerEndPoint.OnFullyEstablished(connection, source);

                // do we have pending system things to do?
                if (BacklogHasItems)
                {
                    StartBacklogProcessor();
                }

                if (ConnectionType == ConnectionType.Interactive) ServerEndPoint.CheckInfoReplication();
            }
            else
            {
                try { connection.Dispose(); } catch { }
            }
        }

        private int connectStartTicks;
        private long connectTimeoutRetryCount = 0;

        internal void OnHeartbeat(bool ifConnectedOnly)
        {
            bool runThisTime = false;
            try
            {
                if (BacklogHasItems)
                {
                    // If we have a backlog, kickoff the processing
                    // This will first timeout any messages that have sat too long and either:
                    // A: Abort if we're still not connected yet (we should be in this path)
                    // or B: Process the backlog and send those messages through the pipe
                    StartBacklogProcessor();
                }

                runThisTime = !isDisposed && Interlocked.CompareExchange(ref beating, 1, 0) == 0;
                if (!runThisTime) return;

                uint index = (uint)Interlocked.Increment(ref profileLogIndex);
                long newSampleCount = Interlocked.Read(ref operationCount);
                Interlocked.Exchange(ref profileLog[index % ProfileLogSamples], newSampleCount);
                Interlocked.Exchange(ref profileLastLog, newSampleCount);
                Trace("OnHeartbeat: " + (State)state);
                switch (state)
                {
                    case (int)State.Connecting:
                        int connectTimeMilliseconds = unchecked(Environment.TickCount - Thread.VolatileRead(ref connectStartTicks));
                        bool shouldRetry = Multiplexer.RawConfig.ReconnectRetryPolicy.ShouldRetry(Interlocked.Read(ref connectTimeoutRetryCount), connectTimeMilliseconds);
                        if (shouldRetry)
                        {
                            Interlocked.Increment(ref connectTimeoutRetryCount);
                            LastException = ExceptionFactory.UnableToConnect(Multiplexer, "ConnectTimeout");
                            Trace("Aborting connect");
                            // abort and reconnect
                            var snapshot = physical;
                            OnDisconnected(ConnectionFailureType.UnableToConnect, snapshot, out bool isCurrent, out State oldState);
                            using (snapshot) { } // dispose etc
                            TryConnect(null);
                        }
                        break;
                    case (int)State.ConnectedEstablishing:
                    case (int)State.ConnectedEstablished:
                        var tmp = physical;
                        if (tmp != null)
                        {
                            if (state == (int)State.ConnectedEstablished)
                            {
                                Interlocked.Exchange(ref connectTimeoutRetryCount, 0);
                                tmp.BridgeCouldBeNull?.ServerEndPoint?.ClearUnselectable(UnselectableFlags.DidNotRespond);
                            }
                            tmp.OnBridgeHeartbeat();
                            int writeEverySeconds = ServerEndPoint.WriteEverySeconds,
                                checkConfigSeconds = ServerEndPoint.ConfigCheckSeconds;

                            if (state == (int)State.ConnectedEstablished && ConnectionType == ConnectionType.Interactive
                                && checkConfigSeconds > 0 && ServerEndPoint.LastInfoReplicationCheckSecondsAgo >= checkConfigSeconds
                                && ServerEndPoint.CheckInfoReplication())
                            {
                                // that serves as a keep-alive, if it is accepted
                            }
                            else if (writeEverySeconds > 0 && tmp.LastWriteSecondsAgo >= writeEverySeconds)
                            {
                                Trace("OnHeartbeat - overdue");
                                if (state == (int)State.ConnectedEstablished)
                                {
                                    KeepAlive();
                                }
                                else
                                {
                                    OnDisconnected(ConnectionFailureType.SocketFailure, tmp, out bool ignore, out State oldState);
                                }
                            }
                            else if (writeEverySeconds <= 0 && tmp.IsIdle()
                                && tmp.LastWriteSecondsAgo > 2
                                && tmp.GetSentAwaitingResponseCount() != 0)
                            {
                                // there's a chance this is a dead socket; sending data will shake that
                                // up a bit, so if we have an empty unsent queue and a non-empty sent
                                // queue, test the socket
                                KeepAlive();
                            }
                        }
                        break;
                    case (int)State.Disconnected:
                        Interlocked.Exchange(ref connectTimeoutRetryCount, 0);
                        if (!ifConnectedOnly)
                        {
                            Multiplexer.Trace("Resurrecting " + ToString());
                            Multiplexer.OnResurrecting(ServerEndPoint?.EndPoint, ConnectionType);
                            TryConnect(null);
                        }
                        break;
                    default:
                        Interlocked.Exchange(ref connectTimeoutRetryCount, 0);
                        break;
                }
            }
            catch (Exception ex)
            {
                OnInternalError(ex);
                Trace("OnHeartbeat error: " + ex.Message);
            }
            finally
            {
                if (runThisTime) Interlocked.Exchange(ref beating, 0);
            }
        }

        internal void RemovePhysical(PhysicalConnection connection) =>
            Interlocked.CompareExchange(ref physical, null, connection);

        [Conditional("VERBOSE")]
        internal void Trace(string message) => Multiplexer.Trace(message, ToString());

        [Conditional("VERBOSE")]
        internal void Trace(bool condition, string message)
        {
            if (condition) Multiplexer.Trace(message, ToString());
        }

        internal bool TryEnqueue(List<Message> messages, bool isReplica)
        {
            if (messages == null || messages.Count == 0) return true;

            if (isDisposed) throw new ObjectDisposedException(Name);

            if (!IsConnected)
            {
                return false;
            }

            var physical = this.physical;
            if (physical == null) return false;
            foreach (var message in messages)
            {
                // deliberately not taking a single lock here; we don't care if
                // other threads manage to interleave - in fact, it would be desirable
                // (to avoid a batch monopolising the connection)
#pragma warning disable CS0618
                WriteMessageTakingWriteLockSync(physical, message);
#pragma warning restore CS0618
                LogNonPreferred(message.Flags, isReplica);
            }
            return true;
        }

        private Message _activeMessage;

        private WriteResult WriteMessageInsideLock(PhysicalConnection physical, Message message)
        {
            WriteResult result;
            var existingMessage = Interlocked.CompareExchange(ref _activeMessage, message, null);
            if (existingMessage != null)
            {
                Multiplexer?.OnInfoMessage($"Reentrant call to WriteMessageTakingWriteLock for {message.CommandAndKey}, {existingMessage.CommandAndKey} is still active");
                return WriteResult.NoConnectionAvailable;
            }

            physical.SetWriting();
            if (message is IMultiMessage multiMessage)
            {
                var messageIsSent = false;
                SelectDatabaseInsideWriteLock(physical, message); // need to switch database *before* the transaction
                foreach (var subCommand in multiMessage.GetMessages(physical))
                {
                    result = WriteMessageToServerInsideWriteLock(physical, subCommand);
                    if (result != WriteResult.Success)
                    {
                        // we screwed up; abort; note that WriteMessageToServer already
                        // killed the underlying connection
                        Trace("Unable to write to server");
                        message.Fail(ConnectionFailureType.ProtocolFailure, null, "failure before write: " + result.ToString());
                        message.Complete();
                        return result;
                    }
                    //The parent message (next) may be returned from GetMessages
                    //and should not be marked as sent again below
                    messageIsSent = messageIsSent || subCommand == message;
                }
                if (!messageIsSent)
                {
                    message.SetRequestSent(); // well, it was attempted, at least...
                }

                return WriteResult.Success;
            }
            else
            {
                return WriteMessageToServerInsideWriteLock(physical, message);
            }
        }

        [Obsolete("prefer async")]
        internal WriteResult WriteMessageTakingWriteLockSync(PhysicalConnection physical, Message message)
        {
            Trace("Writing: " + message);
            message.SetEnqueued(physical); // this also records the read/write stats at this point

            // AVOID REORDERING MESSAGES
            // Prefer to add it to the backlog if this thread can see that there might already be a message backlog.
            // We do this before attempting to take the write lock, because we won't actually write, we'll just let the backlog get processed in due course
            if (TryPushToBacklog(message, onlyIfExists: true))
            {
                return WriteResult.Success; // queued counts as success
            }

#if NETCOREAPP
            bool gotLock = false;
#else
            LockToken token = default;
#endif
            try
            {
#if NETCOREAPP
                gotLock = _singleWriterMutex.Wait(0);
                if (!gotLock)
#else
                token = _singleWriterMutex.TryWait(WaitOptions.NoDelay);
                if (!token.Success)
#endif
                {
                    // If we can't get it *instantaneously*, pass it to the backlog for throughput
                    if (TryPushToBacklog(message, onlyIfExists: false))
                    {
                        return WriteResult.Success; // queued counts as success
                    }

                    // no backlog... try to wait with the timeout;
                    // if we *still* can't get it: that counts as
                    // an actual timeout
#if NETCOREAPP
                    gotLock = _singleWriterMutex.Wait(TimeoutMilliseconds);
                    if (!gotLock) return TimedOutBeforeWrite(message);
#else
                    token = _singleWriterMutex.TryWait();
                    if (!token.Success) return TimedOutBeforeWrite(message);
#endif
                }

                var result = WriteMessageInsideLock(physical, message);

                if (result == WriteResult.Success)
                {
                    result = physical.FlushSync(false, TimeoutMilliseconds);
                }

                physical.SetIdle();
                return result;
            }
            catch (Exception ex) { return HandleWriteException(message, ex); }
            finally
            {
                UnmarkActiveMessage(message);
#if NETCOREAPP
                if (gotLock)
                {
                    _singleWriterMutex.Release();
                }
#else
                token.Dispose();
#endif
            }
        }

        [MethodImpl(MethodImplOptions.AggressiveInlining)]
        private bool TryPushToBacklog(Message message, bool onlyIfExists, bool bypassBacklog = false)
        {
            // In the handshake case: send the command directly through.
            // If we're disconnected *in the middle of a handshake*, we've bombed a brand new socket and failing,
            // backing off, and retrying next heartbeat is best anyway.
            // 
            // Internal calls also shouldn't queue - try immediately. If these aren't errors (most aren't), we
            // won't alert the user.
            if (bypassBacklog || message.IsInternalCall)
            {
                return false;
            }

            // Note, for deciding emptiness for whether to push onlyIfExists, and start worker, 
            // we only need care if WE are able to 
            // see the queue when its empty. Not whether anyone else sees it as empty.
            // So strong synchronization is not required.
            if (onlyIfExists && Volatile.Read(ref _backlogCurrentEnqueued) == 0)
            {
                return false;
            }

<<<<<<< HEAD
            BacklogEnqueue(message, physical);
=======
            
            int count = _backlog.Count;
            _backlog.Enqueue(message);
>>>>>>> 8f5bf583

            // The correct way to decide to start backlog process is not based on previously empty
            // but based on a) not empty now (we enqueued!) and b) no backlog processor already running.
            // Which StartBacklogProcessor will check.
            StartBacklogProcessor();
            return true;
        }

        [MethodImpl(MethodImplOptions.AggressiveInlining)]
        private void BacklogEnqueue(Message message, PhysicalConnection physical)
        {
            // Increment first to ensure we over-trigger backlog processing rather than under-trigger if anything
            var position = Interlocked.Increment(ref _backlogCurrentEnqueued);
            message.SetBacklogState(position, physical);
            
            _backlog.Enqueue(message);
            Interlocked.Increment(ref _backlogTotalEnqueued);
        }

        [MethodImpl(MethodImplOptions.AggressiveInlining)]
        private bool BacklogTryDequeue(out Message message)
        {
            if (_backlog.TryDequeue(out message))
            {
                Interlocked.Decrement(ref _backlogCurrentEnqueued);
                return true;
            }
            return false;
        }

        [MethodImpl(MethodImplOptions.AggressiveInlining)]
        private void StartBacklogProcessor()
        {
            if (Interlocked.CompareExchange(ref _backlogProcessorIsRunning, 1, 0) == 0)
            {
                _backlogStatus = BacklogStatus.Activating;

#if NET6_0_OR_GREATER
                // In .NET 6, use the thread pool stall semantics to our advantage and use a lighter-weight Task
                Task.Run(ProcessBacklogAsync);
#else
                // Start the backlog processor; this is a bit unorthodox, as you would *expect* this to just
                // be Task.Run; that would work fine when healthy, but when we're falling on our face, it is
                // easy to get into a thread-pool-starvation "spiral of death" if we rely on the thread-pool
                // to unblock the thread-pool when there could be sync-over-async callers. Note that in reality,
                // the initial "enough" of the back-log processor is typically sync, which means that the thread
                // we start is actually useful, despite thinking "but that will just go async and back to the pool"
                var thread = new Thread(s => ((PhysicalBridge)s).ProcessBacklogAsync().RedisFireAndForget())
                {
                    IsBackground = true,                  // don't keep process alive (also: act like the thread-pool used to)
                    Name = "StackExchange.Redis Backlog", // help anyone looking at thread-dumps
                };
                thread.Start(this);
#endif
            }
        }

        /// <summary>
        /// Crawls from the head of the backlog queue, consuming anything that should have timed out
        /// and pruning it accordingly (these messages will get timeout exceptions).
        /// </summary>
        private void CheckBacklogForTimeouts()
        {
            var now = Environment.TickCount;
            var timeout = TimeoutMilliseconds;

            // Because peeking at the backlog, checking message and then dequeuing, is not thread-safe, we do have to use
            // a lock here, for mutual exclusion of backlog DEQUEUERS. Unfortunately.
            // But we reduce contention by only locking if we see something that looks timed out.
            while (_backlog.TryPeek(out Message message))
            {
                // See if the message has pass our async timeout threshold
                // or has otherwise been completed (e.g. a sync wait timed out) which would have cleared the ResultBox
                if (!message.HasTimedOut(now, timeout, out var _) || message.ResultBox == null) break; // not a timeout - we can stop looking
                lock (_backlog)
                {
                    // Peek again since we didn't have lock before...
                    // and rerun the exact same checks as above, note that it may be a different message now
                    if (!_backlog.TryPeek(out message)) break;
                    if (!message.HasTimedOut(now, timeout, out var _) && message.ResultBox != null) break;

                    if (!BacklogTryDequeue(out var message2) || (message != message2)) // consume it for real
                    {
                        throw new RedisException("Thread safety bug detected! A queue message disappeared while we had the backlog lock");
                    }
                }

                // Tell the message it has failed
                // Note: Attempting to *avoid* reentrancy/deadlock issues by not holding the lock while completing messages.
                var ex = Multiplexer.GetException(WriteResult.TimeoutBeforeWrite, message, ServerEndPoint);
                message.SetExceptionAndComplete(ex, this);
            }
        }

        internal enum BacklogStatus : byte
        {
            Inactive,
            Activating,
            Starting,
            Started,
            CheckingForWork,
            CheckingForTimeout,
            CheckingForTimeoutComplete,
            RecordingTimeout,
            WritingMessage,
            Flushing,
            MarkingInactive,
            RecordingWriteFailure,
            RecordingFault,
            SettingIdle,
            Faulted,
        }

        private volatile BacklogStatus _backlogStatus;
        /// <summary>
        /// Process the backlog(s) in play if any.
        /// This means flushing commands to an available/active connection (if any) or spinning until timeout if not.
        /// </summary>
        private async Task ProcessBacklogAsync()
        {
            _backlogStatus = BacklogStatus.Starting;
            try
            {
                if (!_backlog.IsEmpty)
                {
                    // TODO: vNext handoff this backlog to another primary ("can handle everything") connection
                    // and remove any per-server commands. This means we need to track a bit of whether something
                    // was server-endpoint-specific in PrepareToPushMessageToBridge (was the server ref null or not)
                    await ProcessBridgeBacklogAsync(); // Needs handoff
                }
            }
            catch
            {
                _backlogStatus = BacklogStatus.Faulted;
            }
            finally
            {
                // Do this in finally block, so that thread aborts can't convince us the backlog processor is running forever
                if (Interlocked.CompareExchange(ref _backlogProcessorIsRunning, 0, 1) != 1)
                {
                    throw new RedisException("Bug detection, couldn't indicate shutdown of backlog processor");
                }

                // Now that nobody is processing the backlog, we should consider starting a new backlog processor
                // in case a new message came in after we ended this loop.
                if (BacklogHasItems)
                {
                    // Check for faults mainly to prevent unlimited tasks spawning in a fault scenario
                    // This won't cause a StackOverflowException due to the Task.Run() handoff
                    if (_backlogStatus != BacklogStatus.Faulted)
                    {
                        StartBacklogProcessor();
                    }
                }
            }
        }

        private async Task ProcessBridgeBacklogAsync()
        {
            // Importantly: don't assume we have a physical connection here
            // We are very likely to hit a state where it's not re-established or even referenced here
#if NETCOREAPP
            bool gotLock = false;
#else
            LockToken token = default;
#endif
            try
            {
                _backlogStatus = BacklogStatus.Starting;

                // First eliminate any messages that have timed out already.
                _backlogStatus = BacklogStatus.CheckingForTimeout;
                CheckBacklogForTimeouts();
                _backlogStatus = BacklogStatus.CheckingForTimeoutComplete;

                // For the rest of the backlog, if we're not connected there's no point - abort out
                while (IsConnected)
                {
                    // check whether the backlog is empty *before* even trying to get the lock
                    if (_backlog.IsEmpty) return; // nothing to do

                    // try and get the lock; if unsuccessful, retry
#if NETCOREAPP
                    gotLock = await _singleWriterMutex.WaitAsync(TimeoutMilliseconds).ConfigureAwait(false);
                    if (gotLock) break; // got the lock; now go do something with it
#else
                    token = await _singleWriterMutex.TryWaitAsync().ConfigureAwait(false);
                    if (token.Success) break; // got the lock; now go do something with it
#endif
                }
                _backlogStatus = BacklogStatus.Started;

<<<<<<< HEAD
#if DEBUG
                int acquiredTime = Environment.TickCount;
                var msToGetLock = unchecked(acquiredTime - tryToAcquireTime);
#endif
                // Only execute if we're connected.
                // Timeouts are handled above, so we're exclusively into backlog items eligible to write at this point.
                // If we can't write them, abort and wait for the next heartbeat or activation to try this again.
                while (IsConnected && physical?.HasOutputPipe == true)
=======
                // so now we are the writer; write some things!
                Message message;
                var timeout = TimeoutMilliseconds;
                while(true)
>>>>>>> 8f5bf583
                {
                    Message message;
                    _backlogStatus = BacklogStatus.CheckingForWork;

                    lock (_backlog)
                    {
                        // Note that we're actively taking it off the queue here, not peeking
                        // If there's nothing left in queue, we're done.
                        if (!BacklogTryDequeue(out message)) break;
                    }

                    try
                    {
                        _backlogStatus = BacklogStatus.WritingMessage;
                        var result = WriteMessageInsideLock(physical, message);

                        if (result == WriteResult.Success)
                        {
<<<<<<< HEAD
                            _backlogStatus = BacklogStatus.Flushing;
                            result = await physical.FlushAsync(false).ConfigureAwait(false);
=======
                            _backlogStatus = BacklogStatus.RecordingTimeout;
                            var ex = Multiplexer.GetException(WriteResult.TimeoutBeforeWrite, message, ServerEndPoint);
                            message.SetExceptionAndComplete(ex, this);
>>>>>>> 8f5bf583
                        }

                        _backlogStatus = BacklogStatus.MarkingInactive;
                        if (result != WriteResult.Success)
                        {
                            _backlogStatus = BacklogStatus.RecordingWriteFailure;
                            var ex = Multiplexer.GetException(result, message, ServerEndPoint);
                            HandleWriteException(message, ex);
                        }
                    }
                    catch (Exception ex)
                    {
                        _backlogStatus = BacklogStatus.RecordingFault;
                        HandleWriteException(message, ex);
                    }
                    finally
                    {
                        UnmarkActiveMessage(message);
                    }
                }
                _backlogStatus = BacklogStatus.SettingIdle;
                physical?.SetIdle();
                _backlogStatus = BacklogStatus.Inactive;
            }
            finally
            {
#if NETCOREAPP
                if (gotLock)
                {
                    _singleWriterMutex.Release();
                }
#else
                token.Dispose();
#endif
            }
        }

        private WriteResult TimedOutBeforeWrite(Message message)
        {
            message.Cancel();
            Multiplexer?.OnMessageFaulted(message, null);
            message.Complete();
            return WriteResult.TimeoutBeforeWrite;
        }

        /// <summary>
        /// This writes a message to the output stream.
        /// </summary>
        /// <param name="physical">The physical connection to write to.</param>
        /// <param name="message">The message to be written.</param>
        /// <param name="bypassBacklog">Whether this message should bypass the backlog, going straight to the pipe or failing.</param>
        internal ValueTask<WriteResult> WriteMessageTakingWriteLockAsync(PhysicalConnection physical, Message message, bool bypassBacklog = false)
        {
            Trace("Writing: " + message);
            message.SetEnqueued(physical); // this also records the read/write stats at this point

            // AVOID REORDERING MESSAGES
            // Prefer to add it to the backlog if this thread can see that there might already be a message backlog.
            // We do this before attempting to take the writelock, because we won't actually write, we'll just let the backlog get processed in due course
            if (TryPushToBacklog(message, onlyIfExists: true, bypassBacklog: bypassBacklog))
            {
                return new ValueTask<WriteResult>(WriteResult.Success); // queued counts as success
            }

            bool releaseLock = true; // fine to default to true, as it doesn't matter until token is a "success"
            int lockTaken = 0;
#if NETCOREAPP
            bool gotLock = false;
#else
            LockToken token = default;
#endif
            try
            {
                // try to acquire it synchronously
#if NETCOREAPP
                gotLock = _singleWriterMutex.Wait(0);
                if (!gotLock)
#else
                // note: timeout is specified in mutex-constructor
                token = _singleWriterMutex.TryWait(options: WaitOptions.NoDelay);
                if (!token.Success)
#endif
                {
                    // If we can't get it *instantaneously*, pass it to the backlog for throughput
                    if (TryPushToBacklog(message, onlyIfExists: false, bypassBacklog: bypassBacklog))
                    {
                        return new ValueTask<WriteResult>(WriteResult.Success); // queued counts as success
                    }

                    // no backlog... try to wait with the timeout;
                    // if we *still* can't get it: that counts as
                    // an actual timeout
#if NETCOREAPP
                    var pending = _singleWriterMutex.WaitAsync(TimeoutMilliseconds);
                    if (pending.Status != TaskStatus.RanToCompletion) return WriteMessageTakingWriteLockAsync_Awaited(pending, physical, message);

                    gotLock = pending.Result; // fine since we know we got a result
                    if (!gotLock) return new ValueTask<WriteResult>(TimedOutBeforeWrite(message));
#else
                    var pending = _singleWriterMutex.TryWaitAsync(options: WaitOptions.DisableAsyncContext);
                    if (!pending.IsCompletedSuccessfully) return WriteMessageTakingWriteLockAsync_Awaited(pending, physical, message);

                    token = pending.Result; // fine since we know we got a result
                    if (!token.Success) return new ValueTask<WriteResult>(TimedOutBeforeWrite(message));
#endif
                }
#if DEBUG
                lockTaken = Environment.TickCount;
#endif
                var result = WriteMessageInsideLock(physical, message);
                if (result == WriteResult.Success)
                {
                    var flush = physical.FlushAsync(false);
                    if (!flush.IsCompletedSuccessfully)
                    {
                        releaseLock = false; // so we don't release prematurely
#if NETCOREAPP
                        return CompleteWriteAndReleaseLockAsync(flush, message, lockTaken);
#else
                        return CompleteWriteAndReleaseLockAsync(token, flush, message, lockTaken);
#endif
                    }

                    result = flush.Result; // .Result: we know it was completed, so this is fine
                }

                physical.SetIdle();

                return new ValueTask<WriteResult>(result);
            }
            catch (Exception ex)
            {
                return new ValueTask<WriteResult>(HandleWriteException(message, ex));
            }
            finally
            {
#if NETCOREAPP
                if (gotLock)
#else
                if (token.Success)
#endif
                {
                    UnmarkActiveMessage(message);

                    if (releaseLock)
                    {
#if NETCOREAPP
                        _singleWriterMutex.Release();
#else
                        token.Dispose();
#endif
                    }
                }
            }
        }

        private async ValueTask<WriteResult> WriteMessageTakingWriteLockAsync_Awaited(
#if NETCOREAPP
            Task<bool> pending,
#else
            ValueTask<LockToken> pending,
#endif
            PhysicalConnection physical, Message message)
        {
#if NETCOREAPP
            bool gotLock = false;
#endif

            try
            {
#if NETCOREAPP
                gotLock = await pending.ForAwait();
                if (!gotLock) return TimedOutBeforeWrite(message);
#else
                using var token = await pending.ForAwait();
#endif
                var result = WriteMessageInsideLock(physical, message);

                if (result == WriteResult.Success)
                {
                    result = await physical.FlushAsync(false).ForAwait();
                }

                physical.SetIdle();

                return result;
            }
            catch (Exception ex)
            {
                return HandleWriteException(message, ex);
            }
            finally
            {
                UnmarkActiveMessage(message);
#if NETCOREAPP
                if (gotLock)
                {
                    _singleWriterMutex.Release();
                }
#endif
            }
        }

        private async ValueTask<WriteResult> CompleteWriteAndReleaseLockAsync(
#if !NETCOREAPP
            LockToken lockToken,
#endif
            ValueTask<WriteResult> flush,
            Message message,
            int lockTaken)
        {
#if !NETCOREAPP
            using (lockToken)
#endif
            try
            {
                var result = await flush.ForAwait();
                physical.SetIdle();
                return result;
            }
            catch (Exception ex)
            {
                return HandleWriteException(message, ex);
            }
            finally
            {
#if NETCOREAPP
                _singleWriterMutex.Release();
#endif
            }
        }

        private WriteResult HandleWriteException(Message message, Exception ex)
        {
            var inner = new RedisConnectionException(ConnectionFailureType.InternalFailure, "Failed to write", ex);
            message.SetExceptionAndComplete(inner, this);
            return WriteResult.WriteFailure;
        }

        [MethodImpl(MethodImplOptions.AggressiveInlining)]
        private void UnmarkActiveMessage(Message message)
            => Interlocked.CompareExchange(ref _activeMessage, null, message); // remove if it is us

        private State ChangeState(State newState)
        {
            var oldState = (State)Interlocked.Exchange(ref state, (int)newState);
            if (oldState != newState)
            {
                Multiplexer.Trace(ConnectionType + " state changed from " + oldState + " to " + newState);
            }
            return oldState;
        }

        private bool ChangeState(State oldState, State newState)
        {
            bool result = Interlocked.CompareExchange(ref state, (int)newState, (int)oldState) == (int)oldState;
            if (result)
            {
                Multiplexer.Trace(ConnectionType + " state changed from " + oldState + " to " + newState);
            }
            return result;
        }

        public PhysicalConnection TryConnect(LogProxy log)
        {
            if (state == (int)State.Disconnected)
            {
                try
                {
                    if (!Multiplexer.IsDisposed)
                    {
                        log?.WriteLine($"{Name}: Connecting...");
                        Multiplexer.Trace("Connecting...", Name);
                        if (ChangeState(State.Disconnected, State.Connecting))
                        {
                            Interlocked.Increment(ref socketCount);
                            Interlocked.Exchange(ref connectStartTicks, Environment.TickCount);
                            // separate creation and connection for case when connection completes synchronously
                            // in that case PhysicalConnection will call back to PhysicalBridge, and most PhysicalBridge methods assume that physical is not null;
                            physical = new PhysicalConnection(this);

                            physical.BeginConnectAsync(log).RedisFireAndForget();
                        }
                    }
                    return null;
                }
                catch (Exception ex)
                {
                    log?.WriteLine($"{Name}: Connect failed: {ex.Message}");
                    Multiplexer.Trace("Connect failed: " + ex.Message, Name);
                    ChangeState(State.Disconnected);
                    OnInternalError(ex);
                    throw;
                }
            }
            return physical;
        }

        private void LogNonPreferred(CommandFlags flags, bool isReplica)
        {
            if ((flags & Message.InternalCallFlag) == 0) // don't log internal-call
            {
                if (isReplica)
                {
                    if (Message.GetMasterReplicaFlags(flags) == CommandFlags.PreferMaster)
                        Interlocked.Increment(ref nonPreferredEndpointCount);
                }
                else
                {
                    if (Message.GetMasterReplicaFlags(flags) == CommandFlags.PreferReplica)
                        Interlocked.Increment(ref nonPreferredEndpointCount);
                }
            }
        }

        private void OnInternalError(Exception exception, [CallerMemberName] string origin = null)
        {
            Multiplexer.OnInternalError(exception, ServerEndPoint.EndPoint, ConnectionType, origin);
        }

        private void SelectDatabaseInsideWriteLock(PhysicalConnection connection, Message message)
        {
            int db = message.Db;
            if (db >= 0)
            {
                var sel = connection.GetSelectDatabaseCommand(db, message);
                if (sel != null)
                {
                    connection.EnqueueInsideWriteLock(sel);
                    sel.WriteTo(connection);
                    sel.SetRequestSent();
                    IncrementOpCount();
                }
            }
        }

        private WriteResult WriteMessageToServerInsideWriteLock(PhysicalConnection connection, Message message)
        {
            if (message == null)
            {
                return WriteResult.Success; // for some definition of success
            }

            bool isQueued = false;
            try
            {
                var cmd = message.Command;
                LastCommand = cmd;
                bool isMasterOnly = message.IsMasterOnly();

                if (isMasterOnly && ServerEndPoint.IsReplica && (ServerEndPoint.ReplicaReadOnly || !ServerEndPoint.AllowReplicaWrites))
                {
                    throw ExceptionFactory.MasterOnly(Multiplexer.IncludeDetailInExceptions, message.Command, message, ServerEndPoint);
                }
                switch(cmd)
                {
                    case RedisCommand.QUIT:
                        connection.RecordQuit();
                        break;
                    case RedisCommand.EXEC:
                        Multiplexer.OnPreTransactionExec(message); // testing purposes, to force certain errors
                        break;
                }

                SelectDatabaseInsideWriteLock(connection, message);

                if (!connection.TransactionActive)
                {
                    // If we are executing AUTH, it means we are still unauthenticated
                    // Setting READONLY before AUTH always fails but we think it succeeded since
                    // we run it as Fire and Forget. 
                    if (cmd != RedisCommand.AUTH)
                    {
                        var readmode = connection.GetReadModeCommand(isMasterOnly);
                        if (readmode != null)
                        {
                            connection.EnqueueInsideWriteLock(readmode);
                            readmode.WriteTo(connection);
                            readmode.SetRequestSent();
                            IncrementOpCount();
                        }
                    }
                    if (message.IsAsking)
                    {
                        var asking = ReusableAskingCommand;
                        connection.EnqueueInsideWriteLock(asking);
                        asking.WriteTo(connection);
                        asking.SetRequestSent();
                        IncrementOpCount();
                    }
                }
                switch (cmd)
                {
                    case RedisCommand.WATCH:
                    case RedisCommand.MULTI:
                        connection.TransactionActive = true;
                        break;
                    case RedisCommand.UNWATCH:
                    case RedisCommand.EXEC:
                    case RedisCommand.DISCARD:
                        connection.TransactionActive = false;
                        break;
                }

                connection.EnqueueInsideWriteLock(message);
                isQueued = true;
                message.WriteTo(connection);

                message.SetRequestSent();
                IncrementOpCount();

                // some commands smash our ability to trust the database; some commands
                // demand an immediate flush
                switch (cmd)
                {
                    case RedisCommand.EVAL:
                    case RedisCommand.EVALSHA:
                        if (!ServerEndPoint.GetFeatures().ScriptingDatabaseSafe)
                        {
                            connection.SetUnknownDatabase();
                        }
                        break;
                    case RedisCommand.UNKNOWN:
                    case RedisCommand.DISCARD:
                    case RedisCommand.EXEC:
                        connection.SetUnknownDatabase();
                        break;
                }
                return WriteResult.Success;
            }
            catch (RedisCommandException ex) when (!isQueued)
            {
                Trace("Write failed: " + ex.Message);
                message.Fail(ConnectionFailureType.InternalFailure, ex, null);
                message.Complete();
                // this failed without actually writing; we're OK with that... unless there's a transaction

                if (connection?.TransactionActive == true)
                {
                    // we left it in a broken state; need to kill the connection
                    connection.RecordConnectionFailed(ConnectionFailureType.ProtocolFailure, ex);
                    return WriteResult.WriteFailure;
                }
                return WriteResult.Success;
            }
            catch (Exception ex)
            {
                Trace("Write failed: " + ex.Message);
                message.Fail(ConnectionFailureType.InternalFailure, ex, null);
                message.Complete();

                // we're not sure *what* happened here; probably an IOException; kill the connection
                connection?.RecordConnectionFailed(ConnectionFailureType.InternalFailure, ex);
                return WriteResult.WriteFailure;
            }
        }

        /// <summary>
        /// For testing only
        /// </summary>
        internal void SimulateConnectionFailure(SimulatedFailureType failureType)
        {
            if (!Multiplexer.RawConfig.AllowAdmin)
            {
                throw ExceptionFactory.AdminModeNotEnabled(Multiplexer.IncludeDetailInExceptions, RedisCommand.DEBUG, null, ServerEndPoint); // close enough
            }
            physical?.SimulateConnectionFailure(failureType);
        }

        internal RedisCommand? GetActiveMessage() => Volatile.Read(ref _activeMessage)?.Command;
    }
}<|MERGE_RESOLUTION|>--- conflicted
+++ resolved
@@ -145,21 +145,9 @@
 
         private WriteResult QueueOrFailMessage(Message message)
         {
-<<<<<<< HEAD
             // If it's an internal call that's not a QUIT
             // or we're allowed to queue in general, then queue
             if (message.IsInternalCall || Multiplexer.RawConfig.BacklogPolicy.QueueWhileDisconnected)
-=======
-            if (message.IsInternalCall && message.Command != RedisCommand.QUIT)
-            {
-                // you can go in the queue, but we won't be starting
-                // a worker, because the handshake has not completed
-                message.SetEnqueued(null);
-                _backlog.Enqueue(message);
-                return WriteResult.Success; // we'll take it...
-            }
-            else
->>>>>>> 8f5bf583
             {
                 // Let's just never ever queue a QUIT message
                 if (message.Command != RedisCommand.QUIT)
@@ -861,13 +849,7 @@
                 return false;
             }
 
-<<<<<<< HEAD
             BacklogEnqueue(message, physical);
-=======
-            
-            int count = _backlog.Count;
-            _backlog.Enqueue(message);
->>>>>>> 8f5bf583
 
             // The correct way to decide to start backlog process is not based on previously empty
             // but based on a) not empty now (we enqueued!) and b) no backlog processor already running.
@@ -878,11 +860,7 @@
 
         [MethodImpl(MethodImplOptions.AggressiveInlining)]
         private void BacklogEnqueue(Message message, PhysicalConnection physical)
-        {
-            // Increment first to ensure we over-trigger backlog processing rather than under-trigger if anything
-            var position = Interlocked.Increment(ref _backlogCurrentEnqueued);
-            message.SetBacklogState(position, physical);
-            
+        {   
             _backlog.Enqueue(message);
             Interlocked.Increment(ref _backlogTotalEnqueued);
         }
@@ -1060,21 +1038,10 @@
                 }
                 _backlogStatus = BacklogStatus.Started;
 
-<<<<<<< HEAD
-#if DEBUG
-                int acquiredTime = Environment.TickCount;
-                var msToGetLock = unchecked(acquiredTime - tryToAcquireTime);
-#endif
                 // Only execute if we're connected.
                 // Timeouts are handled above, so we're exclusively into backlog items eligible to write at this point.
                 // If we can't write them, abort and wait for the next heartbeat or activation to try this again.
                 while (IsConnected && physical?.HasOutputPipe == true)
-=======
-                // so now we are the writer; write some things!
-                Message message;
-                var timeout = TimeoutMilliseconds;
-                while(true)
->>>>>>> 8f5bf583
                 {
                     Message message;
                     _backlogStatus = BacklogStatus.CheckingForWork;
@@ -1093,14 +1060,8 @@
 
                         if (result == WriteResult.Success)
                         {
-<<<<<<< HEAD
                             _backlogStatus = BacklogStatus.Flushing;
                             result = await physical.FlushAsync(false).ConfigureAwait(false);
-=======
-                            _backlogStatus = BacklogStatus.RecordingTimeout;
-                            var ex = Multiplexer.GetException(WriteResult.TimeoutBeforeWrite, message, ServerEndPoint);
-                            message.SetExceptionAndComplete(ex, this);
->>>>>>> 8f5bf583
                         }
 
                         _backlogStatus = BacklogStatus.MarkingInactive;
