﻿using System;
using System.Buffers;
using System.Collections.Generic;
using System.Diagnostics;
using System.Diagnostics.CodeAnalysis;
using System.IO;
using System.Linq;
using System.Net;
using System.Runtime.CompilerServices;
using System.Text;
using System.Text.RegularExpressions;
using Microsoft.Extensions.Logging;
using Pipelines.Sockets.Unofficial.Arenas;

namespace StackExchange.Redis
{
    internal abstract class ResultProcessor
    {
        public static readonly ResultProcessor<bool>
            Boolean = new BooleanProcessor(),
            DemandOK = new ExpectBasicStringProcessor(CommonReplies.OK),
            DemandPONG = new ExpectBasicStringProcessor(CommonReplies.PONG),
            DemandZeroOrOne = new DemandZeroOrOneProcessor(),
            AutoConfigure = new AutoConfigureProcessor(),
            TrackSubscriptions = new TrackSubscriptionsProcessor(null),
            Tracer = new TracerProcessor(false),
            EstablishConnection = new TracerProcessor(true),
            BackgroundSaveStarted = new ExpectBasicStringProcessor(CommonReplies.backgroundSavingStarted_trimmed, startsWith: true),
            BackgroundSaveAOFStarted = new ExpectBasicStringProcessor(CommonReplies.backgroundSavingAOFStarted_trimmed, startsWith: true);

        public static readonly ResultProcessor<byte[]?>
            ByteArray = new ByteArrayProcessor();

        public static readonly ResultProcessor<byte[]>
            ScriptLoad = new ScriptLoadProcessor();

        public static readonly ResultProcessor<ClusterConfiguration>
            ClusterNodes = new ClusterNodesProcessor();

        public static readonly ResultProcessor<EndPoint>
            ConnectionIdentity = new ConnectionIdentityProcessor();

        public static readonly ResultProcessor<DateTime>
            DateTime = new DateTimeProcessor();

        public static readonly ResultProcessor<DateTime?>
            NullableDateTimeFromMilliseconds = new NullableDateTimeProcessor(fromMilliseconds: true),
            NullableDateTimeFromSeconds = new NullableDateTimeProcessor(fromMilliseconds: false);

        public static readonly ResultProcessor<double>
                                            Double = new DoubleProcessor();
        public static readonly ResultProcessor<IGrouping<string, KeyValuePair<string, string>>[]>
            Info = new InfoProcessor();

        public static readonly MultiStreamProcessor
            MultiStream = new MultiStreamProcessor();

        public static readonly ResultProcessor<long>
            Int64 = new Int64Processor(),
            PubSubNumSub = new PubSubNumSubProcessor(),
            Int64DefaultNegativeOne = new Int64DefaultValueProcessor(-1);

        public static readonly ResultProcessor<double?>
                            NullableDouble = new NullableDoubleProcessor();

        public static readonly ResultProcessor<double?[]>
                            NullableDoubleArray = new NullableDoubleArrayProcessor();

        public static readonly ResultProcessor<long?>
            NullableInt64 = new NullableInt64Processor();

        public static readonly ResultProcessor<ExpireResult[]> ExpireResultArray = new ExpireResultArrayProcessor();

        public static readonly ResultProcessor<PersistResult[]> PersistResultArray = new PersistResultArrayProcessor();

        public static readonly ResultProcessor<RedisChannel[]>
            RedisChannelArrayLiteral = new RedisChannelArrayProcessor(RedisChannel.RedisChannelOptions.None);

        public static readonly ResultProcessor<RedisKey>
                    RedisKey = new RedisKeyProcessor();

        public static readonly ResultProcessor<RedisKey[]>
            RedisKeyArray = new RedisKeyArrayProcessor();

        public static readonly ResultProcessor<RedisType>
            RedisType = new RedisTypeProcessor();

        public static readonly ResultProcessor<RedisValue>
            RedisValue = new RedisValueProcessor();

        public static readonly ResultProcessor<RedisValue>
            RedisValueFromArray = new RedisValueFromArrayProcessor();

        public static readonly ResultProcessor<Lease<byte>>
            Lease = new LeaseProcessor();

        public static readonly ResultProcessor<Lease<byte>>
            LeaseFromArray = new LeaseFromArrayProcessor();

        public static readonly ResultProcessor<RedisValue[]>
            RedisValueArray = new RedisValueArrayProcessor();

        public static readonly ResultProcessor<long[]>
            Int64Array = new Int64ArrayProcessor();

        public static readonly ResultProcessor<string?[]>
            NullableStringArray = new NullableStringArrayProcessor();

        public static readonly ResultProcessor<string[]>
            StringArray = new StringArrayProcessor();

        public static readonly ResultProcessor<bool[]>
            BooleanArray = new BooleanArrayProcessor();

        public static readonly ResultProcessor<GeoPosition?[]>
            RedisGeoPositionArray = new RedisValueGeoPositionArrayProcessor();
        public static readonly ResultProcessor<GeoPosition?>
            RedisGeoPosition = new RedisValueGeoPositionProcessor();

        public static readonly ResultProcessor<TimeSpan>
            ResponseTimer = new TimingProcessor();

        public static readonly ResultProcessor<Role>
            Role = new RoleProcessor();

        public static readonly ResultProcessor<RedisResult>
            ScriptResult = new ScriptResultProcessor();

        public static readonly SortedSetEntryProcessor
            SortedSetEntry = new SortedSetEntryProcessor();
        public static readonly SortedSetEntryArrayProcessor
            SortedSetWithScores = new SortedSetEntryArrayProcessor();

        public static readonly SortedSetPopResultProcessor
            SortedSetPopResult = new SortedSetPopResultProcessor();

        public static readonly ListPopResultProcessor
            ListPopResult = new ListPopResultProcessor();

        public static readonly SingleStreamProcessor
            SingleStream = new SingleStreamProcessor();

        public static readonly SingleStreamProcessor
            SingleStreamWithNameSkip = new SingleStreamProcessor(skipStreamName: true);

        public static readonly StreamAutoClaimProcessor
            StreamAutoClaim = new StreamAutoClaimProcessor();

        public static readonly StreamAutoClaimIdsOnlyProcessor
            StreamAutoClaimIdsOnly = new StreamAutoClaimIdsOnlyProcessor();

        public static readonly StreamConsumerInfoProcessor
            StreamConsumerInfo = new StreamConsumerInfoProcessor();

        public static readonly StreamGroupInfoProcessor
            StreamGroupInfo = new StreamGroupInfoProcessor();

        public static readonly StreamInfoProcessor
            StreamInfo = new StreamInfoProcessor();

        public static readonly StreamPendingInfoProcessor
            StreamPendingInfo = new StreamPendingInfoProcessor();

        public static readonly StreamPendingMessagesProcessor
            StreamPendingMessages = new StreamPendingMessagesProcessor();

        public static ResultProcessor<GeoRadiusResult[]> GeoRadiusArray(GeoRadiusOptions options) => GeoRadiusResultArrayProcessor.Get(options);

        public static readonly ResultProcessor<LCSMatchResult>
            LCSMatchResult = new LongestCommonSubsequenceProcessor();

        public static readonly ResultProcessor<string?>
            String = new StringProcessor(),
            TieBreaker = new TieBreakerProcessor(),
            ClusterNodesRaw = new ClusterNodesRawProcessor();

        public static readonly ResultProcessor<EndPoint?>
            SentinelPrimaryEndpoint = new SentinelGetPrimaryAddressByNameProcessor();

        public static readonly ResultProcessor<EndPoint[]>
            SentinelAddressesEndPoints = new SentinelGetSentinelAddressesProcessor();

        public static readonly ResultProcessor<EndPoint[]>
            SentinelReplicaEndPoints = new SentinelGetReplicaAddressesProcessor();

        public static readonly ResultProcessor<KeyValuePair<string, string>[][]>
            SentinelArrayOfArrays = new SentinelArrayOfArraysProcessor();

        public static readonly ResultProcessor<KeyValuePair<string, string>[]>
            StringPairInterleaved = new StringPairInterleavedProcessor();
        public static readonly TimeSpanProcessor
            TimeSpanFromMilliseconds = new TimeSpanProcessor(true),
            TimeSpanFromSeconds = new TimeSpanProcessor(false);
        public static readonly HashEntryArrayProcessor
            HashEntryArray = new HashEntryArrayProcessor();

        [System.Diagnostics.CodeAnalysis.SuppressMessage("Performance", "CA1822:Mark members as static", Justification = "Conditionally run on instance")]
        public void ConnectionFail(Message message, ConnectionFailureType fail, Exception? innerException, string? annotation, ConnectionMultiplexer? muxer)
        {
            PhysicalConnection.IdentifyFailureType(innerException, ref fail);

            var sb = new StringBuilder(fail.ToString());
            if (message is not null)
            {
                sb.Append(" on ");
                sb.Append(muxer?.RawConfig.IncludeDetailInExceptions == true ? message.ToString() : message.ToStringCommandOnly());
            }
            if (!string.IsNullOrWhiteSpace(annotation))
            {
                sb.Append(", ");
                sb.Append(annotation);
            }
            var ex = new RedisConnectionException(fail, sb.ToString(), innerException);
            SetException(message, ex);
        }

        public static void ConnectionFail(Message message, ConnectionFailureType fail, string errorMessage) =>
            SetException(message, new RedisConnectionException(fail, errorMessage));

        public static void ServerFail(Message message, string errorMessage) =>
            SetException(message, new RedisServerException(errorMessage));

        public static void SetException(Message? message, Exception ex)
        {
            var box = message?.ResultBox;
            box?.SetException(ex);
        }
        // true if ready to be completed (i.e. false if re-issued to another server)
        public virtual bool SetResult(PhysicalConnection connection, Message message, in RawResult result)
        {
            var bridge = connection.BridgeCouldBeNull;
            if (message is LoggingMessage logging)
            {
                try
                {
                    logging.Log?.LogInformation($"Response from {bridge?.Name} / {message.CommandAndKey}: {result}");
                }
                catch { }
            }
            if (result.IsError)
            {
                if (result.StartsWith(CommonReplies.NOAUTH))
                {
                    bridge?.Multiplexer.SetAuthSuspect(new RedisServerException("NOAUTH Returned - connection has not yet authenticated"));
                }
                else if (result.StartsWith(CommonReplies.WRONGPASS))
                {
                    bridge?.Multiplexer.SetAuthSuspect(new RedisServerException(result.ToString()));
                }

                var server = bridge?.ServerEndPoint;
                bool log = !message.IsInternalCall;
                bool isMoved = result.StartsWith(CommonReplies.MOVED);
                bool wasNoRedirect = (message.Flags & CommandFlags.NoRedirect) != 0;
                string? err = string.Empty;
                bool unableToConnectError = false;
                if (isMoved || result.StartsWith(CommonReplies.ASK))
                {
                    message.SetResponseReceived();

                    log = false;
                    string[] parts = result.GetString()!.Split(StringSplits.Space, 3);
                    if (Format.TryParseInt32(parts[1], out int hashSlot)
                        && Format.TryParseEndPoint(parts[2], out var endpoint))
                    {
                        // no point sending back to same server, and no point sending to a dead server
                        if (!Equals(server?.EndPoint, endpoint))
                        {
                            if (bridge is null)
                            {
                                // already toast
                            }
                            else if (bridge.Multiplexer.TryResend(hashSlot, message, endpoint, isMoved))
                            {
                                bridge.Multiplexer.Trace(message.Command + " re-issued to " + endpoint, isMoved ? "MOVED" : "ASK");
                                return false;
                            }
                            else
                            {
                                if (isMoved && wasNoRedirect)
                                {
                                    if (bridge.Multiplexer.RawConfig.IncludeDetailInExceptions)
                                    {
                                        err = $"Key has MOVED to Endpoint {endpoint} and hashslot {hashSlot} but CommandFlags.NoRedirect was specified - redirect not followed for {message.CommandAndKey}. ";
                                    }
                                    else
                                    {
                                        err = "Key has MOVED but CommandFlags.NoRedirect was specified - redirect not followed. ";
                                    }
                                }
                                else
                                {
                                    unableToConnectError = true;
                                    if (bridge.Multiplexer.RawConfig.IncludeDetailInExceptions)
                                    {
                                        err = $"Endpoint {endpoint} serving hashslot {hashSlot} is not reachable at this point of time. Please check connectTimeout value. If it is low, try increasing it to give the ConnectionMultiplexer a chance to recover from the network disconnect. "
                                            + PerfCounterHelper.GetThreadPoolAndCPUSummary();
                                    }
                                    else
                                    {
                                        err = "Endpoint is not reachable at this point of time. Please check connectTimeout value. If it is low, try increasing it to give the ConnectionMultiplexer a chance to recover from the network disconnect. ";
                                    }
                                }
                            }
                        }
                    }
                }

                if (string.IsNullOrWhiteSpace(err))
                {
                    err = result.GetString()!;
                }

                if (log && server != null)
                {
                    bridge?.Multiplexer.OnErrorMessage(server.EndPoint, err);
                }
                bridge?.Multiplexer.Trace("Completed with error: " + err + " (" + GetType().Name + ")", ToString());
                if (unableToConnectError)
                {
                    ConnectionFail(message, ConnectionFailureType.UnableToConnect, err);
                }
                else
                {
                    ServerFail(message, err);
                }
            }
            else
            {
                bool coreResult = SetResultCore(connection, message, result);
                if (coreResult)
                {
                    bridge?.Multiplexer.Trace("Completed with success: " + result.ToString() + " (" + GetType().Name + ")", ToString());
                }
                else
                {
                    UnexpectedResponse(message, result);
                }
            }
            return true;
        }

        protected abstract bool SetResultCore(PhysicalConnection connection, Message message, in RawResult result);

        private void UnexpectedResponse(Message message, in RawResult result)
        {
            ConnectionMultiplexer.TraceWithoutContext("From " + GetType().Name, "Unexpected Response");
            ConnectionFail(message, ConnectionFailureType.ProtocolFailure, "Unexpected response to " + (message?.CommandString ?? "n/a") + ": " + result.ToString());
        }

        public sealed class TimeSpanProcessor : ResultProcessor<TimeSpan?>
        {
            private readonly bool isMilliseconds;
            public TimeSpanProcessor(bool isMilliseconds)
            {
                this.isMilliseconds = isMilliseconds;
            }

            public bool TryParse(in RawResult result, out TimeSpan? expiry)
            {
                switch (result.Resp2TypeBulkString)
                {
                    case ResultType.Integer:
                        if (result.TryGetInt64(out long time))
                        {
                            if (time < 0)
                            {
                                expiry = null;
                            }
                            else if (isMilliseconds)
                            {
                                expiry = TimeSpan.FromMilliseconds(time);
                            }
                            else
                            {
                                expiry = TimeSpan.FromSeconds(time);
                            }
                            return true;
                        }
                        break;
                    // e.g. OBJECT IDLETIME on a key that doesn't exist
                    case ResultType.BulkString when result.IsNull:
                        expiry = null;
                        return true;
                }
                expiry = null;
                return false;
            }

            protected override bool SetResultCore(PhysicalConnection connection, Message message, in RawResult result)
            {
                if (TryParse(result, out TimeSpan? expiry))
                {
                    SetResult(message, expiry);
                    return true;
                }
                return false;
            }
        }

        public sealed class TimingProcessor : ResultProcessor<TimeSpan>
        {
            private static readonly double TimestampToTicks = TimeSpan.TicksPerSecond / (double)Stopwatch.Frequency;

            public static TimerMessage CreateMessage(int db, CommandFlags flags, RedisCommand command, RedisValue value = default) =>
                new TimerMessage(db, flags, command, value);

            protected override bool SetResultCore(PhysicalConnection connection, Message message, in RawResult result)
            {
                if (result.IsError)
                {
                    return false;
                }
                else
                {
                    // don't check the actual reply; there are multiple ways of constructing
                    // a timing message, and we don't actually care about what approach was used
                    TimeSpan duration;
                    if (message is TimerMessage timingMessage)
                    {
                        var timestampDelta = Stopwatch.GetTimestamp() - timingMessage.StartedWritingTimestamp;
                        var ticks = (long)(TimestampToTicks * timestampDelta);
                        duration = new TimeSpan(ticks);
                    }
                    else
                    {
                        duration = TimeSpan.MaxValue;
                    }
                    SetResult(message, duration);
                    return true;
                }
            }

            internal sealed class TimerMessage : Message
            {
                public long StartedWritingTimestamp;
                private readonly RedisValue value;
                public TimerMessage(int db, CommandFlags flags, RedisCommand command, RedisValue value)
                    : base(db, flags, command)
                {
                    this.value = value;
                }

                protected override void WriteImpl(PhysicalConnection physical)
                {
                    StartedWritingTimestamp = Stopwatch.GetTimestamp();
                    if (value.IsNull)
                    {
                        physical.WriteHeader(command, 0);
                    }
                    else
                    {
                        physical.WriteHeader(command, 1);
                        physical.WriteBulkString(value);
                    }
                }
                public override int ArgCount => value.IsNull ? 0 : 1;
            }
        }

        public sealed class TrackSubscriptionsProcessor : ResultProcessor<bool>
        {
            private ConnectionMultiplexer.Subscription? Subscription { get; }
            public TrackSubscriptionsProcessor(ConnectionMultiplexer.Subscription? sub) => Subscription = sub;

            protected override bool SetResultCore(PhysicalConnection connection, Message message, in RawResult result)
            {
                if (result.Resp2TypeArray == ResultType.Array)
                {
                    var items = result.GetItems();
                    if (items.Length >= 3 && items[2].TryGetInt64(out long count))
                    {
                        connection.SubscriptionCount = count;
                        SetResult(message, true);

                        var newServer = message.Command switch
                        {
                            RedisCommand.SUBSCRIBE or RedisCommand.SSUBSCRIBE or RedisCommand.PSUBSCRIBE => connection.BridgeCouldBeNull?.ServerEndPoint,
                            _ => null,
                        };
                        Subscription?.SetCurrentServer(newServer);
                        return true;
                    }
                }
                SetResult(message, false);
                return false;
            }
        }

        internal sealed class DemandZeroOrOneProcessor : ResultProcessor<bool>
        {
            public static bool TryGet(in RawResult result, out bool value)
            {
                switch (result.Resp2TypeBulkString)
                {
                    case ResultType.Integer:
                    case ResultType.SimpleString:
                    case ResultType.BulkString:
                        if (result.IsEqual(CommonReplies.one))
                        {
                            value = true;
                            return true;
                        }
                        else if (result.IsEqual(CommonReplies.zero))
                        {
                            value = false;
                            return true;
                        }
                        break;
                }
                value = false;
                return false;
            }

            protected override bool SetResultCore(PhysicalConnection connection, Message message, in RawResult result)
            {
                if (TryGet(result, out bool value))
                {
                    SetResult(message, value);
                    return true;
                }
                return false;
            }
        }

        internal sealed class ScriptLoadProcessor : ResultProcessor<byte[]>
        {
            /// <summary>
            /// Anything hashed with SHA1 has exactly 40 characters. We can use that as a shortcut in the code bellow.
            /// </summary>
            private const int SHA1Length = 40;

            private static readonly Regex sha1 = new Regex("^[0-9a-f]{40}$", RegexOptions.Compiled | RegexOptions.IgnoreCase);

            internal static bool IsSHA1(string? script) => script is not null && script.Length == SHA1Length && sha1.IsMatch(script);

            internal const int Sha1HashLength = 20;
            internal static byte[] ParseSHA1(byte[] value)
            {
                static int FromHex(char c)
                {
                    if (c >= '0' && c <= '9') return c - '0';
                    if (c >= 'a' && c <= 'f') return c - 'a' + 10;
                    if (c >= 'A' && c <= 'F') return c - 'A' + 10;
                    return -1;
                }

                if (value?.Length == Sha1HashLength * 2)
                {
                    var tmp = new byte[Sha1HashLength];
                    int charIndex = 0;
                    for (int i = 0; i < tmp.Length; i++)
                    {
                        int x = FromHex((char)value[charIndex++]), y = FromHex((char)value[charIndex++]);
                        if (x < 0 || y < 0)
                        {
                            throw new ArgumentException("Unable to parse response as SHA1", nameof(value));
                        }
                        tmp[i] = (byte)((x << 4) | y);
                    }
                    return tmp;
                }
                throw new ArgumentException("Unable to parse response as SHA1", nameof(value));
            }

            // note that top-level error messages still get handled by SetResult, but nested errors
            // (is that a thing?) will be wrapped in the RedisResult
            protected override bool SetResultCore(PhysicalConnection connection, Message message, in RawResult result)
            {
                switch (result.Resp2TypeBulkString)
                {
                    case ResultType.BulkString:
                        var asciiHash = result.GetBlob();
                        if (asciiHash == null || asciiHash.Length != (Sha1HashLength * 2)) return false;

                        // External caller wants the hex bytes, not the ASCII bytes
                        // For nullability/consistency reasons, we always do the parse here.
                        byte[] hash = ParseSHA1(asciiHash);

                        if (message is RedisDatabase.ScriptLoadMessage sl)
                        {
                            connection.BridgeCouldBeNull?.ServerEndPoint?.AddScript(sl.Script, asciiHash);
                        }
                        SetResult(message, hash);
                        return true;
                }
                return false;
            }
        }

        internal sealed class SortedSetEntryProcessor : ResultProcessor<SortedSetEntry?>
        {
            public static bool TryParse(in RawResult result, out SortedSetEntry? entry)
            {
                switch (result.Resp2TypeArray)
                {
                    case ResultType.Array:
                        if (result.IsNull || result.ItemsCount < 2)
                        {
                            entry = null;
                        }
                        else
                        {
                            var arr = result.GetItems();
                            entry = new SortedSetEntry(arr[0].AsRedisValue(), arr[1].TryGetDouble(out double val) ? val : double.NaN);
                        }
                        return true;
                    default:
                        entry = null;
                        return false;
                }
            }

            protected override bool SetResultCore(PhysicalConnection connection, Message message, in RawResult result)
            {
                if (TryParse(result, out SortedSetEntry? entry))
                {
                    SetResult(message, entry);
                    return true;
                }
                return false;
            }
        }

        internal sealed class SortedSetEntryArrayProcessor : ValuePairInterleavedProcessorBase<SortedSetEntry>
        {
            protected override SortedSetEntry Parse(in RawResult first, in RawResult second, object? state) =>
                new SortedSetEntry(first.AsRedisValue(), second.TryGetDouble(out double val) ? val : double.NaN);
        }

        internal sealed class SortedSetPopResultProcessor : ResultProcessor<SortedSetPopResult>
        {
            protected override bool SetResultCore(PhysicalConnection connection, Message message, in RawResult result)
            {
                if (result.Resp2TypeArray == ResultType.Array)
                {
                    if (result.IsNull)
                    {
                        SetResult(message, Redis.SortedSetPopResult.Null);
                        return true;
                    }

                    var arr = result.GetItems();
                    SetResult(message, new SortedSetPopResult(arr[0].AsRedisKey(), arr[1].GetItemsAsSortedSetEntryArray()!));
                    return true;
                }

                return false;
            }
        }

        internal sealed class ListPopResultProcessor : ResultProcessor<ListPopResult>
        {
            protected override bool SetResultCore(PhysicalConnection connection, Message message, in RawResult result)
            {
                if (result.Resp2TypeArray == ResultType.Array)
                {
                    if (result.IsNull)
                    {
                        SetResult(message, Redis.ListPopResult.Null);
                        return true;
                    }

                    var arr = result.GetItems();
                    SetResult(message, new ListPopResult(arr[0].AsRedisKey(), arr[1].GetItemsAsValues()!));
                    return true;
                }

                return false;
            }
        }

        internal sealed class HashEntryArrayProcessor : ValuePairInterleavedProcessorBase<HashEntry>
        {
            protected override HashEntry Parse(in RawResult first, in RawResult second, object? state) =>
                new HashEntry(first.AsRedisValue(), second.AsRedisValue());
        }

        internal abstract class ValuePairInterleavedProcessorBase<T> : ResultProcessor<T[]>
        {
            // when RESP3 was added, some interleaved value/pair responses: became jagged instead;
            // this isn't strictly a RESP3 thing (RESP2 supports jagged), but: it is a thing that
            // happened, and we need to handle that; thus, by default, we'll detect jagged data
            // and handle it automatically; this virtual is included so we can turn it off
            // on a per-processor basis if needed
            protected virtual bool AllowJaggedPairs => true;

            public bool TryParse(in RawResult result, out T[]? pairs)
                => TryParse(result, out pairs, false, out _);

            public T[]? ParseArray(in RawResult result, bool allowOversized, out int count, object? state)
            {
                if (result.IsNull)
                {
                    count = 0;
                    return null;
                }

                var arr = result.GetItems();
                count = (int)arr.Length;
                if (count == 0)
                {
                    return Array.Empty<T>();
                }

                bool interleaved = !(result.IsResp3 && AllowJaggedPairs && IsAllJaggedPairs(arr));
                if (interleaved) count >>= 1; // so: half of that
                var pairs = allowOversized ? ArrayPool<T>.Shared.Rent(count) : new T[count];

                if (interleaved)
                {
                    // linear elements i.e. {key,value,key,value,key,value}
                    if (arr.IsSingleSegment)
                    {
                        var span = arr.FirstSpan;
                        int offset = 0;
                        for (int i = 0; i < count; i++)
                        {
                            pairs[i] = Parse(span[offset++], span[offset++], state);
                        }
                    }
                    else
                    {
                        var iter = arr.GetEnumerator(); // simplest way of getting successive values
                        for (int i = 0; i < count; i++)
                        {
                            pairs[i] = Parse(iter.GetNext(), iter.GetNext(), state);
                        }
                    }
                }
                else
                {
                    // jagged elements i.e. {{key,value},{key,value},{key,value}}
                    // to get here, we've already asserted that all elements are arrays with length 2
                    if (arr.IsSingleSegment)
                    {
                        int i = 0;
                        foreach (var el in arr.FirstSpan)
                        {
                            var inner = el.GetItems();
                            pairs[i++] = Parse(inner[0], inner[1], state);
                        }
                    }
                    else
                    {
                        var iter = arr.GetEnumerator(); // simplest way of getting successive values
                        for (int i = 0; i < count; i++)
                        {
                            var inner = iter.GetNext().GetItems();
                            pairs[i] = Parse(inner[0], inner[1], state);
                        }
                    }
                }
                return pairs;

                static bool IsAllJaggedPairs(in Sequence<RawResult> arr)
                {
                    return arr.IsSingleSegment ? CheckSpan(arr.FirstSpan) : CheckSpans(arr);

                    static bool CheckSpans(in Sequence<RawResult> arr)
                    {
                        foreach (var chunk in arr.Spans)
                        {
                            if (!CheckSpan(chunk)) return false;
                        }
                        return true;
                    }
                    static bool CheckSpan(ReadOnlySpan<RawResult> chunk)
                    {
                        // check whether each value is actually an array of length 2
                        foreach (ref readonly RawResult el in chunk)
                        {
                            if (el is not { Resp2TypeArray: ResultType.Array, ItemsCount: 2 }) return false;
                        }
                        return true;
                    }
                }
            }

            public bool TryParse(in RawResult result, out T[]? pairs, bool allowOversized, out int count)
            {
                switch (result.Resp2TypeArray)
                {
                    case ResultType.Array:
                        pairs = ParseArray(in result, allowOversized, out count, null);
                        return true;
                    default:
                        count = 0;
                        pairs = null;
                        return false;
                }
            }

            protected abstract T Parse(in RawResult first, in RawResult second, object? state);
            protected override bool SetResultCore(PhysicalConnection connection, Message message, in RawResult result)
            {
                if (TryParse(result, out T[]? arr))
                {
                    SetResult(message, arr!);
                    return true;
                }
                return false;
            }
        }

        internal sealed class AutoConfigureProcessor : ResultProcessor<bool>
        {
            private ILogger? Log { get; }
            public AutoConfigureProcessor(ILogger? log = null) => Log = log;

            public override bool SetResult(PhysicalConnection connection, Message message, in RawResult result)
            {
                if (result.IsError && result.StartsWith(CommonReplies.READONLY))
                {
                    var bridge = connection.BridgeCouldBeNull;
                    if (bridge != null)
                    {
                        var server = bridge.ServerEndPoint;
                        Log?.LogInformation($"{Format.ToString(server)}: Auto-configured role: replica");
                        server.IsReplica = true;
                    }
                }

                return base.SetResult(connection, message, result);
            }

            protected override bool SetResultCore(PhysicalConnection connection, Message message, in RawResult result)
            {
                var server = connection.BridgeCouldBeNull?.ServerEndPoint;
                if (server == null) return false;

                switch (result.Resp2TypeBulkString)
                {
                    case ResultType.Integer:
                        if (message?.Command == RedisCommand.CLIENT)
                        {
                            if (result.TryGetInt64(out long clientId))
                            {
                                connection.ConnectionId = clientId;
                                Log?.LogInformation($"{Format.ToString(server)}: Auto-configured (CLIENT) connection-id: {clientId}");

                                SetResult(message, true);
                                return true;
                            }
                        }
                        break;
                    case ResultType.BulkString:
                        if (message?.Command == RedisCommand.INFO)
                        {
                            string? info = result.GetString();
                            if (string.IsNullOrWhiteSpace(info))
                            {
                                SetResult(message, true);
                                return true;
                            }
                            string? primaryHost = null, primaryPort = null;
                            bool roleSeen = false;
                            using (var reader = new StringReader(info))
                            {
                                while (reader.ReadLine() is string line)
                                {
                                    if (string.IsNullOrWhiteSpace(line) || line.StartsWith("# "))
                                    {
                                        continue;
                                    }

                                    string? val;
                                    if ((val = Extract(line, "role:")) != null)
                                    {
                                        roleSeen = true;
                                        if (TryParseRole(val, out bool isReplica))
                                        {
                                            server.IsReplica = isReplica;
                                            Log?.LogInformation($"{Format.ToString(server)}: Auto-configured (INFO) role: {(isReplica ? "replica" : "primary")}");
                                        }
                                    }
                                    else if ((val = Extract(line, "master_host:")) != null)
                                    {
                                        primaryHost = val;
                                    }
                                    else if ((val = Extract(line, "master_port:")) != null)
                                    {
                                        primaryPort = val;
                                    }
                                    else if ((val = Extract(line, "redis_version:")) != null)
                                    {
                                        if (Format.TryParseVersion(val, out Version? version))
                                        {
                                            server.Version = version;
                                            Log?.LogInformation($"{Format.ToString(server)}: Auto-configured (INFO) version: " + version);
                                        }
                                    }
                                    else if ((val = Extract(line, "redis_mode:")) != null)
                                    {
                                        if (TryParseServerType(val, out var serverType))
                                        {
                                            server.ServerType = serverType;
                                            Log?.LogInformation($"{Format.ToString(server)}: Auto-configured (INFO) server-type: {serverType}");
                                        }
                                    }
                                    else if ((val = Extract(line, "run_id:")) != null)
                                    {
                                        server.RunId = val;
                                    }
                                }
                                if (roleSeen && Format.TryParseEndPoint(primaryHost!, primaryPort, out var sep))
                                {
                                    // These are in the same section, if present
                                    server.PrimaryEndPoint = sep;
                                }
                            }
                        }
                        else if (message?.Command == RedisCommand.SENTINEL)
                        {
                            server.ServerType = ServerType.Sentinel;
                            Log?.LogInformation($"{Format.ToString(server)}: Auto-configured (SENTINEL) server-type: sentinel");
                        }
                        SetResult(message, true);
                        return true;
                    case ResultType.Array:
                        if (message?.Command == RedisCommand.CONFIG)
                        {
                            var iter = result.GetItems().GetEnumerator();
                            while (iter.MoveNext())
                            {
                                ref RawResult key = ref iter.Current;
                                if (!iter.MoveNext()) break;
                                ref RawResult val = ref iter.Current;

                                if (key.IsEqual(CommonReplies.timeout) && val.TryGetInt64(out long i64))
                                {
                                    // note the configuration is in seconds
                                    int timeoutSeconds = checked((int)i64), targetSeconds;
                                    if (timeoutSeconds > 0)
                                    {
                                        if (timeoutSeconds >= 60)
                                        {
                                            targetSeconds = timeoutSeconds - 20; // time to spare...
                                        }
                                        else
                                        {
                                            targetSeconds = (timeoutSeconds * 3) / 4;
                                        }
                                        Log?.LogInformation($"{Format.ToString(server)}: Auto-configured (CONFIG) timeout: " + targetSeconds + "s");
                                        server.WriteEverySeconds = targetSeconds;
                                    }
                                }
                                else if (key.IsEqual(CommonReplies.databases) && val.TryGetInt64(out i64))
                                {
                                    int dbCount = checked((int)i64);
                                    Log?.LogInformation($"{Format.ToString(server)}: Auto-configured (CONFIG) databases: " + dbCount);
                                    server.Databases = dbCount;
                                    if (dbCount > 1)
                                    {
                                        connection.MultiDatabasesOverride = true;
                                    }
                                }
                                else if (key.IsEqual(CommonReplies.slave_read_only) || key.IsEqual(CommonReplies.replica_read_only))
                                {
                                    if (val.IsEqual(CommonReplies.yes))
                                    {
                                        server.ReplicaReadOnly = true;
                                        Log?.LogInformation($"{Format.ToString(server)}: Auto-configured (CONFIG) read-only replica: true");
                                    }
                                    else if (val.IsEqual(CommonReplies.no))
                                    {
                                        server.ReplicaReadOnly = false;
                                        Log?.LogInformation($"{Format.ToString(server)}: Auto-configured (CONFIG) read-only replica: false");
                                    }
                                }
                            }
                        }
                        else if (message?.Command == RedisCommand.HELLO)
                        {
                            var iter = result.GetItems().GetEnumerator();
                            while (iter.MoveNext())
                            {
                                ref RawResult key = ref iter.Current;
                                if (!iter.MoveNext()) break;
                                ref RawResult val = ref iter.Current;

                                if (key.IsEqual(CommonReplies.version) && Format.TryParseVersion(val.GetString(), out var version))
                                {
                                    server.Version = version;
                                    Log?.LogInformation($"{Format.ToString(server)}: Auto-configured (HELLO) server-version: {version}");
                                }
                                else if (key.IsEqual(CommonReplies.proto) && val.TryGetInt64(out var i64))
                                {
                                    connection.SetProtocol(i64 >= 3 ? RedisProtocol.Resp3 : RedisProtocol.Resp2);
                                    Log?.LogInformation($"{Format.ToString(server)}: Auto-configured (HELLO) protocol: {connection.Protocol}");
                                }
                                else if (key.IsEqual(CommonReplies.id) && val.TryGetInt64(out i64))
                                {
                                    connection.ConnectionId = i64;
                                    Log?.LogInformation($"{Format.ToString(server)}: Auto-configured (HELLO) connection-id: {i64}");
                                }
                                else if (key.IsEqual(CommonReplies.mode) && TryParseServerType(val.GetString(), out var serverType))
                                {
                                    server.ServerType = serverType;
                                    Log?.LogInformation($"{Format.ToString(server)}: Auto-configured (HELLO) server-type: {serverType}");
                                }
                                else if (key.IsEqual(CommonReplies.role) && TryParseRole(val.GetString(), out bool isReplica))
                                {
                                    server.IsReplica = isReplica;
                                    Log?.LogInformation($"{Format.ToString(server)}: Auto-configured (HELLO) role: {(isReplica ? "replica" : "primary")}");
                                }
                            }
                        }
                        else if (message?.Command == RedisCommand.SENTINEL)
                        {
                            server.ServerType = ServerType.Sentinel;
                            Log?.LogInformation($"{Format.ToString(server)}: Auto-configured (SENTINEL) server-type: sentinel");
                        }
                        SetResult(message, true);
                        return true;
                }
                return false;
            }

            private static string? Extract(string line, string prefix)
            {
                if (line.StartsWith(prefix)) return line.Substring(prefix.Length).Trim();
                return null;
            }

            private static bool TryParseServerType(string? val, out ServerType serverType)
            {
                switch (val)
                {
                    case "standalone":
                        serverType = ServerType.Standalone;
                        return true;
                    case "cluster":
                        serverType = ServerType.Cluster;
                        return true;
                    case "sentinel":
                        serverType = ServerType.Sentinel;
                        return true;
                    default:
                        serverType = default;
                        return false;
                }
            }

            private static bool TryParseRole(string? val, out bool isReplica)
            {
                switch (val)
                {
                    case "primary":
                    case "master":
                        isReplica = false;
                        return true;
                    case "replica":
                    case "slave":
                        isReplica = true;
                        return true;
                    default:
                        isReplica = default;
                        return false;
                }
            }

            internal static ResultProcessor<bool> Create(ILogger? log) => log is null ? AutoConfigure : new AutoConfigureProcessor(log);
        }

        private sealed class BooleanProcessor : ResultProcessor<bool>
        {
            protected override bool SetResultCore(PhysicalConnection connection, Message message, in RawResult result)
            {
                if (result.IsNull)
                {
                    SetResult(message, false); // lots of ops return (nil) when they mean "no"
                    return true;
                }
                switch (result.Resp2TypeBulkString)
                {
                    case ResultType.SimpleString:
                        if (result.IsEqual(CommonReplies.OK))
                        {
                            SetResult(message, true);
                        }
                        else
                        {
                            SetResult(message, result.GetBoolean());
                        }
                        return true;
                    case ResultType.Integer:
                    case ResultType.BulkString:
                        SetResult(message, result.GetBoolean());
                        return true;
                    case ResultType.Array:
                        var items = result.GetItems();
                        if (items.Length == 1)
                        { // treat an array of 1 like a single reply (for example, SCRIPT EXISTS)
                            SetResult(message, items[0].GetBoolean());
                            return true;
                        }
                        break;
                }
                return false;
            }
        }

        private sealed class ByteArrayProcessor : ResultProcessor<byte[]?>
        {
            protected override bool SetResultCore(PhysicalConnection connection, Message message, in RawResult result)
            {
                switch (result.Resp2TypeBulkString)
                {
                    case ResultType.BulkString:
                        SetResult(message, result.GetBlob());
                        return true;
                }
                return false;
            }
        }

        private sealed class ClusterNodesProcessor : ResultProcessor<ClusterConfiguration>
        {
            internal static ClusterConfiguration Parse(PhysicalConnection connection, string nodes)
            {
                var bridge = connection.BridgeCouldBeNull ?? throw new ObjectDisposedException(connection.ToString());
                var server = bridge.ServerEndPoint;
                var config = new ClusterConfiguration(bridge.Multiplexer.ServerSelectionStrategy, nodes, server.EndPoint);
                server.SetClusterConfiguration(config);
                return config;
            }

            protected override bool SetResultCore(PhysicalConnection connection, Message message, in RawResult result)
            {
                switch (result.Resp2TypeBulkString)
                {
                    case ResultType.BulkString:
                        string nodes = result.GetString()!;
                        var bridge = connection.BridgeCouldBeNull;
                        var config = Parse(connection, nodes);

                        // re multi-db: https://github.com/StackExchange/StackExchange.Redis/issues/2642
                        if (bridge != null && !connection.MultiDatabasesOverride)
                        {
                            bridge.ServerEndPoint.ServerType = ServerType.Cluster;
                        }
                        SetResult(message, config);
                        return true;
                }
                return false;
            }
        }

        private sealed class ClusterNodesRawProcessor : ResultProcessor<string?>
        {
            protected override bool SetResultCore(PhysicalConnection connection, Message message, in RawResult result)
            {
                switch (result.Resp2TypeBulkString)
                {
                    case ResultType.Integer:
                    case ResultType.SimpleString:
                    case ResultType.BulkString:
                        string nodes = result.GetString()!;
                        try
                        {
                            ClusterNodesProcessor.Parse(connection, nodes);
                        }
                        catch
                        {
                            /* tralalalala */
                        }
                        SetResult(message, nodes);
                        return true;
                }
                return false;
            }
        }

        private sealed class ConnectionIdentityProcessor : ResultProcessor<EndPoint>
        {
            protected override bool SetResultCore(PhysicalConnection connection, Message message, in RawResult result)
            {
                if (connection.BridgeCouldBeNull is PhysicalBridge bridge)
                {
                    SetResult(message, bridge.ServerEndPoint.EndPoint);
                    return true;
                }
                return false;
            }
        }

        private sealed class DateTimeProcessor : ResultProcessor<DateTime>
        {
            protected override bool SetResultCore(PhysicalConnection connection, Message message, in RawResult result)
            {
                long unixTime;
                switch (result.Resp2TypeArray)
                {
                    case ResultType.Integer:
                        if (result.TryGetInt64(out unixTime))
                        {
                            var time = RedisBase.UnixEpoch.AddSeconds(unixTime);
                            SetResult(message, time);
                            return true;
                        }
                        break;
                    case ResultType.Array:
                        var arr = result.GetItems();
                        switch (arr.Length)
                        {
                            case 1:
                                if (arr.FirstSpan[0].TryGetInt64(out unixTime))
                                {
                                    var time = RedisBase.UnixEpoch.AddSeconds(unixTime);
                                    SetResult(message, time);
                                    return true;
                                }
                                break;
                            case 2:
                                if (arr[0].TryGetInt64(out unixTime) && arr[1].TryGetInt64(out long micros))
                                {
                                    var time = RedisBase.UnixEpoch.AddSeconds(unixTime).AddTicks(micros * 10); // DateTime ticks are 100ns
                                    SetResult(message, time);
                                    return true;
                                }
                                break;
                        }
                        break;
                }
                return false;
            }
        }

        public sealed class NullableDateTimeProcessor : ResultProcessor<DateTime?>
        {
            private readonly bool isMilliseconds;
            public NullableDateTimeProcessor(bool fromMilliseconds) => isMilliseconds = fromMilliseconds;

            protected override bool SetResultCore(PhysicalConnection connection, Message message, in RawResult result)
            {
                switch (result.Resp2TypeBulkString)
                {
                    case ResultType.Integer when result.TryGetInt64(out var duration):
                        DateTime? expiry = duration switch
                        {
                            // -1 means no expiry and -2 means key does not exist
                            < 0 => null,
                            _ when isMilliseconds => RedisBase.UnixEpoch.AddMilliseconds(duration),
                            _ => RedisBase.UnixEpoch.AddSeconds(duration),
                        };
                        SetResult(message, expiry);
                        return true;

                    case ResultType.BulkString when result.IsNull:
                        SetResult(message, null);
                        return true;
                }
                return false;
            }
        }

        private sealed class DoubleProcessor : ResultProcessor<double>
        {
            protected override bool SetResultCore(PhysicalConnection connection, Message message, in RawResult result)
            {
                switch (result.Resp2TypeBulkString)
                {
                    case ResultType.Integer:
                        if (result.TryGetInt64(out long i64))
                        {
                            SetResult(message, i64);
                            return true;
                        }
                        break;
                    case ResultType.SimpleString:
                    case ResultType.BulkString:
                        if (result.TryGetDouble(out double val))
                        {
                            SetResult(message, val);
                            return true;
                        }
                        break;
                }
                return false;
            }
        }

        private sealed class ExpectBasicStringProcessor : ResultProcessor<bool>
        {
            private readonly CommandBytes _expected;
            private readonly bool _startsWith;
            public ExpectBasicStringProcessor(CommandBytes expected, bool startsWith = false)
            {
                _expected = expected;
                _startsWith = startsWith;
            }

            protected override bool SetResultCore(PhysicalConnection connection, Message message, in RawResult result)
            {
                if (_startsWith ? result.StartsWith(_expected) : result.IsEqual(_expected))
                {
                    SetResult(message, true);
                    return true;
                }
                if (message.Command == RedisCommand.AUTH) connection?.BridgeCouldBeNull?.Multiplexer?.SetAuthSuspect(new RedisException("Unknown AUTH exception"));
                return false;
            }
        }

        private sealed class InfoProcessor : ResultProcessor<IGrouping<string, KeyValuePair<string, string>>[]>
        {
            protected override bool SetResultCore(PhysicalConnection connection, Message message, in RawResult result)
            {
                if (result.Resp2TypeBulkString == ResultType.BulkString)
                {
                    string category = Normalize(null);
                    var list = new List<Tuple<string, KeyValuePair<string, string>>>();
                    var raw = result.GetString();
                    if (raw is not null)
                    {
                        using var reader = new StringReader(raw);
                        while (reader.ReadLine() is string line)
                        {
                            if (string.IsNullOrWhiteSpace(line)) continue;
                            if (line.StartsWith("# "))
                            {
                                category = Normalize(line.Substring(2));
                                continue;
                            }
                            int idx = line.IndexOf(':');
                            if (idx < 0) continue;
                            var pair = new KeyValuePair<string, string>(
                                line.Substring(0, idx).Trim(),
                                line.Substring(idx + 1).Trim());
                            list.Add(Tuple.Create(category, pair));
                        }
                    }
                    var final = list.GroupBy(x => x.Item1, x => x.Item2).ToArray();
                    SetResult(message, final);
                    return true;
                }
                return false;
            }

            private static string Normalize(string? category) =>
                category.IsNullOrWhiteSpace() ? "miscellaneous" : category.Trim();
        }

        private sealed class Int64DefaultValueProcessor : ResultProcessor<long>
        {
            private readonly long _defaultValue;

            public Int64DefaultValueProcessor(long defaultValue) => _defaultValue = defaultValue;

            protected override bool SetResultCore(PhysicalConnection connection, Message message, in RawResult result)
            {
                if (result.IsNull)
                {
                    SetResult(message, _defaultValue);
                    return true;
                }
                if (result.Resp2TypeBulkString == ResultType.Integer && result.TryGetInt64(out var i64))
                {
                    SetResult(message, i64);
                    return true;
                }
                return false;
            }
        }

        private class Int64Processor : ResultProcessor<long>
        {
            protected override bool SetResultCore(PhysicalConnection connection, Message message, in RawResult result)
            {
                switch (result.Resp2TypeBulkString)
                {
                    case ResultType.Integer:
                    case ResultType.SimpleString:
                    case ResultType.BulkString:
                        if (result.TryGetInt64(out long i64))
                        {
                            SetResult(message, i64);
                            return true;
                        }
                        break;
                }
                return false;
            }
        }

        internal static ResultProcessor<StreamTrimResult> StreamTrimResult =>
            Int32EnumProcessor<StreamTrimResult>.Instance;

        internal static ResultProcessor<StreamTrimResult[]> StreamTrimResultArray =>
            Int32EnumArrayProcessor<StreamTrimResult>.Instance;

        private sealed class Int32EnumProcessor<T> : ResultProcessor<T> where T : unmanaged, Enum
        {
            private Int32EnumProcessor() { }
            public static readonly Int32EnumProcessor<T> Instance = new();

            protected override bool SetResultCore(PhysicalConnection connection, Message message, in RawResult result)
            {
                switch (result.Resp2TypeBulkString)
                {
                    case ResultType.Integer:
                    case ResultType.SimpleString:
                    case ResultType.BulkString:
                        if (result.TryGetInt64(out long i64))
                        {
                            Debug.Assert(Unsafe.SizeOf<T>() == sizeof(int));
                            int i32 = (int)i64;
                            SetResult(message, Unsafe.As<int, T>(ref i32));
                            return true;
                        }
                        break;
                    case ResultType.Array when result.ItemsCount == 1: // pick a single element from a unit vector
                        if (result.GetItems()[0].TryGetInt64(out i64))
                        {
                            Debug.Assert(Unsafe.SizeOf<T>() == sizeof(int));
                            int i32 = (int)i64;
                            SetResult(message, Unsafe.As<int, T>(ref i32));
                            return true;
                        }
                        break;
                }
                return false;
            }
        }

        private sealed class Int32EnumArrayProcessor<T> : ResultProcessor<T[]> where T : unmanaged, Enum
        {
            private Int32EnumArrayProcessor() { }
            public static readonly Int32EnumArrayProcessor<T> Instance = new();

            protected override bool SetResultCore(PhysicalConnection connection, Message message, in RawResult result)
            {
                switch (result.Resp2TypeArray)
                {
                    case ResultType.Array:
                        T[] arr;
                        if (result.IsNull)
                        {
                            arr = null!;
                        }
                        else
                        {
                            Debug.Assert(Unsafe.SizeOf<T>() == sizeof(int));
                            arr = result.ToArray(static (in RawResult x) =>
                            {
                                int i32 = (int)x.AsRedisValue();
                                return Unsafe.As<int, T>(ref i32);
                            })!;
                        }
                        SetResult(message, arr);
                        return true;
                }
                return false;
            }
        }

        private sealed class PubSubNumSubProcessor : Int64Processor
        {
            protected override bool SetResultCore(PhysicalConnection connection, Message message, in RawResult result)
            {
                if (result.Resp2TypeArray == ResultType.Array)
                {
                    var arr = result.GetItems();
                    if (arr.Length == 2 && arr[1].TryGetInt64(out long val))
                    {
                        SetResult(message, val);
                        return true;
                    }
                }
                return base.SetResultCore(connection, message, result);
            }
        }

        private sealed class NullableDoubleArrayProcessor : ResultProcessor<double?[]>
        {
            protected override bool SetResultCore(PhysicalConnection connection, Message message, in RawResult result)
            {
                if (result.Resp2TypeArray == ResultType.Array && !result.IsNull)
                {
                    var arr = result.GetItemsAsDoubles()!;
                    SetResult(message, arr);
                    return true;
                }
                return false;
            }
        }

        private sealed class NullableDoubleProcessor : ResultProcessor<double?>
        {
            protected override bool SetResultCore(PhysicalConnection connection, Message message, in RawResult result)
            {
                switch (result.Resp2TypeBulkString)
                {
                    case ResultType.Integer:
                    case ResultType.SimpleString:
                    case ResultType.BulkString:
                        if (result.IsNull)
                        {
                            SetResult(message, null);
                            return true;
                        }
                        if (result.TryGetDouble(out double val))
                        {
                            SetResult(message, val);
                            return true;
                        }
                        break;
                }
                return false;
            }
        }

        private sealed class NullableInt64Processor : ResultProcessor<long?>
        {
            protected override bool SetResultCore(PhysicalConnection connection, Message message, in RawResult result)
            {
                switch (result.Resp2TypeBulkString)
                {
                    case ResultType.Integer:
                    case ResultType.SimpleString:
                    case ResultType.BulkString:
                        if (result.IsNull)
                        {
                            SetResult(message, null);
                            return true;
                        }
                        if (result.TryGetInt64(out long i64))
                        {
                            SetResult(message, i64);
                            return true;
                        }
                        break;
                    case ResultType.Array:
                        var items = result.GetItems();
                        if (items.Length == 1)
                        { // treat an array of 1 like a single reply
                            if (items[0].TryGetInt64(out long value))
                            {
                                SetResult(message, value);
                                return true;
                            }
                        }
                        break;
                }
                return false;
            }
        }

        private sealed class ExpireResultArrayProcessor : ResultProcessor<ExpireResult[]>
        {
            protected override bool SetResultCore(PhysicalConnection connection, Message message, in RawResult result)
            {
                if (result.Resp2TypeArray == ResultType.Array || result.IsNull)
                {
                    var arr = result.ToArray((in RawResult x) => (ExpireResult)(long)x.AsRedisValue())!;

                    SetResult(message, arr);
                    return true;
                }
                return false;
            }
        }

        private sealed class PersistResultArrayProcessor : ResultProcessor<PersistResult[]>
        {
            protected override bool SetResultCore(PhysicalConnection connection, Message message, in RawResult result)
            {
                if (result.Resp2TypeArray == ResultType.Array || result.IsNull)
                {
                    var arr = result.ToArray((in RawResult x) => (PersistResult)(long)x.AsRedisValue())!;

                    SetResult(message, arr);
                    return true;
                }
                return false;
            }
        }

        private sealed class RedisChannelArrayProcessor : ResultProcessor<RedisChannel[]>
        {
            private readonly RedisChannel.RedisChannelOptions options;
            public RedisChannelArrayProcessor(RedisChannel.RedisChannelOptions options)
            {
                this.options = options;
            }

            private readonly struct ChannelState // I would use a value-tuple here, but that is binding hell
            {
                public readonly byte[]? Prefix;
                public readonly RedisChannel.RedisChannelOptions Options;
                public ChannelState(byte[]? prefix, RedisChannel.RedisChannelOptions options)
                {
                    Prefix = prefix;
                    Options = options;
                }
            }
            protected override bool SetResultCore(PhysicalConnection connection, Message message, in RawResult result)
            {
                switch (result.Resp2TypeArray)
                {
                    case ResultType.Array:
                        var final = result.ToArray(
                                (in RawResult item, in ChannelState state) => item.AsRedisChannel(state.Prefix, state.Options),
                                new ChannelState(connection.ChannelPrefix, options))!;

                        SetResult(message, final);
                        return true;
                }
                return false;
            }
        }

        private sealed class RedisKeyArrayProcessor : ResultProcessor<RedisKey[]>
        {
            protected override bool SetResultCore(PhysicalConnection connection, Message message, in RawResult result)
            {
                switch (result.Resp2TypeArray)
                {
                    case ResultType.Array:
                        var arr = result.GetItemsAsKeys()!;
                        SetResult(message, arr);
                        return true;
                }
                return false;
            }
        }

        private sealed class RedisKeyProcessor : ResultProcessor<RedisKey>
        {
            protected override bool SetResultCore(PhysicalConnection connection, Message message, in RawResult result)
            {
                switch (result.Resp2TypeBulkString)
                {
                    case ResultType.Integer:
                    case ResultType.SimpleString:
                    case ResultType.BulkString:
                        SetResult(message, result.AsRedisKey());
                        return true;
                }
                return false;
            }
        }

        private sealed class RedisTypeProcessor : ResultProcessor<RedisType>
        {
            protected override bool SetResultCore(PhysicalConnection connection, Message message, in RawResult result)
            {
                switch (result.Resp2TypeBulkString)
                {
                    case ResultType.SimpleString:
                    case ResultType.BulkString:
                        string s = result.GetString()!;
                        RedisType value;
                        if (string.Equals(s, "zset", StringComparison.OrdinalIgnoreCase)) value = Redis.RedisType.SortedSet;
                        else if (!Enum.TryParse<RedisType>(s, true, out value)) value = global::StackExchange.Redis.RedisType.Unknown;
                        SetResult(message, value);
                        return true;
                }
                return false;
            }
        }

        private sealed class RedisValueArrayProcessor : ResultProcessor<RedisValue[]>
        {
            protected override bool SetResultCore(PhysicalConnection connection, Message message, in RawResult result)
            {
                switch (result.Resp2TypeBulkString)
                {
                    // allow a single item to pass explicitly pretending to be an array; example: SPOP {key} 1
                    case ResultType.BulkString:
                        // If the result is nil, the result should be an empty array
                        var arr = result.IsNull
                            ? Array.Empty<RedisValue>()
                            : new[] { result.AsRedisValue() };
                        SetResult(message, arr);
                        return true;
                    case ResultType.Array:
                        arr = result.GetItemsAsValues()!;
                        SetResult(message, arr);
                        return true;
                }
                return false;
            }
        }

        private sealed class Int64ArrayProcessor : ResultProcessor<long[]>
        {
            protected override bool SetResultCore(PhysicalConnection connection, Message message, in RawResult result)
            {
                if (result.Resp2TypeArray == ResultType.Array && !result.IsNull)
                {
                    var arr = result.ToArray((in RawResult x) => (long)x.AsRedisValue())!;
                    SetResult(message, arr);
                    return true;
                }

                return false;
            }
        }

        private sealed class NullableStringArrayProcessor : ResultProcessor<string?[]>
        {
            protected override bool SetResultCore(PhysicalConnection connection, Message message, in RawResult result)
            {
                switch (result.Resp2TypeArray)
                {
                    case ResultType.Array:
                        var arr = result.GetItemsAsStrings()!;

                        SetResult(message, arr);
                        return true;
                }
                return false;
            }
        }

        private sealed class StringArrayProcessor : ResultProcessor<string[]>
        {
            protected override bool SetResultCore(PhysicalConnection connection, Message message, in RawResult result)
            {
                switch (result.Resp2TypeArray)
                {
                    case ResultType.Array:
                        var arr = result.GetItemsAsStringsNotNullable()!;
                        SetResult(message, arr);
                        return true;
                }
                return false;
            }
        }

        private sealed class BooleanArrayProcessor : ResultProcessor<bool[]>
        {
            protected override bool SetResultCore(PhysicalConnection connection, Message message, in RawResult result)
            {
                if (result.Resp2TypeArray == ResultType.Array && !result.IsNull)
                {
                    var arr = result.GetItemsAsBooleans()!;
                    SetResult(message, arr);
                    return true;
                }
                return false;
            }
        }

        private sealed class RedisValueGeoPositionProcessor : ResultProcessor<GeoPosition?>
        {
            protected override bool SetResultCore(PhysicalConnection connection, Message message, in RawResult result)
            {
                switch (result.Resp2TypeArray)
                {
                    case ResultType.Array:
                        var pos = result.GetItemsAsGeoPosition();

                        SetResult(message, pos);
                        return true;
                }
                return false;
            }
        }

        private sealed class RedisValueGeoPositionArrayProcessor : ResultProcessor<GeoPosition?[]>
        {
            protected override bool SetResultCore(PhysicalConnection connection, Message message, in RawResult result)
            {
                switch (result.Resp2TypeArray)
                {
                    case ResultType.Array:
                        var arr = result.GetItemsAsGeoPositionArray()!;

                        SetResult(message, arr);
                        return true;
                }
                return false;
            }
        }

        private sealed class GeoRadiusResultArrayProcessor : ResultProcessor<GeoRadiusResult[]>
        {
            private static readonly GeoRadiusResultArrayProcessor[] instances;
            private readonly GeoRadiusOptions options;

            static GeoRadiusResultArrayProcessor()
            {
                instances = new GeoRadiusResultArrayProcessor[8];
                for (int i = 0; i < 8; i++) instances[i] = new GeoRadiusResultArrayProcessor((GeoRadiusOptions)i);
            }

            public static GeoRadiusResultArrayProcessor Get(GeoRadiusOptions options)
            {
                int i = (int)options;
                if (i < 0 || i >= instances.Length) throw new ArgumentOutOfRangeException(nameof(options));
                return instances[i];
            }

            private GeoRadiusResultArrayProcessor(GeoRadiusOptions options)
            {
                this.options = options;
            }

            protected override bool SetResultCore(PhysicalConnection connection, Message message, in RawResult result)
            {
                switch (result.Resp2TypeArray)
                {
                    case ResultType.Array:
                        var typed = result.ToArray(
                            (in RawResult item, in GeoRadiusOptions radiusOptions) => Parse(item, radiusOptions), options)!;
                        SetResult(message, typed);
                        return true;
                }
                return false;
            }

            private static GeoRadiusResult Parse(in RawResult item, GeoRadiusOptions options)
            {
                if (options == GeoRadiusOptions.None)
                {
                    // Without any WITH option specified, the command just returns a linear array like ["New York","Milan","Paris"].
                    return new GeoRadiusResult(item.AsRedisValue(), null, null, null);
                }
                // If WITHCOORD, WITHDIST or WITHHASH options are specified, the command returns an array of arrays, where each sub-array represents a single item.
                var iter = item.GetItems().GetEnumerator();

                // the first item in the sub-array is always the name of the returned item.
                var member = iter.GetNext().AsRedisValue();

                /*  The other information is returned in the following order as successive elements of the sub-array.
The distance from the center as a floating point number, in the same unit specified in the radius.
The geohash integer.
The coordinates as a two items x,y array (longitude,latitude).
                 */
                double? distance = null;
                GeoPosition? position = null;
                long? hash = null;
                if ((options & GeoRadiusOptions.WithDistance) != 0) { distance = (double?)iter.GetNext().AsRedisValue(); }
                if ((options & GeoRadiusOptions.WithGeoHash) != 0) { hash = (long?)iter.GetNext().AsRedisValue(); }
                if ((options & GeoRadiusOptions.WithCoordinates) != 0)
                {
                    var coords = iter.GetNext().GetItems();
                    double longitude = (double)coords[0].AsRedisValue(), latitude = (double)coords[1].AsRedisValue();
                    position = new GeoPosition(longitude, latitude);
                }
                return new GeoRadiusResult(member, distance, hash, position);
            }
        }

        /// <summary>
        /// Parser for the https://redis.io/commands/lcs/ format with the <see cref="RedisLiterals.IDX"/> and <see cref="RedisLiterals.WITHMATCHLEN"/> arguments.
        /// </summary>
        /// <example>
        /// Example response:
        /// 1) "matches"
        /// 2) 1) 1) 1) (integer) 4
        ///          2) (integer) 7
        ///       2) 1) (integer) 5
        ///          2) (integer) 8
        ///       3) (integer) 4
        /// 3) "len"
        /// 4) (integer) 6
        /// ...
        /// </example>
        private sealed class LongestCommonSubsequenceProcessor : ResultProcessor<LCSMatchResult>
        {
            protected override bool SetResultCore(PhysicalConnection connection, Message message, in RawResult result)
            {
                switch (result.Resp2TypeArray)
                {
                    case ResultType.Array:
                        SetResult(message, Parse(result));
                        return true;
                }
                return false;
            }

            private static LCSMatchResult Parse(in RawResult result)
            {
                var topItems = result.GetItems();
                var matches = new LCSMatchResult.LCSMatch[topItems[1].GetItems().Length];
                int i = 0;
                var matchesRawArray = topItems[1]; // skip the first element (title "matches")
                foreach (var match in matchesRawArray.GetItems())
                {
                    var matchItems = match.GetItems();

                    matches[i++] = new LCSMatchResult.LCSMatch(
                        firstStringIndex: (long)matchItems[0].GetItems()[0].AsRedisValue(),
                        secondStringIndex: (long)matchItems[1].GetItems()[0].AsRedisValue(),
                        length: (long)matchItems[2].AsRedisValue());
                }
                var len = (long)topItems[3].AsRedisValue();

                return new LCSMatchResult(matches, len);
            }
        }

        private sealed class RedisValueProcessor : ResultProcessor<RedisValue>
        {
            protected override bool SetResultCore(PhysicalConnection connection, Message message, in RawResult result)
            {
                switch (result.Resp2TypeBulkString)
                {
                    case ResultType.Integer:
                    case ResultType.SimpleString:
                    case ResultType.BulkString:
                        SetResult(message, result.AsRedisValue());
                        return true;
                }
                return false;
            }
        }

        private sealed class RedisValueFromArrayProcessor : ResultProcessor<RedisValue>
        {
            protected override bool SetResultCore(PhysicalConnection connection, Message message, in RawResult result)
            {
                switch (result.Resp2TypeBulkString)
                {
                    case ResultType.Array:
                        var items = result.GetItems();
                        if (items.Length == 1)
                        { // treat an array of 1 like a single reply
                            SetResult(message, items[0].AsRedisValue());
                            return true;
                        }
                        break;
                }
                return false;
            }
        }

        private sealed class RoleProcessor : ResultProcessor<Role>
        {
            protected override bool SetResultCore(PhysicalConnection connection, Message message, in RawResult result)
            {
                var items = result.GetItems();
                if (items.IsEmpty)
                {
                    return false;
                }

                ref var val = ref items[0];
                Role? role;
                if (val.IsEqual(RedisLiterals.master)) role = ParsePrimary(items);
                else if (val.IsEqual(RedisLiterals.slave)) role = ParseReplica(items, RedisLiterals.slave!);
                else if (val.IsEqual(RedisLiterals.replica)) role = ParseReplica(items, RedisLiterals.replica!); // for when "slave" is deprecated
                else if (val.IsEqual(RedisLiterals.sentinel)) role = ParseSentinel(items);
                else role = new Role.Unknown(val.GetString()!);

                if (role is null) return false;
                SetResult(message, role);
                return true;
            }

            private static Role? ParsePrimary(in Sequence<RawResult> items)
            {
                if (items.Length < 3)
                {
                    return null;
                }

                if (!items[1].TryGetInt64(out var offset))
                {
                    return null;
                }

                var replicaItems = items[2].GetItems();
                ICollection<Role.Master.Replica> replicas;
                if (replicaItems.IsEmpty)
                {
                    replicas = Array.Empty<Role.Master.Replica>();
                }
                else
                {
                    replicas = new List<Role.Master.Replica>((int)replicaItems.Length);
                    for (int i = 0; i < replicaItems.Length; i++)
                    {
                        if (TryParsePrimaryReplica(replicaItems[i].GetItems(), out var replica))
                        {
                            replicas.Add(replica);
                        }
                        else
                        {
                            return null;
                        }
                    }
                }

                return new Role.Master(offset, replicas);
            }

            private static bool TryParsePrimaryReplica(in Sequence<RawResult> items, out Role.Master.Replica replica)
            {
                if (items.Length < 3)
                {
                    replica = default;
                    return false;
                }

                var primaryIp = items[0].GetString()!;

                if (!items[1].TryGetInt64(out var primaryPort) || primaryPort > int.MaxValue)
                {
                    replica = default;
                    return false;
                }

                if (!items[2].TryGetInt64(out var replicationOffset))
                {
                    replica = default;
                    return false;
                }

                replica = new Role.Master.Replica(primaryIp, (int)primaryPort, replicationOffset);
                return true;
            }

            private static Role? ParseReplica(in Sequence<RawResult> items, string role)
            {
                if (items.Length < 5)
                {
                    return null;
                }

                var primaryIp = items[1].GetString()!;

                if (!items[2].TryGetInt64(out var primaryPort) || primaryPort > int.MaxValue)
                {
                    return null;
                }

                ref var val = ref items[3];
                string replicationState;
                if (val.IsEqual(RedisLiterals.connect)) replicationState = RedisLiterals.connect!;
                else if (val.IsEqual(RedisLiterals.connecting)) replicationState = RedisLiterals.connecting!;
                else if (val.IsEqual(RedisLiterals.sync)) replicationState = RedisLiterals.sync!;
                else if (val.IsEqual(RedisLiterals.connected)) replicationState = RedisLiterals.connected!;
                else if (val.IsEqual(RedisLiterals.none)) replicationState = RedisLiterals.none!;
                else if (val.IsEqual(RedisLiterals.handshake)) replicationState = RedisLiterals.handshake!;
                else replicationState = val.GetString()!;

                if (!items[4].TryGetInt64(out var replicationOffset))
                {
                    return null;
                }

                return new Role.Replica(role, primaryIp, (int)primaryPort, replicationState, replicationOffset);
            }

            private static Role? ParseSentinel(in Sequence<RawResult> items)
            {
                if (items.Length < 2)
                {
                    return null;
                }
                var primaries = items[1].GetItemsAsStrings()!;
                return new Role.Sentinel(primaries);
            }
        }

        private sealed class LeaseProcessor : ResultProcessor<Lease<byte>>
        {
            protected override bool SetResultCore(PhysicalConnection connection, Message message, in RawResult result)
            {
                switch (result.Resp2TypeBulkString)
                {
                    case ResultType.Integer:
                    case ResultType.SimpleString:
                    case ResultType.BulkString:
                        SetResult(message, result.AsLease()!);
                        return true;
                }
                return false;
            }
        }

<<<<<<< HEAD
        private sealed class LeaseFromArrayProcessor : ResultProcessor<Lease<byte>>
        {
            protected override bool SetResultCore(PhysicalConnection connection, Message message, in RawResult result)
            {
                switch (result.Resp2TypeBulkString)
                {
                    case ResultType.Array:
                        var items = result.GetItems();
                        if (items.Length == 1)
                        { // treat an array of 1 like a single reply
                            SetResult(message, items[0].AsLease()!);
                            return true;
                        }
                        break;
                }
                return false;
            }
        }

        private class ScriptResultProcessor : ResultProcessor<RedisResult>
=======
        private sealed class ScriptResultProcessor : ResultProcessor<RedisResult>
>>>>>>> 265cc12a
        {
            public override bool SetResult(PhysicalConnection connection, Message message, in RawResult result)
            {
                if (result.IsError && result.StartsWith(CommonReplies.NOSCRIPT))
                { // scripts are not flushed individually, so assume the entire script cache is toast ("SCRIPT FLUSH")
                    connection.BridgeCouldBeNull?.ServerEndPoint?.FlushScriptCache();
                    message.SetScriptUnavailable();
                }
                // and apply usual processing for the rest
                return base.SetResult(connection, message, result);
            }

            // note that top-level error messages still get handled by SetResult, but nested errors
            // (is that a thing?) will be wrapped in the RedisResult
            protected override bool SetResultCore(PhysicalConnection connection, Message message, in RawResult result)
            {
                if (RedisResult.TryCreate(connection, result, out var value))
                {
                    SetResult(message, value);
                    return true;
                }
                return false;
            }
        }

        internal sealed class SingleStreamProcessor : StreamProcessorBase<StreamEntry[]>
        {
            private readonly bool skipStreamName;

            public SingleStreamProcessor(bool skipStreamName = false)
            {
                this.skipStreamName = skipStreamName;
            }

            /// <summary>
            /// Handles <see href="https://redis.io/commands/xread"/>.
            /// </summary>
            protected override bool SetResultCore(PhysicalConnection connection, Message message, in RawResult result)
            {
                if (result.IsNull)
                {
                    // Server returns 'nil' if no entries are returned for the given stream.
                    SetResult(message, Array.Empty<StreamEntry>());
                    return true;
                }

                if (result.Resp2TypeArray != ResultType.Array)
                {
                    return false;
                }

                StreamEntry[] entries;

                if (skipStreamName)
                {
                    /*
                    RESP 2: array element per stream; each element is an array of a name plus payload; payload is array of name/value pairs

                    127.0.0.1:6379> XREAD COUNT 2 STREAMS temperatures:us-ny:10007 0-0
                    1) 1) "temperatures:us-ny:10007"
                       2) 1) 1) "1691504774593-0"
                             2) 1) "temp_f"
                                2) "87.2"
                                3) "pressure"
                                4) "29.69"
                                5) "humidity"
                                6) "46"
                          2) 1) "1691504856705-0"
                             2) 1) "temp_f"
                                2) "87.2"
                                3) "pressure"
                                4) "29.69"
                                5) "humidity"
                                6) "46"

                    RESP 3: map of element names with array of name plus payload; payload is array of name/value pairs

                    127.0.0.1:6379> XREAD COUNT 2 STREAMS temperatures:us-ny:10007 0-0
                    1# "temperatures:us-ny:10007" => 1) 1) "1691504774593-0"
                          2) 1) "temp_f"
                             2) "87.2"
                             3) "pressure"
                             4) "29.69"
                             5) "humidity"
                             6) "46"
                       2) 1) "1691504856705-0"
                          2) 1) "temp_f"
                             2) "87.2"
                             3) "pressure"
                             4) "29.69"
                             5) "humidity"
                             6) "46"
                        */

                    ref readonly RawResult readResult = ref (result.Resp3Type == ResultType.Map ? ref result[1] : ref result[0][1]);
                    entries = ParseRedisStreamEntries(readResult);
                }
                else
                {
                    entries = ParseRedisStreamEntries(result);
                }

                SetResult(message, entries);
                return true;
            }
        }

        /// <summary>
        /// Handles <see href="https://redis.io/commands/xread"/>.
        /// </summary>
        internal sealed class MultiStreamProcessor : StreamProcessorBase<RedisStream[]>
        {
            /*
                The result is similar to the XRANGE result (see SingleStreamProcessor)
                with the addition of the stream name as the first element of top level
                Multibulk array.

                > XREAD COUNT 2 STREAMS mystream writers 0-0 0-0
                1) 1) "mystream"
                   2) 1) 1) 1526984818136-0
                         2) 1) "duration"
                            2) "1532"
                            3) "event-id"
                            4) "5"
                      2) 1) 1526999352406-0
                         2) 1) "duration"
                            2) "812"
                            3) "event-id"
                            4) "9"
                2) 1) "writers"
                   2) 1) 1) 1526985676425-0
                         2) 1) "name"
                            2) "Virginia"
                            3) "surname"
                            4) "Woolf"
                      2) 1) 1526985685298-0
                         2) 1) "name"
                            2) "Jane"
                            3) "surname"
                            4) "Austen"
            */

            protected override bool SetResultCore(PhysicalConnection connection, Message message, in RawResult result)
            {
                if (result.IsNull)
                {
                    // Nothing returned for any of the requested streams. The server returns 'nil'.
                    SetResult(message, Array.Empty<RedisStream>());
                    return true;
                }

                if (result.Resp2TypeArray != ResultType.Array)
                {
                    return false;
                }

                RedisStream[] streams;
                if (result.Resp3Type == ResultType.Map) // see SetResultCore for the shape delta between RESP2 and RESP3
                {
                    // root is a map of named inner-arrays
                    streams = RedisStreamInterleavedProcessor.Instance.ParseArray(result, false, out _, this)!; // null-checked
                }
                else
                {
                    streams = result.GetItems().ToArray(
                        (in RawResult item, in MultiStreamProcessor obj) =>
                        {
                            var details = item.GetItems();

                            // details[0] = Name of the Stream
                            // details[1] = Multibulk Array of Stream Entries
                            return new RedisStream(key: details[0].AsRedisKey(), entries: obj.ParseRedisStreamEntries(details[1])!);
                        },
                        this);
                }

                SetResult(message, streams);
                return true;
            }
        }

        private sealed class RedisStreamInterleavedProcessor : ValuePairInterleavedProcessorBase<RedisStream>
        {
            protected override bool AllowJaggedPairs => false; // we only use this on a flattened map

            public static readonly RedisStreamInterleavedProcessor Instance = new();
            private RedisStreamInterleavedProcessor()
            {
            }

            protected override RedisStream Parse(in RawResult first, in RawResult second, object? state)
                => new(key: first.AsRedisKey(), entries: ((MultiStreamProcessor)state!).ParseRedisStreamEntries(second));
        }

        /// <summary>
        /// This processor is for <see cref="RedisCommand.XAUTOCLAIM"/> *without* the <see cref="StreamConstants.JustId"/> option.
        /// </summary>
        internal sealed class StreamAutoClaimProcessor : StreamProcessorBase<StreamAutoClaimResult>
        {
            protected override bool SetResultCore(PhysicalConnection connection, Message message, in RawResult result)
            {
                // See https://redis.io/commands/xautoclaim for command documentation.
                // Note that the result should never be null, so intentionally treating it as a failure to parse here
                if (result.Resp2TypeArray == ResultType.Array && !result.IsNull)
                {
                    var items = result.GetItems();

                    // [0] The next start ID.
                    var nextStartId = items[0].AsRedisValue();
                    // [1] The array of StreamEntry's.
                    var entries = ParseRedisStreamEntries(items[1]);
                    // [2] The array of message IDs deleted from the stream that were in the PEL.
                    //     This is not available in 6.2 so we need to be defensive when reading this part of the response.
                    var deletedIds = (items.Length == 3 ? items[2].GetItemsAsValues() : null) ?? Array.Empty<RedisValue>();

                    SetResult(message, new StreamAutoClaimResult(nextStartId, entries, deletedIds));
                    return true;
                }

                return false;
            }
        }

        /// <summary>
        /// This processor is for <see cref="RedisCommand.XAUTOCLAIM"/> *with* the <see cref="StreamConstants.JustId"/> option.
        /// </summary>
        internal sealed class StreamAutoClaimIdsOnlyProcessor : ResultProcessor<StreamAutoClaimIdsOnlyResult>
        {
            protected override bool SetResultCore(PhysicalConnection connection, Message message, in RawResult result)
            {
                // See https://redis.io/commands/xautoclaim for command documentation.
                // Note that the result should never be null, so intentionally treating it as a failure to parse here
                if (result.Resp2TypeArray == ResultType.Array && !result.IsNull)
                {
                    var items = result.GetItems();

                    // [0] The next start ID.
                    var nextStartId = items[0].AsRedisValue();
                    // [1] The array of claimed message IDs.
                    var claimedIds = items[1].GetItemsAsValues() ?? Array.Empty<RedisValue>();
                    // [2] The array of message IDs deleted from the stream that were in the PEL.
                    //     This is not available in 6.2 so we need to be defensive when reading this part of the response.
                    var deletedIds = (items.Length == 3 ? items[2].GetItemsAsValues() : null) ?? Array.Empty<RedisValue>();

                    SetResult(message, new StreamAutoClaimIdsOnlyResult(nextStartId, claimedIds, deletedIds));
                    return true;
                }

                return false;
            }
        }

        internal sealed class StreamConsumerInfoProcessor : InterleavedStreamInfoProcessorBase<StreamConsumerInfo>
        {
            protected override StreamConsumerInfo ParseItem(in RawResult result)
            {
                // Note: the base class passes a single consumer from the response into this method.

                // Response format:
                // > XINFO CONSUMERS mystream mygroup
                // 1) 1) name
                //    2) "Alice"
                //    3) pending
                //    4) (integer)1
                //    5) idle
                //    6) (integer)9104628
                // 2) 1) name
                //    2) "Bob"
                //    3) pending
                //    4) (integer)1
                //    5) idle
                //    6) (integer)83841983
                var arr = result.GetItems();
                string? name = default;
                int pendingMessageCount = default;
                long idleTimeInMilliseconds = default;

                KeyValuePairParser.TryRead(arr, KeyValuePairParser.Name, ref name);
                KeyValuePairParser.TryRead(arr, KeyValuePairParser.Pending, ref pendingMessageCount);
                KeyValuePairParser.TryRead(arr, KeyValuePairParser.Idle, ref idleTimeInMilliseconds);

                return new StreamConsumerInfo(name!, pendingMessageCount, idleTimeInMilliseconds);
            }
        }

        private static class KeyValuePairParser
        {
            internal static readonly CommandBytes
                Name = "name",
                Consumers = "consumers",
                Pending = "pending",
                Idle = "idle",
                LastDeliveredId = "last-delivered-id",
                EntriesRead = "entries-read",
                Lag = "lag",
                IP = "ip",
                Port = "port";

            internal static bool TryRead(Sequence<RawResult> pairs, in CommandBytes key, ref long value)
            {
                var len = pairs.Length / 2;
                for (int i = 0; i < len; i++)
                {
                    if (pairs[i * 2].IsEqual(key) && pairs[(i * 2) + 1].TryGetInt64(out var tmp))
                    {
                        value = tmp;
                        return true;
                    }
                }
                return false;
            }
            internal static bool TryRead(Sequence<RawResult> pairs, in CommandBytes key, ref long? value)
            {
                var len = pairs.Length / 2;
                for (int i = 0; i < len; i++)
                {
                    if (pairs[i * 2].IsEqual(key) && pairs[(i * 2) + 1].TryGetInt64(out var tmp))
                    {
                        value = tmp;
                        return true;
                    }
                }
                return false;
            }

            internal static bool TryRead(Sequence<RawResult> pairs, in CommandBytes key, ref int value)
            {
                long tmp = default;
                if (TryRead(pairs, key, ref tmp))
                {
                    value = checked((int)tmp);
                    return true;
                }
                return false;
            }

            internal static bool TryRead(Sequence<RawResult> pairs, in CommandBytes key, [NotNullWhen(true)] ref string? value)
            {
                var len = pairs.Length / 2;
                for (int i = 0; i < len; i++)
                {
                    if (pairs[i * 2].IsEqual(key))
                    {
                        value = pairs[(i * 2) + 1].GetString()!;
                        return true;
                    }
                }
                return false;
            }
        }

        internal sealed class StreamGroupInfoProcessor : InterleavedStreamInfoProcessorBase<StreamGroupInfo>
        {
            protected override StreamGroupInfo ParseItem(in RawResult result)
            {
                // Note: the base class passes a single item from the response into this method.

                // Response format:
                // > XINFO GROUPS mystream
                // 1) 1) name
                //    2) "mygroup"
                //    3) consumers
                //    4) (integer)2
                //    5) pending
                //    6) (integer)2
                //    7) last-delivered-id
                //    8) "1588152489012-0"
                //    9) "entries-read"
                //   10) (integer)2
                //   11) "lag"
                //   12) (integer)0
                // 2) 1) name
                //    2) "some-other-group"
                //    3) consumers
                //    4) (integer)1
                //    5) pending
                //    6) (integer)0
                //    7) last-delivered-id
                //    8) "1588152498034-0"
                //    9) "entries-read"
                //   10) (integer)1
                //   11) "lag"
                //   12) (integer)1
                var arr = result.GetItems();
                string? name = default, lastDeliveredId = default;
                int consumerCount = default, pendingMessageCount = default;
                long entriesRead = default;
                long? lag = default;

                KeyValuePairParser.TryRead(arr, KeyValuePairParser.Name, ref name);
                KeyValuePairParser.TryRead(arr, KeyValuePairParser.Consumers, ref consumerCount);
                KeyValuePairParser.TryRead(arr, KeyValuePairParser.Pending, ref pendingMessageCount);
                KeyValuePairParser.TryRead(arr, KeyValuePairParser.LastDeliveredId, ref lastDeliveredId);
                KeyValuePairParser.TryRead(arr, KeyValuePairParser.EntriesRead, ref entriesRead);
                KeyValuePairParser.TryRead(arr, KeyValuePairParser.Lag, ref lag);

                return new StreamGroupInfo(name!, consumerCount, pendingMessageCount, lastDeliveredId, entriesRead, lag);
            }
        }

        internal abstract class InterleavedStreamInfoProcessorBase<T> : ResultProcessor<T[]>
        {
            protected abstract T ParseItem(in RawResult result);

            protected override bool SetResultCore(PhysicalConnection connection, Message message, in RawResult result)
            {
                if (result.Resp2TypeArray != ResultType.Array)
                {
                    return false;
                }

                var arr = result.GetItems();
                var parsedItems = arr.ToArray((in RawResult item, in InterleavedStreamInfoProcessorBase<T> obj) => obj.ParseItem(item), this);

                SetResult(message, parsedItems);
                return true;
            }
        }

        internal sealed class StreamInfoProcessor : StreamProcessorBase<StreamInfo>
        {
            // Parse the following format:
            // > XINFO mystream
            // 1) length
            // 2) (integer) 13
            // 3) radix-tree-keys
            // 4) (integer) 1
            // 5) radix-tree-nodes
            // 6) (integer) 2
            // 7) groups
            // 8) (integer) 2
            // 9) first-entry
            // 10) 1) 1524494395530-0
            //     2) 1) "a"
            //        2) "1"
            //        3) "b"
            //        4) "2"
            // 11) last-entry
            // 12) 1) 1526569544280-0
            //     2) 1) "message"
            //        2) "banana"
            protected override bool SetResultCore(PhysicalConnection connection, Message message, in RawResult result)
            {
                if (result.Resp2TypeArray != ResultType.Array)
                {
                    return false;
                }

                var arr = result.GetItems();
                var max = arr.Length / 2;

                long length = -1, radixTreeKeys = -1, radixTreeNodes = -1, groups = -1;
                var lastGeneratedId = Redis.RedisValue.Null;
                StreamEntry firstEntry = StreamEntry.Null, lastEntry = StreamEntry.Null;
                var iter = arr.GetEnumerator();
                for (int i = 0; i < max; i++)
                {
                    ref RawResult key = ref iter.GetNext(), value = ref iter.GetNext();
                    if (key.Payload.Length > CommandBytes.MaxLength) continue;

                    var keyBytes = new CommandBytes(key.Payload);
                    if (keyBytes.Equals(CommonReplies.length))
                    {
                        if (!value.TryGetInt64(out length)) return false;
                    }
                    else if (keyBytes.Equals(CommonReplies.radixTreeKeys))
                    {
                        if (!value.TryGetInt64(out radixTreeKeys)) return false;
                    }
                    else if (keyBytes.Equals(CommonReplies.radixTreeNodes))
                    {
                        if (!value.TryGetInt64(out radixTreeNodes)) return false;
                    }
                    else if (keyBytes.Equals(CommonReplies.groups))
                    {
                        if (!value.TryGetInt64(out groups)) return false;
                    }
                    else if (keyBytes.Equals(CommonReplies.lastGeneratedId))
                    {
                        lastGeneratedId = value.AsRedisValue();
                    }
                    else if (keyBytes.Equals(CommonReplies.firstEntry))
                    {
                        firstEntry = ParseRedisStreamEntry(value);
                    }
                    else if (keyBytes.Equals(CommonReplies.lastEntry))
                    {
                        lastEntry = ParseRedisStreamEntry(value);
                    }
                }

                var streamInfo = new StreamInfo(
                    length: checked((int)length),
                    radixTreeKeys: checked((int)radixTreeKeys),
                    radixTreeNodes: checked((int)radixTreeNodes),
                    groups: checked((int)groups),
                    firstEntry: firstEntry,
                    lastEntry: lastEntry,
                    lastGeneratedId: lastGeneratedId);

                SetResult(message, streamInfo);
                return true;
            }
        }

        internal sealed class StreamPendingInfoProcessor : ResultProcessor<StreamPendingInfo>
        {
            protected override bool SetResultCore(PhysicalConnection connection, Message message, in RawResult result)
            {
                // Example:
                // > XPENDING mystream mygroup
                // 1) (integer)2
                // 2) 1526569498055 - 0
                // 3) 1526569506935 - 0
                // 4) 1) 1) "Bob"
                //       2) "2"
                // 5) 1) 1) "Joe"
                //       2) "8"
                if (result.Resp2TypeArray != ResultType.Array)
                {
                    return false;
                }

                var arr = result.GetItems();

                if (arr.Length != 4)
                {
                    return false;
                }

                StreamConsumer[]? consumers = null;

                // If there are no consumers as of yet for the given group, the last
                // item in the response array will be null.
                ref RawResult third = ref arr[3];
                if (!third.IsNull)
                {
                    consumers = third.ToArray((in RawResult item) =>
                    {
                        var details = item.GetItems();
                        return new StreamConsumer(
                            name: details[0].AsRedisValue(),
                            pendingMessageCount: (int)details[1].AsRedisValue());
                    });
                }

                var pendingInfo = new StreamPendingInfo(
                    pendingMessageCount: (int)arr[0].AsRedisValue(),
                    lowestId: arr[1].AsRedisValue(),
                    highestId: arr[2].AsRedisValue(),
                    consumers: consumers ?? Array.Empty<StreamConsumer>());

                SetResult(message, pendingInfo);
                return true;
            }
        }

        internal sealed class StreamPendingMessagesProcessor : ResultProcessor<StreamPendingMessageInfo[]>
        {
            protected override bool SetResultCore(PhysicalConnection connection, Message message, in RawResult result)
            {
                if (result.Resp2TypeArray != ResultType.Array)
                {
                    return false;
                }

                var messageInfoArray = result.GetItems().ToArray((in RawResult item) =>
                {
                    var details = item.GetItems().GetEnumerator();

                    return new StreamPendingMessageInfo(
                        messageId: details.GetNext().AsRedisValue(),
                        consumerName: details.GetNext().AsRedisValue(),
                        idleTimeInMs: (long)details.GetNext().AsRedisValue(),
                        deliveryCount: (int)details.GetNext().AsRedisValue());
                });

                SetResult(message, messageInfoArray);
                return true;
            }
        }

        internal sealed class StreamNameValueEntryProcessor : ValuePairInterleavedProcessorBase<NameValueEntry>
        {
            public static readonly StreamNameValueEntryProcessor Instance = new();
            private StreamNameValueEntryProcessor()
            {
            }

            protected override NameValueEntry Parse(in RawResult first, in RawResult second, object? state)
                => new NameValueEntry(first.AsRedisValue(), second.AsRedisValue());
        }

        /// <summary>
        /// Handles stream responses. For formats, see <see href="https://redis.io/topics/streams-intro"/>.
        /// </summary>
        /// <typeparam name="T">The type of the stream result.</typeparam>
        internal abstract class StreamProcessorBase<T> : ResultProcessor<T>
        {
            protected static StreamEntry ParseRedisStreamEntry(in RawResult item)
            {
                if (item.IsNull || item.Resp2TypeArray != ResultType.Array)
                {
                    return StreamEntry.Null;
                }
                // Process the Multibulk array for each entry. The entry contains the following elements:
                //  [0] = SimpleString (the ID of the stream entry)
                //  [1] = Multibulk array of the name/value pairs of the stream entry's data
                var entryDetails = item.GetItems();

                return new StreamEntry(
                    id: entryDetails[0].AsRedisValue(),
                    values: ParseStreamEntryValues(entryDetails[1]));
            }
            protected internal StreamEntry[] ParseRedisStreamEntries(in RawResult result) =>
                result.GetItems().ToArray((in RawResult item, in StreamProcessorBase<T> _) => ParseRedisStreamEntry(item), this);

            protected static NameValueEntry[] ParseStreamEntryValues(in RawResult result)
            {
                // The XRANGE, XREVRANGE, XREAD commands return stream entries
                // in the following format.  The name/value pairs are interleaved
                // in the same fashion as the HGETALL response.
                //
                // 1) 1) 1518951480106-0
                //    2) 1) "sensor-id"
                //       2) "1234"
                //       3) "temperature"
                //       4) "19.8"
                // 2) 1) 1518951482479-0
                //    2) 1) "sensor-id"
                //       2) "9999"
                //       3) "temperature"
                //       4) "18.2"
                if (result.Resp2TypeArray != ResultType.Array || result.IsNull)
                {
                    return Array.Empty<NameValueEntry>();
                }
                return StreamNameValueEntryProcessor.Instance.ParseArray(result, false, out _, null)!; // ! because we checked null above
            }
        }

        private sealed class StringPairInterleavedProcessor : ValuePairInterleavedProcessorBase<KeyValuePair<string, string>>
        {
            protected override KeyValuePair<string, string> Parse(in RawResult first, in RawResult second, object? state) =>
                new KeyValuePair<string, string>(first.GetString()!, second.GetString()!);
        }

        private sealed class StringProcessor : ResultProcessor<string?>
        {
            protected override bool SetResultCore(PhysicalConnection connection, Message message, in RawResult result)
            {
                switch (result.Resp2TypeBulkString)
                {
                    case ResultType.Integer:
                    case ResultType.SimpleString:
                    case ResultType.BulkString:
                        SetResult(message, result.GetString());
                        return true;
                    case ResultType.Array:
                        var arr = result.GetItems();
                        if (arr.Length == 1)
                        {
                            SetResult(message, arr[0].GetString());
                            return true;
                        }
                        break;
                }
                return false;
            }
        }

        private sealed class TieBreakerProcessor : ResultProcessor<string?>
        {
            protected override bool SetResultCore(PhysicalConnection connection, Message message, in RawResult result)
            {
                switch (result.Resp2TypeBulkString)
                {
                    case ResultType.SimpleString:
                    case ResultType.BulkString:
                        var tieBreaker = result.GetString()!;
                        SetResult(message, tieBreaker);

                        try
                        {
                            if (connection.BridgeCouldBeNull?.ServerEndPoint is ServerEndPoint endpoint)
                            {
                                endpoint.TieBreakerResult = tieBreaker;
                            }
                        }
                        catch { }

                        return true;
                }
                return false;
            }
        }

        private sealed class TracerProcessor : ResultProcessor<bool>
        {
            private readonly bool establishConnection;

            public TracerProcessor(bool establishConnection)
            {
                this.establishConnection = establishConnection;
            }

            public override bool SetResult(PhysicalConnection connection, Message message, in RawResult result)
            {
                connection.BridgeCouldBeNull?.Multiplexer.OnInfoMessage($"got '{result}' for '{message.CommandAndKey}' on '{connection}'");
                var final = base.SetResult(connection, message, result);
                if (result.IsError)
                {
                    if (result.StartsWith(CommonReplies.authFail_trimmed) || result.StartsWith(CommonReplies.NOAUTH))
                    {
                        connection.RecordConnectionFailed(ConnectionFailureType.AuthenticationFailure, new Exception(result.ToString() + " Verify if the Redis password provided is correct. Attempted command: " + message.Command));
                    }
                    else if (result.StartsWith(CommonReplies.loading))
                    {
                        connection.RecordConnectionFailed(ConnectionFailureType.Loading);
                    }
                    else
                    {
                        connection.RecordConnectionFailed(ConnectionFailureType.ProtocolFailure, new RedisServerException(result.ToString()));
                    }
                }

                if (connection.Protocol is null)
                {
                    // if we didn't get a valid response from HELLO, then we have to assume RESP2 at some point
                    connection.SetProtocol(RedisProtocol.Resp2);
                }

                return final;
            }

            [System.Diagnostics.CodeAnalysis.SuppressMessage("Style", "IDE0071:Simplify interpolation", Justification = "Allocations (string.Concat vs. string.Format)")]
            protected override bool SetResultCore(PhysicalConnection connection, Message message, in RawResult result)
            {
                bool happy;
                switch (message.Command)
                {
                    case RedisCommand.ECHO:
                        happy = result.Resp2TypeBulkString == ResultType.BulkString && (!establishConnection || result.IsEqual(connection.BridgeCouldBeNull?.Multiplexer?.UniqueId));
                        break;
                    case RedisCommand.PING:
                        // there are two different PINGs; "interactive" is a +PONG or +{your message},
                        // but subscriber returns a bulk-array of [ "pong", {your message} ]
                        switch (result.Resp2TypeArray)
                        {
                            case ResultType.SimpleString:
                                happy = result.IsEqual(CommonReplies.PONG);
                                break;
                            case ResultType.Array when result.ItemsCount == 2:
                                var items = result.GetItems();
                                happy = items[0].IsEqual(CommonReplies.PONG) && items[1].Payload.IsEmpty;
                                break;
                            default:
                                happy = false;
                                break;
                        }
                        break;
                    case RedisCommand.TIME:
                        happy = result.Resp2TypeArray == ResultType.Array && result.ItemsCount == 2;
                        break;
                    case RedisCommand.EXISTS:
                        happy = result.Resp2TypeBulkString == ResultType.Integer;
                        break;
                    default:
                        happy = false;
                        break;
                }
                if (happy)
                {
                    if (establishConnection)
                    {
                        // This is what ultimately brings us to complete a connection, by advancing the state forward from a successful tracer after connection.
                        connection.BridgeCouldBeNull?.OnFullyEstablished(connection, $"From command: {message.Command}");
                    }
                    SetResult(message, happy);
                    return true;
                }
                else
                {
                    connection.RecordConnectionFailed(
                        ConnectionFailureType.ProtocolFailure,
                        new InvalidOperationException($"unexpected tracer reply to {message.Command}: {result.ToString()}"));
                    return false;
                }
            }
        }

        private sealed class SentinelGetPrimaryAddressByNameProcessor : ResultProcessor<EndPoint?>
        {
            protected override bool SetResultCore(PhysicalConnection connection, Message message, in RawResult result)
            {
                switch (result.Resp2TypeArray)
                {
                    case ResultType.Array:
                        var items = result.GetItems();
                        if (result.IsNull)
                        {
                            return true;
                        }
                        else if (items.Length == 2 && items[1].TryGetInt64(out var port))
                        {
                            SetResult(message, Format.ParseEndPoint(items[0].GetString()!, checked((int)port)));
                            return true;
                        }
                        else if (items.Length == 0)
                        {
                            SetResult(message, null);
                            return true;
                        }
                        break;
                }
                return false;
            }
        }

        private sealed class SentinelGetSentinelAddressesProcessor : ResultProcessor<EndPoint[]>
        {
            protected override bool SetResultCore(PhysicalConnection connection, Message message, in RawResult result)
            {
                List<EndPoint> endPoints = new List<EndPoint>();

                switch (result.Resp2TypeArray)
                {
                    case ResultType.Array:
                        foreach (RawResult item in result.GetItems())
                        {
                            var pairs = item.GetItems();
                            string? ip = null;
                            int port = default;
                            if (KeyValuePairParser.TryRead(pairs, in KeyValuePairParser.IP, ref ip)
                                && KeyValuePairParser.TryRead(pairs, in KeyValuePairParser.Port, ref port))
                            {
                                endPoints.Add(Format.ParseEndPoint(ip, port));
                            }
                        }
                        SetResult(message, endPoints.ToArray());
                        return true;

                    case ResultType.SimpleString:
                        // We don't want to blow up if the primary is not found
                        if (result.IsNull)
                            return true;
                        break;
                }

                return false;
            }
        }

        private sealed class SentinelGetReplicaAddressesProcessor : ResultProcessor<EndPoint[]>
        {
            protected override bool SetResultCore(PhysicalConnection connection, Message message, in RawResult result)
            {
                List<EndPoint> endPoints = new List<EndPoint>();

                switch (result.Resp2TypeArray)
                {
                    case ResultType.Array:
                        foreach (RawResult item in result.GetItems())
                        {
                            var pairs = item.GetItems();
                            string? ip = null;
                            int port = default;
                            if (KeyValuePairParser.TryRead(pairs, in KeyValuePairParser.IP, ref ip)
                                && KeyValuePairParser.TryRead(pairs, in KeyValuePairParser.Port, ref port))
                            {
                                endPoints.Add(Format.ParseEndPoint(ip, port));
                            }
                        }
                        break;

                    case ResultType.SimpleString:
                        // We don't want to blow up if the primary is not found
                        if (result.IsNull)
                            return true;
                        break;
                }

                if (endPoints.Count > 0)
                {
                    SetResult(message, endPoints.ToArray());
                    return true;
                }

                return false;
            }
        }

        private sealed class SentinelArrayOfArraysProcessor : ResultProcessor<KeyValuePair<string, string>[][]>
        {
            protected override bool SetResultCore(PhysicalConnection connection, Message message, in RawResult result)
            {
                if (StringPairInterleaved is not StringPairInterleavedProcessor innerProcessor)
                {
                    return false;
                }

                switch (result.Resp2TypeArray)
                {
                    case ResultType.Array:
                        var arrayOfArrays = result.GetItems();

                        var returnArray = result.ToArray<KeyValuePair<string, string>[], StringPairInterleavedProcessor>(
                            (in RawResult rawInnerArray, in StringPairInterleavedProcessor proc) =>
                            {
                                if (proc.TryParse(rawInnerArray, out KeyValuePair<string, string>[]? kvpArray))
                                {
                                    return kvpArray!;
                                }
                                else
                                {
                                    throw new ArgumentOutOfRangeException(nameof(rawInnerArray), $"Error processing {message.CommandAndKey}, could not decode array '{rawInnerArray}'");
                                }
                            },
                            innerProcessor)!;

                        SetResult(message, returnArray);
                        return true;
                }
                return false;
            }
        }
    }

    internal abstract class ResultProcessor<T> : ResultProcessor
    {
        protected static void SetResult(Message? message, T value)
        {
            if (message == null) return;
            var box = message.ResultBox as IResultBox<T>;
            message.SetResponseReceived();

            box?.SetResult(value);
        }
    }

    internal abstract class ArrayResultProcessor<T> : ResultProcessor<T[]>
    {
        protected override bool SetResultCore(PhysicalConnection connection, Message message, in RawResult result)
        {
            switch (result.Resp2TypeArray)
            {
                case ResultType.Array:
                    var items = result.GetItems();
                    T[] arr;
                    if (items.IsEmpty)
                    {
                        arr = Array.Empty<T>();
                    }
                    else
                    {
                        arr = new T[checked((int)items.Length)];
                        int index = 0;
                        foreach (ref RawResult inner in items)
                        {
                            if (!TryParse(inner, out arr[index++]))
                                return false;
                        }
                    }
                    SetResult(message, arr);
                    return true;
                default:
                    return false;
            }
        }

        protected abstract bool TryParse(in RawResult raw, out T parsed);
    }
}<|MERGE_RESOLUTION|>--- conflicted
+++ resolved
@@ -2074,7 +2074,6 @@
             }
         }
 
-<<<<<<< HEAD
         private sealed class LeaseFromArrayProcessor : ResultProcessor<Lease<byte>>
         {
             protected override bool SetResultCore(PhysicalConnection connection, Message message, in RawResult result)
@@ -2094,10 +2093,7 @@
             }
         }
 
-        private class ScriptResultProcessor : ResultProcessor<RedisResult>
-=======
         private sealed class ScriptResultProcessor : ResultProcessor<RedisResult>
->>>>>>> 265cc12a
         {
             public override bool SetResult(PhysicalConnection connection, Message message, in RawResult result)
             {
