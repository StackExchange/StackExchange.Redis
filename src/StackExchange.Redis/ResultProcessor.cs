﻿using System;
using System.Buffers;
using System.Collections.Generic;
using System.Diagnostics;
using System.IO;
using System.Linq;
using System.Net;
using System.Text.RegularExpressions;
using Pipelines.Sockets.Unofficial.Arenas;

namespace StackExchange.Redis
{
    internal abstract class ResultProcessor
    {
        public static readonly ResultProcessor<bool>
            Boolean = new BooleanProcessor(),
            DemandOK = new ExpectBasicStringProcessor(CommonReplies.OK),
            DemandPONG = new ExpectBasicStringProcessor(CommonReplies.PONG),
            DemandZeroOrOne = new DemandZeroOrOneProcessor(),
            AutoConfigure = new AutoConfigureProcessor(),
            TrackSubscriptions = new TrackSubscriptionsProcessor(),
            Tracer = new TracerProcessor(false),
            EstablishConnection = new TracerProcessor(true),
            BackgroundSaveStarted = new ExpectBasicStringProcessor(CommonReplies.backgroundSavingStarted_trimmed, startsWith: true);

        public static readonly ResultProcessor<byte[]>
            ByteArray = new ByteArrayProcessor(),
            ScriptLoad = new ScriptLoadProcessor();

        public static readonly ResultProcessor<ClusterConfiguration>
            ClusterNodes = new ClusterNodesProcessor();

        public static readonly ResultProcessor<EndPoint>
            ConnectionIdentity = new ConnectionIdentityProcessor();

        public static readonly ResultProcessor<DateTime>
            DateTime = new DateTimeProcessor();

        public static readonly ResultProcessor<double>
                                            Double = new DoubleProcessor();
        public static readonly ResultProcessor<IGrouping<string, KeyValuePair<string, string>>[]>
            Info = new InfoProcessor();

        public static readonly MultiStreamProcessor
            MultiStream = new MultiStreamProcessor();

        public static readonly ResultProcessor<long>
            Int64 = new Int64Processor(),
            PubSubNumSub = new PubSubNumSubProcessor();

        public static readonly ResultProcessor<double?>
                            NullableDouble = new NullableDoubleProcessor();
        public static readonly ResultProcessor<long?>
            NullableInt64 = new NullableInt64Processor();

        public static readonly ResultProcessor<RedisChannel[]>
            RedisChannelArrayLiteral = new RedisChannelArrayProcessor(RedisChannel.PatternMode.Literal);

        public static readonly ResultProcessor<RedisKey>
                    RedisKey = new RedisKeyProcessor();

        public static readonly ResultProcessor<RedisKey[]>
            RedisKeyArray = new RedisKeyArrayProcessor();

        public static readonly ResultProcessor<RedisType>
            RedisType = new RedisTypeProcessor();

        public static readonly ResultProcessor<RedisValue>
            RedisValue = new RedisValueProcessor();

        public static readonly ResultProcessor<Lease<byte>>
            Lease = new LeaseProcessor();

        public static readonly ResultProcessor<RedisValue[]>
            RedisValueArray = new RedisValueArrayProcessor();

        public static readonly ResultProcessor<string[]>
            StringArray = new StringArrayProcessor();

        public static readonly ResultProcessor<GeoPosition?[]>
            RedisGeoPositionArray = new RedisValueGeoPositionArrayProcessor();
        public static readonly ResultProcessor<GeoPosition?>
            RedisGeoPosition = new RedisValueGeoPositionProcessor();

        public static readonly ResultProcessor<TimeSpan>
            ResponseTimer = new TimingProcessor();

        public static readonly ResultProcessor<Role>
            Role = new RoleProcessor();

        public static readonly ResultProcessor<RedisResult>
            ScriptResult = new ScriptResultProcessor();

        public static readonly SortedSetEntryProcessor
            SortedSetEntry = new SortedSetEntryProcessor();
        public static readonly SortedSetEntryArrayProcessor
            SortedSetWithScores = new SortedSetEntryArrayProcessor();

        public static readonly SingleStreamProcessor
            SingleStream = new SingleStreamProcessor();

        public static readonly SingleStreamProcessor
            SingleStreamWithNameSkip = new SingleStreamProcessor(skipStreamName: true);

        public static readonly StreamConsumerInfoProcessor
            StreamConsumerInfo = new StreamConsumerInfoProcessor();

        public static readonly StreamGroupInfoProcessor
            StreamGroupInfo = new StreamGroupInfoProcessor();

        public static readonly StreamInfoProcessor
            StreamInfo = new StreamInfoProcessor();

        public static readonly StreamPendingInfoProcessor
            StreamPendingInfo = new StreamPendingInfoProcessor();

        public static readonly StreamPendingMessagesProcessor
            StreamPendingMessages = new StreamPendingMessagesProcessor();

        public static ResultProcessor<GeoRadiusResult[]> GeoRadiusArray(GeoRadiusOptions options) => GeoRadiusResultArrayProcessor.Get(options);

        public static readonly ResultProcessor<string>
                            String = new StringProcessor(),
            ClusterNodesRaw = new ClusterNodesRawProcessor();

        #region Sentinel

        public static readonly ResultProcessor<EndPoint>
            SentinelMasterEndpoint = new SentinelGetMasterAddressByNameProcessor();

        public static readonly ResultProcessor<EndPoint[]>
            SentinelAddressesEndPoints = new SentinelGetSentinelAddressesProcessor();

        public static readonly ResultProcessor<EndPoint[]>
            SentinelReplicaEndPoints = new SentinelGetReplicaAddressesProcessor();

        public static readonly ResultProcessor<KeyValuePair<string, string>[][]>
            SentinelArrayOfArrays = new SentinelArrayOfArraysProcessor();

        #endregion

        public static readonly ResultProcessor<KeyValuePair<string, string>[]>
            StringPairInterleaved = new StringPairInterleavedProcessor();
        public static readonly TimeSpanProcessor
            TimeSpanFromMilliseconds = new TimeSpanProcessor(true),
            TimeSpanFromSeconds = new TimeSpanProcessor(false);
        public static readonly HashEntryArrayProcessor
            HashEntryArray = new HashEntryArrayProcessor();

        public void ConnectionFail(Message message, ConnectionFailureType fail, Exception innerException, string annotation)
        {
            PhysicalConnection.IdentifyFailureType(innerException, ref fail);

            string exMessage = fail.ToString() + (message == null ? "" : (" on " + (
                fail == ConnectionFailureType.ProtocolFailure ? message.ToString() : message.CommandAndKey)));
            if (!string.IsNullOrWhiteSpace(annotation)) exMessage += ", " + annotation;

            var ex = innerException == null ? new RedisConnectionException(fail, exMessage)
                : new RedisConnectionException(fail, exMessage, innerException);
            SetException(message, ex);
        }

        public void ConnectionFail(Message message, ConnectionFailureType fail, string errorMessage)
        {
            SetException(message, new RedisConnectionException(fail, errorMessage));
        }

        public void ServerFail(Message message, string errorMessage)
        {
            SetException(message, new RedisServerException(errorMessage));
        }

        public void SetException(Message message, Exception ex)
        {
            var box = message?.ResultBox;
            box?.SetException(ex);
        }
        // true if ready to be completed (i.e. false if re-issued to another server)
        public virtual bool SetResult(PhysicalConnection connection, Message message, in RawResult result)
        {
            var bridge = connection.BridgeCouldBeNull;
            if (message is LoggingMessage logging)
            {
                try
                {
                    logging.Log?.WriteLine($"Response from {bridge} / {message.CommandAndKey}: {result}");
                }
                catch { }
            }
            if (result.IsError)
            {
                if (result.StartsWith(CommonReplies.NOAUTH)) bridge?.Multiplexer?.SetAuthSuspect();

                var server = bridge.ServerEndPoint;
                bool log = !message.IsInternalCall;
                bool isMoved = result.StartsWith(CommonReplies.MOVED);
                bool wasNoRedirect = ( message.Flags & CommandFlags.NoRedirect ) != 0;
                string err = string.Empty;
                bool unableToConnectError = false;
                if (isMoved || result.StartsWith(CommonReplies.ASK))
                {
                    message.SetResponseReceived();

                    log = false;
                    string[] parts = result.GetString().Split(StringSplits.Space, 3);
                    EndPoint endpoint;
                    if (Format.TryParseInt32(parts[1], out int hashSlot)
                        && (endpoint = Format.TryParseEndPoint(parts[2])) != null)
                    {
                        // no point sending back to same server, and no point sending to a dead server
                        if (!Equals(server.EndPoint, endpoint))
                        {
                            if (bridge == null)
                            { } // already toast
                            else if (bridge.Multiplexer.TryResend(hashSlot, message, endpoint, isMoved))
                            {
                                bridge.Multiplexer.Trace(message.Command + " re-issued to " + endpoint, isMoved ? "MOVED" : "ASK");
                                return false;
                            }
                            else
                            {
                                if (isMoved && wasNoRedirect)
                                {
                                    err = $"Key has MOVED to Endpoint {endpoint} and hashslot {hashSlot} but CommandFlags.NoRedirect was specified - redirect not followed for {message.CommandAndKey}. ";
                                }
                                else
                                {
                                    unableToConnectError = true;
                                    err = $"Endpoint {endpoint} serving hashslot {hashSlot} is not reachable at this point of time. Please check connectTimeout value. If it is low, try increasing it to give the ConnectionMultiplexer a chance to recover from the network disconnect. "
                                        + PerfCounterHelper.GetThreadPoolAndCPUSummary(bridge.Multiplexer.IncludePerformanceCountersInExceptions);
                                }
                            }
                        }
                    }
                }

                if (string.IsNullOrWhiteSpace(err))
                {
                    err = result.GetString();
                }

                if (log)
                {
                    bridge.Multiplexer.OnErrorMessage(server.EndPoint, err);
                }
                bridge?.Multiplexer?.Trace("Completed with error: " + err + " (" + GetType().Name + ")", ToString());
                if (unableToConnectError)
                {
                    ConnectionFail(message, ConnectionFailureType.UnableToConnect, err);
                }
                else
                {
                    ServerFail(message, err);
                }
            }
            else
            {
                bool coreResult = SetResultCore(connection, message, result);
                if (coreResult)
                {
                    bridge?.Multiplexer?.Trace("Completed with success: " + result.ToString() + " (" + GetType().Name + ")", ToString());
                }
                else
                {
                    UnexpectedResponse(message, result);
                }
            }
            return true;
        }

        protected abstract bool SetResultCore(PhysicalConnection connection, Message message, in RawResult result);

        private void UnexpectedResponse(Message message, in RawResult result)
        {
            ConnectionMultiplexer.TraceWithoutContext("From " + GetType().Name, "Unexpected Response");
            ConnectionFail(message, ConnectionFailureType.ProtocolFailure, "Unexpected response to " + (message?.Command.ToString() ?? "n/a") + ": " + result.ToString());
        }

        public sealed class TimeSpanProcessor : ResultProcessor<TimeSpan?>
        {
            private readonly bool isMilliseconds;
            public TimeSpanProcessor(bool isMilliseconds)
            {
                this.isMilliseconds = isMilliseconds;
            }

            public bool TryParse(in RawResult result, out TimeSpan? expiry)
            {
                switch (result.Type)
                {
                    case ResultType.Integer:
                        long time;
                        if (result.TryGetInt64(out time))
                        {
                            if (time < 0)
                            {
                                expiry = null;
                            }
                            else if (isMilliseconds)
                            {
                                expiry = TimeSpan.FromMilliseconds(time);
                            }
                            else
                            {
                                expiry = TimeSpan.FromSeconds(time);
                            }
                            return true;
                        }
                        break;
                    // e.g. OBJECT IDLETIME on a key that doesn't exist
                    case ResultType.BulkString when result.IsNull:
                        expiry = null;
                        return true;
                }
                expiry = null;
                return false;
            }

            protected override bool SetResultCore(PhysicalConnection connection, Message message, in RawResult result)
            {
                if (TryParse(result, out TimeSpan? expiry))
                {
                    SetResult(message, expiry);
                    return true;
                }
                return false;
            }
        }

        public sealed class TimingProcessor : ResultProcessor<TimeSpan>
        {
            private static readonly double TimestampToTicks = TimeSpan.TicksPerSecond / (double)Stopwatch.Frequency;

            public static TimerMessage CreateMessage(int db, CommandFlags flags, RedisCommand command, RedisValue value = default(RedisValue))
            {
                return new TimerMessage(db, flags, command, value);
            }

            protected override bool SetResultCore(PhysicalConnection connection, Message message, in RawResult result)
            {
                if (result.Type == ResultType.Error)
                {
                    return false;
                }
                else
                {   // don't check the actual reply; there are multiple ways of constructing
                    // a timing message, and we don't actually care about what approach was used
                    TimeSpan duration;
                    if (message is TimerMessage timingMessage)
                    {
                        var timestampDelta = Stopwatch.GetTimestamp() - timingMessage.StartedWritingTimestamp;
                        var ticks = (long)(TimestampToTicks * timestampDelta);
                        duration = new TimeSpan(ticks);
                    }
                    else
                    {
                        duration = TimeSpan.MaxValue;
                    }
                    SetResult(message, duration);
                    return true;
                }
            }

            internal sealed class TimerMessage : Message
            {
                public long StartedWritingTimestamp;
                private readonly RedisValue value;
                public TimerMessage(int db, CommandFlags flags, RedisCommand command, RedisValue value)
                    : base(db, flags, command)
                {
                    this.value = value;
                }

                protected override void WriteImpl(PhysicalConnection physical)
                {
                    StartedWritingTimestamp = Stopwatch.GetTimestamp();
                    if (value.IsNull)
                    {
                        physical.WriteHeader(command, 0);
                    }
                    else
                    {
                        physical.WriteHeader(command, 1);
                        physical.WriteBulkString(value);
                    }
                }
                public override int ArgCount => value.IsNull ? 0 : 1;
            }
        }

        public sealed class TrackSubscriptionsProcessor : ResultProcessor<bool>
        {
            protected override bool SetResultCore(PhysicalConnection connection, Message message, in RawResult result)
            {
                if (result.Type == ResultType.MultiBulk)
                {
                    var items = result.GetItems();
                    if (items.Length >= 3 && items[2].TryGetInt64(out long count))
                    {
                        connection.SubscriptionCount = count;
                        return true;
                    }
                }
                return false;
            }
        }

        internal sealed class DemandZeroOrOneProcessor : ResultProcessor<bool>
        {
            public static bool TryGet(in RawResult result, out bool value)
            {
                switch (result.Type)
                {
                    case ResultType.Integer:
                    case ResultType.SimpleString:
                    case ResultType.BulkString:
                        if (result.IsEqual(CommonReplies.one)) { value = true; return true; }
                        else if (result.IsEqual(CommonReplies.zero)) { value = false; return true; }
                        break;
                }
                value = false;
                return false;
            }

            protected override bool SetResultCore(PhysicalConnection connection, Message message, in RawResult result)
            {
                if (TryGet(result, out bool value))
                {
                    SetResult(message, value);
                    return true;
                }
                return false;
            }
        }

        internal sealed class ScriptLoadProcessor : ResultProcessor<byte[]>
        {
            private static readonly Regex sha1 = new Regex("^[0-9a-f]{40}$", RegexOptions.Compiled | RegexOptions.IgnoreCase);

            internal static bool IsSHA1(string script)
            {
                return script != null && sha1.IsMatch(script);
            }

            internal const int Sha1HashLength = 20;
            internal static byte[] ParseSHA1(byte[] value)
            {
                if (value?.Length == Sha1HashLength * 2)
                {
                    var tmp = new byte[Sha1HashLength];
                    int charIndex = 0;
                    for (int i = 0; i < tmp.Length; i++)
                    {
                        int x = FromHex((char)value[charIndex++]), y = FromHex((char)value[charIndex++]);
                        if (x < 0 || y < 0) return null;
                        tmp[i] = (byte)((x << 4) | y);
                    }
                    return tmp;
                }
                return null;
            }

            internal static byte[] ParseSHA1(string value)
            {
                if (value?.Length == (Sha1HashLength * 2) && sha1.IsMatch(value))
                {
                    var tmp = new byte[Sha1HashLength];
                    int charIndex = 0;
                    for (int i = 0; i < tmp.Length; i++)
                    {
                        int x = FromHex(value[charIndex++]), y = FromHex(value[charIndex++]);
                        if (x < 0 || y < 0) return null;
                        tmp[i] = (byte)((x << 4) | y);
                    }
                    return tmp;
                }
                return null;
            }

            private static int FromHex(char c)
            {
                if (c >= '0' && c <= '9') return c - '0';
                if (c >= 'a' && c <= 'f') return c - 'a' + 10;
                if (c >= 'A' && c <= 'F') return c - 'A' + 10;
                return -1;
            }
            // note that top-level error messages still get handled by SetResult, but nested errors
            // (is that a thing?) will be wrapped in the RedisResult
            protected override bool SetResultCore(PhysicalConnection connection, Message message, in RawResult result)
            {
                switch (result.Type)
                {
                    case ResultType.BulkString:
                        var asciiHash = result.GetBlob();
                        if (asciiHash == null || asciiHash.Length != (Sha1HashLength * 2)) return false;

                        byte[] hash = null;
                        if (!message.IsInternalCall)
                        {
                            hash = ParseSHA1(asciiHash); // external caller wants the hex bytes, not the ascii bytes
                        }
                        if (message is RedisDatabase.ScriptLoadMessage sl)
                        {
                            connection.BridgeCouldBeNull?.ServerEndPoint?.AddScript(sl.Script, asciiHash);
                        }
                        SetResult(message, hash);
                        return true;
                }
                return false;
            }
        }

        internal sealed class SortedSetEntryProcessor : ResultProcessor<SortedSetEntry?>
        {
            public bool TryParse(in RawResult result, out SortedSetEntry? entry)
            {
                switch (result.Type)
                {
                    case ResultType.MultiBulk:
                        var arr = result.GetItems();
                        if (result.IsNull || arr.Length < 2)
                        {
                            entry = null;
                        }
                        else
                        {
                            entry = new SortedSetEntry(arr[0].AsRedisValue(), arr[1].TryGetDouble(out double val) ? val : double.NaN);
                        }
                        return true;
                    default:
                        entry = null;
                        return false;
                }
            }

            protected override bool SetResultCore(PhysicalConnection connection, Message message, in RawResult result)
            {
                if (TryParse(result, out SortedSetEntry? entry))
                {
                    SetResult(message, entry);
                    return true;
                }
                return false;
            }
        }

        internal sealed class SortedSetEntryArrayProcessor : ValuePairInterleavedProcessorBase<SortedSetEntry>
        {
            protected override SortedSetEntry Parse(in RawResult first, in RawResult second)
            {
                return new SortedSetEntry(first.AsRedisValue(), second.TryGetDouble(out double val) ? val : double.NaN);
            }
        }

        internal sealed class HashEntryArrayProcessor : ValuePairInterleavedProcessorBase<HashEntry>
        {
            protected override HashEntry Parse(in RawResult first, in RawResult second)
            {
                return new HashEntry(first.AsRedisValue(), second.AsRedisValue());
            }
        }

        internal abstract class ValuePairInterleavedProcessorBase<T> : ResultProcessor<T[]>
        {
            public bool TryParse(in RawResult result, out T[] pairs)
                => TryParse(result, out pairs, false, out _);

            public bool TryParse(in RawResult result, out T[] pairs, bool allowOversized, out int count)
            {
                count = 0;
                switch (result.Type)
                {
                    case ResultType.MultiBulk:
                        var arr = result.GetItems();
                        if (result.IsNull)
                        {
                            pairs = null;
                        }
                        else
                        {
                            count = (int)arr.Length / 2;
                            if (count == 0)
                            {
                                pairs = Array.Empty<T>();
                            }
                            else
                            {
                                pairs = allowOversized ? ArrayPool<T>.Shared.Rent(count) : new T[count];
                                if (arr.IsSingleSegment)
                                {
                                    var span = arr.FirstSpan;
                                    int offset = 0;
                                    for (int i = 0; i < count; i++)
                                    {
                                        pairs[i] = Parse(span[offset++], span[offset++]);
                                    }
                                }
                                else
                                {
                                    var iter = arr.GetEnumerator(); // simplest way of getting successive values
                                    for (int i = 0; i < count; i++)
                                    {
                                        pairs[i] = Parse(iter.GetNext(), iter.GetNext());
                                    }
                                }
                            }
                        }
                        return true;
                    default:
                        pairs = null;
                        return false;
                }
            }

            protected abstract T Parse(in RawResult first, in RawResult second);
            protected override bool SetResultCore(PhysicalConnection connection, Message message, in RawResult result)
            {
                if (TryParse(result, out T[] arr))
                {
                    SetResult(message, arr);
                    return true;
                }
                return false;
            }
        }

        private sealed class AutoConfigureProcessor : ResultProcessor<bool>
        {
            public override bool SetResult(PhysicalConnection connection, Message message, in RawResult result)
            {
                if (result.IsError && result.StartsWith(CommonReplies.READONLY))
                {
                    var bridge = connection.BridgeCouldBeNull;
                    if(bridge != null)
                    {
                        var server = bridge.ServerEndPoint;
                        server.Multiplexer.Trace("Auto-configured role: replica");
                        server.IsReplica = true;
                    }
                }
                return base.SetResult(connection, message, result);
            }

            protected override bool SetResultCore(PhysicalConnection connection, Message message, in RawResult result)
            {
                var server = connection.BridgeCouldBeNull?.ServerEndPoint;
                if (server == null) return false;
                switch (result.Type)
                {
                    case ResultType.BulkString:
                        if (message?.Command == RedisCommand.INFO)
                        {
                            string info = result.GetString(), line;
                            if (string.IsNullOrWhiteSpace(info))
                            {
                                SetResult(message, true);
                                return true;
                            }
                            string masterHost = null, masterPort = null;
                            bool roleSeen = false;
                            using (var reader = new StringReader(info))
                            {
                                while ((line = reader.ReadLine()) != null)
                                {
                                    if (string.IsNullOrWhiteSpace(line) || line.StartsWith("# ")) continue;

                                    string val;
                                    if ((val = Extract(line, "role:")) != null)
                                    {
                                        roleSeen = true;
                                        switch (val)
                                        {
                                            case "master":
                                                server.IsReplica = false;
                                                server.Multiplexer.Trace("Auto-configured role: master");
                                                break;
                                            case "replica":
                                            case "slave":
                                                server.IsReplica = true;
                                                server.Multiplexer.Trace("Auto-configured role: replica");
                                                break;
                                        }
                                    }
                                    else if ((val = Extract(line, "master_host:")) != null)
                                    {
                                        masterHost = val;
                                    }
                                    else if ((val = Extract(line, "master_port:")) != null)
                                    {
                                        masterPort = val;
                                    }
                                    else if ((val = Extract(line, "redis_version:")) != null)
                                    {
                                        if (Version.TryParse(val, out Version version))
                                        {
                                            server.Version = version;
                                            server.Multiplexer.Trace("Auto-configured version: " + version);
                                        }
                                    }
                                    else if ((val = Extract(line, "redis_mode:")) != null)
                                    {
                                        switch (val)
                                        {
                                            case "standalone":
                                                server.ServerType = ServerType.Standalone;
                                                server.Multiplexer.Trace("Auto-configured server-type: standalone");
                                                break;
                                            case "cluster":
                                                server.ServerType = ServerType.Cluster;
                                                server.Multiplexer.Trace("Auto-configured server-type: cluster");
                                                break;
                                            case "sentinel":
                                                server.ServerType = ServerType.Sentinel;
                                                server.Multiplexer.Trace("Auto-configured server-type: sentinel");
                                                break;
                                        }
                                    }
                                    else if ((val = Extract(line, "run_id:")) != null)
                                    {
                                        server.RunId = val;
                                    }
                                }
                                if (roleSeen)
                                { // these are in the same section, if presnt
                                    server.MasterEndPoint = Format.TryParseEndPoint(masterHost, masterPort);
                                }
                            }
                        }
                        else if (message?.Command == RedisCommand.SENTINEL)
                        {
                            server.ServerType = ServerType.Sentinel;
                            server.Multiplexer.Trace("Auto-configured server-type: sentinel");
                        }
                        SetResult(message, true);
                        return true;
                    case ResultType.MultiBulk:
                        if (message?.Command == RedisCommand.CONFIG)
                        {
                            var iter = result.GetItems().GetEnumerator();
                            while(iter.MoveNext())
                            {
                                ref RawResult key = ref iter.Current;
                                if (!iter.MoveNext()) break;
                                ref RawResult val = ref iter.Current;

                                if (key.IsEqual(CommonReplies.timeout) && val.TryGetInt64(out long i64))
                                {
                                    // note the configuration is in seconds
                                    int timeoutSeconds = checked((int)i64), targetSeconds;
                                    if (timeoutSeconds > 0)
                                    {
                                        if (timeoutSeconds >= 60)
                                        {
                                            targetSeconds = timeoutSeconds - 20; // time to spare...
                                        }
                                        else
                                        {
                                            targetSeconds = (timeoutSeconds * 3) / 4;
                                        }
                                        server.Multiplexer.Trace("Auto-configured timeout: " + targetSeconds + "s");
                                        server.WriteEverySeconds = targetSeconds;
                                    }
                                }
                                else if (key.IsEqual(CommonReplies.databases) && val.TryGetInt64(out i64))
                                {
                                    int dbCount = checked((int)i64);
                                    server.Multiplexer.Trace("Auto-configured databases: " + dbCount);
                                    server.Databases = dbCount;
                                }
                                else if (key.IsEqual(CommonReplies.slave_read_only) || key.IsEqual(CommonReplies.replica_read_only))
                                {
                                    if (val.IsEqual(CommonReplies.yes))
                                    {
                                        server.ReplicaReadOnly = true;
                                        server.Multiplexer.Trace("Auto-configured read-only replica: true");
                                    }
                                    else if (val.IsEqual(CommonReplies.no))
                                    {
                                        server.ReplicaReadOnly = false;
                                        server.Multiplexer.Trace("Auto-configured read-only replica: false");
                                    }
                                }
                            }
                        }
                        else if (message?.Command == RedisCommand.SENTINEL)
                        {
                            server.ServerType = ServerType.Sentinel;
                            server.Multiplexer.Trace("Auto-configured server-type: sentinel");
                        }
                        SetResult(message, true);
                        return true;
                }
                return false;
            }

            private static string Extract(string line, string prefix)
            {
                if (line.StartsWith(prefix)) return line.Substring(prefix.Length).Trim();
                return null;
            }
        }

        private sealed class BooleanProcessor : ResultProcessor<bool>
        {
            protected override bool SetResultCore(PhysicalConnection connection, Message message, in RawResult result)
            {
                if (result.IsNull)
                {
                    SetResult(message, false); // lots of ops return (nil) when they mean "no"
                    return true;
                }
                switch (result.Type)
                {
                    case ResultType.SimpleString:
                        if (result.IsEqual(CommonReplies.OK))
                        {
                            SetResult(message, true);
                        }
                        else
                        {
                            SetResult(message, result.GetBoolean());
                        }
                        return true;
                    case ResultType.Integer:
                    case ResultType.BulkString:
                        SetResult(message, result.GetBoolean());
                        return true;
                    case ResultType.MultiBulk:
                        var items = result.GetItems();
                        if (items.Length == 1)
                        { // treat an array of 1 like a single reply (for example, SCRIPT EXISTS)
                            SetResult(message, items[0].GetBoolean());
                            return true;
                        }
                        break;
                }
                return false;
            }
        }

        private sealed class ByteArrayProcessor : ResultProcessor<byte[]>
        {
            protected override bool SetResultCore(PhysicalConnection connection, Message message, in RawResult result)
            {
                switch (result.Type)
                {
                    case ResultType.BulkString:
                        SetResult(message, result.GetBlob());
                        return true;
                }
                return false;
            }
        }

        private sealed class ClusterNodesProcessor : ResultProcessor<ClusterConfiguration>
        {
            internal static ClusterConfiguration Parse(PhysicalConnection connection, string nodes)
            {
                var bridge = connection.BridgeCouldBeNull;
                if (bridge == null) throw new ObjectDisposedException(connection.ToString());
                var server = bridge.ServerEndPoint;
                var config = new ClusterConfiguration(bridge.Multiplexer.ServerSelectionStrategy, nodes, server.EndPoint);
                server.SetClusterConfiguration(config);
                return config;
            }

            protected override bool SetResultCore(PhysicalConnection connection, Message message, in RawResult result)
            {
                switch (result.Type)
                {
                    case ResultType.BulkString:
                        string nodes = result.GetString();
                        var bridge = connection.BridgeCouldBeNull;
                        if (bridge != null) bridge.ServerEndPoint.ServerType = ServerType.Cluster;
                        var config = Parse(connection, nodes);
                        SetResult(message, config);
                        return true;
                }
                return false;
            }
        }

        private sealed class ClusterNodesRawProcessor : ResultProcessor<string>
        {
            protected override bool SetResultCore(PhysicalConnection connection, Message message, in RawResult result)
            {
                switch (result.Type)
                {
                    case ResultType.Integer:
                    case ResultType.SimpleString:
                    case ResultType.BulkString:
                        string nodes = result.GetString();
                        try
                        { ClusterNodesProcessor.Parse(connection, nodes); }
                        catch
                        { /* tralalalala */}
                        SetResult(message, nodes);
                        return true;
                }
                return false;
            }
        }

        private sealed class ConnectionIdentityProcessor : ResultProcessor<EndPoint>
        {
            protected override bool SetResultCore(PhysicalConnection connection, Message message, in RawResult result)
            {
                SetResult(message, connection.BridgeCouldBeNull?.ServerEndPoint?.EndPoint);
                return true;
            }
        }

        private sealed class DateTimeProcessor : ResultProcessor<DateTime>
        {
            protected override bool SetResultCore(PhysicalConnection connection, Message message, in RawResult result)
            {
                long unixTime;
                switch (result.Type)
                {
                    case ResultType.Integer:
                        if (result.TryGetInt64(out unixTime))
                        {
                            var time = RedisBase.UnixEpoch.AddSeconds(unixTime);
                            SetResult(message, time);
                            return true;
                        }
                        break;
                    case ResultType.MultiBulk:
                        var arr = result.GetItems();
                        switch (arr.Length)
                        {
                            case 1:
                                if (arr.FirstSpan[0].TryGetInt64(out unixTime))
                                {
                                    var time = RedisBase.UnixEpoch.AddSeconds(unixTime);
                                    SetResult(message, time);
                                    return true;
                                }
                                break;
                            case 2:
                                if (arr[0].TryGetInt64(out unixTime) && arr[1].TryGetInt64(out long micros))
                                {
                                    var time = RedisBase.UnixEpoch.AddSeconds(unixTime).AddTicks(micros * 10); // datetime ticks are 100ns
                                    SetResult(message, time);
                                    return true;
                                }
                                break;
                        }
                        break;
                }
                return false;
            }
        }

        private sealed class DoubleProcessor : ResultProcessor<double>
        {
            protected override bool SetResultCore(PhysicalConnection connection, Message message, in RawResult result)
            {
                switch (result.Type)
                {
                    case ResultType.Integer:
                        long i64;
                        if (result.TryGetInt64(out i64))
                        {
                            SetResult(message, i64);
                            return true;
                        }
                        break;
                    case ResultType.SimpleString:
                    case ResultType.BulkString:
                        double val;
                        if (result.TryGetDouble(out val))
                        {
                            SetResult(message, val);
                            return true;
                        }
                        break;
                }
                return false;
            }
        }

        private sealed class ExpectBasicStringProcessor : ResultProcessor<bool>
        {
            private readonly CommandBytes _expected;
            private readonly bool _startsWith;
            public ExpectBasicStringProcessor(CommandBytes expected, bool startsWith = false)
            {
                _expected = expected;
                _startsWith = startsWith;
            }

            protected override bool SetResultCore(PhysicalConnection connection, Message message, in RawResult result)
            {
                if (_startsWith ? result.StartsWith(_expected) : result.IsEqual(_expected))
                {
                    SetResult(message, true);
                    return true;
                }
                if(message.Command == RedisCommand.AUTH) connection?.BridgeCouldBeNull?.Multiplexer?.SetAuthSuspect();
                return false;
            }
        }

        private sealed class InfoProcessor : ResultProcessor<IGrouping<string, KeyValuePair<string, string>>[]>
        {
            protected override bool SetResultCore(PhysicalConnection connection, Message message, in RawResult result)
            {
                if (result.Type == ResultType.BulkString)
                {
                    string category = Normalize(null), line;
                    var list = new List<Tuple<string, KeyValuePair<string, string>>>();
                    using (var reader = new StringReader(result.GetString()))
                    {
                        while ((line = reader.ReadLine()) != null)
                        {
                            if (string.IsNullOrWhiteSpace(line)) continue;
                            if (line.StartsWith("# "))
                            {
                                category = Normalize(line.Substring(2));
                                continue;
                            }
                            int idx = line.IndexOf(':');
                            if (idx < 0) continue;
                            var pair = new KeyValuePair<string, string>(
                                line.Substring(0, idx).Trim(),
                                line.Substring(idx + 1).Trim());
                            list.Add(Tuple.Create(category, pair));
                        }
                    }
                    var final = list.GroupBy(x => x.Item1, x => x.Item2).ToArray();
                    SetResult(message, final);
                    return true;
                }
                return false;
            }

            private static string Normalize(string category)
            {
                return string.IsNullOrWhiteSpace(category) ? "miscellaneous" : category.Trim();
            }
        }

        private class Int64Processor : ResultProcessor<long>
        {
            protected override bool SetResultCore(PhysicalConnection connection, Message message, in RawResult result)
            {
                switch (result.Type)
                {
                    case ResultType.Integer:
                    case ResultType.SimpleString:
                    case ResultType.BulkString:
                        long i64;
                        if (result.TryGetInt64(out i64))
                        {
                            SetResult(message, i64);
                            return true;
                        }
                        break;
                }
                return false;
            }
        }

        private class PubSubNumSubProcessor : Int64Processor
        {
            protected override bool SetResultCore(PhysicalConnection connection, Message message, in RawResult result)
            {
                if (result.Type == ResultType.MultiBulk)
                {
                    var arr = result.GetItems();
                    if (arr.Length == 2 && arr[1].TryGetInt64(out long val))
                    {
                        SetResult(message, val);
                        return true;
                    }
                }
                return base.SetResultCore(connection, message, result);
            }
        }

        private sealed class NullableDoubleProcessor : ResultProcessor<double?>
        {
            protected override bool SetResultCore(PhysicalConnection connection, Message message, in RawResult result)
            {
                switch (result.Type)
                {
                    case ResultType.Integer:
                    case ResultType.SimpleString:
                    case ResultType.BulkString:
                        if (result.IsNull)
                        {
                            SetResult(message, null);
                            return true;
                        }
                        double val;
                        if (result.TryGetDouble(out val))
                        {
                            SetResult(message, val);
                            return true;
                        }
                        break;
                }
                return false;
            }
        }

        private sealed class NullableInt64Processor : ResultProcessor<long?>
        {
            protected override bool SetResultCore(PhysicalConnection connection, Message message, in RawResult result)
            {
                switch (result.Type)
                {
                    case ResultType.Integer:
                    case ResultType.SimpleString:
                    case ResultType.BulkString:
                        if (result.IsNull)
                        {
                            SetResult(message, null);
                            return true;
                        }
                        long i64;
                        if (result.TryGetInt64(out i64))
                        {
                            SetResult(message, i64);
                            return true;
                        }
                        break;
                }
                return false;
            }
        }

        private sealed class RedisChannelArrayProcessor : ResultProcessor<RedisChannel[]>
        {
            private readonly RedisChannel.PatternMode mode;
            public RedisChannelArrayProcessor(RedisChannel.PatternMode mode)
            {
                this.mode = mode;
            }

            private readonly struct ChannelState // I would use a value-tuple here, but that is binding hell
            {
                public readonly byte[] Prefix;
                public readonly RedisChannel.PatternMode Mode;
                public ChannelState(byte[] prefix, RedisChannel.PatternMode mode)
                {
                    Prefix = prefix;
                    Mode = mode;
                }
            }
            protected override bool SetResultCore(PhysicalConnection connection, Message message, in RawResult result)
            {
                switch (result.Type)
                {
                    case ResultType.MultiBulk:
                        var final = result.ToArray(
                                (in RawResult item, in ChannelState state) => item.AsRedisChannel(state.Prefix, state.Mode),
                                new ChannelState(connection.ChannelPrefix, mode));

                        SetResult(message, final);
                        return true;
                }
                return false;
            }
        }

        private sealed class RedisKeyArrayProcessor : ResultProcessor<RedisKey[]>
        {
            protected override bool SetResultCore(PhysicalConnection connection, Message message, in RawResult result)
            {
                switch (result.Type)
                {
                    case ResultType.MultiBulk:
                        var arr = result.GetItemsAsKeys();
                        SetResult(message, arr);
                        return true;
                }
                return false;
            }
        }

        private sealed class RedisKeyProcessor : ResultProcessor<RedisKey>
        {
            protected override bool SetResultCore(PhysicalConnection connection, Message message, in RawResult result)
            {
                switch (result.Type)
                {
                    case ResultType.Integer:
                    case ResultType.SimpleString:
                    case ResultType.BulkString:
                        SetResult(message, result.AsRedisKey());
                        return true;
                }
                return false;
            }
        }

        private sealed class RedisTypeProcessor : ResultProcessor<RedisType>
        {
            protected override bool SetResultCore(PhysicalConnection connection, Message message, in RawResult result)
            {
                switch (result.Type)
                {
                    case ResultType.SimpleString:
                    case ResultType.BulkString:
                        string s = result.GetString();
                        RedisType value;
                        if (string.Equals(s, "zset", StringComparison.OrdinalIgnoreCase)) value = Redis.RedisType.SortedSet;
                        else if (!Enum.TryParse<RedisType>(s, true, out value)) value = global::StackExchange.Redis.RedisType.Unknown;
                        SetResult(message, value);
                        return true;
                }
                return false;
            }
        }

        private sealed class RedisValueArrayProcessor : ResultProcessor<RedisValue[]>
        {
            protected override bool SetResultCore(PhysicalConnection connection, Message message, in RawResult result)
            {
                switch (result.Type)
                {
                    // allow a single item to pass explicitly pretending to be an array; example: SPOP {key} 1
                    case ResultType.BulkString:
                        var arr = new[] { result.AsRedisValue() };
                        SetResult(message, arr);
                        return true;
                    case ResultType.MultiBulk:
                        arr = result.GetItemsAsValues();
                        SetResult(message, arr);
                        return true;
                }
                return false;
            }
        }

        private sealed class StringArrayProcessor : ResultProcessor<string[]>
        {
            protected override bool SetResultCore(PhysicalConnection connection, Message message, in RawResult result)
            {
                switch (result.Type)
                {
                    case ResultType.MultiBulk:
                        var arr = result.GetItemsAsStrings();

                        SetResult(message, arr);
                        return true;
                }
                return false;
            }
        }

        private sealed class RedisValueGeoPositionProcessor : ResultProcessor<GeoPosition?>
        {
            protected override bool SetResultCore(PhysicalConnection connection, Message message, in RawResult result)
            {
                switch (result.Type)
                {
                    case ResultType.MultiBulk:
                        var pos = result.GetItemsAsGeoPosition();

                        SetResult(message, pos);
                        return true;
                }
                return false;
            }
        }

        private sealed class RedisValueGeoPositionArrayProcessor : ResultProcessor<GeoPosition?[]>
        {
            protected override bool SetResultCore(PhysicalConnection connection, Message message, in RawResult result)
            {
                switch (result.Type)
                {
                    case ResultType.MultiBulk:
                        var arr = result.GetItemsAsGeoPositionArray();

                        SetResult(message, arr);
                        return true;
                }
                return false;
            }
        }

        private sealed class GeoRadiusResultArrayProcessor : ResultProcessor<GeoRadiusResult[]>
        {
            private static readonly GeoRadiusResultArrayProcessor[] instances;
            private readonly GeoRadiusOptions options;

            static GeoRadiusResultArrayProcessor()
            {
                instances = new GeoRadiusResultArrayProcessor[8];
                for (int i = 0; i < 8; i++) instances[i] = new GeoRadiusResultArrayProcessor((GeoRadiusOptions)i);
            }

            public static GeoRadiusResultArrayProcessor Get(GeoRadiusOptions options)
            {
                int i = (int)options;
                if (i < 0 || i >= instances.Length) throw new ArgumentOutOfRangeException(nameof(options));
                return instances[i];
            }

            private GeoRadiusResultArrayProcessor(GeoRadiusOptions options)
            {
                this.options = options;
            }

            protected override bool SetResultCore(PhysicalConnection connection, Message message, in RawResult result)
            {
                switch (result.Type)
                {
                    case ResultType.MultiBulk:
                        var typed = result.ToArray(
                            (in RawResult item, in GeoRadiusOptions options) => Parse(item, options), this.options);
                        SetResult(message, typed);
                        return true;
                }
                return false;
            }

            private static GeoRadiusResult Parse(in RawResult item, GeoRadiusOptions options)
            {
                if (options == GeoRadiusOptions.None)
                {
                    // Without any WITH option specified, the command just returns a linear array like ["New York","Milan","Paris"].
                    return new GeoRadiusResult(item.AsRedisValue(), null, null, null);
                }
                // If WITHCOORD, WITHDIST or WITHHASH options are specified, the command returns an array of arrays, where each sub-array represents a single item.
                var iter = item.GetItems().GetEnumerator();

                // the first item in the sub-array is always the name of the returned item.
                var member = iter.GetNext().AsRedisValue();

                /*  The other information is returned in the following order as successive elements of the sub-array.
The distance from the center as a floating point number, in the same unit specified in the radius.
The geohash integer.
The coordinates as a two items x,y array (longitude,latitude).
                 */
                double? distance = null;
                GeoPosition? position = null;
                long? hash = null;
                if ((options & GeoRadiusOptions.WithDistance) != 0) { distance = (double?)iter.GetNext().AsRedisValue(); }
                if ((options & GeoRadiusOptions.WithGeoHash) != 0) { hash = (long?)iter.GetNext().AsRedisValue(); }
                if ((options & GeoRadiusOptions.WithCoordinates) != 0)
                {
                    var coords = iter.GetNext().GetItems();
                    double longitude = (double)coords[0].AsRedisValue(), latitude = (double)coords[1].AsRedisValue();
                    position = new GeoPosition(longitude, latitude);
                }
                return new GeoRadiusResult(member, distance, hash, position);
            }
        }

        private sealed class RedisValueProcessor : ResultProcessor<RedisValue>
        {
            protected override bool SetResultCore(PhysicalConnection connection, Message message, in RawResult result)
            {
                switch (result.Type)
                {
                    case ResultType.Integer:
                    case ResultType.SimpleString:
                    case ResultType.BulkString:
                        SetResult(message, result.AsRedisValue());
                        return true;
                }
                return false;
            }
        }

        private sealed class RoleProcessor : ResultProcessor<Role>
        {
            protected override bool SetResultCore(PhysicalConnection connection, Message message, in RawResult result)
            {
                var items = result.GetItems();
                if (items.IsEmpty)
                {
                    return false;
                }

                ref var val = ref items[0];
                Role role;
                if (val.IsEqual(RedisLiterals.master)) role = ParseMaster(items);
                else if (val.IsEqual(RedisLiterals.slave)) role = ParseReplica(items, RedisLiterals.slave);
                else if (val.IsEqual(RedisLiterals.replica)) role = ParseReplica(items, RedisLiterals.replica); // for when "slave" is deprecated
                else if (val.IsEqual(RedisLiterals.sentinel)) role = ParseSentinel(items);
                else role = new Role.Unknown(val.GetString());

                if (role is null) return false;
                SetResult(message, role);
                return true;
            }

            private static Role ParseMaster(in Sequence<RawResult> items)
            {
                if (items.Length < 3)
                {
                    return null;
                }

                if (!items[1].TryGetInt64(out var offset))
                {
                    return null;
                }

                var replicaItems = items[2].GetItems();
                ICollection<Role.Master.Replica> replicas;
                if (replicaItems.IsEmpty)
                {
                    replicas = Array.Empty<Role.Master.Replica>();
                }
                else
                {
                    replicas = new List<Role.Master.Replica>((int)replicaItems.Length);
                    for (int i = 0; i < replicaItems.Length; i++)
                    {
                        if (TryParseMasterReplica(replicaItems[i].GetItems(), out var replica))
                        {
                            replicas.Add(replica);
                        }
                        else
                        {
                            return null;
                        }
                    }
                }                

                return new Role.Master(offset, replicas);
            }

            private static bool TryParseMasterReplica(in Sequence<RawResult> items, out Role.Master.Replica replica)
            {
                if (items.Length < 3)
                {
                    replica = default;
                    return false;
                }

                var masterIp = items[0].GetString();

                if (!items[1].TryGetInt64(out var masterPort) || masterPort > int.MaxValue)
                {
                    replica = default;
                    return false;
                }

                if (!items[2].TryGetInt64(out var replicationOffset))
                {
                    replica = default;
                    return false;
                }

                replica = new Role.Master.Replica(masterIp, (int)masterPort, replicationOffset);
                return true;
            }

            private static Role ParseReplica(in Sequence<RawResult> items, string role)
            {
                if (items.Length < 5)
                {
                    return null;
                }

                var masterIp = items[1].GetString();

                if (!items[2].TryGetInt64(out var masterPort) || masterPort > int.MaxValue)
                {
                    return null;
                }

                ref var val = ref items[3];
                string replicationState;
                if (val.IsEqual(RedisLiterals.connect)) replicationState = RedisLiterals.connect;
                else if (val.IsEqual(RedisLiterals.connecting)) replicationState = RedisLiterals.connecting;
                else if (val.IsEqual(RedisLiterals.sync)) replicationState = RedisLiterals.sync;
                else if (val.IsEqual(RedisLiterals.connected)) replicationState = RedisLiterals.connected;
                else if (val.IsEqual(RedisLiterals.none)) replicationState = RedisLiterals.none;
                else if (val.IsEqual(RedisLiterals.handshake)) replicationState = RedisLiterals.handshake;
                else replicationState = val.GetString();

                if (!items[4].TryGetInt64(out var replicationOffset))
                {
                    return null;
                }

                return new Role.Replica(role, masterIp, (int)masterPort, replicationState, replicationOffset);
            }

            private static Role ParseSentinel(in Sequence<RawResult> items)
            {
                if (items.Length < 2)
                {
                    return null;
                }
                var masters = items[1].GetItemsAsStrings();
                return new Role.Sentinel(masters);
            }
        }

        private sealed class LeaseProcessor : ResultProcessor<Lease<byte>>
        {
            protected override bool SetResultCore(PhysicalConnection connection, Message message, in RawResult result)
            {
                switch (result.Type)
                {
                    case ResultType.Integer:
                    case ResultType.SimpleString:
                    case ResultType.BulkString:
                        SetResult(message, result.AsLease());
                        return true;
                }
                return false;
            }
        }

        private class ScriptResultProcessor : ResultProcessor<RedisResult>
        {
            public override bool SetResult(PhysicalConnection connection, Message message, in RawResult result)
            {
                if (result.Type == ResultType.Error && result.StartsWith(CommonReplies.NOSCRIPT))
                { // scripts are not flushed individually, so assume the entire script cache is toast ("SCRIPT FLUSH")
                    connection.BridgeCouldBeNull?.ServerEndPoint?.FlushScriptCache();
                    message.SetScriptUnavailable();
                }
                // and apply usual processing for the rest
                return base.SetResult(connection, message, result);
            }

            // note that top-level error messages still get handled by SetResult, but nested errors
            // (is that a thing?) will be wrapped in the RedisResult
            protected override bool SetResultCore(PhysicalConnection connection, Message message, in RawResult result)
            {
                var value = Redis.RedisResult.TryCreate(connection, result);
                if (value != null)
                {
                    SetResult(message, value);
                    return true;
                }
                return false;
            }
        }

        internal sealed class SingleStreamProcessor : StreamProcessorBase<StreamEntry[]>
        {
            private readonly bool skipStreamName;

            public SingleStreamProcessor(bool skipStreamName = false)
            {
                this.skipStreamName = skipStreamName;
            }

            protected override bool SetResultCore(PhysicalConnection connection, Message message, in RawResult result)
            {
                if (result.IsNull)
                {
                    // Server returns 'nil' if no entries are returned for the given stream.
                    SetResult(message, Array.Empty<StreamEntry>());
                    return true;
                }

                if (result.Type != ResultType.MultiBulk)
                {
                    return false;
                }

                StreamEntry[] entries;

                if (skipStreamName)
                {
                    // Skip the first element in the array (i.e., the stream name).
                    // See https://redis.io/commands/xread.

                    // > XREAD COUNT 2 STREAMS mystream 0
                    // 1) 1) "mystream"                     <== Skip the stream name
                    //    2) 1) 1) 1519073278252 - 0        <== Index 1 contains the array of stream entries
                    //          2) 1) "foo"
                    //             2) "value_1"
                    //       2) 1) 1519073279157 - 0
                    //          2) 1) "foo"
                    //             2) "value_2"

                    // Retrieve the initial array. For XREAD of a single stream it will
                    // be an array of only 1 element in the response.
                    var readResult = result.GetItems();

                    // Within that single element, GetItems will return an array of
                    // 2 elements: the stream name and the stream entries.
                    // Skip the stream name (index 0) and only process the stream entries (index 1).
                    entries = ParseRedisStreamEntries(readResult[0].GetItems()[1]);
                }
                else
                {
                    entries = ParseRedisStreamEntries(result);
                }

                SetResult(message, entries);
                return true;
            }
        }

        internal sealed class MultiStreamProcessor : StreamProcessorBase<RedisStream[]>
        {
            /*
                The result is similar to the XRANGE result (see SingleStreamProcessor)
                with the addition of the stream name as the first element of top level
                Multibulk array.

                See https://redis.io/commands/xread.

                > XREAD COUNT 2 STREAMS mystream writers 0-0 0-0
                1) 1) "mystream"
                   2) 1) 1) 1526984818136-0
                         2) 1) "duration"
                            2) "1532"
                            3) "event-id"
                            4) "5"
                      2) 1) 1526999352406-0
                         2) 1) "duration"
                            2) "812"
                            3) "event-id"
                            4) "9"
                2) 1) "writers"
                   2) 1) 1) 1526985676425-0
                         2) 1) "name"
                            2) "Virginia"
                            3) "surname"
                            4) "Woolf"
                      2) 1) 1526985685298-0
                         2) 1) "name"
                            2) "Jane"
                            3) "surname"
                            4) "Austen"
            */

            protected override bool SetResultCore(PhysicalConnection connection, Message message, in RawResult result)
            {
                if (result.IsNull)
                {
                    // Nothing returned for any of the requested streams. The server returns 'nil'.
                    SetResult(message, Array.Empty<RedisStream>());
                    return true;
                }

                if (result.Type != ResultType.MultiBulk)
                {
                    return false;
                }

                var streams = result.GetItems().ToArray((in RawResult item, in MultiStreamProcessor obj) =>
                {
                    var details = item.GetItems();

                    // details[0] = Name of the Stream
                    // details[1] = Multibulk Array of Stream Entries
                    return new RedisStream(key: details[0].AsRedisKey(),
                        entries: obj.ParseRedisStreamEntries(details[1]));
                }, this);

                SetResult(message, streams);
                return true;
            }
        }

        internal sealed class StreamConsumerInfoProcessor : InterleavedStreamInfoProcessorBase<StreamConsumerInfo>
        {
            protected override StreamConsumerInfo ParseItem(in RawResult result)
            {
                // Note: the base class passes a single consumer from the response into this method.

                // Response format:
                // > XINFO CONSUMERS mystream mygroup
                // 1) 1) name
                //    2) "Alice"
                //    3) pending
                //    4) (integer)1
                //    5) idle
                //    6) (integer)9104628
                // 2) 1) name
                //    2) "Bob"
                //    3) pending
                //    4) (integer)1
                //    5) idle
                //    6) (integer)83841983

                var arr = result.GetItems();
                string name = default;
                int pendingMessageCount = default;
                long idleTimeInMilliseconds = default;

                KeyValuePairParser.TryRead(arr, KeyValuePairParser.Name, ref name);
                KeyValuePairParser.TryRead(arr, KeyValuePairParser.Pending, ref pendingMessageCount);
                KeyValuePairParser.TryRead(arr, KeyValuePairParser.Idle, ref idleTimeInMilliseconds);

                return new StreamConsumerInfo(name, pendingMessageCount, idleTimeInMilliseconds);
            }
        }

        private static class KeyValuePairParser
        {
            internal static readonly CommandBytes
                Name = "name", Consumers = "consumers", Pending = "pending", Idle = "idle", LastDeliveredId = "last-delivered-id",
                IP = "ip", Port = "port";

            internal static bool TryRead(Sequence<RawResult> pairs, in CommandBytes key, ref long value)
            {
                var len = pairs.Length / 2;
                for (int i = 0; i < len; i++)
                {
                    if (pairs[i * 2].IsEqual(key) && pairs[(i * 2) + 1].TryGetInt64(out var tmp))
                    {
                        value = tmp;
                        return true;
                    }
                }
                return false;
            }

            internal static bool TryRead(Sequence<RawResult> pairs, in CommandBytes key, ref int value)
            {
                long tmp = default;
                if(TryRead(pairs, key, ref tmp)) {
                    value = checked((int)tmp);
                    return true;
                }
                return false;
            }

            internal static bool TryRead(Sequence<RawResult> pairs, in CommandBytes key, ref string value)
            {
                var len = pairs.Length / 2;
                for (int i = 0; i < len; i++)
                {
                    if (pairs[i * 2].IsEqual(key))
                    {
                        value = pairs[(i * 2) + 1].GetString();
                        return true;
                    }
                }
                return false;
            }
        }

        internal sealed class StreamGroupInfoProcessor : InterleavedStreamInfoProcessorBase<StreamGroupInfo>
        {
            protected override StreamGroupInfo ParseItem(in RawResult result)
            {
                // Note: the base class passes a single item from the response into this method.

                // Response format:
                // > XINFO GROUPS mystream
                // 1) 1) name
                //    2) "mygroup"
                //    3) consumers
                //    4) (integer)2
                //    5) pending
                //    6) (integer)2
                //    7) last-delivered-id
                //    8) "1588152489012-0"
                // 2) 1) name
                //    2) "some-other-group"
                //    3) consumers
                //    4) (integer)1
                //    5) pending
                //    6) (integer)0
                //    7) last-delivered-id
                //    8) "1588152498034-0"

                var arr = result.GetItems();
                string name = default, lastDeliveredId = default;
                int consumerCount = default, pendingMessageCount = default;

                KeyValuePairParser.TryRead(arr, KeyValuePairParser.Name, ref name);
                KeyValuePairParser.TryRead(arr, KeyValuePairParser.Consumers, ref consumerCount);
                KeyValuePairParser.TryRead(arr, KeyValuePairParser.Pending, ref pendingMessageCount);
                KeyValuePairParser.TryRead(arr, KeyValuePairParser.LastDeliveredId, ref lastDeliveredId);

                return new StreamGroupInfo(name, consumerCount, pendingMessageCount, lastDeliveredId);
            }
        }

        internal abstract class InterleavedStreamInfoProcessorBase<T> : ResultProcessor<T[]>
        {
            protected abstract T ParseItem(in RawResult result);

            protected override bool SetResultCore(PhysicalConnection connection, Message message, in RawResult result)
            {
                if (result.Type != ResultType.MultiBulk)
                {
                    return false;
                }

                var arr = result.GetItems();
                var parsedItems = arr.ToArray((in RawResult item, in InterleavedStreamInfoProcessorBase<T> obj) => obj.ParseItem(item), this);

                SetResult(message, parsedItems);
                return true;
            }
        }

        internal sealed class StreamInfoProcessor : StreamProcessorBase<StreamInfo>
        {
            // Parse the following format:
            // > XINFO mystream
            // 1) length
            // 2) (integer) 13
            // 3) radix-tree-keys
            // 4) (integer) 1
            // 5) radix-tree-nodes
            // 6) (integer) 2
            // 7) groups
            // 8) (integer) 2
            // 9) first-entry
            // 10) 1) 1524494395530-0
            //     2) 1) "a"
            //        2) "1"
            //        3) "b"
            //        4) "2"
            // 11) last-entry
            // 12) 1) 1526569544280-0
            //     2) 1) "message"
            //        2) "banana"
            protected override bool SetResultCore(PhysicalConnection connection, Message message, in RawResult result)
            {
                if (result.Type != ResultType.MultiBulk)
                {
                    return false;
                }

                var arr = result.GetItems();
                var max = arr.Length / 2;

                long length = -1, radixTreeKeys = -1, radixTreeNodes = -1, groups = -1;
                var lastGeneratedId = Redis.RedisValue.Null;
                StreamEntry firstEntry = StreamEntry.Null, lastEntry = StreamEntry.Null;
                var iter = arr.GetEnumerator();
                for(int i = 0; i < max; i++)
                {
                    ref RawResult key = ref iter.GetNext(), value = ref iter.GetNext();
                    if (key.Payload.Length > CommandBytes.MaxLength) continue;

                    var keyBytes = new CommandBytes(key.Payload);
                    if(keyBytes.Equals(CommonReplies.length))
                    {
                        if (!value.TryGetInt64(out length)) return false;
                    }
                    else if (keyBytes.Equals(CommonReplies.radixTreeKeys))
                    {
                        if (!value.TryGetInt64(out radixTreeKeys)) return false;
                    }
                    else if (keyBytes.Equals(CommonReplies.radixTreeNodes))
                    {
                        if (!value.TryGetInt64(out radixTreeNodes)) return false;
                    }
                    else if (keyBytes.Equals(CommonReplies.groups))
                    {
                        if (!value.TryGetInt64(out groups)) return false;
                    }
                    else if (keyBytes.Equals(CommonReplies.lastGeneratedId))
                    {
                        lastGeneratedId = value.AsRedisValue();
                    }
                    else if (keyBytes.Equals(CommonReplies.firstEntry))
                    {
                        firstEntry = ParseRedisStreamEntry(value);
                    }
                    else if (keyBytes.Equals(CommonReplies.lastEntry))
                    {
                        lastEntry = ParseRedisStreamEntry(value);
                    }
                }

                var streamInfo = new StreamInfo(
                    length: checked((int)length),
                    radixTreeKeys: checked((int)radixTreeKeys),
                    radixTreeNodes: checked((int)radixTreeNodes),
                    groups: checked((int)groups),
                    firstEntry: firstEntry,
                    lastEntry: lastEntry,
                    lastGeneratedId: lastGeneratedId);

                SetResult(message, streamInfo);
                return true;
            }
        }

        internal sealed class StreamPendingInfoProcessor : ResultProcessor<StreamPendingInfo>
        {
            protected override bool SetResultCore(PhysicalConnection connection, Message message, in RawResult result)
            {
                // Example:
                // > XPENDING mystream mygroup
                // 1) (integer)2
                // 2) 1526569498055 - 0
                // 3) 1526569506935 - 0
                // 4) 1) 1) "Bob"
                //       2) "2"
                // 5) 1) 1) "Joe"
                //       2) "8"

                if (result.Type != ResultType.MultiBulk)
                {
                    return false;
                }

                var arr = result.GetItems();

                if (arr.Length != 4)
                {
                    return false;
                }

                StreamConsumer[] consumers = null;

                // If there are no consumers as of yet for the given group, the last
                // item in the response array will be null.
                ref RawResult third = ref arr[3];
                if (!third.IsNull)
                {
                    consumers = third.ToArray((in RawResult item) =>
                    {
                        var details = item.GetItems();
                        return new StreamConsumer(
                            name: details[0].AsRedisValue(),
                            pendingMessageCount: (int)details[1].AsRedisValue());
                    });
                }

                var pendingInfo = new StreamPendingInfo(pendingMessageCount: (int)arr[0].AsRedisValue(),
                    lowestId: arr[1].AsRedisValue(),
                    highestId: arr[2].AsRedisValue(),
                    consumers: consumers ?? Array.Empty<StreamConsumer>());
                    // ^^^^^
                    // Should we bother allocating an empty array only to prevent the need for a null check?

                SetResult(message, pendingInfo);
                return true;
            }
        }

        internal sealed class StreamPendingMessagesProcessor : ResultProcessor<StreamPendingMessageInfo[]>
        {
            protected override bool SetResultCore(PhysicalConnection connection, Message message, in RawResult result)
            {
                if (result.Type != ResultType.MultiBulk)
                {
                    return false;
                }

                var messageInfoArray = result.GetItems().ToArray((in RawResult item) =>
                {
                    var details = item.GetItems().GetEnumerator();

                    return new StreamPendingMessageInfo(messageId: details.GetNext().AsRedisValue(),
                        consumerName: details.GetNext().AsRedisValue(),
                        idleTimeInMs: (long)details.GetNext().AsRedisValue(),
                        deliveryCount: (int)details.GetNext().AsRedisValue());
                });

                SetResult(message, messageInfoArray);
                return true;
            }
        }

        internal abstract class StreamProcessorBase<T> : ResultProcessor<T>
        {
            // For command response formats see https://redis.io/topics/streams-intro.

            protected StreamEntry ParseRedisStreamEntry(in RawResult item)
            {
                if (item.IsNull || item.Type != ResultType.MultiBulk)
                {
                    return StreamEntry.Null;
                }
                // Process the Multibulk array for each entry. The entry contains the following elements:
                //  [0] = SimpleString (the ID of the stream entry)
                //  [1] = Multibulk array of the name/value pairs of the stream entry's data
                var entryDetails = item.GetItems();

                return new StreamEntry(id: entryDetails[0].AsRedisValue(),
                    values: ParseStreamEntryValues(entryDetails[1]));
            }
            protected StreamEntry[] ParseRedisStreamEntries(in RawResult result)
            {
                if (result.Type != ResultType.MultiBulk)
                {
                    return null;
                }

                return result.GetItems().ToArray(
                    (in RawResult item, in StreamProcessorBase<T> obj) => obj.ParseRedisStreamEntry(item), this);
            }

            protected NameValueEntry[] ParseStreamEntryValues(in RawResult result)
            {
                // The XRANGE, XREVRANGE, XREAD commands return stream entries
                // in the following format.  The name/value pairs are interleaved
                // in the same fashion as the HGETALL response.
                //
                // 1) 1) 1518951480106-0
                //    2) 1) "sensor-id"
                //       2) "1234"
                //       3) "temperature"
                //       4) "19.8"
                // 2) 1) 1518951482479-0
                //    2) 1) "sensor-id"
                //       2) "9999"
                //       3) "temperature"
                //       4) "18.2"

                if (result.Type != ResultType.MultiBulk || result.IsNull)
                {
                    return null;
                }

                var arr = result.GetItems();

                // Calculate how many name/value pairs are in the stream entry.
                int count = (int)arr.Length / 2;

                if (count == 0) return Array.Empty<NameValueEntry>();

                var pairs = new NameValueEntry[count];

                var iter = arr.GetEnumerator();
                for (int i = 0; i < pairs.Length; i++)
                {
                    pairs[i] = new NameValueEntry(iter.GetNext().AsRedisValue(),
                                                  iter.GetNext().AsRedisValue());
                }

                return pairs;
            }
        }

        private sealed class StringPairInterleavedProcessor : ValuePairInterleavedProcessorBase<KeyValuePair<string, string>>
        {
            protected override KeyValuePair<string, string> Parse(in RawResult first, in RawResult second)
            {
                return new KeyValuePair<string, string>(first.GetString(), second.GetString());
            }
        }

        private sealed class StringProcessor : ResultProcessor<string>
        {
            protected override bool SetResultCore(PhysicalConnection connection, Message message, in RawResult result)
            {
                switch (result.Type)
                {
                    case ResultType.Integer:
                    case ResultType.SimpleString:
                    case ResultType.BulkString:
                        SetResult(message, result.GetString());
                        return true;
                    case ResultType.MultiBulk:
                        var arr = result.GetItems();
                        if (arr.Length == 1)
                        {
                            SetResult(message, arr[0].GetString());
                            return true;
                        }
                        break;
                }
                return false;
            }
        }

        private class TracerProcessor : ResultProcessor<bool>
        {
            private readonly bool establishConnection;

            public TracerProcessor(bool establishConnection)
            {
                this.establishConnection = establishConnection;
            }

            public override bool SetResult(PhysicalConnection connection, Message message, in RawResult result)
            {
                connection?.BridgeCouldBeNull?.Multiplexer.OnInfoMessage($"got '{result}' for '{message.CommandAndKey}' on '{connection}'");
                var final = base.SetResult(connection, message, result);
                if (result.IsError)
                {
                    if (result.StartsWith(CommonReplies.authFail_trimmed) || result.StartsWith(CommonReplies.NOAUTH))
                    {
<<<<<<< HEAD
                        connection.RecordConnectionFailed(ConnectionFailureType.AuthenticationFailure, new Exception(result.ToString() + " Verify if the Redis password provided is correct. (While sending:" + message.Command + ")"));
=======
                        connection.RecordConnectionFailed(ConnectionFailureType.AuthenticationFailure, new Exception(result.ToString() + " Verify if the Redis password provided is correct. Attempted command: " + message.Command));
>>>>>>> 0c027b65
                    }
                    else if (result.StartsWith(CommonReplies.loading))
                    {
                        connection.RecordConnectionFailed(ConnectionFailureType.Loading);
                    }
                    else
                    {
                        connection.RecordConnectionFailed(ConnectionFailureType.ProtocolFailure, new RedisServerException(result.ToString()));
                    }
                }
                return final;
            }

            protected override bool SetResultCore(PhysicalConnection connection, Message message, in RawResult result)
            {
                bool happy;
                switch (message.Command)
                {
                    case RedisCommand.ECHO:
                        happy = result.Type == ResultType.BulkString && (!establishConnection || result.IsEqual(connection.BridgeCouldBeNull?.Multiplexer?.UniqueId));
                        break;
                    case RedisCommand.PING:
                        // there are two different PINGs; "interactive" is a +PONG or +{your message},
                        // but subscriber returns a bulk-array of [ "pong", {your message} ]
                        switch (result.Type)
                        {
                            case ResultType.SimpleString:
                                happy = result.IsEqual(CommonReplies.PONG);
                                break;
                            case ResultType.MultiBulk:
                                if (result.ItemsCount == 2)
                                {
                                    var items = result.GetItems();
                                    happy = items[0].IsEqual(CommonReplies.PONG) && items[1].Payload.IsEmpty;
                                }
                                else
                                {
                                    happy = false;
                                }
                                break;
                            default:
                                happy = false;
                                break;
                        }
                        break;
                    case RedisCommand.TIME:
                        happy = result.Type == ResultType.MultiBulk && result.GetItems().Length == 2;
                        break;
                    case RedisCommand.EXISTS:
                        happy = result.Type == ResultType.Integer;
                        break;
                    default:
                        happy = false;
                        break;
                }
                if (happy)
                {
                    if (establishConnection) connection.BridgeCouldBeNull?.OnFullyEstablished(connection);
                    SetResult(message, happy);
                    return true;
                }
                else
                {
                    connection.RecordConnectionFailed(ConnectionFailureType.ProtocolFailure,
                        new InvalidOperationException($"unexpected tracer reply to {message.Command}: {result.ToString()}"));
                    return false;
                }
            }
        }

        #region Sentinel

        private sealed class SentinelGetMasterAddressByNameProcessor : ResultProcessor<EndPoint>
        {
            protected override bool SetResultCore(PhysicalConnection connection, Message message, in RawResult result)
            {
                switch (result.Type)
                {
                    case ResultType.MultiBulk:
                        var items = result.GetItems();
                        if (result.IsNull)
                        {
                            return true;
                        }
                        else if (items.Length == 2 && items[1].TryGetInt64(out var port))
                        {
                            SetResult(message, Format.ParseEndPoint(items[0].GetString(), checked((int)port)));
                            return true;
                        }
                        else if (items.Length == 0)
                        {
                            SetResult(message, null);
                            return true;
                        }
                        break;
                }
                return false;
            }
        }

        private sealed class SentinelGetSentinelAddressesProcessor : ResultProcessor<EndPoint[]>
        {
            protected override bool SetResultCore(PhysicalConnection connection, Message message, in RawResult result)
            {
                List<EndPoint> endPoints = new List<EndPoint>();

                switch (result.Type)
                {
                    case ResultType.MultiBulk:
                        foreach (RawResult item in result.GetItems())
                        {
                            var pairs = item.GetItems();
                            string ip = null;
                            int port = default;
                            if (KeyValuePairParser.TryRead(pairs, in KeyValuePairParser.IP, ref ip)
                                && KeyValuePairParser.TryRead(pairs, in KeyValuePairParser.Port, ref port))
                            {
                                endPoints.Add(Format.ParseEndPoint(ip, port));
                            }
                        }
                        SetResult(message, endPoints.ToArray());
                        return true;

                    case ResultType.SimpleString:
                        //We don't want to blow up if the master is not found
                        if (result.IsNull)
                            return true;
                        break;
                }

                return false;
            }
        }

        private sealed class SentinelGetReplicaAddressesProcessor : ResultProcessor<EndPoint[]>
        {
            protected override bool SetResultCore(PhysicalConnection connection, Message message, in RawResult result)
            {
                List<EndPoint> endPoints = new List<EndPoint>();

                switch (result.Type)
                {
                    case ResultType.MultiBulk:
                        foreach (RawResult item in result.GetItems())
                        {
                            var pairs = item.GetItems();
                            string ip = null;
                            int port = default;
                            if (KeyValuePairParser.TryRead(pairs, in KeyValuePairParser.IP, ref ip)
                                && KeyValuePairParser.TryRead(pairs, in KeyValuePairParser.Port, ref port))
                            {
                                endPoints.Add(Format.ParseEndPoint(ip, port));
                            }
                        }
                        break;

                    case ResultType.SimpleString:
                        //We don't want to blow up if the master is not found
                        if (result.IsNull)
                            return true;
                        break;
                }

                if (endPoints.Count > 0)
                {
                    SetResult(message, endPoints.ToArray());
                    return true;
                }

                return false;
            }
        }

        private sealed class SentinelArrayOfArraysProcessor : ResultProcessor<KeyValuePair<string, string>[][]>
        {
            protected override bool SetResultCore(PhysicalConnection connection, Message message, in RawResult result)
            {
                if (!(StringPairInterleaved is StringPairInterleavedProcessor innerProcessor))
                {
                    return false;
                }

                switch (result.Type)
                {
                    case ResultType.MultiBulk:
                        var arrayOfArrays = result.GetItems();

                        var returnArray = result.ToArray<KeyValuePair<string, string>[], StringPairInterleavedProcessor>(
                            (in RawResult rawInnerArray, in StringPairInterleavedProcessor proc) =>
                            {
                                proc.TryParse(rawInnerArray, out KeyValuePair<string, string>[] kvpArray);
                                return kvpArray;
                            }, innerProcessor);

                        SetResult(message, returnArray);
                        return true;
                }
                return false;
            }
        }

        #endregion
    }

    internal abstract class ResultProcessor<T> : ResultProcessor
    {
        protected void SetResult(Message message, T value)
        {
            if (message == null) return;
            var box = message.ResultBox as IResultBox<T>;
            message.SetResponseReceived();

            box?.SetResult(value);
        }
    }

    internal abstract class ArrayResultProcessor<T> : ResultProcessor<T[]>
    {
        protected override bool SetResultCore(PhysicalConnection connection, Message message, in RawResult result)
        {
            switch(result.Type)
            {
                case ResultType.MultiBulk:
                    var items = result.GetItems();
                    T[] arr;
                    if (items.IsEmpty)
                    {
                        arr = Array.Empty<T>();
                    }
                    else
                    {
                        arr = new T[checked((int)items.Length)];
                        int index = 0;
                        foreach (ref RawResult inner in items)
                        {
                            if (!TryParse(inner, out arr[index++]))
                                return false;
                        }
                    }
                    SetResult(message, arr);
                    return true;
                default:
                    return false;
            }
        }

        protected abstract bool TryParse(in RawResult raw, out T parsed);
    }
}<|MERGE_RESOLUTION|>--- conflicted
+++ resolved
@@ -2081,11 +2081,7 @@
                 {
                     if (result.StartsWith(CommonReplies.authFail_trimmed) || result.StartsWith(CommonReplies.NOAUTH))
                     {
-<<<<<<< HEAD
-                        connection.RecordConnectionFailed(ConnectionFailureType.AuthenticationFailure, new Exception(result.ToString() + " Verify if the Redis password provided is correct. (While sending:" + message.Command + ")"));
-=======
                         connection.RecordConnectionFailed(ConnectionFailureType.AuthenticationFailure, new Exception(result.ToString() + " Verify if the Redis password provided is correct. Attempted command: " + message.Command));
->>>>>>> 0c027b65
                     }
                     else if (result.StartsWith(CommonReplies.loading))
                     {
