﻿using System;
using System.Buffers;
using System.Collections.Generic;
using System.Diagnostics;
using System.Diagnostics.CodeAnalysis;
using System.IO;
using System.Linq;
using System.Net;
using System.Text;
using System.Text.RegularExpressions;
using Microsoft.Extensions.Logging;
using Pipelines.Sockets.Unofficial.Arenas;

namespace StackExchange.Redis
{
    internal abstract class ResultProcessor
    {
        public static readonly ResultProcessor<bool>
            Boolean = new BooleanProcessor(),
            DemandOK = new ExpectBasicStringProcessor(CommonReplies.OK),
            DemandPONG = new ExpectBasicStringProcessor(CommonReplies.PONG),
            DemandZeroOrOne = new DemandZeroOrOneProcessor(),
            AutoConfigure = new AutoConfigureProcessor(),
            TrackSubscriptions = new TrackSubscriptionsProcessor(null),
            Tracer = new TracerProcessor(false),
            EstablishConnection = new TracerProcessor(true),
            BackgroundSaveStarted = new ExpectBasicStringProcessor(CommonReplies.backgroundSavingStarted_trimmed, startsWith: true),
            BackgroundSaveAOFStarted = new ExpectBasicStringProcessor(CommonReplies.backgroundSavingAOFStarted_trimmed, startsWith: true);

        public static readonly ResultProcessor<byte[]?>
            ByteArray = new ByteArrayProcessor();

        public static readonly ResultProcessor<byte[]>
            ScriptLoad = new ScriptLoadProcessor();

        public static readonly ResultProcessor<ClusterConfiguration>
            ClusterNodes = new ClusterNodesProcessor();

        public static readonly ResultProcessor<EndPoint>
            ConnectionIdentity = new ConnectionIdentityProcessor();

        public static readonly ResultProcessor<DateTime>
            DateTime = new DateTimeProcessor();

        public static readonly ResultProcessor<DateTime?>
            NullableDateTimeFromMilliseconds = new NullableDateTimeProcessor(fromMilliseconds: true),
            NullableDateTimeFromSeconds = new NullableDateTimeProcessor(fromMilliseconds: false);

        public static readonly ResultProcessor<double>
                                            Double = new DoubleProcessor();
        public static readonly ResultProcessor<IGrouping<string, KeyValuePair<string, string>>[]>
            Info = new InfoProcessor();

        public static readonly MultiStreamProcessor
            MultiStream = new MultiStreamProcessor();

        public static readonly ResultProcessor<long>
            Int64 = new Int64Processor(),
            PubSubNumSub = new PubSubNumSubProcessor(),
            Int64DefaultNegativeOne = new Int64DefaultValueProcessor(-1);

        public static readonly ResultProcessor<double?>
                            NullableDouble = new NullableDoubleProcessor();

        public static readonly ResultProcessor<double?[]>
                            NullableDoubleArray = new NullableDoubleArrayProcessor();

        public static readonly ResultProcessor<long?>
            NullableInt64 = new NullableInt64Processor();

        public static readonly ResultProcessor<ExpireResult[]> ExpireResultArray = new ExpireResultArrayProcessor();

        public static readonly ResultProcessor<PersistResult[]> PersistResultArray = new PersistResultArrayProcessor();

        public static readonly ResultProcessor<RedisChannel[]>
            RedisChannelArrayLiteral = new RedisChannelArrayProcessor(RedisChannel.PatternMode.Literal);

        public static readonly ResultProcessor<RedisKey>
                    RedisKey = new RedisKeyProcessor();

        public static readonly ResultProcessor<RedisKey[]>
            RedisKeyArray = new RedisKeyArrayProcessor();

        public static readonly ResultProcessor<RedisType>
            RedisType = new RedisTypeProcessor();

        public static readonly ResultProcessor<RedisValue>
            RedisValue = new RedisValueProcessor();

        public static readonly ResultProcessor<Lease<byte>>
            Lease = new LeaseProcessor();

        public static readonly ResultProcessor<RedisValue[]>
            RedisValueArray = new RedisValueArrayProcessor();


        public static readonly ResultProcessor<long[]>
            Int64Array = new Int64ArrayProcessor();

        public static readonly ResultProcessor<string?[]>
            NullableStringArray = new NullableStringArrayProcessor();

        public static readonly ResultProcessor<string[]>
            StringArray = new StringArrayProcessor();

        public static readonly ResultProcessor<bool[]>
            BooleanArray = new BooleanArrayProcessor();

        public static readonly ResultProcessor<GeoPosition?[]>
            RedisGeoPositionArray = new RedisValueGeoPositionArrayProcessor();
        public static readonly ResultProcessor<GeoPosition?>
            RedisGeoPosition = new RedisValueGeoPositionProcessor();

        public static readonly ResultProcessor<TimeSpan>
            ResponseTimer = new TimingProcessor();

        public static readonly ResultProcessor<Role>
            Role = new RoleProcessor();

        public static readonly ResultProcessor<RedisResult>
            ScriptResult = new ScriptResultProcessor();

        public static readonly SortedSetEntryProcessor
            SortedSetEntry = new SortedSetEntryProcessor();
        public static readonly SortedSetEntryArrayProcessor
            SortedSetWithScores = new SortedSetEntryArrayProcessor();

        public static readonly SortedSetPopResultProcessor
            SortedSetPopResult = new SortedSetPopResultProcessor();

        public static readonly ListPopResultProcessor
            ListPopResult = new ListPopResultProcessor();

        public static readonly SingleStreamProcessor
            SingleStream = new SingleStreamProcessor();

        public static readonly SingleStreamProcessor
            SingleStreamWithNameSkip = new SingleStreamProcessor(skipStreamName: true);

        public static readonly StreamAutoClaimProcessor
            StreamAutoClaim = new StreamAutoClaimProcessor();

        public static readonly StreamAutoClaimIdsOnlyProcessor
            StreamAutoClaimIdsOnly = new StreamAutoClaimIdsOnlyProcessor();

        public static readonly StreamConsumerInfoProcessor
            StreamConsumerInfo = new StreamConsumerInfoProcessor();

        public static readonly StreamGroupInfoProcessor
            StreamGroupInfo = new StreamGroupInfoProcessor();

        public static readonly StreamInfoProcessor
            StreamInfo = new StreamInfoProcessor();

        public static readonly StreamPendingInfoProcessor
            StreamPendingInfo = new StreamPendingInfoProcessor();

        public static readonly StreamPendingMessagesProcessor
            StreamPendingMessages = new StreamPendingMessagesProcessor();

        public static ResultProcessor<GeoRadiusResult[]> GeoRadiusArray(GeoRadiusOptions options) => GeoRadiusResultArrayProcessor.Get(options);

        public static readonly ResultProcessor<LCSMatchResult>
            LCSMatchResult = new LongestCommonSubsequenceProcessor();

        public static readonly ResultProcessor<string?>
            String = new StringProcessor(),
            TieBreaker = new TieBreakerProcessor(),
            ClusterNodesRaw = new ClusterNodesRawProcessor();

        public static readonly ResultProcessor<EndPoint?>
            SentinelPrimaryEndpoint = new SentinelGetPrimaryAddressByNameProcessor();

        public static readonly ResultProcessor<EndPoint[]>
            SentinelAddressesEndPoints = new SentinelGetSentinelAddressesProcessor();

        public static readonly ResultProcessor<EndPoint[]>
            SentinelReplicaEndPoints = new SentinelGetReplicaAddressesProcessor();

        public static readonly ResultProcessor<KeyValuePair<string, string>[][]>
            SentinelArrayOfArrays = new SentinelArrayOfArraysProcessor();

        public static readonly ResultProcessor<KeyValuePair<string, string>[]>
            StringPairInterleaved = new StringPairInterleavedProcessor();
        public static readonly TimeSpanProcessor
            TimeSpanFromMilliseconds = new TimeSpanProcessor(true),
            TimeSpanFromSeconds = new TimeSpanProcessor(false);
        public static readonly HashEntryArrayProcessor
            HashEntryArray = new HashEntryArrayProcessor();

        [System.Diagnostics.CodeAnalysis.SuppressMessage("Performance", "CA1822:Mark members as static", Justification = "Conditionally run on instance")]
        public void ConnectionFail(Message message, ConnectionFailureType fail, Exception? innerException, string? annotation, ConnectionMultiplexer? muxer)
        {
            PhysicalConnection.IdentifyFailureType(innerException, ref fail);

            var sb = new StringBuilder(fail.ToString());
            if (message is not null)
            {
                sb.Append(" on ");
                sb.Append(muxer?.RawConfig.IncludeDetailInExceptions == true ? message.ToString() : message.ToStringCommandOnly());
            }
            if (!string.IsNullOrWhiteSpace(annotation))
            {
                sb.Append(", ");
                sb.Append(annotation);
            }
            var ex = new RedisConnectionException(fail, sb.ToString(), innerException);
            SetException(message, ex);
        }

        public static void ConnectionFail(Message message, ConnectionFailureType fail, string errorMessage) =>
            SetException(message, new RedisConnectionException(fail, errorMessage));

        public static void ServerFail(Message message, string errorMessage) =>
            SetException(message, new RedisServerException(errorMessage));

        public static void SetException(Message? message, Exception ex)
        {
            var box = message?.ResultBox;
            box?.SetException(ex);
        }
        // true if ready to be completed (i.e. false if re-issued to another server)
        public virtual bool SetResult(PhysicalConnection connection, Message message, in RawResult result)
        {
            var bridge = connection.BridgeCouldBeNull;
            if (message is LoggingMessage logging)
            {
                try
                {
                    logging.Log?.LogInformation($"Response from {bridge?.Name} / {message.CommandAndKey}: {result}");
                }
                catch { }
            }
            if (result.IsError)
            {
                if (result.StartsWith(CommonReplies.NOAUTH))
                {
                    bridge?.Multiplexer?.SetAuthSuspect(new RedisServerException("NOAUTH Returned - connection has not yet authenticated"));
                }
                else if (result.StartsWith(CommonReplies.WRONGPASS))
                {
                    bridge?.Multiplexer?.SetAuthSuspect(new RedisServerException(result.ToString()));
                }

                var server = bridge?.ServerEndPoint;
                bool log = !message.IsInternalCall;
                bool isMoved = result.StartsWith(CommonReplies.MOVED);
                bool wasNoRedirect = (message.Flags & CommandFlags.NoRedirect) != 0;
                string? err = string.Empty;
                bool unableToConnectError = false;
                if (isMoved || result.StartsWith(CommonReplies.ASK))
                {
                    message.SetResponseReceived();

                    log = false;
                    string[] parts = result.GetString()!.Split(StringSplits.Space, 3);
                    if (Format.TryParseInt32(parts[1], out int hashSlot)
                        && Format.TryParseEndPoint(parts[2], out var endpoint))
                    {
                        // no point sending back to same server, and no point sending to a dead server
                        if (!Equals(server?.EndPoint, endpoint))
                        {
                            if (bridge == null)
                            {
                                // already toast
                            }
                            else if (bridge.Multiplexer.TryResend(hashSlot, message, endpoint, isMoved))
                            {
                                bridge.Multiplexer.Trace(message.Command + " re-issued to " + endpoint, isMoved ? "MOVED" : "ASK");
                                return false;
                            }
                            else
                            {
                                if (isMoved && wasNoRedirect)
                                {
                                    if (bridge.Multiplexer.RawConfig.IncludeDetailInExceptions)
                                    {
                                        err = $"Key has MOVED to Endpoint {endpoint} and hashslot {hashSlot} but CommandFlags.NoRedirect was specified - redirect not followed for {message.CommandAndKey}. ";
                                    }
                                    else
                                    {
                                        err = "Key has MOVED but CommandFlags.NoRedirect was specified - redirect not followed. ";
                                    }
                                }
                                else
                                {
                                    unableToConnectError = true;
                                    if (bridge.Multiplexer.RawConfig.IncludeDetailInExceptions)
                                    {
                                        err = $"Endpoint {endpoint} serving hashslot {hashSlot} is not reachable at this point of time. Please check connectTimeout value. If it is low, try increasing it to give the ConnectionMultiplexer a chance to recover from the network disconnect. "
                                            + PerfCounterHelper.GetThreadPoolAndCPUSummary();
                                    }
                                    else
                                    {
                                        err = "Endpoint is not reachable at this point of time. Please check connectTimeout value. If it is low, try increasing it to give the ConnectionMultiplexer a chance to recover from the network disconnect. ";
                                    }
                                }
                            }
                        }
                    }
                }

                if (string.IsNullOrWhiteSpace(err))
                {
                    err = result.GetString()!;
                }

                if (log && server != null)
                {
                    bridge?.Multiplexer.OnErrorMessage(server.EndPoint, err);
                }
                bridge?.Multiplexer?.Trace("Completed with error: " + err + " (" + GetType().Name + ")", ToString());
                if (unableToConnectError)
                {
                    ConnectionFail(message, ConnectionFailureType.UnableToConnect, err);
                }
                else
                {
                    ServerFail(message, err);
                }
            }
            else
            {
                bool coreResult = SetResultCore(connection, message, result);
                if (coreResult)
                {
                    bridge?.Multiplexer?.Trace("Completed with success: " + result.ToString() + " (" + GetType().Name + ")", ToString());
                }
                else
                {
                    UnexpectedResponse(message, result);
                }
            }
            return true;
        }

        protected abstract bool SetResultCore(PhysicalConnection connection, Message message, in RawResult result);

        private void UnexpectedResponse(Message message, in RawResult result)
        {
            ConnectionMultiplexer.TraceWithoutContext("From " + GetType().Name, "Unexpected Response");
            ConnectionFail(message, ConnectionFailureType.ProtocolFailure, "Unexpected response to " + (message?.CommandString ?? "n/a") + ": " + result.ToString());
        }

        public sealed class TimeSpanProcessor : ResultProcessor<TimeSpan?>
        {
            private readonly bool isMilliseconds;
            public TimeSpanProcessor(bool isMilliseconds)
            {
                this.isMilliseconds = isMilliseconds;
            }

            public bool TryParse(in RawResult result, out TimeSpan? expiry)
            {
                switch (result.Resp2TypeBulkString)
                {
                    case ResultType.Integer:
                        long time;
                        if (result.TryGetInt64(out time))
                        {
                            if (time < 0)
                            {
                                expiry = null;
                            }
                            else if (isMilliseconds)
                            {
                                expiry = TimeSpan.FromMilliseconds(time);
                            }
                            else
                            {
                                expiry = TimeSpan.FromSeconds(time);
                            }
                            return true;
                        }
                        break;
                    // e.g. OBJECT IDLETIME on a key that doesn't exist
                    case ResultType.BulkString when result.IsNull:
                        expiry = null;
                        return true;
                }
                expiry = null;
                return false;
            }

            protected override bool SetResultCore(PhysicalConnection connection, Message message, in RawResult result)
            {
                if (TryParse(result, out TimeSpan? expiry))
                {
                    SetResult(message, expiry);
                    return true;
                }
                return false;
            }
        }

        public sealed class TimingProcessor : ResultProcessor<TimeSpan>
        {
            private static readonly double TimestampToTicks = TimeSpan.TicksPerSecond / (double)Stopwatch.Frequency;

            public static TimerMessage CreateMessage(int db, CommandFlags flags, RedisCommand command, RedisValue value = default) =>
                new TimerMessage(db, flags, command, value);

            protected override bool SetResultCore(PhysicalConnection connection, Message message, in RawResult result)
            {
                if (result.IsError)
                {
                    return false;
                }
                else
                {
                    // don't check the actual reply; there are multiple ways of constructing
                    // a timing message, and we don't actually care about what approach was used
                    TimeSpan duration;
                    if (message is TimerMessage timingMessage)
                    {
                        var timestampDelta = Stopwatch.GetTimestamp() - timingMessage.StartedWritingTimestamp;
                        var ticks = (long)(TimestampToTicks * timestampDelta);
                        duration = new TimeSpan(ticks);
                    }
                    else
                    {
                        duration = TimeSpan.MaxValue;
                    }
                    SetResult(message, duration);
                    return true;
                }
            }

            internal sealed class TimerMessage : Message
            {
                public long StartedWritingTimestamp;
                private readonly RedisValue value;
                public TimerMessage(int db, CommandFlags flags, RedisCommand command, RedisValue value)
                    : base(db, flags, command)
                {
                    this.value = value;
                }

                protected override void WriteImpl(PhysicalConnection physical)
                {
                    StartedWritingTimestamp = Stopwatch.GetTimestamp();
                    if (value.IsNull)
                    {
                        physical.WriteHeader(command, 0);
                    }
                    else
                    {
                        physical.WriteHeader(command, 1);
                        physical.WriteBulkString(value);
                    }
                }
                public override int ArgCount => value.IsNull ? 0 : 1;
            }
        }

        public sealed class TrackSubscriptionsProcessor : ResultProcessor<bool>
        {
            private ConnectionMultiplexer.Subscription? Subscription { get; }
            public TrackSubscriptionsProcessor(ConnectionMultiplexer.Subscription? sub) => Subscription = sub;

            protected override bool SetResultCore(PhysicalConnection connection, Message message, in RawResult result)
            {
                if (result.Resp2TypeArray == ResultType.Array)
                {
                    var items = result.GetItems();
                    if (items.Length >= 3 && items[2].TryGetInt64(out long count))
                    {
                        connection.SubscriptionCount = count;
                        SetResult(message, true);

                        var newServer = message.Command switch
                        {
                            RedisCommand.SUBSCRIBE or RedisCommand.PSUBSCRIBE => connection.BridgeCouldBeNull?.ServerEndPoint,
                            _ => null,
                        };
                        Subscription?.SetCurrentServer(newServer);
                        return true;
                    }
                }
                SetResult(message, false);
                return false;
            }
        }

        internal sealed class DemandZeroOrOneProcessor : ResultProcessor<bool>
        {
            public static bool TryGet(in RawResult result, out bool value)
            {
                switch (result.Resp2TypeBulkString)
                {
                    case ResultType.Integer:
                    case ResultType.SimpleString:
                    case ResultType.BulkString:
                        if (result.IsEqual(CommonReplies.one))
                        {
                            value = true;
                            return true;
                        }
                        else if (result.IsEqual(CommonReplies.zero))
                        {
                            value = false;
                            return true;
                        }
                        break;
                }
                value = false;
                return false;
            }

            protected override bool SetResultCore(PhysicalConnection connection, Message message, in RawResult result)
            {
                if (TryGet(result, out bool value))
                {
                    SetResult(message, value);
                    return true;
                }
                return false;
            }
        }

        internal sealed class ScriptLoadProcessor : ResultProcessor<byte[]>
        {
            /// <summary>
            /// Anything hashed with SHA1 has exactly 40 characters. We can use that as a shortcut in the code bellow.
            /// </summary>
            private const int SHA1Length = 40;

            private static readonly Regex sha1 = new Regex("^[0-9a-f]{40}$", RegexOptions.Compiled | RegexOptions.IgnoreCase);

            internal static bool IsSHA1(string script) => script is not null && script.Length == SHA1Length && sha1.IsMatch(script);

            internal const int Sha1HashLength = 20;
            internal static byte[] ParseSHA1(byte[] value)
            {
                static int FromHex(char c)
                {
                    if (c >= '0' && c <= '9') return c - '0';
                    if (c >= 'a' && c <= 'f') return c - 'a' + 10;
                    if (c >= 'A' && c <= 'F') return c - 'A' + 10;
                    return -1;
                }

                if (value?.Length == Sha1HashLength * 2)
                {
                    var tmp = new byte[Sha1HashLength];
                    int charIndex = 0;
                    for (int i = 0; i < tmp.Length; i++)
                    {
                        int x = FromHex((char)value[charIndex++]), y = FromHex((char)value[charIndex++]);
                        if (x < 0 || y < 0)
                        {
                            throw new ArgumentException("Unable to parse response as SHA1", nameof(value));
                        }
                        tmp[i] = (byte)((x << 4) | y);
                    }
                    return tmp;
                }
                throw new ArgumentException("Unable to parse response as SHA1", nameof(value));
            }

            // note that top-level error messages still get handled by SetResult, but nested errors
            // (is that a thing?) will be wrapped in the RedisResult
            protected override bool SetResultCore(PhysicalConnection connection, Message message, in RawResult result)
            {
                switch (result.Resp2TypeBulkString)
                {
                    case ResultType.BulkString:
                        var asciiHash = result.GetBlob();
                        if (asciiHash == null || asciiHash.Length != (Sha1HashLength * 2)) return false;

                        // External caller wants the hex bytes, not the ASCII bytes
                        // For nullability/consistency reasons, we always do the parse here.
                        byte[] hash = ParseSHA1(asciiHash);

                        if (message is RedisDatabase.ScriptLoadMessage sl)
                        {
                            connection.BridgeCouldBeNull?.ServerEndPoint?.AddScript(sl.Script, asciiHash);
                        }
                        SetResult(message, hash);
                        return true;
                }
                return false;
            }
        }

        internal sealed class SortedSetEntryProcessor : ResultProcessor<SortedSetEntry?>
        {
            public static bool TryParse(in RawResult result, out SortedSetEntry? entry)
            {
                switch (result.Resp2TypeArray)
                {
                    case ResultType.Array:
                        if (result.IsNull || result.ItemsCount < 2)
                        {
                            entry = null;
                        }
                        else
                        {
                            var arr = result.GetItems();
                            entry = new SortedSetEntry(arr[0].AsRedisValue(), arr[1].TryGetDouble(out double val) ? val : double.NaN);
                        }
                        return true;
                    default:
                        entry = null;
                        return false;
                }
            }

            protected override bool SetResultCore(PhysicalConnection connection, Message message, in RawResult result)
            {
                if (TryParse(result, out SortedSetEntry? entry))
                {
                    SetResult(message, entry);
                    return true;
                }
                return false;
            }
        }

        internal sealed class SortedSetEntryArrayProcessor : ValuePairInterleavedProcessorBase<SortedSetEntry>
        {
            protected override SortedSetEntry Parse(in RawResult first, in RawResult second, object? state) =>
                new SortedSetEntry(first.AsRedisValue(), second.TryGetDouble(out double val) ? val : double.NaN);
        }

        internal sealed class SortedSetPopResultProcessor : ResultProcessor<SortedSetPopResult>
        {
            protected override bool SetResultCore(PhysicalConnection connection, Message message, in RawResult result)
            {
                if (result.Resp2TypeArray == ResultType.Array)
                {
                    if (result.IsNull)
                    {
                        SetResult(message, Redis.SortedSetPopResult.Null);
                        return true;
                    }

                    var arr = result.GetItems();
                    SetResult(message, new SortedSetPopResult(arr[0].AsRedisKey(), arr[1].GetItemsAsSortedSetEntryArray()!));
                    return true;
                }

                return false;
            }
        }

        internal sealed class ListPopResultProcessor : ResultProcessor<ListPopResult>
        {
            protected override bool SetResultCore(PhysicalConnection connection, Message message, in RawResult result)
            {
                if (result.Resp2TypeArray == ResultType.Array)
                {
                    if (result.IsNull)
                    {
                        SetResult(message, Redis.ListPopResult.Null);
                        return true;
                    }

                    var arr = result.GetItems();
                    SetResult(message, new ListPopResult(arr[0].AsRedisKey(), arr[1].GetItemsAsValues()!));
                    return true;
                }

                return false;
            }
        }

        internal sealed class HashEntryArrayProcessor : ValuePairInterleavedProcessorBase<HashEntry>
        {
            protected override HashEntry Parse(in RawResult first, in RawResult second, object? state) =>
                new HashEntry(first.AsRedisValue(), second.AsRedisValue());
        }

        internal abstract class ValuePairInterleavedProcessorBase<T> : ResultProcessor<T[]>
        {
            // when RESP3 was added, some interleaved value/pair responses: became jagged instead;
            // this isn't strictly a RESP3 thing (RESP2 supports jagged), but: it is a thing that
            // happened, and we need to handle that; thus, by default, we'll detect jagged data
            // and handle it automatically; this virtual is included so we can turn it off
            // on a per-processor basis if needed
            protected virtual bool AllowJaggedPairs => true;

            public bool TryParse(in RawResult result, out T[]? pairs)
                => TryParse(result, out pairs, false, out _);

            public T[]? ParseArray(in RawResult result, bool allowOversized, out int count, object? state)
            {
                if (result.IsNull)
                {
                    count = 0;
                    return null;
                }

                var arr = result.GetItems();
                count = (int)arr.Length;
                if (count == 0)
                {
                    return Array.Empty<T>();
                }

                bool interleaved = !(result.IsResp3 && AllowJaggedPairs && IsAllJaggedPairs(arr));
                if (interleaved) count >>= 1; // so: half of that
                var pairs = allowOversized ? ArrayPool<T>.Shared.Rent(count) : new T[count];

                if (interleaved)
                {
                    // linear elements i.e. {key,value,key,value,key,value}
                    if (arr.IsSingleSegment)
                    {
                        var span = arr.FirstSpan;
                        int offset = 0;
                        for (int i = 0; i < count; i++)
                        {
                            pairs[i] = Parse(span[offset++], span[offset++], state);
                        }
                    }
                    else
                    {
                        var iter = arr.GetEnumerator(); // simplest way of getting successive values
                        for (int i = 0; i < count; i++)
                        {
                            pairs[i] = Parse(iter.GetNext(), iter.GetNext(), state);
                        }
                    }
                }
                else
                {
                    // jagged elements i.e. {{key,value},{key,value},{key,value}}
                    // to get here, we've already asserted that all elements are arrays with length 2
                    if (arr.IsSingleSegment)
                    {
                        int i = 0;
                        foreach (var el in arr.FirstSpan)
                        {
                            var inner = el.GetItems();
                            pairs[i++] = Parse(inner[0], inner[1], state);
                        }
                    }
                    else
                    {
                        var iter = arr.GetEnumerator(); // simplest way of getting successive values
                        for (int i = 0; i < count; i++)
                        {
                            var inner = iter.GetNext().GetItems();
                            pairs[i] = Parse(inner[0], inner[1], state);
                        }
                    }
                }
                return pairs;

                static bool IsAllJaggedPairs(in Sequence<RawResult> arr)
                {
                    return arr.IsSingleSegment ? CheckSpan(arr.FirstSpan) : CheckSpans(arr);

                    static bool CheckSpans(in Sequence<RawResult> arr)
                    {
                        foreach (var chunk in arr.Spans)
                        {
                            if (!CheckSpan(chunk)) return false;
                        }
                        return true;
                    }
                    static bool CheckSpan(ReadOnlySpan<RawResult> chunk)
                    {
                        // check whether each value is actually an array of length 2
                        foreach (ref readonly RawResult el in chunk)
                        {
                            if (el is not { Resp2TypeArray: ResultType.Array, ItemsCount: 2 }) return false;
                        }
                        return true;
                    }
                }
            }

            public bool TryParse(in RawResult result, out T[]? pairs, bool allowOversized, out int count)
            {
                switch (result.Resp2TypeArray)
                {
                    case ResultType.Array:
                        pairs = ParseArray(in result, allowOversized, out count, null);
                        return true;
                    default:
                        count = 0;
                        pairs = null;
                        return false;
                }
            }

            protected abstract T Parse(in RawResult first, in RawResult second, object? state);
            protected override bool SetResultCore(PhysicalConnection connection, Message message, in RawResult result)
            {
                if (TryParse(result, out T[]? arr))
                {
                    SetResult(message, arr!);
                    return true;
                }
                return false;
            }
        }

        internal sealed class AutoConfigureProcessor : ResultProcessor<bool>
        {
            private ILogger? Log { get; }
            public AutoConfigureProcessor(ILogger? log = null) => Log = log;

            public override bool SetResult(PhysicalConnection connection, Message message, in RawResult result)
            {
                if (result.IsError && result.StartsWith(CommonReplies.READONLY))
                {
                    var bridge = connection.BridgeCouldBeNull;
                    if (bridge != null)
                    {
                        var server = bridge.ServerEndPoint;
                        Log?.LogInformation($"{Format.ToString(server)}: Auto-configured role: replica");
                        server.IsReplica = true;
                    }
                }

                return base.SetResult(connection, message, result);
            }

            protected override bool SetResultCore(PhysicalConnection connection, Message message, in RawResult result)
            {
                var server = connection.BridgeCouldBeNull?.ServerEndPoint;
                if (server == null) return false;

                switch (result.Resp2TypeBulkString)
                {
                    case ResultType.Integer:
                        if (message?.Command == RedisCommand.CLIENT)
                        {
                            if (result.TryGetInt64(out long clientId))
                            {
                                connection.ConnectionId = clientId;
                                Log?.LogInformation($"{Format.ToString(server)}: Auto-configured (CLIENT) connection-id: {clientId}");
                            }
                        }
                        break;
                    case ResultType.BulkString:
                        if (message?.Command == RedisCommand.INFO)
                        {
                            string? info = result.GetString();
                            if (string.IsNullOrWhiteSpace(info))
                            {
                                SetResult(message, true);
                                return true;
                            }
                            string? primaryHost = null, primaryPort = null;
                            bool roleSeen = false;
                            using (var reader = new StringReader(info))
                            {
                                while (reader.ReadLine() is string line)
                                {
                                    if (string.IsNullOrWhiteSpace(line) || line.StartsWith("# "))
                                    {
                                        continue;
                                    }

                                    string? val;
                                    if ((val = Extract(line, "role:")) != null)
                                    {
                                        roleSeen = true;
                                        if (TryParseRole(val, out bool isReplica))
                                        {
                                            server.IsReplica = isReplica;
                                            Log?.LogInformation($"{Format.ToString(server)}: Auto-configured (INFO) role: {(isReplica ? "replica" : "primary")}");
                                        }
                                    }
                                    else if ((val = Extract(line, "master_host:")) != null)
                                    {
                                        primaryHost = val;
                                    }
                                    else if ((val = Extract(line, "master_port:")) != null)
                                    {
                                        primaryPort = val;
                                    }
                                    else if ((val = Extract(line, "redis_version:")) != null)
                                    {
                                        if (Format.TryParseVersion(val, out Version? version))
                                        {
                                            server.Version = version;
                                            Log?.LogInformation($"{Format.ToString(server)}: Auto-configured (INFO) version: " + version);
                                        }
                                    }
                                    else if ((val = Extract(line, "redis_mode:")) != null)
                                    {
                                        if (TryParseServerType(val, out var serverType))
                                        {
                                            server.ServerType = serverType;
                                            Log?.LogInformation($"{Format.ToString(server)}: Auto-configured (INFO) server-type: {serverType}");
                                        }
                                    }
                                    else if ((val = Extract(line, "run_id:")) != null)
                                    {
                                        server.RunId = val;
                                    }
                                }
                                if (roleSeen && Format.TryParseEndPoint(primaryHost!, primaryPort, out var sep))
                                {
                                    // These are in the same section, if present
                                    server.PrimaryEndPoint = sep;
                                }
                            }
                        }
                        else if (message?.Command == RedisCommand.SENTINEL)
                        {
                            server.ServerType = ServerType.Sentinel;
                            Log?.LogInformation($"{Format.ToString(server)}: Auto-configured (SENTINEL) server-type: sentinel");
                        }
                        SetResult(message, true);
                        return true;
                    case ResultType.Array:
                        if (message?.Command == RedisCommand.CONFIG)
                        {
                            var iter = result.GetItems().GetEnumerator();
                            while (iter.MoveNext())
                            {
                                ref RawResult key = ref iter.Current;
                                if (!iter.MoveNext()) break;
                                ref RawResult val = ref iter.Current;

                                if (key.IsEqual(CommonReplies.timeout) && val.TryGetInt64(out long i64))
                                {
                                    // note the configuration is in seconds
                                    int timeoutSeconds = checked((int)i64), targetSeconds;
                                    if (timeoutSeconds > 0)
                                    {
                                        if (timeoutSeconds >= 60)
                                        {
                                            targetSeconds = timeoutSeconds - 20; // time to spare...
                                        }
                                        else
                                        {
                                            targetSeconds = (timeoutSeconds * 3) / 4;
                                        }
                                        Log?.LogInformation($"{Format.ToString(server)}: Auto-configured (CONFIG) timeout: " + targetSeconds + "s");
                                        server.WriteEverySeconds = targetSeconds;
                                    }
                                }
                                else if (key.IsEqual(CommonReplies.databases) && val.TryGetInt64(out i64))
                                {
                                    int dbCount = checked((int)i64);
                                    Log?.LogInformation($"{Format.ToString(server)}: Auto-configured (CONFIG) databases: " + dbCount);
                                    server.Databases = dbCount;
                                    if (dbCount > 1)
                                    {
                                        connection.MultiDatabasesOverride = true;
                                    }
                                }
                                else if (key.IsEqual(CommonReplies.slave_read_only) || key.IsEqual(CommonReplies.replica_read_only))
                                {
                                    if (val.IsEqual(CommonReplies.yes))
                                    {
                                        server.ReplicaReadOnly = true;
                                        Log?.LogInformation($"{Format.ToString(server)}: Auto-configured (CONFIG) read-only replica: true");
                                    }
                                    else if (val.IsEqual(CommonReplies.no))
                                    {
                                        server.ReplicaReadOnly = false;
                                        Log?.LogInformation($"{Format.ToString(server)}: Auto-configured (CONFIG) read-only replica: false");
                                    }
                                }
                            }
                        }
                        else if (message?.Command == RedisCommand.HELLO)
                        {
                            var iter = result.GetItems().GetEnumerator();
                            while (iter.MoveNext())
                            {
                                ref RawResult key = ref iter.Current;
                                if (!iter.MoveNext()) break;
                                ref RawResult val = ref iter.Current;

                                if (key.IsEqual(CommonReplies.version) && Format.TryParseVersion(val.GetString(), out var version))
                                {
                                    server.Version = version;
                                    Log?.LogInformation($"{Format.ToString(server)}: Auto-configured (HELLO) server-version: {version}");
                                }
                                else if (key.IsEqual(CommonReplies.proto) && val.TryGetInt64(out var i64))
                                {
                                    connection.SetProtocol(i64 >= 3 ? RedisProtocol.Resp3 : RedisProtocol.Resp2);
                                    Log?.LogInformation($"{Format.ToString(server)}: Auto-configured (HELLO) protocol: {connection.Protocol}");
                                }
                                else if (key.IsEqual(CommonReplies.id) && val.TryGetInt64(out i64))
                                {
                                    connection.ConnectionId = i64;
                                    Log?.LogInformation($"{Format.ToString(server)}: Auto-configured (HELLO) connection-id: {i64}");
                                }
                                else if (key.IsEqual(CommonReplies.mode) && TryParseServerType(val.GetString(), out var serverType))
                                {
                                    server.ServerType = serverType;
                                    Log?.LogInformation($"{Format.ToString(server)}: Auto-configured (HELLO) server-type: {serverType}");
                                }
                                else if (key.IsEqual(CommonReplies.role) && TryParseRole(val.GetString(), out bool isReplica))
                                {
                                    server.IsReplica = isReplica;
                                    Log?.LogInformation($"{Format.ToString(server)}: Auto-configured (HELLO) role: {(isReplica ? "replica" : "primary")}");
                                }
                            }
                        }
                        else if (message?.Command == RedisCommand.SENTINEL)
                        {
                            server.ServerType = ServerType.Sentinel;
                            Log?.LogInformation($"{Format.ToString(server)}: Auto-configured (SENTINEL) server-type: sentinel");
                        }
                        SetResult(message, true);
                        return true;
                }
                return false;
            }

            private static string? Extract(string line, string prefix)
            {
                if (line.StartsWith(prefix)) return line.Substring(prefix.Length).Trim();
                return null;
            }

            private static bool TryParseServerType(string? val, out ServerType serverType)
            {
                switch (val)
                {
                    case "standalone":
                        serverType = ServerType.Standalone;
                        return true;
                    case "cluster":
                        serverType = ServerType.Cluster;
                        return true;
                    case "sentinel":
                        serverType = ServerType.Sentinel;
                        return true;
                    default:
                        serverType = default;
                        return false;
                }
            }

            private static bool TryParseRole(string? val, out bool isReplica)
            {
                switch (val)
                {
                    case "primary":
                    case "master":
                        isReplica = false;
                        return true;
                    case "replica":
                    case "slave":
                        isReplica = true;
                        return true;
                    default:
                        isReplica = default;
                        return false;
                }
            }

            internal static ResultProcessor<bool> Create(ILogger? log) => log is null ? AutoConfigure : new AutoConfigureProcessor(log);
        }

        private sealed class BooleanProcessor : ResultProcessor<bool>
        {
            protected override bool SetResultCore(PhysicalConnection connection, Message message, in RawResult result)
            {
                if (result.IsNull)
                {
                    SetResult(message, false); // lots of ops return (nil) when they mean "no"
                    return true;
                }
                switch (result.Resp2TypeBulkString)
                {
                    case ResultType.SimpleString:
                        if (result.IsEqual(CommonReplies.OK))
                        {
                            SetResult(message, true);
                        }
                        else
                        {
                            SetResult(message, result.GetBoolean());
                        }
                        return true;
                    case ResultType.Integer:
                    case ResultType.BulkString:
                        SetResult(message, result.GetBoolean());
                        return true;
                    case ResultType.Array:
                        var items = result.GetItems();
                        if (items.Length == 1)
                        { // treat an array of 1 like a single reply (for example, SCRIPT EXISTS)
                            SetResult(message, items[0].GetBoolean());
                            return true;
                        }
                        break;
                }
                return false;
            }
        }

        private sealed class ByteArrayProcessor : ResultProcessor<byte[]?>
        {
            protected override bool SetResultCore(PhysicalConnection connection, Message message, in RawResult result)
            {
                switch (result.Resp2TypeBulkString)
                {
                    case ResultType.BulkString:
                        SetResult(message, result.GetBlob());
                        return true;
                }
                return false;
            }
        }

        private sealed class ClusterNodesProcessor : ResultProcessor<ClusterConfiguration>
        {
            internal static ClusterConfiguration Parse(PhysicalConnection connection, string nodes)
            {
                var bridge = connection.BridgeCouldBeNull ?? throw new ObjectDisposedException(connection.ToString());
                var server = bridge.ServerEndPoint;
                var config = new ClusterConfiguration(bridge.Multiplexer.ServerSelectionStrategy, nodes, server.EndPoint);
                server.SetClusterConfiguration(config);
                return config;
            }

            protected override bool SetResultCore(PhysicalConnection connection, Message message, in RawResult result)
            {
                switch (result.Resp2TypeBulkString)
                {
                    case ResultType.BulkString:
                        string nodes = result.GetString()!;
                        var bridge = connection.BridgeCouldBeNull;
                        var config = Parse(connection, nodes);

                        // re multi-db: https://github.com/StackExchange/StackExchange.Redis/issues/2642
                        if (bridge != null && !connection.MultiDatabasesOverride)
                        {
                            bridge.ServerEndPoint.ServerType = ServerType.Cluster;
                        }
                        SetResult(message, config);
                        return true;
                }
                return false;
            }
        }

        private sealed class ClusterNodesRawProcessor : ResultProcessor<string?>
        {
            protected override bool SetResultCore(PhysicalConnection connection, Message message, in RawResult result)
            {
                switch (result.Resp2TypeBulkString)
                {
                    case ResultType.Integer:
                    case ResultType.SimpleString:
                    case ResultType.BulkString:
                        string nodes = result.GetString()!;
                        try
                        {
                            ClusterNodesProcessor.Parse(connection, nodes);
                        }
                        catch
                        {
                            /* tralalalala */
                        }
                        SetResult(message, nodes);
                        return true;
                }
                return false;
            }
        }

        private sealed class ConnectionIdentityProcessor : ResultProcessor<EndPoint>
        {
            protected override bool SetResultCore(PhysicalConnection connection, Message message, in RawResult result)
            {
                if (connection.BridgeCouldBeNull is PhysicalBridge bridge)
                {
                    SetResult(message, bridge.ServerEndPoint.EndPoint);
                    return true;
                }
                return false;
            }
        }

        private sealed class DateTimeProcessor : ResultProcessor<DateTime>
        {
            protected override bool SetResultCore(PhysicalConnection connection, Message message, in RawResult result)
            {
                long unixTime;
                switch (result.Resp2TypeArray)
                {
                    case ResultType.Integer:
                        if (result.TryGetInt64(out unixTime))
                        {
                            var time = RedisBase.UnixEpoch.AddSeconds(unixTime);
                            SetResult(message, time);
                            return true;
                        }
                        break;
                    case ResultType.Array:
                        var arr = result.GetItems();
                        switch (arr.Length)
                        {
                            case 1:
                                if (arr.FirstSpan[0].TryGetInt64(out unixTime))
                                {
                                    var time = RedisBase.UnixEpoch.AddSeconds(unixTime);
                                    SetResult(message, time);
                                    return true;
                                }
                                break;
                            case 2:
                                if (arr[0].TryGetInt64(out unixTime) && arr[1].TryGetInt64(out long micros))
                                {
                                    var time = RedisBase.UnixEpoch.AddSeconds(unixTime).AddTicks(micros * 10); // DateTime ticks are 100ns
                                    SetResult(message, time);
                                    return true;
                                }
                                break;
                        }
                        break;
                }
                return false;
            }
        }

        public sealed class NullableDateTimeProcessor : ResultProcessor<DateTime?>
        {
            private readonly bool isMilliseconds;
            public NullableDateTimeProcessor(bool fromMilliseconds) => isMilliseconds = fromMilliseconds;

            protected override bool SetResultCore(PhysicalConnection connection, Message message, in RawResult result)
            {
                switch (result.Resp2TypeBulkString)
                {
                    case ResultType.Integer when result.TryGetInt64(out var duration):
                        DateTime? expiry = duration switch
                        {
                            // -1 means no expiry and -2 means key does not exist
                            < 0 => null,
                            _ when isMilliseconds => RedisBase.UnixEpoch.AddMilliseconds(duration),
                            _ => RedisBase.UnixEpoch.AddSeconds(duration),
                        };
                        SetResult(message, expiry);
                        return true;

                    case ResultType.BulkString when result.IsNull:
                        SetResult(message, null);
                        return true;
                }
                return false;
            }
        }

        private sealed class DoubleProcessor : ResultProcessor<double>
        {
            protected override bool SetResultCore(PhysicalConnection connection, Message message, in RawResult result)
            {
                switch (result.Resp2TypeBulkString)
                {
                    case ResultType.Integer:
                        long i64;
                        if (result.TryGetInt64(out i64))
                        {
                            SetResult(message, i64);
                            return true;
                        }
                        break;
                    case ResultType.SimpleString:
                    case ResultType.BulkString:
                        double val;
                        if (result.TryGetDouble(out val))
                        {
                            SetResult(message, val);
                            return true;
                        }
                        break;
                }
                return false;
            }
        }

        private sealed class ExpectBasicStringProcessor : ResultProcessor<bool>
        {
            private readonly CommandBytes _expected;
            private readonly bool _startsWith;
            public ExpectBasicStringProcessor(CommandBytes expected, bool startsWith = false)
            {
                _expected = expected;
                _startsWith = startsWith;
            }

            protected override bool SetResultCore(PhysicalConnection connection, Message message, in RawResult result)
            {
                if (_startsWith ? result.StartsWith(_expected) : result.IsEqual(_expected))
                {
                    SetResult(message, true);
                    return true;
                }
                if (message.Command == RedisCommand.AUTH) connection?.BridgeCouldBeNull?.Multiplexer?.SetAuthSuspect(new RedisException("Unknown AUTH exception"));
                return false;
            }
        }

        private sealed class InfoProcessor : ResultProcessor<IGrouping<string, KeyValuePair<string, string>>[]>
        {
            protected override bool SetResultCore(PhysicalConnection connection, Message message, in RawResult result)
            {
                if (result.Resp2TypeBulkString == ResultType.BulkString)
                {
                    string category = Normalize(null);
                    var list = new List<Tuple<string, KeyValuePair<string, string>>>();
                    var raw = result.GetString();
                    if (raw is not null)
                    {
                        using var reader = new StringReader(raw);
                        while (reader.ReadLine() is string line)
                        {
                            if (string.IsNullOrWhiteSpace(line)) continue;
                            if (line.StartsWith("# "))
                            {
                                category = Normalize(line.Substring(2));
                                continue;
                            }
                            int idx = line.IndexOf(':');
                            if (idx < 0) continue;
                            var pair = new KeyValuePair<string, string>(
                                line.Substring(0, idx).Trim(),
                                line.Substring(idx + 1).Trim());
                            list.Add(Tuple.Create(category, pair));
                        }
                    }
                    var final = list.GroupBy(x => x.Item1, x => x.Item2).ToArray();
                    SetResult(message, final);
                    return true;
                }
                return false;
            }

            private static string Normalize(string? category) =>
                category.IsNullOrWhiteSpace() ? "miscellaneous" : category.Trim();
        }

        private class Int64DefaultValueProcessor : ResultProcessor<long>
        {
            private readonly long _defaultValue;

            public Int64DefaultValueProcessor(long defaultValue) => _defaultValue = defaultValue;

            protected override bool SetResultCore(PhysicalConnection connection, Message message, in RawResult result)
            {
                if (result.IsNull)
                {
                    SetResult(message, _defaultValue);
                    return true;
                }
                if (result.Resp2TypeBulkString == ResultType.Integer && result.TryGetInt64(out var i64))
                {
                    SetResult(message, i64);
                    return true;
                }
                return false;
            }
        }

        private class Int64Processor : ResultProcessor<long>
        {
            protected override bool SetResultCore(PhysicalConnection connection, Message message, in RawResult result)
            {
                switch (result.Resp2TypeBulkString)
                {
                    case ResultType.Integer:
                    case ResultType.SimpleString:
                    case ResultType.BulkString:
                        long i64;
                        if (result.TryGetInt64(out i64))
                        {
                            SetResult(message, i64);
                            return true;
                        }
                        break;
                }
                return false;
            }
        }

        private class PubSubNumSubProcessor : Int64Processor
        {
            protected override bool SetResultCore(PhysicalConnection connection, Message message, in RawResult result)
            {
                if (result.Resp2TypeArray == ResultType.Array)
                {
                    var arr = result.GetItems();
                    if (arr.Length == 2 && arr[1].TryGetInt64(out long val))
                    {
                        SetResult(message, val);
                        return true;
                    }
                }
                return base.SetResultCore(connection, message, result);
            }
        }

        private sealed class NullableDoubleArrayProcessor : ResultProcessor<double?[]>
        {
            protected override bool SetResultCore(PhysicalConnection connection, Message message, in RawResult result)
            {
                if (result.Resp2TypeArray == ResultType.Array && !result.IsNull)
                {
                    var arr = result.GetItemsAsDoubles()!;
                    SetResult(message, arr);
                    return true;
                }
                return false;
            }
        }

        private sealed class NullableDoubleProcessor : ResultProcessor<double?>
        {
            protected override bool SetResultCore(PhysicalConnection connection, Message message, in RawResult result)
            {
                switch (result.Resp2TypeBulkString)
                {
                    case ResultType.Integer:
                    case ResultType.SimpleString:
                    case ResultType.BulkString:
                        if (result.IsNull)
                        {
                            SetResult(message, null);
                            return true;
                        }
                        double val;
                        if (result.TryGetDouble(out val))
                        {
                            SetResult(message, val);
                            return true;
                        }
                        break;
                }
                return false;
            }
        }

        private sealed class NullableInt64Processor : ResultProcessor<long?>
        {
            protected override bool SetResultCore(PhysicalConnection connection, Message message, in RawResult result)
            {
                switch (result.Resp2TypeBulkString)
                {
                    case ResultType.Integer:
                    case ResultType.SimpleString:
                    case ResultType.BulkString:
                        if (result.IsNull)
                        {
                            SetResult(message, null);
                            return true;
                        }
                        long i64;
                        if (result.TryGetInt64(out i64))
                        {
                            SetResult(message, i64);
                            return true;
                        }
                        break;
                    case ResultType.Array:
                        var items = result.GetItems();
                        if (items.Length == 1)
                        { // treat an array of 1 like a single reply
                            if (items[0].TryGetInt64(out long value))
                            {
                                SetResult(message, value);
                                return true;
                            }
                        }
                        break;
                }
                return false;
            }
        }

        private sealed class ExpireResultArrayProcessor : ResultProcessor<ExpireResult[]>
        {
            protected override bool SetResultCore(PhysicalConnection connection, Message message, in RawResult result)
            {
                if (result.Resp2TypeArray == ResultType.Array || result.IsNull)
                {
                    var arr = result.ToArray((in RawResult x) => (ExpireResult)(long)x.AsRedisValue())!;

                    SetResult(message, arr);
                    return true;
                }
                return false;
            }
        }

        private sealed class PersistResultArrayProcessor : ResultProcessor<PersistResult[]>
        {
            protected override bool SetResultCore(PhysicalConnection connection, Message message, in RawResult result)
            {
                if (result.Resp2TypeArray == ResultType.Array || result.IsNull)
                {
                    var arr = result.ToArray((in RawResult x) => (PersistResult)(long)x.AsRedisValue())!;

                    SetResult(message, arr);
                    return true;
                }
                return false;
            }
        }

        private sealed class RedisChannelArrayProcessor : ResultProcessor<RedisChannel[]>
        {
            private readonly RedisChannel.PatternMode mode;
            public RedisChannelArrayProcessor(RedisChannel.PatternMode mode)
            {
                this.mode = mode;
            }

            private readonly struct ChannelState // I would use a value-tuple here, but that is binding hell
            {
                public readonly byte[]? Prefix;
                public readonly RedisChannel.PatternMode Mode;
                public ChannelState(byte[]? prefix, RedisChannel.PatternMode mode)
                {
                    Prefix = prefix;
                    Mode = mode;
                }
            }
            protected override bool SetResultCore(PhysicalConnection connection, Message message, in RawResult result)
            {
                switch (result.Resp2TypeArray)
                {
                    case ResultType.Array:
                        var final = result.ToArray(
                                (in RawResult item, in ChannelState state) => item.AsRedisChannel(state.Prefix, state.Mode),
                                new ChannelState(connection.ChannelPrefix, mode))!;

                        SetResult(message, final);
                        return true;
                }
                return false;
            }
        }

        private sealed class RedisKeyArrayProcessor : ResultProcessor<RedisKey[]>
        {
            protected override bool SetResultCore(PhysicalConnection connection, Message message, in RawResult result)
            {
                switch (result.Resp2TypeArray)
                {
                    case ResultType.Array:
                        var arr = result.GetItemsAsKeys()!;
                        SetResult(message, arr);
                        return true;
                }
                return false;
            }
        }

        private sealed class RedisKeyProcessor : ResultProcessor<RedisKey>
        {
            protected override bool SetResultCore(PhysicalConnection connection, Message message, in RawResult result)
            {
                switch (result.Resp2TypeBulkString)
                {
                    case ResultType.Integer:
                    case ResultType.SimpleString:
                    case ResultType.BulkString:
                        SetResult(message, result.AsRedisKey());
                        return true;
                }
                return false;
            }
        }

        private sealed class RedisTypeProcessor : ResultProcessor<RedisType>
        {
            protected override bool SetResultCore(PhysicalConnection connection, Message message, in RawResult result)
            {
                switch (result.Resp2TypeBulkString)
                {
                    case ResultType.SimpleString:
                    case ResultType.BulkString:
                        string s = result.GetString()!;
                        RedisType value;
                        if (string.Equals(s, "zset", StringComparison.OrdinalIgnoreCase)) value = Redis.RedisType.SortedSet;
                        else if (!Enum.TryParse<RedisType>(s, true, out value)) value = global::StackExchange.Redis.RedisType.Unknown;
                        SetResult(message, value);
                        return true;
                }
                return false;
            }
        }

        private sealed class RedisValueArrayProcessor : ResultProcessor<RedisValue[]>
        {
            protected override bool SetResultCore(PhysicalConnection connection, Message message, in RawResult result)
            {
                switch (result.Resp2TypeBulkString)
                {
                    // allow a single item to pass explicitly pretending to be an array; example: SPOP {key} 1
                    case ResultType.BulkString:
                        // If the result is nil, the result should be an empty array
                        var arr = result.IsNull
                            ? Array.Empty<RedisValue>()
                            : new[] { result.AsRedisValue() };
                        SetResult(message, arr);
                        return true;
                    case ResultType.Array:
                        arr = result.GetItemsAsValues()!;
                        SetResult(message, arr);
                        return true;
                }
                return false;
            }
        }


        private sealed class Int64ArrayProcessor : ResultProcessor<long[]>
        {
            protected override bool SetResultCore(PhysicalConnection connection, Message message, in RawResult result)
            {
                if (result.Resp2TypeArray == ResultType.Array && !result.IsNull)
                {
                    var arr = result.ToArray((in RawResult x) => (long)x.AsRedisValue())!;
                    SetResult(message, arr);
                    return true;
                }

                return false;
            }
        }

        private sealed class NullableStringArrayProcessor : ResultProcessor<string?[]>
        {
            protected override bool SetResultCore(PhysicalConnection connection, Message message, in RawResult result)
            {
                switch (result.Resp2TypeArray)
                {
                    case ResultType.Array:
                        var arr = result.GetItemsAsStrings()!;

                        SetResult(message, arr);
                        return true;
                }
                return false;
            }
        }

        private sealed class StringArrayProcessor : ResultProcessor<string[]>
        {
            protected override bool SetResultCore(PhysicalConnection connection, Message message, in RawResult result)
            {
                switch (result.Resp2TypeArray)
                {
                    case ResultType.Array:
                        var arr = result.GetItemsAsStringsNotNullable()!;
                        SetResult(message, arr);
                        return true;
                }
                return false;
            }
        }

        private sealed class BooleanArrayProcessor : ResultProcessor<bool[]>
        {
            protected override bool SetResultCore(PhysicalConnection connection, Message message, in RawResult result)
            {
                if (result.Resp2TypeArray == ResultType.Array && !result.IsNull)
                {
                    var arr = result.GetItemsAsBooleans()!;
                    SetResult(message, arr);
                    return true;
                }
                return false;
            }
        }

        private sealed class RedisValueGeoPositionProcessor : ResultProcessor<GeoPosition?>
        {
            protected override bool SetResultCore(PhysicalConnection connection, Message message, in RawResult result)
            {
                switch (result.Resp2TypeArray)
                {
                    case ResultType.Array:
                        var pos = result.GetItemsAsGeoPosition();

                        SetResult(message, pos);
                        return true;
                }
                return false;
            }
        }

        private sealed class RedisValueGeoPositionArrayProcessor : ResultProcessor<GeoPosition?[]>
        {
            protected override bool SetResultCore(PhysicalConnection connection, Message message, in RawResult result)
            {
                switch (result.Resp2TypeArray)
                {
                    case ResultType.Array:
                        var arr = result.GetItemsAsGeoPositionArray()!;

                        SetResult(message, arr);
                        return true;
                }
                return false;
            }
        }

        private sealed class GeoRadiusResultArrayProcessor : ResultProcessor<GeoRadiusResult[]>
        {
            private static readonly GeoRadiusResultArrayProcessor[] instances;
            private readonly GeoRadiusOptions options;

            static GeoRadiusResultArrayProcessor()
            {
                instances = new GeoRadiusResultArrayProcessor[8];
                for (int i = 0; i < 8; i++) instances[i] = new GeoRadiusResultArrayProcessor((GeoRadiusOptions)i);
            }

            public static GeoRadiusResultArrayProcessor Get(GeoRadiusOptions options)
            {
                int i = (int)options;
                if (i < 0 || i >= instances.Length) throw new ArgumentOutOfRangeException(nameof(options));
                return instances[i];
            }

            private GeoRadiusResultArrayProcessor(GeoRadiusOptions options)
            {
                this.options = options;
            }

            protected override bool SetResultCore(PhysicalConnection connection, Message message, in RawResult result)
            {
                switch (result.Resp2TypeArray)
                {
                    case ResultType.Array:
                        var typed = result.ToArray(
                            (in RawResult item, in GeoRadiusOptions radiusOptions) => Parse(item, radiusOptions), options)!;
                        SetResult(message, typed);
                        return true;
                }
                return false;
            }

            private static GeoRadiusResult Parse(in RawResult item, GeoRadiusOptions options)
            {
                if (options == GeoRadiusOptions.None)
                {
                    // Without any WITH option specified, the command just returns a linear array like ["New York","Milan","Paris"].
                    return new GeoRadiusResult(item.AsRedisValue(), null, null, null);
                }
                // If WITHCOORD, WITHDIST or WITHHASH options are specified, the command returns an array of arrays, where each sub-array represents a single item.
                var iter = item.GetItems().GetEnumerator();

                // the first item in the sub-array is always the name of the returned item.
                var member = iter.GetNext().AsRedisValue();

                /*  The other information is returned in the following order as successive elements of the sub-array.
The distance from the center as a floating point number, in the same unit specified in the radius.
The geohash integer.
The coordinates as a two items x,y array (longitude,latitude).
                 */
                double? distance = null;
                GeoPosition? position = null;
                long? hash = null;
                if ((options & GeoRadiusOptions.WithDistance) != 0) { distance = (double?)iter.GetNext().AsRedisValue(); }
                if ((options & GeoRadiusOptions.WithGeoHash) != 0) { hash = (long?)iter.GetNext().AsRedisValue(); }
                if ((options & GeoRadiusOptions.WithCoordinates) != 0)
                {
                    var coords = iter.GetNext().GetItems();
                    double longitude = (double)coords[0].AsRedisValue(), latitude = (double)coords[1].AsRedisValue();
                    position = new GeoPosition(longitude, latitude);
                }
                return new GeoRadiusResult(member, distance, hash, position);
            }
        }

        /// <summary>
        /// Parser for the https://redis.io/commands/lcs/ format with the <see cref="RedisLiterals.IDX"/> and <see cref="RedisLiterals.WITHMATCHLEN"/> arguments.
        /// </summary>
        /// <example>
        /// Example response:
        /// 1) "matches"
        /// 2) 1) 1) 1) (integer) 4
        ///          2) (integer) 7
        ///       2) 1) (integer) 5
        ///          2) (integer) 8
        ///       3) (integer) 4
        /// 3) "len"
        /// 4) (integer) 6
        /// ...
        /// </example>
        private sealed class LongestCommonSubsequenceProcessor : ResultProcessor<LCSMatchResult>
        {
            protected override bool SetResultCore(PhysicalConnection connection, Message message, in RawResult result)
            {
                switch (result.Resp2TypeArray)
                {
                    case ResultType.Array:
                        SetResult(message, Parse(result));
                        return true;
                }
                return false;
            }

            private static LCSMatchResult Parse(in RawResult result)
            {
                var topItems = result.GetItems();
                var matches = new LCSMatchResult.LCSMatch[topItems[1].GetItems().Length];
                int i = 0;
                var matchesRawArray = topItems[1]; // skip the first element (title "matches")
                foreach (var match in matchesRawArray.GetItems())
                {
                    var matchItems = match.GetItems();

                    matches[i++] = new LCSMatchResult.LCSMatch(
                        firstStringIndex: (long)matchItems[0].GetItems()[0].AsRedisValue(),
                        secondStringIndex: (long)matchItems[1].GetItems()[0].AsRedisValue(),
                        length: (long)matchItems[2].AsRedisValue());
                }
                var len = (long)topItems[3].AsRedisValue();

                return new LCSMatchResult(matches, len);
            }
        }

        private sealed class RedisValueProcessor : ResultProcessor<RedisValue>
        {
            protected override bool SetResultCore(PhysicalConnection connection, Message message, in RawResult result)
            {
                switch (result.Resp2TypeBulkString)
                {
                    case ResultType.Integer:
                    case ResultType.SimpleString:
                    case ResultType.BulkString:
                        SetResult(message, result.AsRedisValue());
                        return true;
                }
                return false;
            }
        }

        private sealed class RoleProcessor : ResultProcessor<Role>
        {
            protected override bool SetResultCore(PhysicalConnection connection, Message message, in RawResult result)
            {
                var items = result.GetItems();
                if (items.IsEmpty)
                {
                    return false;
                }

                ref var val = ref items[0];
                Role? role;
                if (val.IsEqual(RedisLiterals.master)) role = ParsePrimary(items);
                else if (val.IsEqual(RedisLiterals.slave)) role = ParseReplica(items, RedisLiterals.slave!);
                else if (val.IsEqual(RedisLiterals.replica)) role = ParseReplica(items, RedisLiterals.replica!); // for when "slave" is deprecated
                else if (val.IsEqual(RedisLiterals.sentinel)) role = ParseSentinel(items);
                else role = new Role.Unknown(val.GetString()!);

                if (role is null) return false;
                SetResult(message, role);
                return true;
            }

            private static Role? ParsePrimary(in Sequence<RawResult> items)
            {
                if (items.Length < 3)
                {
                    return null;
                }

                if (!items[1].TryGetInt64(out var offset))
                {
                    return null;
                }

                var replicaItems = items[2].GetItems();
                ICollection<Role.Master.Replica> replicas;
                if (replicaItems.IsEmpty)
                {
                    replicas = Array.Empty<Role.Master.Replica>();
                }
                else
                {
                    replicas = new List<Role.Master.Replica>((int)replicaItems.Length);
                    for (int i = 0; i < replicaItems.Length; i++)
                    {
                        if (TryParsePrimaryReplica(replicaItems[i].GetItems(), out var replica))
                        {
                            replicas.Add(replica);
                        }
                        else
                        {
                            return null;
                        }
                    }
                }

                return new Role.Master(offset, replicas);
            }

            private static bool TryParsePrimaryReplica(in Sequence<RawResult> items, out Role.Master.Replica replica)
            {
                if (items.Length < 3)
                {
                    replica = default;
                    return false;
                }

                var primaryIp = items[0].GetString()!;

                if (!items[1].TryGetInt64(out var primaryPort) || primaryPort > int.MaxValue)
                {
                    replica = default;
                    return false;
                }

                if (!items[2].TryGetInt64(out var replicationOffset))
                {
                    replica = default;
                    return false;
                }

                replica = new Role.Master.Replica(primaryIp, (int)primaryPort, replicationOffset);
                return true;
            }

            private static Role? ParseReplica(in Sequence<RawResult> items, string role)
            {
                if (items.Length < 5)
                {
                    return null;
                }

                var primaryIp = items[1].GetString()!;

                if (!items[2].TryGetInt64(out var primaryPort) || primaryPort > int.MaxValue)
                {
                    return null;
                }

                ref var val = ref items[3];
                string replicationState;
                if (val.IsEqual(RedisLiterals.connect)) replicationState = RedisLiterals.connect!;
                else if (val.IsEqual(RedisLiterals.connecting)) replicationState = RedisLiterals.connecting!;
                else if (val.IsEqual(RedisLiterals.sync)) replicationState = RedisLiterals.sync!;
                else if (val.IsEqual(RedisLiterals.connected)) replicationState = RedisLiterals.connected!;
                else if (val.IsEqual(RedisLiterals.none)) replicationState = RedisLiterals.none!;
                else if (val.IsEqual(RedisLiterals.handshake)) replicationState = RedisLiterals.handshake!;
                else replicationState = val.GetString()!;

                if (!items[4].TryGetInt64(out var replicationOffset))
                {
                    return null;
                }

                return new Role.Replica(role, primaryIp, (int)primaryPort, replicationState, replicationOffset);
            }

            private static Role? ParseSentinel(in Sequence<RawResult> items)
            {
                if (items.Length < 2)
                {
                    return null;
                }
                var primaries = items[1].GetItemsAsStrings()!;
                return new Role.Sentinel(primaries);
            }
        }

        private sealed class LeaseProcessor : ResultProcessor<Lease<byte>>
        {
            protected override bool SetResultCore(PhysicalConnection connection, Message message, in RawResult result)
            {
                switch (result.Resp2TypeBulkString)
                {
                    case ResultType.Integer:
                    case ResultType.SimpleString:
                    case ResultType.BulkString:
                        SetResult(message, result.AsLease()!);
                        return true;
                }
                return false;
            }
        }

        private class ScriptResultProcessor : ResultProcessor<RedisResult>
        {
            public override bool SetResult(PhysicalConnection connection, Message message, in RawResult result)
            {
                if (result.IsError && result.StartsWith(CommonReplies.NOSCRIPT))
                { // scripts are not flushed individually, so assume the entire script cache is toast ("SCRIPT FLUSH")
                    connection.BridgeCouldBeNull?.ServerEndPoint?.FlushScriptCache();
                    message.SetScriptUnavailable();
                }
                // and apply usual processing for the rest
                return base.SetResult(connection, message, result);
            }

            // note that top-level error messages still get handled by SetResult, but nested errors
            // (is that a thing?) will be wrapped in the RedisResult
            protected override bool SetResultCore(PhysicalConnection connection, Message message, in RawResult result)
            {
                if (RedisResult.TryCreate(connection, result, out var value))
                {
                    SetResult(message, value);
                    return true;
                }
                return false;
            }
        }

        internal sealed class SingleStreamProcessor : StreamProcessorBase<StreamEntry[]>
        {
            private readonly bool skipStreamName;

            public SingleStreamProcessor(bool skipStreamName = false)
            {
                this.skipStreamName = skipStreamName;
            }

            /// <summary>
            /// Handles <see href="https://redis.io/commands/xread"/>.
            /// </summary>
            protected override bool SetResultCore(PhysicalConnection connection, Message message, in RawResult result)
            {
                if (result.IsNull)
                {
                    // Server returns 'nil' if no entries are returned for the given stream.
                    SetResult(message, Array.Empty<StreamEntry>());
                    return true;
                }

                if (result.Resp2TypeArray != ResultType.Array)
                {
                    return false;
                }

                StreamEntry[] entries;

                if (skipStreamName)
                {
                    /*
                    RESP 2: array element per stream; each element is an array of a name plus payload; payload is array of name/value pairs

                    127.0.0.1:6379> XREAD COUNT 2 STREAMS temperatures:us-ny:10007 0-0
                    1) 1) "temperatures:us-ny:10007"
                       2) 1) 1) "1691504774593-0"
                             2) 1) "temp_f"
                                2) "87.2"
                                3) "pressure"
                                4) "29.69"
                                5) "humidity"
                                6) "46"
                          2) 1) "1691504856705-0"
                             2) 1) "temp_f"
                                2) "87.2"
                                3) "pressure"
                                4) "29.69"
                                5) "humidity"
                                6) "46"

                    RESP 3: map of element names with array of name plus payload; payload is array of name/value pairs

                    127.0.0.1:6379> XREAD COUNT 2 STREAMS temperatures:us-ny:10007 0-0
                    1# "temperatures:us-ny:10007" => 1) 1) "1691504774593-0"
                          2) 1) "temp_f"
                             2) "87.2"
                             3) "pressure"
                             4) "29.69"
                             5) "humidity"
                             6) "46"
                       2) 1) "1691504856705-0"
                          2) 1) "temp_f"
                             2) "87.2"
                             3) "pressure"
                             4) "29.69"
                             5) "humidity"
                             6) "46"
                        */

                    ref readonly RawResult readResult = ref (result.Resp3Type == ResultType.Map ? ref result[1] : ref result[0][1]);
                    entries = ParseRedisStreamEntries(readResult);
                }
                else
                {
                    entries = ParseRedisStreamEntries(result);
                }

                SetResult(message, entries);
                return true;
            }
        }

        /// <summary>
        /// Handles <see href="https://redis.io/commands/xread"/>.
        /// </summary>
        internal sealed class MultiStreamProcessor : StreamProcessorBase<RedisStream[]>
        {
            /*
                The result is similar to the XRANGE result (see SingleStreamProcessor)
                with the addition of the stream name as the first element of top level
                Multibulk array.

                > XREAD COUNT 2 STREAMS mystream writers 0-0 0-0
                1) 1) "mystream"
                   2) 1) 1) 1526984818136-0
                         2) 1) "duration"
                            2) "1532"
                            3) "event-id"
                            4) "5"
                      2) 1) 1526999352406-0
                         2) 1) "duration"
                            2) "812"
                            3) "event-id"
                            4) "9"
                2) 1) "writers"
                   2) 1) 1) 1526985676425-0
                         2) 1) "name"
                            2) "Virginia"
                            3) "surname"
                            4) "Woolf"
                      2) 1) 1526985685298-0
                         2) 1) "name"
                            2) "Jane"
                            3) "surname"
                            4) "Austen"
            */

            protected override bool SetResultCore(PhysicalConnection connection, Message message, in RawResult result)
            {
                if (result.IsNull)
                {
                    // Nothing returned for any of the requested streams. The server returns 'nil'.
                    SetResult(message, Array.Empty<RedisStream>());
                    return true;
                }

                if (result.Resp2TypeArray != ResultType.Array)
                {
                    return false;
                }

                RedisStream[] streams;
                if (result.Resp3Type == ResultType.Map) // see SetResultCore for the shape delta between RESP2 and RESP3
                {
                    // root is a map of named inner-arrays
                    streams = RedisStreamInterleavedProcessor.Instance.ParseArray(result, false, out _, this)!; // null-checked
                }
                else
                {
                    streams = result.GetItems().ToArray(
                        (in RawResult item, in MultiStreamProcessor obj) =>
                        {
                            var details = item.GetItems();

                            // details[0] = Name of the Stream
                            // details[1] = Multibulk Array of Stream Entries
                            return new RedisStream(key: details[0].AsRedisKey(), entries: obj.ParseRedisStreamEntries(details[1])!);
                        },
                        this);
                }

                SetResult(message, streams);
                return true;
            }
        }

        private sealed class RedisStreamInterleavedProcessor : ValuePairInterleavedProcessorBase<RedisStream>
        {
            protected override bool AllowJaggedPairs => false; // we only use this on a flattened map

            public static readonly RedisStreamInterleavedProcessor Instance = new();
            private RedisStreamInterleavedProcessor() { }
            protected override RedisStream Parse(in RawResult first, in RawResult second, object? state)
                => new(key: first.AsRedisKey(), entries: ((MultiStreamProcessor)state!).ParseRedisStreamEntries(second));
        }

        /// <summary>
        /// This processor is for <see cref="RedisCommand.XAUTOCLAIM"/> *without* the <see cref="StreamConstants.JustId"/> option.
        /// </summary>
        internal sealed class StreamAutoClaimProcessor : StreamProcessorBase<StreamAutoClaimResult>
        {
            protected override bool SetResultCore(PhysicalConnection connection, Message message, in RawResult result)
            {
                // See https://redis.io/commands/xautoclaim for command documentation.
                // Note that the result should never be null, so intentionally treating it as a failure to parse here
                if (result.Resp2TypeArray == ResultType.Array && !result.IsNull)
                {
                    var items = result.GetItems();

                    // [0] The next start ID.
                    var nextStartId = items[0].AsRedisValue();
                    // [1] The array of StreamEntry's.
                    var entries = ParseRedisStreamEntries(items[1]);
                    // [2] The array of message IDs deleted from the stream that were in the PEL.
                    //     This is not available in 6.2 so we need to be defensive when reading this part of the response.
                    var deletedIds = (items.Length == 3 ? items[2].GetItemsAsValues() : null) ?? Array.Empty<RedisValue>();

                    SetResult(message, new StreamAutoClaimResult(nextStartId, entries, deletedIds));
                    return true;
                }

                return false;
            }
        }

        /// <summary>
        /// This processor is for <see cref="RedisCommand.XAUTOCLAIM"/> *with* the <see cref="StreamConstants.JustId"/> option.
        /// </summary>
        internal sealed class StreamAutoClaimIdsOnlyProcessor : ResultProcessor<StreamAutoClaimIdsOnlyResult>
        {
            protected override bool SetResultCore(PhysicalConnection connection, Message message, in RawResult result)
            {
                // See https://redis.io/commands/xautoclaim for command documentation.
                // Note that the result should never be null, so intentionally treating it as a failure to parse here
                if (result.Resp2TypeArray == ResultType.Array && !result.IsNull)
                {
                    var items = result.GetItems();

                    // [0] The next start ID.
                    var nextStartId = items[0].AsRedisValue();
                    // [1] The array of claimed message IDs.
                    var claimedIds = items[1].GetItemsAsValues() ?? Array.Empty<RedisValue>();
                    // [2] The array of message IDs deleted from the stream that were in the PEL.
                    //     This is not available in 6.2 so we need to be defensive when reading this part of the response.
                    var deletedIds = (items.Length == 3 ? items[2].GetItemsAsValues() : null) ?? Array.Empty<RedisValue>();

                    SetResult(message, new StreamAutoClaimIdsOnlyResult(nextStartId, claimedIds, deletedIds));
                    return true;
                }

                return false;
            }
        }

        internal sealed class StreamConsumerInfoProcessor : InterleavedStreamInfoProcessorBase<StreamConsumerInfo>
        {
            protected override StreamConsumerInfo ParseItem(in RawResult result)
            {
                // Note: the base class passes a single consumer from the response into this method.

                // Response format:
                // > XINFO CONSUMERS mystream mygroup
                // 1) 1) name
                //    2) "Alice"
                //    3) pending
                //    4) (integer)1
                //    5) idle
                //    6) (integer)9104628
                // 2) 1) name
                //    2) "Bob"
                //    3) pending
                //    4) (integer)1
                //    5) idle
                //    6) (integer)83841983
                var arr = result.GetItems();
                string? name = default;
                int pendingMessageCount = default;
                long idleTimeInMilliseconds = default;

                KeyValuePairParser.TryRead(arr, KeyValuePairParser.Name, ref name);
                KeyValuePairParser.TryRead(arr, KeyValuePairParser.Pending, ref pendingMessageCount);
                KeyValuePairParser.TryRead(arr, KeyValuePairParser.Idle, ref idleTimeInMilliseconds);

                return new StreamConsumerInfo(name!, pendingMessageCount, idleTimeInMilliseconds);
            }
        }

        private static class KeyValuePairParser
        {
            internal static readonly CommandBytes
                Name = "name",
                Consumers = "consumers",
                Pending = "pending",
                Idle = "idle",
                LastDeliveredId = "last-delivered-id",
                EntriesRead = "entries-read",
                Lag = "lag",
                IP = "ip",
                Port = "port";

            internal static bool TryRead(Sequence<RawResult> pairs, in CommandBytes key, ref long value)
            {
                var len = pairs.Length / 2;
                for (int i = 0; i < len; i++)
                {
                    if (pairs[i * 2].IsEqual(key) && pairs[(i * 2) + 1].TryGetInt64(out var tmp))
                    {
                        value = tmp;
                        return true;
                    }
                }
                return false;
            }

            internal static bool TryRead(Sequence<RawResult> pairs, in CommandBytes key, ref int value)
            {
                long tmp = default;
                if (TryRead(pairs, key, ref tmp))
                {
                    value = checked((int)tmp);
                    return true;
                }
                return false;
            }

            internal static bool TryRead(Sequence<RawResult> pairs, in CommandBytes key, [NotNullWhen(true)] ref string? value)
            {
                var len = pairs.Length / 2;
                for (int i = 0; i < len; i++)
                {
                    if (pairs[i * 2].IsEqual(key))
                    {
                        value = pairs[(i * 2) + 1].GetString()!;
                        return true;
                    }
                }
                return false;
            }
        }

        internal sealed class StreamGroupInfoProcessor : InterleavedStreamInfoProcessorBase<StreamGroupInfo>
        {
            protected override StreamGroupInfo ParseItem(in RawResult result)
            {
                // Note: the base class passes a single item from the response into this method.

                // Response format:
                // > XINFO GROUPS mystream
                // 1) 1) name
                //    2) "mygroup"
                //    3) consumers
                //    4) (integer)2
                //    5) pending
                //    6) (integer)2
                //    7) last-delivered-id
                //    8) "1588152489012-0"
                //    9) "entries-read"
                //   10) (integer)2
                //   11) "lag"
                //   12) (integer)0
                // 2) 1) name
                //    2) "some-other-group"
                //    3) consumers
                //    4) (integer)1
                //    5) pending
                //    6) (integer)0
                //    7) last-delivered-id
                //    8) "1588152498034-0"
                //    9) "entries-read"
                //   10) (integer)1
                //   11) "lag"
                //   12) (integer)1
                var arr = result.GetItems();
                string? name = default, lastDeliveredId = default;
                int consumerCount = default, pendingMessageCount = default;
                long entriesRead = default, lag = default;

                KeyValuePairParser.TryRead(arr, KeyValuePairParser.Name, ref name);
                KeyValuePairParser.TryRead(arr, KeyValuePairParser.Consumers, ref consumerCount);
                KeyValuePairParser.TryRead(arr, KeyValuePairParser.Pending, ref pendingMessageCount);
                KeyValuePairParser.TryRead(arr, KeyValuePairParser.LastDeliveredId, ref lastDeliveredId);
                KeyValuePairParser.TryRead(arr, KeyValuePairParser.EntriesRead, ref entriesRead);
                KeyValuePairParser.TryRead(arr, KeyValuePairParser.Lag, ref lag);

                return new StreamGroupInfo(name!, consumerCount, pendingMessageCount, lastDeliveredId, entriesRead, lag);
            }
        }

        internal abstract class InterleavedStreamInfoProcessorBase<T> : ResultProcessor<T[]>
        {
            protected abstract T ParseItem(in RawResult result);

            protected override bool SetResultCore(PhysicalConnection connection, Message message, in RawResult result)
            {
                if (result.Resp2TypeArray != ResultType.Array)
                {
                    return false;
                }

                var arr = result.GetItems();
                var parsedItems = arr.ToArray((in RawResult item, in InterleavedStreamInfoProcessorBase<T> obj) => obj.ParseItem(item), this);

                SetResult(message, parsedItems);
                return true;
            }
        }

        internal sealed class StreamInfoProcessor : StreamProcessorBase<StreamInfo>
        {
            // Parse the following format:
            // > XINFO mystream
            // 1) length
            // 2) (integer) 13
            // 3) radix-tree-keys
            // 4) (integer) 1
            // 5) radix-tree-nodes
            // 6) (integer) 2
            // 7) groups
            // 8) (integer) 2
            // 9) first-entry
            // 10) 1) 1524494395530-0
            //     2) 1) "a"
            //        2) "1"
            //        3) "b"
            //        4) "2"
            // 11) last-entry
            // 12) 1) 1526569544280-0
            //     2) 1) "message"
            //        2) "banana"
            protected override bool SetResultCore(PhysicalConnection connection, Message message, in RawResult result)
            {
                if (result.Resp2TypeArray != ResultType.Array)
                {
                    return false;
                }

                var arr = result.GetItems();
                var max = arr.Length / 2;

                long length = -1, radixTreeKeys = -1, radixTreeNodes = -1, groups = -1;
                var lastGeneratedId = Redis.RedisValue.Null;
                StreamEntry firstEntry = StreamEntry.Null, lastEntry = StreamEntry.Null;
                var iter = arr.GetEnumerator();
                for (int i = 0; i < max; i++)
                {
                    ref RawResult key = ref iter.GetNext(), value = ref iter.GetNext();
                    if (key.Payload.Length > CommandBytes.MaxLength) continue;

                    var keyBytes = new CommandBytes(key.Payload);
                    if (keyBytes.Equals(CommonReplies.length))
                    {
                        if (!value.TryGetInt64(out length)) return false;
                    }
                    else if (keyBytes.Equals(CommonReplies.radixTreeKeys))
                    {
                        if (!value.TryGetInt64(out radixTreeKeys)) return false;
                    }
                    else if (keyBytes.Equals(CommonReplies.radixTreeNodes))
                    {
                        if (!value.TryGetInt64(out radixTreeNodes)) return false;
                    }
                    else if (keyBytes.Equals(CommonReplies.groups))
                    {
                        if (!value.TryGetInt64(out groups)) return false;
                    }
                    else if (keyBytes.Equals(CommonReplies.lastGeneratedId))
                    {
                        lastGeneratedId = value.AsRedisValue();
                    }
                    else if (keyBytes.Equals(CommonReplies.firstEntry))
                    {
                        firstEntry = ParseRedisStreamEntry(value);
                    }
                    else if (keyBytes.Equals(CommonReplies.lastEntry))
                    {
                        lastEntry = ParseRedisStreamEntry(value);
                    }
                }

                var streamInfo = new StreamInfo(
                    length: checked((int)length),
                    radixTreeKeys: checked((int)radixTreeKeys),
                    radixTreeNodes: checked((int)radixTreeNodes),
                    groups: checked((int)groups),
                    firstEntry: firstEntry,
                    lastEntry: lastEntry,
                    lastGeneratedId: lastGeneratedId);

                SetResult(message, streamInfo);
                return true;
            }
        }

        internal sealed class StreamPendingInfoProcessor : ResultProcessor<StreamPendingInfo>
        {
            protected override bool SetResultCore(PhysicalConnection connection, Message message, in RawResult result)
            {
                // Example:
                // > XPENDING mystream mygroup
                // 1) (integer)2
                // 2) 1526569498055 - 0
                // 3) 1526569506935 - 0
                // 4) 1) 1) "Bob"
                //       2) "2"
                // 5) 1) 1) "Joe"
                //       2) "8"
                if (result.Resp2TypeArray != ResultType.Array)
                {
                    return false;
                }

                var arr = result.GetItems();

                if (arr.Length != 4)
                {
                    return false;
                }

                StreamConsumer[]? consumers = null;

                // If there are no consumers as of yet for the given group, the last
                // item in the response array will be null.
                ref RawResult third = ref arr[3];
                if (!third.IsNull)
                {
                    consumers = third.ToArray((in RawResult item) =>
                    {
                        var details = item.GetItems();
                        return new StreamConsumer(
                            name: details[0].AsRedisValue(),
                            pendingMessageCount: (int)details[1].AsRedisValue());
                    });
                }

                var pendingInfo = new StreamPendingInfo(
                    pendingMessageCount: (int)arr[0].AsRedisValue(),
                    lowestId: arr[1].AsRedisValue(),
                    highestId: arr[2].AsRedisValue(),
                    consumers: consumers ?? Array.Empty<StreamConsumer>());
<<<<<<< HEAD
                // ^^^^^
                // Should we bother allocating an empty array only to prevent the need for a null check?
=======
>>>>>>> 8346a5c2

                SetResult(message, pendingInfo);
                return true;
            }
        }

        internal sealed class StreamPendingMessagesProcessor : ResultProcessor<StreamPendingMessageInfo[]>
        {
            protected override bool SetResultCore(PhysicalConnection connection, Message message, in RawResult result)
            {
                if (result.Resp2TypeArray != ResultType.Array)
                {
                    return false;
                }

                var messageInfoArray = result.GetItems().ToArray((in RawResult item) =>
                {
                    var details = item.GetItems().GetEnumerator();

                    return new StreamPendingMessageInfo(
                        messageId: details.GetNext().AsRedisValue(),
                        consumerName: details.GetNext().AsRedisValue(),
                        idleTimeInMs: (long)details.GetNext().AsRedisValue(),
                        deliveryCount: (int)details.GetNext().AsRedisValue());
                });

                SetResult(message, messageInfoArray);
                return true;
            }
        }

        internal class StreamNameValueEntryProcessor : ValuePairInterleavedProcessorBase<NameValueEntry>
        {
            public static readonly StreamNameValueEntryProcessor Instance = new();
            private StreamNameValueEntryProcessor() { }
            protected override NameValueEntry Parse(in RawResult first, in RawResult second, object? state)
                => new NameValueEntry(first.AsRedisValue(), second.AsRedisValue());
        }

        /// <summary>
        /// Handles stream responses. For formats, see <see href="https://redis.io/topics/streams-intro"/>.
        /// </summary>
        /// <typeparam name="T">The type of the stream result.</typeparam>
        internal abstract class StreamProcessorBase<T> : ResultProcessor<T>
        {
            protected static StreamEntry ParseRedisStreamEntry(in RawResult item)
            {
                if (item.IsNull || item.Resp2TypeArray != ResultType.Array)
                {
                    return StreamEntry.Null;
                }
                // Process the Multibulk array for each entry. The entry contains the following elements:
                //  [0] = SimpleString (the ID of the stream entry)
                //  [1] = Multibulk array of the name/value pairs of the stream entry's data
                var entryDetails = item.GetItems();

                return new StreamEntry(
                    id: entryDetails[0].AsRedisValue(),
                    values: ParseStreamEntryValues(entryDetails[1]));
            }
            protected internal StreamEntry[] ParseRedisStreamEntries(in RawResult result) =>
                result.GetItems().ToArray((in RawResult item, in StreamProcessorBase<T> _) => ParseRedisStreamEntry(item), this);

            protected static NameValueEntry[] ParseStreamEntryValues(in RawResult result)
            {
                // The XRANGE, XREVRANGE, XREAD commands return stream entries
                // in the following format.  The name/value pairs are interleaved
                // in the same fashion as the HGETALL response.
                //
                // 1) 1) 1518951480106-0
                //    2) 1) "sensor-id"
                //       2) "1234"
                //       3) "temperature"
                //       4) "19.8"
                // 2) 1) 1518951482479-0
                //    2) 1) "sensor-id"
                //       2) "9999"
                //       3) "temperature"
                //       4) "18.2"
                if (result.Resp2TypeArray != ResultType.Array || result.IsNull)
                {
                    return Array.Empty<NameValueEntry>();
                }
                return StreamNameValueEntryProcessor.Instance.ParseArray(result, false, out _, null)!; // ! because we checked null above
            }
        }

        private sealed class StringPairInterleavedProcessor : ValuePairInterleavedProcessorBase<KeyValuePair<string, string>>
        {
            protected override KeyValuePair<string, string> Parse(in RawResult first, in RawResult second, object? state) =>
                new KeyValuePair<string, string>(first.GetString()!, second.GetString()!);
        }

        private sealed class StringProcessor : ResultProcessor<string?>
        {
            protected override bool SetResultCore(PhysicalConnection connection, Message message, in RawResult result)
            {
                switch (result.Resp2TypeBulkString)
                {
                    case ResultType.Integer:
                    case ResultType.SimpleString:
                    case ResultType.BulkString:
                        SetResult(message, result.GetString());
                        return true;
                    case ResultType.Array:
                        var arr = result.GetItems();
                        if (arr.Length == 1)
                        {
                            SetResult(message, arr[0].GetString());
                            return true;
                        }
                        break;
                }
                return false;
            }
        }

        private sealed class TieBreakerProcessor : ResultProcessor<string?>
        {
            protected override bool SetResultCore(PhysicalConnection connection, Message message, in RawResult result)
            {
                switch (result.Resp2TypeBulkString)
                {
                    case ResultType.SimpleString:
                    case ResultType.BulkString:
                        var tieBreaker = result.GetString()!;
                        SetResult(message, tieBreaker);

                        try
                        {
                            if (connection.BridgeCouldBeNull?.ServerEndPoint is ServerEndPoint endpoint)
                            {
                                endpoint.TieBreakerResult = tieBreaker;
                            }
                        }
                        catch { }

                        return true;
                }
                return false;
            }
        }

        private class TracerProcessor : ResultProcessor<bool>
        {
            private readonly bool establishConnection;

            public TracerProcessor(bool establishConnection)
            {
                this.establishConnection = establishConnection;
            }

            public override bool SetResult(PhysicalConnection connection, Message message, in RawResult result)
            {
                connection.BridgeCouldBeNull?.Multiplexer.OnInfoMessage($"got '{result}' for '{message.CommandAndKey}' on '{connection}'");
                var final = base.SetResult(connection, message, result);
                if (result.IsError)
                {
                    if (result.StartsWith(CommonReplies.authFail_trimmed) || result.StartsWith(CommonReplies.NOAUTH))
                    {
                        connection.RecordConnectionFailed(ConnectionFailureType.AuthenticationFailure, new Exception(result.ToString() + " Verify if the Redis password provided is correct. Attempted command: " + message.Command));
                    }
                    else if (result.StartsWith(CommonReplies.loading))
                    {
                        connection.RecordConnectionFailed(ConnectionFailureType.Loading);
                    }
                    else
                    {
                        connection.RecordConnectionFailed(ConnectionFailureType.ProtocolFailure, new RedisServerException(result.ToString()));
                    }
                }

                if (connection.Protocol is null)
                {
                    // if we didn't get a valid response from HELLO, then we have to assume RESP2 at some point
                    connection.SetProtocol(RedisProtocol.Resp2);
                }

                return final;
            }

            [System.Diagnostics.CodeAnalysis.SuppressMessage("Style", "IDE0071:Simplify interpolation", Justification = "Allocations (string.Concat vs. string.Format)")]
            protected override bool SetResultCore(PhysicalConnection connection, Message message, in RawResult result)
            {
                bool happy;
                switch (message.Command)
                {
                    case RedisCommand.ECHO:
                        happy = result.Resp2TypeBulkString == ResultType.BulkString && (!establishConnection || result.IsEqual(connection.BridgeCouldBeNull?.Multiplexer?.UniqueId));
                        break;
                    case RedisCommand.PING:
                        // there are two different PINGs; "interactive" is a +PONG or +{your message},
                        // but subscriber returns a bulk-array of [ "pong", {your message} ]
                        switch (result.Resp2TypeArray)
                        {
                            case ResultType.SimpleString:
                                happy = result.IsEqual(CommonReplies.PONG);
                                break;
                            case ResultType.Array when result.ItemsCount == 2:
                                var items = result.GetItems();
                                happy = items[0].IsEqual(CommonReplies.PONG) && items[1].Payload.IsEmpty;
                                break;
                            default:
                                happy = false;
                                break;
                        }
                        break;
                    case RedisCommand.TIME:
                        happy = result.Resp2TypeArray == ResultType.Array && result.ItemsCount == 2;
                        break;
                    case RedisCommand.EXISTS:
                        happy = result.Resp2TypeBulkString == ResultType.Integer;
                        break;
                    default:
                        happy = false;
                        break;
                }
                if (happy)
                {
                    if (establishConnection)
                    {
                        // This is what ultimately brings us to complete a connection, by advancing the state forward from a successful tracer after connection.
                        connection.BridgeCouldBeNull?.OnFullyEstablished(connection, $"From command: {message.Command}");
                    }
                    SetResult(message, happy);
                    return true;
                }
                else
                {
                    connection.RecordConnectionFailed(
                        ConnectionFailureType.ProtocolFailure,
                        new InvalidOperationException($"unexpected tracer reply to {message.Command}: {result.ToString()}"));
                    return false;
                }
            }
        }

        private sealed class SentinelGetPrimaryAddressByNameProcessor : ResultProcessor<EndPoint?>
        {
            protected override bool SetResultCore(PhysicalConnection connection, Message message, in RawResult result)
            {
                switch (result.Resp2TypeArray)
                {
                    case ResultType.Array:
                        var items = result.GetItems();
                        if (result.IsNull)
                        {
                            return true;
                        }
                        else if (items.Length == 2 && items[1].TryGetInt64(out var port))
                        {
                            SetResult(message, Format.ParseEndPoint(items[0].GetString()!, checked((int)port)));
                            return true;
                        }
                        else if (items.Length == 0)
                        {
                            SetResult(message, null);
                            return true;
                        }
                        break;
                }
                return false;
            }
        }

        private sealed class SentinelGetSentinelAddressesProcessor : ResultProcessor<EndPoint[]>
        {
            protected override bool SetResultCore(PhysicalConnection connection, Message message, in RawResult result)
            {
                List<EndPoint> endPoints = new List<EndPoint>();

                switch (result.Resp2TypeArray)
                {
                    case ResultType.Array:
                        foreach (RawResult item in result.GetItems())
                        {
                            var pairs = item.GetItems();
                            string? ip = null;
                            int port = default;
                            if (KeyValuePairParser.TryRead(pairs, in KeyValuePairParser.IP, ref ip)
                                && KeyValuePairParser.TryRead(pairs, in KeyValuePairParser.Port, ref port))
                            {
                                endPoints.Add(Format.ParseEndPoint(ip, port));
                            }
                        }
                        SetResult(message, endPoints.ToArray());
                        return true;

                    case ResultType.SimpleString:
                        // We don't want to blow up if the primary is not found
                        if (result.IsNull)
                            return true;
                        break;
                }

                return false;
            }
        }

        private sealed class SentinelGetReplicaAddressesProcessor : ResultProcessor<EndPoint[]>
        {
            protected override bool SetResultCore(PhysicalConnection connection, Message message, in RawResult result)
            {
                List<EndPoint> endPoints = new List<EndPoint>();

                switch (result.Resp2TypeArray)
                {
                    case ResultType.Array:
                        foreach (RawResult item in result.GetItems())
                        {
                            var pairs = item.GetItems();
                            string? ip = null;
                            int port = default;
                            if (KeyValuePairParser.TryRead(pairs, in KeyValuePairParser.IP, ref ip)
                                && KeyValuePairParser.TryRead(pairs, in KeyValuePairParser.Port, ref port))
                            {
                                endPoints.Add(Format.ParseEndPoint(ip, port));
                            }
                        }
                        break;

                    case ResultType.SimpleString:
                        // We don't want to blow up if the primary is not found
                        if (result.IsNull)
                            return true;
                        break;
                }

                if (endPoints.Count > 0)
                {
                    SetResult(message, endPoints.ToArray());
                    return true;
                }

                return false;
            }
        }

        private sealed class SentinelArrayOfArraysProcessor : ResultProcessor<KeyValuePair<string, string>[][]>
        {
            protected override bool SetResultCore(PhysicalConnection connection, Message message, in RawResult result)
            {
                if (StringPairInterleaved is not StringPairInterleavedProcessor innerProcessor)
                {
                    return false;
                }

                switch (result.Resp2TypeArray)
                {
                    case ResultType.Array:
                        var arrayOfArrays = result.GetItems();

                        var returnArray = result.ToArray<KeyValuePair<string, string>[], StringPairInterleavedProcessor>(
                            (in RawResult rawInnerArray, in StringPairInterleavedProcessor proc) =>
                            {
                                if (proc.TryParse(rawInnerArray, out KeyValuePair<string, string>[]? kvpArray))
                                {
                                    return kvpArray!;
                                }
                                else
                                {
                                    throw new ArgumentOutOfRangeException(nameof(rawInnerArray), $"Error processing {message.CommandAndKey}, could not decode array '{rawInnerArray}'");
                                }
                            },
                            innerProcessor)!;

                        SetResult(message, returnArray);
                        return true;
                }
                return false;
            }
        }
    }

    internal abstract class ResultProcessor<T> : ResultProcessor
    {
        protected static void SetResult(Message? message, T value)
        {
            if (message == null) return;
            var box = message.ResultBox as IResultBox<T>;
            message.SetResponseReceived();

            box?.SetResult(value);
        }
    }

    internal abstract class ArrayResultProcessor<T> : ResultProcessor<T[]>
    {
        protected override bool SetResultCore(PhysicalConnection connection, Message message, in RawResult result)
        {
            switch (result.Resp2TypeArray)
            {
                case ResultType.Array:
                    var items = result.GetItems();
                    T[] arr;
                    if (items.IsEmpty)
                    {
                        arr = Array.Empty<T>();
                    }
                    else
                    {
                        arr = new T[checked((int)items.Length)];
                        int index = 0;
                        foreach (ref RawResult inner in items)
                        {
                            if (!TryParse(inner, out arr[index++]))
                                return false;
                        }
                    }
                    SetResult(message, arr);
                    return true;
                default:
                    return false;
            }
        }

        protected abstract bool TryParse(in RawResult raw, out T parsed);
    }
}<|MERGE_RESOLUTION|>--- conflicted
+++ resolved
@@ -92,7 +92,6 @@
 
         public static readonly ResultProcessor<RedisValue[]>
             RedisValueArray = new RedisValueArrayProcessor();
-
 
         public static readonly ResultProcessor<long[]>
             Int64Array = new Int64ArrayProcessor();
@@ -1610,7 +1609,6 @@
             }
         }
 
-
         private sealed class Int64ArrayProcessor : ResultProcessor<long[]>
         {
             protected override bool SetResultCore(PhysicalConnection connection, Message message, in RawResult result)
@@ -2517,11 +2515,6 @@
                     lowestId: arr[1].AsRedisValue(),
                     highestId: arr[2].AsRedisValue(),
                     consumers: consumers ?? Array.Empty<StreamConsumer>());
-<<<<<<< HEAD
-                // ^^^^^
-                // Should we bother allocating an empty array only to prevent the need for a null check?
-=======
->>>>>>> 8346a5c2
 
                 SetResult(message, pendingInfo);
                 return true;
