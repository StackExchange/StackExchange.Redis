﻿using System;
using System.Buffers;
using System.Collections.Generic;
using System.Diagnostics;
using System.Diagnostics.CodeAnalysis;
using System.IO;
using System.Linq;
using System.Net;
using System.Text;
using System.Text.RegularExpressions;
using Microsoft.Extensions.Logging;
using Pipelines.Sockets.Unofficial.Arenas;

namespace StackExchange.Redis
{
    internal abstract class ResultProcessor
    {
        public static readonly ResultProcessor<bool>
            Boolean = new BooleanProcessor(),
            DemandOK = new ExpectBasicStringProcessor(CommonReplies.OK),
            DemandPONG = new ExpectBasicStringProcessor(CommonReplies.PONG),
            DemandZeroOrOne = new DemandZeroOrOneProcessor(),
            AutoConfigure = new AutoConfigureProcessor(),
            TrackSubscriptions = new TrackSubscriptionsProcessor(null),
            Tracer = new TracerProcessor(false),
            EstablishConnection = new TracerProcessor(true),
            BackgroundSaveStarted = new ExpectBasicStringProcessor(CommonReplies.backgroundSavingStarted_trimmed, startsWith: true),
            BackgroundSaveAOFStarted = new ExpectBasicStringProcessor(CommonReplies.backgroundSavingAOFStarted_trimmed, startsWith: true);

        public static readonly ResultProcessor<byte[]?>
            ByteArray = new ByteArrayProcessor();

        public static readonly ResultProcessor<byte[]>
            ScriptLoad = new ScriptLoadProcessor();

        public static readonly ResultProcessor<ClusterConfiguration>
            ClusterNodes = new ClusterNodesProcessor();

        public static readonly ResultProcessor<EndPoint>
            ConnectionIdentity = new ConnectionIdentityProcessor();

        public static readonly ResultProcessor<DateTime>
            DateTime = new DateTimeProcessor();

        public static readonly ResultProcessor<DateTime?>
            NullableDateTimeFromMilliseconds = new NullableDateTimeProcessor(fromMilliseconds: true),
            NullableDateTimeFromSeconds = new NullableDateTimeProcessor(fromMilliseconds: false);

        public static readonly ResultProcessor<double>
                                            Double = new DoubleProcessor();
        public static readonly ResultProcessor<IGrouping<string, KeyValuePair<string, string>>[]>
            Info = new InfoProcessor();

        public static readonly MultiStreamProcessor
            MultiStream = new MultiStreamProcessor();

        public static readonly ResultProcessor<long>
            Int64 = new Int64Processor(),
            PubSubNumSub = new PubSubNumSubProcessor(),
            Int64DefaultNegativeOne = new Int64DefaultValueProcessor(-1);

        public static readonly ResultProcessor<double?>
                            NullableDouble = new NullableDoubleProcessor();

        public static readonly ResultProcessor<double?[]>
                            NullableDoubleArray = new NullableDoubleArrayProcessor();

        public static readonly ResultProcessor<long?>
            NullableInt64 = new NullableInt64Processor();

        public static readonly ResultProcessor<ExpireResult[]> ExpireResultArray = new ExpireResultArrayProcessor();

        public static readonly ResultProcessor<PersistResult[]> PersistResultArray = new PersistResultArrayProcessor();

        public static readonly ResultProcessor<RedisChannel[]>
            RedisChannelArrayLiteral = new RedisChannelArrayProcessor(RedisChannel.PatternMode.Literal);

        public static readonly ResultProcessor<RedisKey>
                    RedisKey = new RedisKeyProcessor();

        public static readonly ResultProcessor<RedisKey[]>
            RedisKeyArray = new RedisKeyArrayProcessor();

        public static readonly ResultProcessor<RedisType>
            RedisType = new RedisTypeProcessor();

        public static readonly ResultProcessor<RedisValue>
            RedisValue = new RedisValueProcessor();

        public static readonly ResultProcessor<Lease<byte>>
            Lease = new LeaseProcessor();

        public static readonly ResultProcessor<RedisValue[]>
            RedisValueArray = new RedisValueArrayProcessor();

        public static readonly ResultProcessor<long[]>
            Int64Array = new Int64ArrayProcessor();

        public static readonly ResultProcessor<string?[]>
            NullableStringArray = new NullableStringArrayProcessor();

        public static readonly ResultProcessor<string[]>
            StringArray = new StringArrayProcessor();

        public static readonly ResultProcessor<bool[]>
            BooleanArray = new BooleanArrayProcessor();

        public static readonly ResultProcessor<GeoPosition?[]>
            RedisGeoPositionArray = new RedisValueGeoPositionArrayProcessor();
        public static readonly ResultProcessor<GeoPosition?>
            RedisGeoPosition = new RedisValueGeoPositionProcessor();

        public static readonly ResultProcessor<TimeSpan>
            ResponseTimer = new TimingProcessor();

        public static readonly ResultProcessor<Role>
            Role = new RoleProcessor();

        public static readonly ResultProcessor<RedisResult>
            ScriptResult = new ScriptResultProcessor();

        public static readonly SortedSetEntryProcessor
            SortedSetEntry = new SortedSetEntryProcessor();
        public static readonly SortedSetEntryArrayProcessor
            SortedSetWithScores = new SortedSetEntryArrayProcessor();

        public static readonly SortedSetPopResultProcessor
            SortedSetPopResult = new SortedSetPopResultProcessor();

        public static readonly ListPopResultProcessor
            ListPopResult = new ListPopResultProcessor();

        public static readonly SingleStreamProcessor
            SingleStream = new SingleStreamProcessor();

        public static readonly SingleStreamProcessor
            SingleStreamWithNameSkip = new SingleStreamProcessor(skipStreamName: true);

        public static readonly StreamAutoClaimProcessor
            StreamAutoClaim = new StreamAutoClaimProcessor();

        public static readonly StreamAutoClaimIdsOnlyProcessor
            StreamAutoClaimIdsOnly = new StreamAutoClaimIdsOnlyProcessor();

        public static readonly StreamConsumerInfoProcessor
            StreamConsumerInfo = new StreamConsumerInfoProcessor();

        public static readonly StreamGroupInfoProcessor
            StreamGroupInfo = new StreamGroupInfoProcessor();

        public static readonly StreamInfoProcessor
            StreamInfo = new StreamInfoProcessor();

        public static readonly StreamPendingInfoProcessor
            StreamPendingInfo = new StreamPendingInfoProcessor();

        public static readonly StreamPendingMessagesProcessor
            StreamPendingMessages = new StreamPendingMessagesProcessor();

        public static ResultProcessor<GeoRadiusResult[]> GeoRadiusArray(GeoRadiusOptions options) => GeoRadiusResultArrayProcessor.Get(options);

        public static readonly ResultProcessor<LCSMatchResult>
            LCSMatchResult = new LongestCommonSubsequenceProcessor();

        public static readonly ResultProcessor<string?>
            String = new StringProcessor(),
            TieBreaker = new TieBreakerProcessor(),
            ClusterNodesRaw = new ClusterNodesRawProcessor();

        public static readonly ResultProcessor<EndPoint?>
            SentinelPrimaryEndpoint = new SentinelGetPrimaryAddressByNameProcessor();

        public static readonly ResultProcessor<EndPoint[]>
            SentinelAddressesEndPoints = new SentinelGetSentinelAddressesProcessor();

        public static readonly ResultProcessor<EndPoint[]>
            SentinelReplicaEndPoints = new SentinelGetReplicaAddressesProcessor();

        public static readonly ResultProcessor<KeyValuePair<string, string>[][]>
            SentinelArrayOfArrays = new SentinelArrayOfArraysProcessor();

        public static readonly ResultProcessor<KeyValuePair<string, string>[]>
            StringPairInterleaved = new StringPairInterleavedProcessor();
        public static readonly TimeSpanProcessor
            TimeSpanFromMilliseconds = new TimeSpanProcessor(true),
            TimeSpanFromSeconds = new TimeSpanProcessor(false);
        public static readonly HashEntryArrayProcessor
            HashEntryArray = new HashEntryArrayProcessor();

        [System.Diagnostics.CodeAnalysis.SuppressMessage("Performance", "CA1822:Mark members as static", Justification = "Conditionally run on instance")]
        public void ConnectionFail(Message message, ConnectionFailureType fail, Exception? innerException, string? annotation, ConnectionMultiplexer? muxer)
        {
            PhysicalConnection.IdentifyFailureType(innerException, ref fail);

            var sb = new StringBuilder(fail.ToString());
            if (message is not null)
            {
                sb.Append(" on ");
                sb.Append(muxer?.RawConfig.IncludeDetailInExceptions == true ? message.ToString() : message.ToStringCommandOnly());
            }
            if (!string.IsNullOrWhiteSpace(annotation))
            {
                sb.Append(", ");
                sb.Append(annotation);
            }
            var ex = new RedisConnectionException(fail, sb.ToString(), innerException);
            SetException(message, ex);
        }

        public static void ConnectionFail(Message message, ConnectionFailureType fail, string errorMessage) =>
            SetException(message, new RedisConnectionException(fail, errorMessage));

        public static void ServerFail(Message message, string errorMessage) =>
            SetException(message, new RedisServerException(errorMessage));

        public static void SetException(Message? message, Exception ex)
        {
            var box = message?.ResultBox;
            box?.SetException(ex);
        }
        // true if ready to be completed (i.e. false if re-issued to another server)
        public virtual bool SetResult(PhysicalConnection connection, Message message, in RawResult result)
        {
            var bridge = connection.BridgeCouldBeNull;
            if (message is LoggingMessage logging)
            {
                try
                {
                    logging.Log?.LogInformation($"Response from {bridge?.Name} / {message.CommandAndKey}: {result}");
                }
                catch { }
            }
            if (result.IsError)
            {
                if (result.StartsWith(CommonReplies.NOAUTH))
                {
                    bridge?.Multiplexer?.SetAuthSuspect(new RedisServerException("NOAUTH Returned - connection has not yet authenticated"));
                }
                else if (result.StartsWith(CommonReplies.WRONGPASS))
                {
                    bridge?.Multiplexer?.SetAuthSuspect(new RedisServerException(result.ToString()));
                }

                var server = bridge?.ServerEndPoint;
                bool log = !message.IsInternalCall;
                bool isMoved = result.StartsWith(CommonReplies.MOVED);
                bool wasNoRedirect = (message.Flags & CommandFlags.NoRedirect) != 0;
                string? err = string.Empty;
                bool unableToConnectError = false;
                if (isMoved || result.StartsWith(CommonReplies.ASK))
                {
                    message.SetResponseReceived();

                    log = false;
                    string[] parts = result.GetString()!.Split(StringSplits.Space, 3);
                    if (Format.TryParseInt32(parts[1], out int hashSlot)
                        && Format.TryParseEndPoint(parts[2], out var endpoint))
                    {
                        // no point sending back to same server, and no point sending to a dead server
                        if (!Equals(server?.EndPoint, endpoint))
                        {
                            if (bridge == null)
                            {
                                // already toast
                            }
                            else if (bridge.Multiplexer.TryResend(hashSlot, message, endpoint, isMoved))
                            {
                                bridge.Multiplexer.Trace(message.Command + " re-issued to " + endpoint, isMoved ? "MOVED" : "ASK");
                                return false;
                            }
                            else
                            {
                                if (isMoved && wasNoRedirect)
                                {
                                    if (bridge.Multiplexer.RawConfig.IncludeDetailInExceptions)
                                    {
                                        err = $"Key has MOVED to Endpoint {endpoint} and hashslot {hashSlot} but CommandFlags.NoRedirect was specified - redirect not followed for {message.CommandAndKey}. ";
                                    }
                                    else
                                    {
                                        err = "Key has MOVED but CommandFlags.NoRedirect was specified - redirect not followed. ";
                                    }
                                }
                                else
                                {
                                    unableToConnectError = true;
                                    if (bridge.Multiplexer.RawConfig.IncludeDetailInExceptions)
                                    {
                                        err = $"Endpoint {endpoint} serving hashslot {hashSlot} is not reachable at this point of time. Please check connectTimeout value. If it is low, try increasing it to give the ConnectionMultiplexer a chance to recover from the network disconnect. "
                                            + PerfCounterHelper.GetThreadPoolAndCPUSummary();
                                    }
                                    else
                                    {
                                        err = "Endpoint is not reachable at this point of time. Please check connectTimeout value. If it is low, try increasing it to give the ConnectionMultiplexer a chance to recover from the network disconnect. ";
                                    }
                                }
                            }
                        }
                    }
                }

                if (string.IsNullOrWhiteSpace(err))
                {
                    err = result.GetString()!;
                }

                if (log && server != null)
                {
                    bridge?.Multiplexer.OnErrorMessage(server.EndPoint, err);
                }
                bridge?.Multiplexer?.Trace("Completed with error: " + err + " (" + GetType().Name + ")", ToString());
                if (unableToConnectError)
                {
                    ConnectionFail(message, ConnectionFailureType.UnableToConnect, err);
                }
                else
                {
                    ServerFail(message, err);
                }
            }
            else
            {
                bool coreResult = SetResultCore(connection, message, result);
                if (coreResult)
                {
                    bridge?.Multiplexer?.Trace("Completed with success: " + result.ToString() + " (" + GetType().Name + ")", ToString());
                }
                else
                {
                    UnexpectedResponse(message, result);
                }
            }
            return true;
        }

        protected abstract bool SetResultCore(PhysicalConnection connection, Message message, in RawResult result);

        private void UnexpectedResponse(Message message, in RawResult result)
        {
            ConnectionMultiplexer.TraceWithoutContext("From " + GetType().Name, "Unexpected Response");
            ConnectionFail(message, ConnectionFailureType.ProtocolFailure, "Unexpected response to " + (message?.CommandString ?? "n/a") + ": " + result.ToString());
        }

        public sealed class TimeSpanProcessor : ResultProcessor<TimeSpan?>
        {
            private readonly bool isMilliseconds;
            public TimeSpanProcessor(bool isMilliseconds)
            {
                this.isMilliseconds = isMilliseconds;
            }

            public bool TryParse(in RawResult result, out TimeSpan? expiry)
            {
                switch (result.Resp2TypeBulkString)
                {
                    case ResultType.Integer:
                        long time;
                        if (result.TryGetInt64(out time))
                        {
                            if (time < 0)
                            {
                                expiry = null;
                            }
                            else if (isMilliseconds)
                            {
                                expiry = TimeSpan.FromMilliseconds(time);
                            }
                            else
                            {
                                expiry = TimeSpan.FromSeconds(time);
                            }
                            return true;
                        }
                        break;
                    // e.g. OBJECT IDLETIME on a key that doesn't exist
                    case ResultType.BulkString when result.IsNull:
                        expiry = null;
                        return true;
                }
                expiry = null;
                return false;
            }

            protected override bool SetResultCore(PhysicalConnection connection, Message message, in RawResult result)
            {
                if (TryParse(result, out TimeSpan? expiry))
                {
                    SetResult(message, expiry);
                    return true;
                }
                return false;
            }
        }

        public sealed class TimingProcessor : ResultProcessor<TimeSpan>
        {
            private static readonly double TimestampToTicks = TimeSpan.TicksPerSecond / (double)Stopwatch.Frequency;

            public static TimerMessage CreateMessage(int db, CommandFlags flags, RedisCommand command, RedisValue value = default) =>
                new TimerMessage(db, flags, command, value);

            protected override bool SetResultCore(PhysicalConnection connection, Message message, in RawResult result)
            {
                if (result.IsError)
                {
                    return false;
                }
                else
                {
                    // don't check the actual reply; there are multiple ways of constructing
                    // a timing message, and we don't actually care about what approach was used
                    TimeSpan duration;
                    if (message is TimerMessage timingMessage)
                    {
                        var timestampDelta = Stopwatch.GetTimestamp() - timingMessage.StartedWritingTimestamp;
                        var ticks = (long)(TimestampToTicks * timestampDelta);
                        duration = new TimeSpan(ticks);
                    }
                    else
                    {
                        duration = TimeSpan.MaxValue;
                    }
                    SetResult(message, duration);
                    return true;
                }
            }

            internal sealed class TimerMessage : Message
            {
                public long StartedWritingTimestamp;
                private readonly RedisValue value;
                public TimerMessage(int db, CommandFlags flags, RedisCommand command, RedisValue value)
                    : base(db, flags, command)
                {
                    this.value = value;
                }

                protected override void WriteImpl(PhysicalConnection physical)
                {
                    StartedWritingTimestamp = Stopwatch.GetTimestamp();
                    if (value.IsNull)
                    {
                        physical.WriteHeader(command, 0);
                    }
                    else
                    {
                        physical.WriteHeader(command, 1);
                        physical.WriteBulkString(value);
                    }
                }
                public override int ArgCount => value.IsNull ? 0 : 1;
            }
        }

        public sealed class TrackSubscriptionsProcessor : ResultProcessor<bool>
        {
            private ConnectionMultiplexer.Subscription? Subscription { get; }
            public TrackSubscriptionsProcessor(ConnectionMultiplexer.Subscription? sub) => Subscription = sub;

            protected override bool SetResultCore(PhysicalConnection connection, Message message, in RawResult result)
            {
                if (result.Resp2TypeArray == ResultType.Array)
                {
                    var items = result.GetItems();
                    if (items.Length >= 3 && items[2].TryGetInt64(out long count))
                    {
                        connection.SubscriptionCount = count;
                        SetResult(message, true);

                        var newServer = message.Command switch
                        {
<<<<<<< HEAD
                            RedisCommand.SUBSCRIBE or RedisCommand.SSUBSCRIBE or RedisCommand.PSUBSCRIBE => connection.BridgeCouldBeNull?.ServerEndPoint,
                            _ => null
=======
                            RedisCommand.SUBSCRIBE or RedisCommand.PSUBSCRIBE => connection.BridgeCouldBeNull?.ServerEndPoint,
                            _ => null,
>>>>>>> cfbd4748
                        };
                        Subscription?.SetCurrentServer(newServer);
                        return true;
                    }
                }
                SetResult(message, false);
                return false;
            }
        }

        internal sealed class DemandZeroOrOneProcessor : ResultProcessor<bool>
        {
            public static bool TryGet(in RawResult result, out bool value)
            {
                switch (result.Resp2TypeBulkString)
                {
                    case ResultType.Integer:
                    case ResultType.SimpleString:
                    case ResultType.BulkString:
                        if (result.IsEqual(CommonReplies.one))
                        {
                            value = true;
                            return true;
                        }
                        else if (result.IsEqual(CommonReplies.zero))
                        {
                            value = false;
                            return true;
                        }
                        break;
                }
                value = false;
                return false;
            }

            protected override bool SetResultCore(PhysicalConnection connection, Message message, in RawResult result)
            {
                if (TryGet(result, out bool value))
                {
                    SetResult(message, value);
                    return true;
                }
                return false;
            }
        }

        internal sealed class ScriptLoadProcessor : ResultProcessor<byte[]>
        {
            /// <summary>
            /// Anything hashed with SHA1 has exactly 40 characters. We can use that as a shortcut in the code bellow.
            /// </summary>
            private const int SHA1Length = 40;

            private static readonly Regex sha1 = new Regex("^[0-9a-f]{40}$", RegexOptions.Compiled | RegexOptions.IgnoreCase);

            internal static bool IsSHA1(string? script) => script is not null && script.Length == SHA1Length && sha1.IsMatch(script);

            internal const int Sha1HashLength = 20;
            internal static byte[] ParseSHA1(byte[] value)
            {
                static int FromHex(char c)
                {
                    if (c >= '0' && c <= '9') return c - '0';
                    if (c >= 'a' && c <= 'f') return c - 'a' + 10;
                    if (c >= 'A' && c <= 'F') return c - 'A' + 10;
                    return -1;
                }

                if (value?.Length == Sha1HashLength * 2)
                {
                    var tmp = new byte[Sha1HashLength];
                    int charIndex = 0;
                    for (int i = 0; i < tmp.Length; i++)
                    {
                        int x = FromHex((char)value[charIndex++]), y = FromHex((char)value[charIndex++]);
                        if (x < 0 || y < 0)
                        {
                            throw new ArgumentException("Unable to parse response as SHA1", nameof(value));
                        }
                        tmp[i] = (byte)((x << 4) | y);
                    }
                    return tmp;
                }
                throw new ArgumentException("Unable to parse response as SHA1", nameof(value));
            }

            // note that top-level error messages still get handled by SetResult, but nested errors
            // (is that a thing?) will be wrapped in the RedisResult
            protected override bool SetResultCore(PhysicalConnection connection, Message message, in RawResult result)
            {
                switch (result.Resp2TypeBulkString)
                {
                    case ResultType.BulkString:
                        var asciiHash = result.GetBlob();
                        if (asciiHash == null || asciiHash.Length != (Sha1HashLength * 2)) return false;

                        // External caller wants the hex bytes, not the ASCII bytes
                        // For nullability/consistency reasons, we always do the parse here.
                        byte[] hash = ParseSHA1(asciiHash);

                        if (message is RedisDatabase.ScriptLoadMessage sl)
                        {
                            connection.BridgeCouldBeNull?.ServerEndPoint?.AddScript(sl.Script, asciiHash);
                        }
                        SetResult(message, hash);
                        return true;
                }
                return false;
            }
        }

        internal sealed class SortedSetEntryProcessor : ResultProcessor<SortedSetEntry?>
        {
            public static bool TryParse(in RawResult result, out SortedSetEntry? entry)
            {
                switch (result.Resp2TypeArray)
                {
                    case ResultType.Array:
                        if (result.IsNull || result.ItemsCount < 2)
                        {
                            entry = null;
                        }
                        else
                        {
                            var arr = result.GetItems();
                            entry = new SortedSetEntry(arr[0].AsRedisValue(), arr[1].TryGetDouble(out double val) ? val : double.NaN);
                        }
                        return true;
                    default:
                        entry = null;
                        return false;
                }
            }

            protected override bool SetResultCore(PhysicalConnection connection, Message message, in RawResult result)
            {
                if (TryParse(result, out SortedSetEntry? entry))
                {
                    SetResult(message, entry);
                    return true;
                }
                return false;
            }
        }

        internal sealed class SortedSetEntryArrayProcessor : ValuePairInterleavedProcessorBase<SortedSetEntry>
        {
            protected override SortedSetEntry Parse(in RawResult first, in RawResult second, object? state) =>
                new SortedSetEntry(first.AsRedisValue(), second.TryGetDouble(out double val) ? val : double.NaN);
        }

        internal sealed class SortedSetPopResultProcessor : ResultProcessor<SortedSetPopResult>
        {
            protected override bool SetResultCore(PhysicalConnection connection, Message message, in RawResult result)
            {
                if (result.Resp2TypeArray == ResultType.Array)
                {
                    if (result.IsNull)
                    {
                        SetResult(message, Redis.SortedSetPopResult.Null);
                        return true;
                    }

                    var arr = result.GetItems();
                    SetResult(message, new SortedSetPopResult(arr[0].AsRedisKey(), arr[1].GetItemsAsSortedSetEntryArray()!));
                    return true;
                }

                return false;
            }
        }

        internal sealed class ListPopResultProcessor : ResultProcessor<ListPopResult>
        {
            protected override bool SetResultCore(PhysicalConnection connection, Message message, in RawResult result)
            {
                if (result.Resp2TypeArray == ResultType.Array)
                {
                    if (result.IsNull)
                    {
                        SetResult(message, Redis.ListPopResult.Null);
                        return true;
                    }

                    var arr = result.GetItems();
                    SetResult(message, new ListPopResult(arr[0].AsRedisKey(), arr[1].GetItemsAsValues()!));
                    return true;
                }

                return false;
            }
        }

        internal sealed class HashEntryArrayProcessor : ValuePairInterleavedProcessorBase<HashEntry>
        {
            protected override HashEntry Parse(in RawResult first, in RawResult second, object? state) =>
                new HashEntry(first.AsRedisValue(), second.AsRedisValue());
        }

        internal abstract class ValuePairInterleavedProcessorBase<T> : ResultProcessor<T[]>
        {
            // when RESP3 was added, some interleaved value/pair responses: became jagged instead;
            // this isn't strictly a RESP3 thing (RESP2 supports jagged), but: it is a thing that
            // happened, and we need to handle that; thus, by default, we'll detect jagged data
            // and handle it automatically; this virtual is included so we can turn it off
            // on a per-processor basis if needed
            protected virtual bool AllowJaggedPairs => true;

            public bool TryParse(in RawResult result, out T[]? pairs)
                => TryParse(result, out pairs, false, out _);

            public T[]? ParseArray(in RawResult result, bool allowOversized, out int count, object? state)
            {
                if (result.IsNull)
                {
                    count = 0;
                    return null;
                }

                var arr = result.GetItems();
                count = (int)arr.Length;
                if (count == 0)
                {
                    return Array.Empty<T>();
                }

                bool interleaved = !(result.IsResp3 && AllowJaggedPairs && IsAllJaggedPairs(arr));
                if (interleaved) count >>= 1; // so: half of that
                var pairs = allowOversized ? ArrayPool<T>.Shared.Rent(count) : new T[count];

                if (interleaved)
                {
                    // linear elements i.e. {key,value,key,value,key,value}
                    if (arr.IsSingleSegment)
                    {
                        var span = arr.FirstSpan;
                        int offset = 0;
                        for (int i = 0; i < count; i++)
                        {
                            pairs[i] = Parse(span[offset++], span[offset++], state);
                        }
                    }
                    else
                    {
                        var iter = arr.GetEnumerator(); // simplest way of getting successive values
                        for (int i = 0; i < count; i++)
                        {
                            pairs[i] = Parse(iter.GetNext(), iter.GetNext(), state);
                        }
                    }
                }
                else
                {
                    // jagged elements i.e. {{key,value},{key,value},{key,value}}
                    // to get here, we've already asserted that all elements are arrays with length 2
                    if (arr.IsSingleSegment)
                    {
                        int i = 0;
                        foreach (var el in arr.FirstSpan)
                        {
                            var inner = el.GetItems();
                            pairs[i++] = Parse(inner[0], inner[1], state);
                        }
                    }
                    else
                    {
                        var iter = arr.GetEnumerator(); // simplest way of getting successive values
                        for (int i = 0; i < count; i++)
                        {
                            var inner = iter.GetNext().GetItems();
                            pairs[i] = Parse(inner[0], inner[1], state);
                        }
                    }
                }
                return pairs;

                static bool IsAllJaggedPairs(in Sequence<RawResult> arr)
                {
                    return arr.IsSingleSegment ? CheckSpan(arr.FirstSpan) : CheckSpans(arr);

                    static bool CheckSpans(in Sequence<RawResult> arr)
                    {
                        foreach (var chunk in arr.Spans)
                        {
                            if (!CheckSpan(chunk)) return false;
                        }
                        return true;
                    }
                    static bool CheckSpan(ReadOnlySpan<RawResult> chunk)
                    {
                        // check whether each value is actually an array of length 2
                        foreach (ref readonly RawResult el in chunk)
                        {
                            if (el is not { Resp2TypeArray: ResultType.Array, ItemsCount: 2 }) return false;
                        }
                        return true;
                    }
                }
            }

            public bool TryParse(in RawResult result, out T[]? pairs, bool allowOversized, out int count)
            {
                switch (result.Resp2TypeArray)
                {
                    case ResultType.Array:
                        pairs = ParseArray(in result, allowOversized, out count, null);
                        return true;
                    default:
                        count = 0;
                        pairs = null;
                        return false;
                }
            }

            protected abstract T Parse(in RawResult first, in RawResult second, object? state);
            protected override bool SetResultCore(PhysicalConnection connection, Message message, in RawResult result)
            {
                if (TryParse(result, out T[]? arr))
                {
                    SetResult(message, arr!);
                    return true;
                }
                return false;
            }
        }

        internal sealed class AutoConfigureProcessor : ResultProcessor<bool>
        {
            private ILogger? Log { get; }
            public AutoConfigureProcessor(ILogger? log = null) => Log = log;

            public override bool SetResult(PhysicalConnection connection, Message message, in RawResult result)
            {
                if (result.IsError && result.StartsWith(CommonReplies.READONLY))
                {
                    var bridge = connection.BridgeCouldBeNull;
                    if (bridge != null)
                    {
                        var server = bridge.ServerEndPoint;
                        Log?.LogInformation($"{Format.ToString(server)}: Auto-configured role: replica");
                        server.IsReplica = true;
                    }
                }

                return base.SetResult(connection, message, result);
            }

            protected override bool SetResultCore(PhysicalConnection connection, Message message, in RawResult result)
            {
                var server = connection.BridgeCouldBeNull?.ServerEndPoint;
                if (server == null) return false;

                switch (result.Resp2TypeBulkString)
                {
                    case ResultType.Integer:
                        if (message?.Command == RedisCommand.CLIENT)
                        {
                            if (result.TryGetInt64(out long clientId))
                            {
                                connection.ConnectionId = clientId;
                                Log?.LogInformation($"{Format.ToString(server)}: Auto-configured (CLIENT) connection-id: {clientId}");
                            }
                        }
                        break;
                    case ResultType.BulkString:
                        if (message?.Command == RedisCommand.INFO)
                        {
                            string? info = result.GetString();
                            if (string.IsNullOrWhiteSpace(info))
                            {
                                SetResult(message, true);
                                return true;
                            }
                            string? primaryHost = null, primaryPort = null;
                            bool roleSeen = false;
                            using (var reader = new StringReader(info))
                            {
                                while (reader.ReadLine() is string line)
                                {
                                    if (string.IsNullOrWhiteSpace(line) || line.StartsWith("# "))
                                    {
                                        continue;
                                    }

                                    string? val;
                                    if ((val = Extract(line, "role:")) != null)
                                    {
                                        roleSeen = true;
                                        if (TryParseRole(val, out bool isReplica))
                                        {
                                            server.IsReplica = isReplica;
                                            Log?.LogInformation($"{Format.ToString(server)}: Auto-configured (INFO) role: {(isReplica ? "replica" : "primary")}");
                                        }
                                    }
                                    else if ((val = Extract(line, "master_host:")) != null)
                                    {
                                        primaryHost = val;
                                    }
                                    else if ((val = Extract(line, "master_port:")) != null)
                                    {
                                        primaryPort = val;
                                    }
                                    else if ((val = Extract(line, "redis_version:")) != null)
                                    {
                                        if (Format.TryParseVersion(val, out Version? version))
                                        {
                                            server.Version = version;
                                            Log?.LogInformation($"{Format.ToString(server)}: Auto-configured (INFO) version: " + version);
                                        }
                                    }
                                    else if ((val = Extract(line, "redis_mode:")) != null)
                                    {
                                        if (TryParseServerType(val, out var serverType))
                                        {
                                            server.ServerType = serverType;
                                            Log?.LogInformation($"{Format.ToString(server)}: Auto-configured (INFO) server-type: {serverType}");
                                        }
                                    }
                                    else if ((val = Extract(line, "run_id:")) != null)
                                    {
                                        server.RunId = val;
                                    }
                                }
                                if (roleSeen && Format.TryParseEndPoint(primaryHost!, primaryPort, out var sep))
                                {
                                    // These are in the same section, if present
                                    server.PrimaryEndPoint = sep;
                                }
                            }
                        }
                        else if (message?.Command == RedisCommand.SENTINEL)
                        {
                            server.ServerType = ServerType.Sentinel;
                            Log?.LogInformation($"{Format.ToString(server)}: Auto-configured (SENTINEL) server-type: sentinel");
                        }
                        SetResult(message, true);
                        return true;
                    case ResultType.Array:
                        if (message?.Command == RedisCommand.CONFIG)
                        {
                            var iter = result.GetItems().GetEnumerator();
                            while (iter.MoveNext())
                            {
                                ref RawResult key = ref iter.Current;
                                if (!iter.MoveNext()) break;
                                ref RawResult val = ref iter.Current;

                                if (key.IsEqual(CommonReplies.timeout) && val.TryGetInt64(out long i64))
                                {
                                    // note the configuration is in seconds
                                    int timeoutSeconds = checked((int)i64), targetSeconds;
                                    if (timeoutSeconds > 0)
                                    {
                                        if (timeoutSeconds >= 60)
                                        {
                                            targetSeconds = timeoutSeconds - 20; // time to spare...
                                        }
                                        else
                                        {
                                            targetSeconds = (timeoutSeconds * 3) / 4;
                                        }
                                        Log?.LogInformation($"{Format.ToString(server)}: Auto-configured (CONFIG) timeout: " + targetSeconds + "s");
                                        server.WriteEverySeconds = targetSeconds;
                                    }
                                }
                                else if (key.IsEqual(CommonReplies.databases) && val.TryGetInt64(out i64))
                                {
                                    int dbCount = checked((int)i64);
                                    Log?.LogInformation($"{Format.ToString(server)}: Auto-configured (CONFIG) databases: " + dbCount);
                                    server.Databases = dbCount;
                                    if (dbCount > 1)
                                    {
                                        connection.MultiDatabasesOverride = true;
                                    }
                                }
                                else if (key.IsEqual(CommonReplies.slave_read_only) || key.IsEqual(CommonReplies.replica_read_only))
                                {
                                    if (val.IsEqual(CommonReplies.yes))
                                    {
                                        server.ReplicaReadOnly = true;
                                        Log?.LogInformation($"{Format.ToString(server)}: Auto-configured (CONFIG) read-only replica: true");
                                    }
                                    else if (val.IsEqual(CommonReplies.no))
                                    {
                                        server.ReplicaReadOnly = false;
                                        Log?.LogInformation($"{Format.ToString(server)}: Auto-configured (CONFIG) read-only replica: false");
                                    }
                                }
                            }
                        }
                        else if (message?.Command == RedisCommand.HELLO)
                        {
                            var iter = result.GetItems().GetEnumerator();
                            while (iter.MoveNext())
                            {
                                ref RawResult key = ref iter.Current;
                                if (!iter.MoveNext()) break;
                                ref RawResult val = ref iter.Current;

                                if (key.IsEqual(CommonReplies.version) && Format.TryParseVersion(val.GetString(), out var version))
                                {
                                    server.Version = version;
                                    Log?.LogInformation($"{Format.ToString(server)}: Auto-configured (HELLO) server-version: {version}");
                                }
                                else if (key.IsEqual(CommonReplies.proto) && val.TryGetInt64(out var i64))
                                {
                                    connection.SetProtocol(i64 >= 3 ? RedisProtocol.Resp3 : RedisProtocol.Resp2);
                                    Log?.LogInformation($"{Format.ToString(server)}: Auto-configured (HELLO) protocol: {connection.Protocol}");
                                }
                                else if (key.IsEqual(CommonReplies.id) && val.TryGetInt64(out i64))
                                {
                                    connection.ConnectionId = i64;
                                    Log?.LogInformation($"{Format.ToString(server)}: Auto-configured (HELLO) connection-id: {i64}");
                                }
                                else if (key.IsEqual(CommonReplies.mode) && TryParseServerType(val.GetString(), out var serverType))
                                {
                                    server.ServerType = serverType;
                                    Log?.LogInformation($"{Format.ToString(server)}: Auto-configured (HELLO) server-type: {serverType}");
                                }
                                else if (key.IsEqual(CommonReplies.role) && TryParseRole(val.GetString(), out bool isReplica))
                                {
                                    server.IsReplica = isReplica;
                                    Log?.LogInformation($"{Format.ToString(server)}: Auto-configured (HELLO) role: {(isReplica ? "replica" : "primary")}");
                                }
                            }
                        }
                        else if (message?.Command == RedisCommand.SENTINEL)
                        {
                            server.ServerType = ServerType.Sentinel;
                            Log?.LogInformation($"{Format.ToString(server)}: Auto-configured (SENTINEL) server-type: sentinel");
                        }
                        SetResult(message, true);
                        return true;
                }
                return false;
            }

            private static string? Extract(string line, string prefix)
            {
                if (line.StartsWith(prefix)) return line.Substring(prefix.Length).Trim();
                return null;
            }

            private static bool TryParseServerType(string? val, out ServerType serverType)
            {
                switch (val)
                {
                    case "standalone":
                        serverType = ServerType.Standalone;
                        return true;
                    case "cluster":
                        serverType = ServerType.Cluster;
                        return true;
                    case "sentinel":
                        serverType = ServerType.Sentinel;
                        return true;
                    default:
                        serverType = default;
                        return false;
                }
            }

            private static bool TryParseRole(string? val, out bool isReplica)
            {
                switch (val)
                {
                    case "primary":
                    case "master":
                        isReplica = false;
                        return true;
                    case "replica":
                    case "slave":
                        isReplica = true;
                        return true;
                    default:
                        isReplica = default;
                        return false;
                }
            }

            internal static ResultProcessor<bool> Create(ILogger? log) => log is null ? AutoConfigure : new AutoConfigureProcessor(log);
        }

        private sealed class BooleanProcessor : ResultProcessor<bool>
        {
            protected override bool SetResultCore(PhysicalConnection connection, Message message, in RawResult result)
            {
                if (result.IsNull)
                {
                    SetResult(message, false); // lots of ops return (nil) when they mean "no"
                    return true;
                }
                switch (result.Resp2TypeBulkString)
                {
                    case ResultType.SimpleString:
                        if (result.IsEqual(CommonReplies.OK))
                        {
                            SetResult(message, true);
                        }
                        else
                        {
                            SetResult(message, result.GetBoolean());
                        }
                        return true;
                    case ResultType.Integer:
                    case ResultType.BulkString:
                        SetResult(message, result.GetBoolean());
                        return true;
                    case ResultType.Array:
                        var items = result.GetItems();
                        if (items.Length == 1)
                        { // treat an array of 1 like a single reply (for example, SCRIPT EXISTS)
                            SetResult(message, items[0].GetBoolean());
                            return true;
                        }
                        break;
                }
                return false;
            }
        }

        private sealed class ByteArrayProcessor : ResultProcessor<byte[]?>
        {
            protected override bool SetResultCore(PhysicalConnection connection, Message message, in RawResult result)
            {
                switch (result.Resp2TypeBulkString)
                {
                    case ResultType.BulkString:
                        SetResult(message, result.GetBlob());
                        return true;
                }
                return false;
            }
        }

        private sealed class ClusterNodesProcessor : ResultProcessor<ClusterConfiguration>
        {
            internal static ClusterConfiguration Parse(PhysicalConnection connection, string nodes)
            {
                var bridge = connection.BridgeCouldBeNull ?? throw new ObjectDisposedException(connection.ToString());
                var server = bridge.ServerEndPoint;
                var config = new ClusterConfiguration(bridge.Multiplexer.ServerSelectionStrategy, nodes, server.EndPoint);
                server.SetClusterConfiguration(config);
                return config;
            }

            protected override bool SetResultCore(PhysicalConnection connection, Message message, in RawResult result)
            {
                switch (result.Resp2TypeBulkString)
                {
                    case ResultType.BulkString:
                        string nodes = result.GetString()!;
                        var bridge = connection.BridgeCouldBeNull;
                        var config = Parse(connection, nodes);

                        // re multi-db: https://github.com/StackExchange/StackExchange.Redis/issues/2642
                        if (bridge != null && !connection.MultiDatabasesOverride)
                        {
                            bridge.ServerEndPoint.ServerType = ServerType.Cluster;
                        }
                        SetResult(message, config);
                        return true;
                }
                return false;
            }
        }

        private sealed class ClusterNodesRawProcessor : ResultProcessor<string?>
        {
            protected override bool SetResultCore(PhysicalConnection connection, Message message, in RawResult result)
            {
                switch (result.Resp2TypeBulkString)
                {
                    case ResultType.Integer:
                    case ResultType.SimpleString:
                    case ResultType.BulkString:
                        string nodes = result.GetString()!;
                        try
                        {
                            ClusterNodesProcessor.Parse(connection, nodes);
                        }
                        catch
                        {
                            /* tralalalala */
                        }
                        SetResult(message, nodes);
                        return true;
                }
                return false;
            }
        }

        private sealed class ConnectionIdentityProcessor : ResultProcessor<EndPoint>
        {
            protected override bool SetResultCore(PhysicalConnection connection, Message message, in RawResult result)
            {
                if (connection.BridgeCouldBeNull is PhysicalBridge bridge)
                {
                    SetResult(message, bridge.ServerEndPoint.EndPoint);
                    return true;
                }
                return false;
            }
        }

        private sealed class DateTimeProcessor : ResultProcessor<DateTime>
        {
            protected override bool SetResultCore(PhysicalConnection connection, Message message, in RawResult result)
            {
                long unixTime;
                switch (result.Resp2TypeArray)
                {
                    case ResultType.Integer:
                        if (result.TryGetInt64(out unixTime))
                        {
                            var time = RedisBase.UnixEpoch.AddSeconds(unixTime);
                            SetResult(message, time);
                            return true;
                        }
                        break;
                    case ResultType.Array:
                        var arr = result.GetItems();
                        switch (arr.Length)
                        {
                            case 1:
                                if (arr.FirstSpan[0].TryGetInt64(out unixTime))
                                {
                                    var time = RedisBase.UnixEpoch.AddSeconds(unixTime);
                                    SetResult(message, time);
                                    return true;
                                }
                                break;
                            case 2:
                                if (arr[0].TryGetInt64(out unixTime) && arr[1].TryGetInt64(out long micros))
                                {
                                    var time = RedisBase.UnixEpoch.AddSeconds(unixTime).AddTicks(micros * 10); // DateTime ticks are 100ns
                                    SetResult(message, time);
                                    return true;
                                }
                                break;
                        }
                        break;
                }
                return false;
            }
        }

        public sealed class NullableDateTimeProcessor : ResultProcessor<DateTime?>
        {
            private readonly bool isMilliseconds;
            public NullableDateTimeProcessor(bool fromMilliseconds) => isMilliseconds = fromMilliseconds;

            protected override bool SetResultCore(PhysicalConnection connection, Message message, in RawResult result)
            {
                switch (result.Resp2TypeBulkString)
                {
                    case ResultType.Integer when result.TryGetInt64(out var duration):
                        DateTime? expiry = duration switch
                        {
                            // -1 means no expiry and -2 means key does not exist
                            < 0 => null,
                            _ when isMilliseconds => RedisBase.UnixEpoch.AddMilliseconds(duration),
                            _ => RedisBase.UnixEpoch.AddSeconds(duration),
                        };
                        SetResult(message, expiry);
                        return true;

                    case ResultType.BulkString when result.IsNull:
                        SetResult(message, null);
                        return true;
                }
                return false;
            }
        }

        private sealed class DoubleProcessor : ResultProcessor<double>
        {
            protected override bool SetResultCore(PhysicalConnection connection, Message message, in RawResult result)
            {
                switch (result.Resp2TypeBulkString)
                {
                    case ResultType.Integer:
                        long i64;
                        if (result.TryGetInt64(out i64))
                        {
                            SetResult(message, i64);
                            return true;
                        }
                        break;
                    case ResultType.SimpleString:
                    case ResultType.BulkString:
                        double val;
                        if (result.TryGetDouble(out val))
                        {
                            SetResult(message, val);
                            return true;
                        }
                        break;
                }
                return false;
            }
        }

        private sealed class ExpectBasicStringProcessor : ResultProcessor<bool>
        {
            private readonly CommandBytes _expected;
            private readonly bool _startsWith;
            public ExpectBasicStringProcessor(CommandBytes expected, bool startsWith = false)
            {
                _expected = expected;
                _startsWith = startsWith;
            }

            protected override bool SetResultCore(PhysicalConnection connection, Message message, in RawResult result)
            {
                if (_startsWith ? result.StartsWith(_expected) : result.IsEqual(_expected))
                {
                    SetResult(message, true);
                    return true;
                }
                if (message.Command == RedisCommand.AUTH) connection?.BridgeCouldBeNull?.Multiplexer?.SetAuthSuspect(new RedisException("Unknown AUTH exception"));
                return false;
            }
        }

        private sealed class InfoProcessor : ResultProcessor<IGrouping<string, KeyValuePair<string, string>>[]>
        {
            protected override bool SetResultCore(PhysicalConnection connection, Message message, in RawResult result)
            {
                if (result.Resp2TypeBulkString == ResultType.BulkString)
                {
                    string category = Normalize(null);
                    var list = new List<Tuple<string, KeyValuePair<string, string>>>();
                    var raw = result.GetString();
                    if (raw is not null)
                    {
                        using var reader = new StringReader(raw);
                        while (reader.ReadLine() is string line)
                        {
                            if (string.IsNullOrWhiteSpace(line)) continue;
                            if (line.StartsWith("# "))
                            {
                                category = Normalize(line.Substring(2));
                                continue;
                            }
                            int idx = line.IndexOf(':');
                            if (idx < 0) continue;
                            var pair = new KeyValuePair<string, string>(
                                line.Substring(0, idx).Trim(),
                                line.Substring(idx + 1).Trim());
                            list.Add(Tuple.Create(category, pair));
                        }
                    }
                    var final = list.GroupBy(x => x.Item1, x => x.Item2).ToArray();
                    SetResult(message, final);
                    return true;
                }
                return false;
            }

            private static string Normalize(string? category) =>
                category.IsNullOrWhiteSpace() ? "miscellaneous" : category.Trim();
        }

        private class Int64DefaultValueProcessor : ResultProcessor<long>
        {
            private readonly long _defaultValue;

            public Int64DefaultValueProcessor(long defaultValue) => _defaultValue = defaultValue;

            protected override bool SetResultCore(PhysicalConnection connection, Message message, in RawResult result)
            {
                if (result.IsNull)
                {
                    SetResult(message, _defaultValue);
                    return true;
                }
                if (result.Resp2TypeBulkString == ResultType.Integer && result.TryGetInt64(out var i64))
                {
                    SetResult(message, i64);
                    return true;
                }
                return false;
            }
        }

        private class Int64Processor : ResultProcessor<long>
        {
            protected override bool SetResultCore(PhysicalConnection connection, Message message, in RawResult result)
            {
                switch (result.Resp2TypeBulkString)
                {
                    case ResultType.Integer:
                    case ResultType.SimpleString:
                    case ResultType.BulkString:
                        long i64;
                        if (result.TryGetInt64(out i64))
                        {
                            SetResult(message, i64);
                            return true;
                        }
                        break;
                }
                return false;
            }
        }

        private class PubSubNumSubProcessor : Int64Processor
        {
            protected override bool SetResultCore(PhysicalConnection connection, Message message, in RawResult result)
            {
                if (result.Resp2TypeArray == ResultType.Array)
                {
                    var arr = result.GetItems();
                    if (arr.Length == 2 && arr[1].TryGetInt64(out long val))
                    {
                        SetResult(message, val);
                        return true;
                    }
                }
                return base.SetResultCore(connection, message, result);
            }
        }

        private sealed class NullableDoubleArrayProcessor : ResultProcessor<double?[]>
        {
            protected override bool SetResultCore(PhysicalConnection connection, Message message, in RawResult result)
            {
                if (result.Resp2TypeArray == ResultType.Array && !result.IsNull)
                {
                    var arr = result.GetItemsAsDoubles()!;
                    SetResult(message, arr);
                    return true;
                }
                return false;
            }
        }

        private sealed class NullableDoubleProcessor : ResultProcessor<double?>
        {
            protected override bool SetResultCore(PhysicalConnection connection, Message message, in RawResult result)
            {
                switch (result.Resp2TypeBulkString)
                {
                    case ResultType.Integer:
                    case ResultType.SimpleString:
                    case ResultType.BulkString:
                        if (result.IsNull)
                        {
                            SetResult(message, null);
                            return true;
                        }
                        double val;
                        if (result.TryGetDouble(out val))
                        {
                            SetResult(message, val);
                            return true;
                        }
                        break;
                }
                return false;
            }
        }

        private sealed class NullableInt64Processor : ResultProcessor<long?>
        {
            protected override bool SetResultCore(PhysicalConnection connection, Message message, in RawResult result)
            {
                switch (result.Resp2TypeBulkString)
                {
                    case ResultType.Integer:
                    case ResultType.SimpleString:
                    case ResultType.BulkString:
                        if (result.IsNull)
                        {
                            SetResult(message, null);
                            return true;
                        }
                        long i64;
                        if (result.TryGetInt64(out i64))
                        {
                            SetResult(message, i64);
                            return true;
                        }
                        break;
                    case ResultType.Array:
                        var items = result.GetItems();
                        if (items.Length == 1)
                        { // treat an array of 1 like a single reply
                            if (items[0].TryGetInt64(out long value))
                            {
                                SetResult(message, value);
                                return true;
                            }
                        }
                        break;
                }
                return false;
            }
        }

        private sealed class ExpireResultArrayProcessor : ResultProcessor<ExpireResult[]>
        {
            protected override bool SetResultCore(PhysicalConnection connection, Message message, in RawResult result)
            {
                if (result.Resp2TypeArray == ResultType.Array || result.IsNull)
                {
                    var arr = result.ToArray((in RawResult x) => (ExpireResult)(long)x.AsRedisValue())!;

                    SetResult(message, arr);
                    return true;
                }
                return false;
            }
        }

        private sealed class PersistResultArrayProcessor : ResultProcessor<PersistResult[]>
        {
            protected override bool SetResultCore(PhysicalConnection connection, Message message, in RawResult result)
            {
                if (result.Resp2TypeArray == ResultType.Array || result.IsNull)
                {
                    var arr = result.ToArray((in RawResult x) => (PersistResult)(long)x.AsRedisValue())!;

                    SetResult(message, arr);
                    return true;
                }
                return false;
            }
        }

        private sealed class RedisChannelArrayProcessor : ResultProcessor<RedisChannel[]>
        {
            private readonly RedisChannel.PatternMode mode;
            public RedisChannelArrayProcessor(RedisChannel.PatternMode mode)
            {
                this.mode = mode;
            }

            private readonly struct ChannelState // I would use a value-tuple here, but that is binding hell
            {
                public readonly byte[]? Prefix;
                public readonly RedisChannel.PatternMode Mode;
                public ChannelState(byte[]? prefix, RedisChannel.PatternMode mode)
                {
                    Prefix = prefix;
                    Mode = mode;
                }
            }
            protected override bool SetResultCore(PhysicalConnection connection, Message message, in RawResult result)
            {
                switch (result.Resp2TypeArray)
                {
                    case ResultType.Array:
                        var final = result.ToArray(
                                (in RawResult item, in ChannelState state) => item.AsRedisChannel(state.Prefix, state.Mode, isSharded: false),
                                new ChannelState(connection.ChannelPrefix, mode))!;

                        SetResult(message, final);
                        return true;
                }
                return false;
            }
        }

        private sealed class RedisKeyArrayProcessor : ResultProcessor<RedisKey[]>
        {
            protected override bool SetResultCore(PhysicalConnection connection, Message message, in RawResult result)
            {
                switch (result.Resp2TypeArray)
                {
                    case ResultType.Array:
                        var arr = result.GetItemsAsKeys()!;
                        SetResult(message, arr);
                        return true;
                }
                return false;
            }
        }

        private sealed class RedisKeyProcessor : ResultProcessor<RedisKey>
        {
            protected override bool SetResultCore(PhysicalConnection connection, Message message, in RawResult result)
            {
                switch (result.Resp2TypeBulkString)
                {
                    case ResultType.Integer:
                    case ResultType.SimpleString:
                    case ResultType.BulkString:
                        SetResult(message, result.AsRedisKey());
                        return true;
                }
                return false;
            }
        }

        private sealed class RedisTypeProcessor : ResultProcessor<RedisType>
        {
            protected override bool SetResultCore(PhysicalConnection connection, Message message, in RawResult result)
            {
                switch (result.Resp2TypeBulkString)
                {
                    case ResultType.SimpleString:
                    case ResultType.BulkString:
                        string s = result.GetString()!;
                        RedisType value;
                        if (string.Equals(s, "zset", StringComparison.OrdinalIgnoreCase)) value = Redis.RedisType.SortedSet;
                        else if (!Enum.TryParse<RedisType>(s, true, out value)) value = global::StackExchange.Redis.RedisType.Unknown;
                        SetResult(message, value);
                        return true;
                }
                return false;
            }
        }

        private sealed class RedisValueArrayProcessor : ResultProcessor<RedisValue[]>
        {
            protected override bool SetResultCore(PhysicalConnection connection, Message message, in RawResult result)
            {
                switch (result.Resp2TypeBulkString)
                {
                    // allow a single item to pass explicitly pretending to be an array; example: SPOP {key} 1
                    case ResultType.BulkString:
                        // If the result is nil, the result should be an empty array
                        var arr = result.IsNull
                            ? Array.Empty<RedisValue>()
                            : new[] { result.AsRedisValue() };
                        SetResult(message, arr);
                        return true;
                    case ResultType.Array:
                        arr = result.GetItemsAsValues()!;
                        SetResult(message, arr);
                        return true;
                }
                return false;
            }
        }

        private sealed class Int64ArrayProcessor : ResultProcessor<long[]>
        {
            protected override bool SetResultCore(PhysicalConnection connection, Message message, in RawResult result)
            {
                if (result.Resp2TypeArray == ResultType.Array && !result.IsNull)
                {
                    var arr = result.ToArray((in RawResult x) => (long)x.AsRedisValue())!;
                    SetResult(message, arr);
                    return true;
                }

                return false;
            }
        }

        private sealed class NullableStringArrayProcessor : ResultProcessor<string?[]>
        {
            protected override bool SetResultCore(PhysicalConnection connection, Message message, in RawResult result)
            {
                switch (result.Resp2TypeArray)
                {
                    case ResultType.Array:
                        var arr = result.GetItemsAsStrings()!;

                        SetResult(message, arr);
                        return true;
                }
                return false;
            }
        }

        private sealed class StringArrayProcessor : ResultProcessor<string[]>
        {
            protected override bool SetResultCore(PhysicalConnection connection, Message message, in RawResult result)
            {
                switch (result.Resp2TypeArray)
                {
                    case ResultType.Array:
                        var arr = result.GetItemsAsStringsNotNullable()!;
                        SetResult(message, arr);
                        return true;
                }
                return false;
            }
        }

        private sealed class BooleanArrayProcessor : ResultProcessor<bool[]>
        {
            protected override bool SetResultCore(PhysicalConnection connection, Message message, in RawResult result)
            {
                if (result.Resp2TypeArray == ResultType.Array && !result.IsNull)
                {
                    var arr = result.GetItemsAsBooleans()!;
                    SetResult(message, arr);
                    return true;
                }
                return false;
            }
        }

        private sealed class RedisValueGeoPositionProcessor : ResultProcessor<GeoPosition?>
        {
            protected override bool SetResultCore(PhysicalConnection connection, Message message, in RawResult result)
            {
                switch (result.Resp2TypeArray)
                {
                    case ResultType.Array:
                        var pos = result.GetItemsAsGeoPosition();

                        SetResult(message, pos);
                        return true;
                }
                return false;
            }
        }

        private sealed class RedisValueGeoPositionArrayProcessor : ResultProcessor<GeoPosition?[]>
        {
            protected override bool SetResultCore(PhysicalConnection connection, Message message, in RawResult result)
            {
                switch (result.Resp2TypeArray)
                {
                    case ResultType.Array:
                        var arr = result.GetItemsAsGeoPositionArray()!;

                        SetResult(message, arr);
                        return true;
                }
                return false;
            }
        }

        private sealed class GeoRadiusResultArrayProcessor : ResultProcessor<GeoRadiusResult[]>
        {
            private static readonly GeoRadiusResultArrayProcessor[] instances;
            private readonly GeoRadiusOptions options;

            static GeoRadiusResultArrayProcessor()
            {
                instances = new GeoRadiusResultArrayProcessor[8];
                for (int i = 0; i < 8; i++) instances[i] = new GeoRadiusResultArrayProcessor((GeoRadiusOptions)i);
            }

            public static GeoRadiusResultArrayProcessor Get(GeoRadiusOptions options)
            {
                int i = (int)options;
                if (i < 0 || i >= instances.Length) throw new ArgumentOutOfRangeException(nameof(options));
                return instances[i];
            }

            private GeoRadiusResultArrayProcessor(GeoRadiusOptions options)
            {
                this.options = options;
            }

            protected override bool SetResultCore(PhysicalConnection connection, Message message, in RawResult result)
            {
                switch (result.Resp2TypeArray)
                {
                    case ResultType.Array:
                        var typed = result.ToArray(
                            (in RawResult item, in GeoRadiusOptions radiusOptions) => Parse(item, radiusOptions), options)!;
                        SetResult(message, typed);
                        return true;
                }
                return false;
            }

            private static GeoRadiusResult Parse(in RawResult item, GeoRadiusOptions options)
            {
                if (options == GeoRadiusOptions.None)
                {
                    // Without any WITH option specified, the command just returns a linear array like ["New York","Milan","Paris"].
                    return new GeoRadiusResult(item.AsRedisValue(), null, null, null);
                }
                // If WITHCOORD, WITHDIST or WITHHASH options are specified, the command returns an array of arrays, where each sub-array represents a single item.
                var iter = item.GetItems().GetEnumerator();

                // the first item in the sub-array is always the name of the returned item.
                var member = iter.GetNext().AsRedisValue();

                /*  The other information is returned in the following order as successive elements of the sub-array.
The distance from the center as a floating point number, in the same unit specified in the radius.
The geohash integer.
The coordinates as a two items x,y array (longitude,latitude).
                 */
                double? distance = null;
                GeoPosition? position = null;
                long? hash = null;
                if ((options & GeoRadiusOptions.WithDistance) != 0) { distance = (double?)iter.GetNext().AsRedisValue(); }
                if ((options & GeoRadiusOptions.WithGeoHash) != 0) { hash = (long?)iter.GetNext().AsRedisValue(); }
                if ((options & GeoRadiusOptions.WithCoordinates) != 0)
                {
                    var coords = iter.GetNext().GetItems();
                    double longitude = (double)coords[0].AsRedisValue(), latitude = (double)coords[1].AsRedisValue();
                    position = new GeoPosition(longitude, latitude);
                }
                return new GeoRadiusResult(member, distance, hash, position);
            }
        }

        /// <summary>
        /// Parser for the https://redis.io/commands/lcs/ format with the <see cref="RedisLiterals.IDX"/> and <see cref="RedisLiterals.WITHMATCHLEN"/> arguments.
        /// </summary>
        /// <example>
        /// Example response:
        /// 1) "matches"
        /// 2) 1) 1) 1) (integer) 4
        ///          2) (integer) 7
        ///       2) 1) (integer) 5
        ///          2) (integer) 8
        ///       3) (integer) 4
        /// 3) "len"
        /// 4) (integer) 6
        /// ...
        /// </example>
        private sealed class LongestCommonSubsequenceProcessor : ResultProcessor<LCSMatchResult>
        {
            protected override bool SetResultCore(PhysicalConnection connection, Message message, in RawResult result)
            {
                switch (result.Resp2TypeArray)
                {
                    case ResultType.Array:
                        SetResult(message, Parse(result));
                        return true;
                }
                return false;
            }

            private static LCSMatchResult Parse(in RawResult result)
            {
                var topItems = result.GetItems();
                var matches = new LCSMatchResult.LCSMatch[topItems[1].GetItems().Length];
                int i = 0;
                var matchesRawArray = topItems[1]; // skip the first element (title "matches")
                foreach (var match in matchesRawArray.GetItems())
                {
                    var matchItems = match.GetItems();

                    matches[i++] = new LCSMatchResult.LCSMatch(
                        firstStringIndex: (long)matchItems[0].GetItems()[0].AsRedisValue(),
                        secondStringIndex: (long)matchItems[1].GetItems()[0].AsRedisValue(),
                        length: (long)matchItems[2].AsRedisValue());
                }
                var len = (long)topItems[3].AsRedisValue();

                return new LCSMatchResult(matches, len);
            }
        }

        private sealed class RedisValueProcessor : ResultProcessor<RedisValue>
        {
            protected override bool SetResultCore(PhysicalConnection connection, Message message, in RawResult result)
            {
                switch (result.Resp2TypeBulkString)
                {
                    case ResultType.Integer:
                    case ResultType.SimpleString:
                    case ResultType.BulkString:
                        SetResult(message, result.AsRedisValue());
                        return true;
                }
                return false;
            }
        }

        private sealed class RoleProcessor : ResultProcessor<Role>
        {
            protected override bool SetResultCore(PhysicalConnection connection, Message message, in RawResult result)
            {
                var items = result.GetItems();
                if (items.IsEmpty)
                {
                    return false;
                }

                ref var val = ref items[0];
                Role? role;
                if (val.IsEqual(RedisLiterals.master)) role = ParsePrimary(items);
                else if (val.IsEqual(RedisLiterals.slave)) role = ParseReplica(items, RedisLiterals.slave!);
                else if (val.IsEqual(RedisLiterals.replica)) role = ParseReplica(items, RedisLiterals.replica!); // for when "slave" is deprecated
                else if (val.IsEqual(RedisLiterals.sentinel)) role = ParseSentinel(items);
                else role = new Role.Unknown(val.GetString()!);

                if (role is null) return false;
                SetResult(message, role);
                return true;
            }

            private static Role? ParsePrimary(in Sequence<RawResult> items)
            {
                if (items.Length < 3)
                {
                    return null;
                }

                if (!items[1].TryGetInt64(out var offset))
                {
                    return null;
                }

                var replicaItems = items[2].GetItems();
                ICollection<Role.Master.Replica> replicas;
                if (replicaItems.IsEmpty)
                {
                    replicas = Array.Empty<Role.Master.Replica>();
                }
                else
                {
                    replicas = new List<Role.Master.Replica>((int)replicaItems.Length);
                    for (int i = 0; i < replicaItems.Length; i++)
                    {
                        if (TryParsePrimaryReplica(replicaItems[i].GetItems(), out var replica))
                        {
                            replicas.Add(replica);
                        }
                        else
                        {
                            return null;
                        }
                    }
                }

                return new Role.Master(offset, replicas);
            }

            private static bool TryParsePrimaryReplica(in Sequence<RawResult> items, out Role.Master.Replica replica)
            {
                if (items.Length < 3)
                {
                    replica = default;
                    return false;
                }

                var primaryIp = items[0].GetString()!;

                if (!items[1].TryGetInt64(out var primaryPort) || primaryPort > int.MaxValue)
                {
                    replica = default;
                    return false;
                }

                if (!items[2].TryGetInt64(out var replicationOffset))
                {
                    replica = default;
                    return false;
                }

                replica = new Role.Master.Replica(primaryIp, (int)primaryPort, replicationOffset);
                return true;
            }

            private static Role? ParseReplica(in Sequence<RawResult> items, string role)
            {
                if (items.Length < 5)
                {
                    return null;
                }

                var primaryIp = items[1].GetString()!;

                if (!items[2].TryGetInt64(out var primaryPort) || primaryPort > int.MaxValue)
                {
                    return null;
                }

                ref var val = ref items[3];
                string replicationState;
                if (val.IsEqual(RedisLiterals.connect)) replicationState = RedisLiterals.connect!;
                else if (val.IsEqual(RedisLiterals.connecting)) replicationState = RedisLiterals.connecting!;
                else if (val.IsEqual(RedisLiterals.sync)) replicationState = RedisLiterals.sync!;
                else if (val.IsEqual(RedisLiterals.connected)) replicationState = RedisLiterals.connected!;
                else if (val.IsEqual(RedisLiterals.none)) replicationState = RedisLiterals.none!;
                else if (val.IsEqual(RedisLiterals.handshake)) replicationState = RedisLiterals.handshake!;
                else replicationState = val.GetString()!;

                if (!items[4].TryGetInt64(out var replicationOffset))
                {
                    return null;
                }

                return new Role.Replica(role, primaryIp, (int)primaryPort, replicationState, replicationOffset);
            }

            private static Role? ParseSentinel(in Sequence<RawResult> items)
            {
                if (items.Length < 2)
                {
                    return null;
                }
                var primaries = items[1].GetItemsAsStrings()!;
                return new Role.Sentinel(primaries);
            }
        }

        private sealed class LeaseProcessor : ResultProcessor<Lease<byte>>
        {
            protected override bool SetResultCore(PhysicalConnection connection, Message message, in RawResult result)
            {
                switch (result.Resp2TypeBulkString)
                {
                    case ResultType.Integer:
                    case ResultType.SimpleString:
                    case ResultType.BulkString:
                        SetResult(message, result.AsLease()!);
                        return true;
                }
                return false;
            }
        }

        private class ScriptResultProcessor : ResultProcessor<RedisResult>
        {
            public override bool SetResult(PhysicalConnection connection, Message message, in RawResult result)
            {
                if (result.IsError && result.StartsWith(CommonReplies.NOSCRIPT))
                { // scripts are not flushed individually, so assume the entire script cache is toast ("SCRIPT FLUSH")
                    connection.BridgeCouldBeNull?.ServerEndPoint?.FlushScriptCache();
                    message.SetScriptUnavailable();
                }
                // and apply usual processing for the rest
                return base.SetResult(connection, message, result);
            }

            // note that top-level error messages still get handled by SetResult, but nested errors
            // (is that a thing?) will be wrapped in the RedisResult
            protected override bool SetResultCore(PhysicalConnection connection, Message message, in RawResult result)
            {
                if (RedisResult.TryCreate(connection, result, out var value))
                {
                    SetResult(message, value);
                    return true;
                }
                return false;
            }
        }

        internal sealed class SingleStreamProcessor : StreamProcessorBase<StreamEntry[]>
        {
            private readonly bool skipStreamName;

            public SingleStreamProcessor(bool skipStreamName = false)
            {
                this.skipStreamName = skipStreamName;
            }

            /// <summary>
            /// Handles <see href="https://redis.io/commands/xread"/>.
            /// </summary>
            protected override bool SetResultCore(PhysicalConnection connection, Message message, in RawResult result)
            {
                if (result.IsNull)
                {
                    // Server returns 'nil' if no entries are returned for the given stream.
                    SetResult(message, Array.Empty<StreamEntry>());
                    return true;
                }

                if (result.Resp2TypeArray != ResultType.Array)
                {
                    return false;
                }

                StreamEntry[] entries;

                if (skipStreamName)
                {
                    /*
                    RESP 2: array element per stream; each element is an array of a name plus payload; payload is array of name/value pairs

                    127.0.0.1:6379> XREAD COUNT 2 STREAMS temperatures:us-ny:10007 0-0
                    1) 1) "temperatures:us-ny:10007"
                       2) 1) 1) "1691504774593-0"
                             2) 1) "temp_f"
                                2) "87.2"
                                3) "pressure"
                                4) "29.69"
                                5) "humidity"
                                6) "46"
                          2) 1) "1691504856705-0"
                             2) 1) "temp_f"
                                2) "87.2"
                                3) "pressure"
                                4) "29.69"
                                5) "humidity"
                                6) "46"

                    RESP 3: map of element names with array of name plus payload; payload is array of name/value pairs

                    127.0.0.1:6379> XREAD COUNT 2 STREAMS temperatures:us-ny:10007 0-0
                    1# "temperatures:us-ny:10007" => 1) 1) "1691504774593-0"
                          2) 1) "temp_f"
                             2) "87.2"
                             3) "pressure"
                             4) "29.69"
                             5) "humidity"
                             6) "46"
                       2) 1) "1691504856705-0"
                          2) 1) "temp_f"
                             2) "87.2"
                             3) "pressure"
                             4) "29.69"
                             5) "humidity"
                             6) "46"
                        */

                    ref readonly RawResult readResult = ref (result.Resp3Type == ResultType.Map ? ref result[1] : ref result[0][1]);
                    entries = ParseRedisStreamEntries(readResult);
                }
                else
                {
                    entries = ParseRedisStreamEntries(result);
                }

                SetResult(message, entries);
                return true;
            }
        }

        /// <summary>
        /// Handles <see href="https://redis.io/commands/xread"/>.
        /// </summary>
        internal sealed class MultiStreamProcessor : StreamProcessorBase<RedisStream[]>
        {
            /*
                The result is similar to the XRANGE result (see SingleStreamProcessor)
                with the addition of the stream name as the first element of top level
                Multibulk array.

                > XREAD COUNT 2 STREAMS mystream writers 0-0 0-0
                1) 1) "mystream"
                   2) 1) 1) 1526984818136-0
                         2) 1) "duration"
                            2) "1532"
                            3) "event-id"
                            4) "5"
                      2) 1) 1526999352406-0
                         2) 1) "duration"
                            2) "812"
                            3) "event-id"
                            4) "9"
                2) 1) "writers"
                   2) 1) 1) 1526985676425-0
                         2) 1) "name"
                            2) "Virginia"
                            3) "surname"
                            4) "Woolf"
                      2) 1) 1526985685298-0
                         2) 1) "name"
                            2) "Jane"
                            3) "surname"
                            4) "Austen"
            */

            protected override bool SetResultCore(PhysicalConnection connection, Message message, in RawResult result)
            {
                if (result.IsNull)
                {
                    // Nothing returned for any of the requested streams. The server returns 'nil'.
                    SetResult(message, Array.Empty<RedisStream>());
                    return true;
                }

                if (result.Resp2TypeArray != ResultType.Array)
                {
                    return false;
                }

                RedisStream[] streams;
                if (result.Resp3Type == ResultType.Map) // see SetResultCore for the shape delta between RESP2 and RESP3
                {
                    // root is a map of named inner-arrays
                    streams = RedisStreamInterleavedProcessor.Instance.ParseArray(result, false, out _, this)!; // null-checked
                }
                else
                {
                    streams = result.GetItems().ToArray(
                        (in RawResult item, in MultiStreamProcessor obj) =>
                        {
                            var details = item.GetItems();

                            // details[0] = Name of the Stream
                            // details[1] = Multibulk Array of Stream Entries
                            return new RedisStream(key: details[0].AsRedisKey(), entries: obj.ParseRedisStreamEntries(details[1])!);
                        },
                        this);
                }

                SetResult(message, streams);
                return true;
            }
        }

        private sealed class RedisStreamInterleavedProcessor : ValuePairInterleavedProcessorBase<RedisStream>
        {
            protected override bool AllowJaggedPairs => false; // we only use this on a flattened map

            public static readonly RedisStreamInterleavedProcessor Instance = new();
            private RedisStreamInterleavedProcessor() { }
            protected override RedisStream Parse(in RawResult first, in RawResult second, object? state)
                => new(key: first.AsRedisKey(), entries: ((MultiStreamProcessor)state!).ParseRedisStreamEntries(second));
        }

        /// <summary>
        /// This processor is for <see cref="RedisCommand.XAUTOCLAIM"/> *without* the <see cref="StreamConstants.JustId"/> option.
        /// </summary>
        internal sealed class StreamAutoClaimProcessor : StreamProcessorBase<StreamAutoClaimResult>
        {
            protected override bool SetResultCore(PhysicalConnection connection, Message message, in RawResult result)
            {
                // See https://redis.io/commands/xautoclaim for command documentation.
                // Note that the result should never be null, so intentionally treating it as a failure to parse here
                if (result.Resp2TypeArray == ResultType.Array && !result.IsNull)
                {
                    var items = result.GetItems();

                    // [0] The next start ID.
                    var nextStartId = items[0].AsRedisValue();
                    // [1] The array of StreamEntry's.
                    var entries = ParseRedisStreamEntries(items[1]);
                    // [2] The array of message IDs deleted from the stream that were in the PEL.
                    //     This is not available in 6.2 so we need to be defensive when reading this part of the response.
                    var deletedIds = (items.Length == 3 ? items[2].GetItemsAsValues() : null) ?? Array.Empty<RedisValue>();

                    SetResult(message, new StreamAutoClaimResult(nextStartId, entries, deletedIds));
                    return true;
                }

                return false;
            }
        }

        /// <summary>
        /// This processor is for <see cref="RedisCommand.XAUTOCLAIM"/> *with* the <see cref="StreamConstants.JustId"/> option.
        /// </summary>
        internal sealed class StreamAutoClaimIdsOnlyProcessor : ResultProcessor<StreamAutoClaimIdsOnlyResult>
        {
            protected override bool SetResultCore(PhysicalConnection connection, Message message, in RawResult result)
            {
                // See https://redis.io/commands/xautoclaim for command documentation.
                // Note that the result should never be null, so intentionally treating it as a failure to parse here
                if (result.Resp2TypeArray == ResultType.Array && !result.IsNull)
                {
                    var items = result.GetItems();

                    // [0] The next start ID.
                    var nextStartId = items[0].AsRedisValue();
                    // [1] The array of claimed message IDs.
                    var claimedIds = items[1].GetItemsAsValues() ?? Array.Empty<RedisValue>();
                    // [2] The array of message IDs deleted from the stream that were in the PEL.
                    //     This is not available in 6.2 so we need to be defensive when reading this part of the response.
                    var deletedIds = (items.Length == 3 ? items[2].GetItemsAsValues() : null) ?? Array.Empty<RedisValue>();

                    SetResult(message, new StreamAutoClaimIdsOnlyResult(nextStartId, claimedIds, deletedIds));
                    return true;
                }

                return false;
            }
        }

        internal sealed class StreamConsumerInfoProcessor : InterleavedStreamInfoProcessorBase<StreamConsumerInfo>
        {
            protected override StreamConsumerInfo ParseItem(in RawResult result)
            {
                // Note: the base class passes a single consumer from the response into this method.

                // Response format:
                // > XINFO CONSUMERS mystream mygroup
                // 1) 1) name
                //    2) "Alice"
                //    3) pending
                //    4) (integer)1
                //    5) idle
                //    6) (integer)9104628
                // 2) 1) name
                //    2) "Bob"
                //    3) pending
                //    4) (integer)1
                //    5) idle
                //    6) (integer)83841983
                var arr = result.GetItems();
                string? name = default;
                int pendingMessageCount = default;
                long idleTimeInMilliseconds = default;

                KeyValuePairParser.TryRead(arr, KeyValuePairParser.Name, ref name);
                KeyValuePairParser.TryRead(arr, KeyValuePairParser.Pending, ref pendingMessageCount);
                KeyValuePairParser.TryRead(arr, KeyValuePairParser.Idle, ref idleTimeInMilliseconds);

                return new StreamConsumerInfo(name!, pendingMessageCount, idleTimeInMilliseconds);
            }
        }

        private static class KeyValuePairParser
        {
            internal static readonly CommandBytes
                Name = "name",
                Consumers = "consumers",
                Pending = "pending",
                Idle = "idle",
                LastDeliveredId = "last-delivered-id",
                EntriesRead = "entries-read",
                Lag = "lag",
                IP = "ip",
                Port = "port";

            internal static bool TryRead(Sequence<RawResult> pairs, in CommandBytes key, ref long value)
            {
                var len = pairs.Length / 2;
                for (int i = 0; i < len; i++)
                {
                    if (pairs[i * 2].IsEqual(key) && pairs[(i * 2) + 1].TryGetInt64(out var tmp))
                    {
                        value = tmp;
                        return true;
                    }
                }
                return false;
            }

            internal static bool TryRead(Sequence<RawResult> pairs, in CommandBytes key, ref int value)
            {
                long tmp = default;
                if (TryRead(pairs, key, ref tmp))
                {
                    value = checked((int)tmp);
                    return true;
                }
                return false;
            }

            internal static bool TryRead(Sequence<RawResult> pairs, in CommandBytes key, [NotNullWhen(true)] ref string? value)
            {
                var len = pairs.Length / 2;
                for (int i = 0; i < len; i++)
                {
                    if (pairs[i * 2].IsEqual(key))
                    {
                        value = pairs[(i * 2) + 1].GetString()!;
                        return true;
                    }
                }
                return false;
            }
        }

        internal sealed class StreamGroupInfoProcessor : InterleavedStreamInfoProcessorBase<StreamGroupInfo>
        {
            protected override StreamGroupInfo ParseItem(in RawResult result)
            {
                // Note: the base class passes a single item from the response into this method.

                // Response format:
                // > XINFO GROUPS mystream
                // 1) 1) name
                //    2) "mygroup"
                //    3) consumers
                //    4) (integer)2
                //    5) pending
                //    6) (integer)2
                //    7) last-delivered-id
                //    8) "1588152489012-0"
                //    9) "entries-read"
                //   10) (integer)2
                //   11) "lag"
                //   12) (integer)0
                // 2) 1) name
                //    2) "some-other-group"
                //    3) consumers
                //    4) (integer)1
                //    5) pending
                //    6) (integer)0
                //    7) last-delivered-id
                //    8) "1588152498034-0"
                //    9) "entries-read"
                //   10) (integer)1
                //   11) "lag"
                //   12) (integer)1
                var arr = result.GetItems();
                string? name = default, lastDeliveredId = default;
                int consumerCount = default, pendingMessageCount = default;
                long entriesRead = default, lag = default;

                KeyValuePairParser.TryRead(arr, KeyValuePairParser.Name, ref name);
                KeyValuePairParser.TryRead(arr, KeyValuePairParser.Consumers, ref consumerCount);
                KeyValuePairParser.TryRead(arr, KeyValuePairParser.Pending, ref pendingMessageCount);
                KeyValuePairParser.TryRead(arr, KeyValuePairParser.LastDeliveredId, ref lastDeliveredId);
                KeyValuePairParser.TryRead(arr, KeyValuePairParser.EntriesRead, ref entriesRead);
                KeyValuePairParser.TryRead(arr, KeyValuePairParser.Lag, ref lag);

                return new StreamGroupInfo(name!, consumerCount, pendingMessageCount, lastDeliveredId, entriesRead, lag);
            }
        }

        internal abstract class InterleavedStreamInfoProcessorBase<T> : ResultProcessor<T[]>
        {
            protected abstract T ParseItem(in RawResult result);

            protected override bool SetResultCore(PhysicalConnection connection, Message message, in RawResult result)
            {
                if (result.Resp2TypeArray != ResultType.Array)
                {
                    return false;
                }

                var arr = result.GetItems();
                var parsedItems = arr.ToArray((in RawResult item, in InterleavedStreamInfoProcessorBase<T> obj) => obj.ParseItem(item), this);

                SetResult(message, parsedItems);
                return true;
            }
        }

        internal sealed class StreamInfoProcessor : StreamProcessorBase<StreamInfo>
        {
            // Parse the following format:
            // > XINFO mystream
            // 1) length
            // 2) (integer) 13
            // 3) radix-tree-keys
            // 4) (integer) 1
            // 5) radix-tree-nodes
            // 6) (integer) 2
            // 7) groups
            // 8) (integer) 2
            // 9) first-entry
            // 10) 1) 1524494395530-0
            //     2) 1) "a"
            //        2) "1"
            //        3) "b"
            //        4) "2"
            // 11) last-entry
            // 12) 1) 1526569544280-0
            //     2) 1) "message"
            //        2) "banana"
            protected override bool SetResultCore(PhysicalConnection connection, Message message, in RawResult result)
            {
                if (result.Resp2TypeArray != ResultType.Array)
                {
                    return false;
                }

                var arr = result.GetItems();
                var max = arr.Length / 2;

                long length = -1, radixTreeKeys = -1, radixTreeNodes = -1, groups = -1;
                var lastGeneratedId = Redis.RedisValue.Null;
                StreamEntry firstEntry = StreamEntry.Null, lastEntry = StreamEntry.Null;
                var iter = arr.GetEnumerator();
                for (int i = 0; i < max; i++)
                {
                    ref RawResult key = ref iter.GetNext(), value = ref iter.GetNext();
                    if (key.Payload.Length > CommandBytes.MaxLength) continue;

                    var keyBytes = new CommandBytes(key.Payload);
                    if (keyBytes.Equals(CommonReplies.length))
                    {
                        if (!value.TryGetInt64(out length)) return false;
                    }
                    else if (keyBytes.Equals(CommonReplies.radixTreeKeys))
                    {
                        if (!value.TryGetInt64(out radixTreeKeys)) return false;
                    }
                    else if (keyBytes.Equals(CommonReplies.radixTreeNodes))
                    {
                        if (!value.TryGetInt64(out radixTreeNodes)) return false;
                    }
                    else if (keyBytes.Equals(CommonReplies.groups))
                    {
                        if (!value.TryGetInt64(out groups)) return false;
                    }
                    else if (keyBytes.Equals(CommonReplies.lastGeneratedId))
                    {
                        lastGeneratedId = value.AsRedisValue();
                    }
                    else if (keyBytes.Equals(CommonReplies.firstEntry))
                    {
                        firstEntry = ParseRedisStreamEntry(value);
                    }
                    else if (keyBytes.Equals(CommonReplies.lastEntry))
                    {
                        lastEntry = ParseRedisStreamEntry(value);
                    }
                }

                var streamInfo = new StreamInfo(
                    length: checked((int)length),
                    radixTreeKeys: checked((int)radixTreeKeys),
                    radixTreeNodes: checked((int)radixTreeNodes),
                    groups: checked((int)groups),
                    firstEntry: firstEntry,
                    lastEntry: lastEntry,
                    lastGeneratedId: lastGeneratedId);

                SetResult(message, streamInfo);
                return true;
            }
        }

        internal sealed class StreamPendingInfoProcessor : ResultProcessor<StreamPendingInfo>
        {
            protected override bool SetResultCore(PhysicalConnection connection, Message message, in RawResult result)
            {
                // Example:
                // > XPENDING mystream mygroup
                // 1) (integer)2
                // 2) 1526569498055 - 0
                // 3) 1526569506935 - 0
                // 4) 1) 1) "Bob"
                //       2) "2"
                // 5) 1) 1) "Joe"
                //       2) "8"
                if (result.Resp2TypeArray != ResultType.Array)
                {
                    return false;
                }

                var arr = result.GetItems();

                if (arr.Length != 4)
                {
                    return false;
                }

                StreamConsumer[]? consumers = null;

                // If there are no consumers as of yet for the given group, the last
                // item in the response array will be null.
                ref RawResult third = ref arr[3];
                if (!third.IsNull)
                {
                    consumers = third.ToArray((in RawResult item) =>
                    {
                        var details = item.GetItems();
                        return new StreamConsumer(
                            name: details[0].AsRedisValue(),
                            pendingMessageCount: (int)details[1].AsRedisValue());
                    });
                }

                var pendingInfo = new StreamPendingInfo(
                    pendingMessageCount: (int)arr[0].AsRedisValue(),
                    lowestId: arr[1].AsRedisValue(),
                    highestId: arr[2].AsRedisValue(),
                    consumers: consumers ?? Array.Empty<StreamConsumer>());

                SetResult(message, pendingInfo);
                return true;
            }
        }

        internal sealed class StreamPendingMessagesProcessor : ResultProcessor<StreamPendingMessageInfo[]>
        {
            protected override bool SetResultCore(PhysicalConnection connection, Message message, in RawResult result)
            {
                if (result.Resp2TypeArray != ResultType.Array)
                {
                    return false;
                }

                var messageInfoArray = result.GetItems().ToArray((in RawResult item) =>
                {
                    var details = item.GetItems().GetEnumerator();

                    return new StreamPendingMessageInfo(
                        messageId: details.GetNext().AsRedisValue(),
                        consumerName: details.GetNext().AsRedisValue(),
                        idleTimeInMs: (long)details.GetNext().AsRedisValue(),
                        deliveryCount: (int)details.GetNext().AsRedisValue());
                });

                SetResult(message, messageInfoArray);
                return true;
            }
        }

        internal class StreamNameValueEntryProcessor : ValuePairInterleavedProcessorBase<NameValueEntry>
        {
            public static readonly StreamNameValueEntryProcessor Instance = new();
            private StreamNameValueEntryProcessor() { }
            protected override NameValueEntry Parse(in RawResult first, in RawResult second, object? state)
                => new NameValueEntry(first.AsRedisValue(), second.AsRedisValue());
        }

        /// <summary>
        /// Handles stream responses. For formats, see <see href="https://redis.io/topics/streams-intro"/>.
        /// </summary>
        /// <typeparam name="T">The type of the stream result.</typeparam>
        internal abstract class StreamProcessorBase<T> : ResultProcessor<T>
        {
            protected static StreamEntry ParseRedisStreamEntry(in RawResult item)
            {
                if (item.IsNull || item.Resp2TypeArray != ResultType.Array)
                {
                    return StreamEntry.Null;
                }
                // Process the Multibulk array for each entry. The entry contains the following elements:
                //  [0] = SimpleString (the ID of the stream entry)
                //  [1] = Multibulk array of the name/value pairs of the stream entry's data
                var entryDetails = item.GetItems();

                return new StreamEntry(
                    id: entryDetails[0].AsRedisValue(),
                    values: ParseStreamEntryValues(entryDetails[1]));
            }
            protected internal StreamEntry[] ParseRedisStreamEntries(in RawResult result) =>
                result.GetItems().ToArray((in RawResult item, in StreamProcessorBase<T> _) => ParseRedisStreamEntry(item), this);

            protected static NameValueEntry[] ParseStreamEntryValues(in RawResult result)
            {
                // The XRANGE, XREVRANGE, XREAD commands return stream entries
                // in the following format.  The name/value pairs are interleaved
                // in the same fashion as the HGETALL response.
                //
                // 1) 1) 1518951480106-0
                //    2) 1) "sensor-id"
                //       2) "1234"
                //       3) "temperature"
                //       4) "19.8"
                // 2) 1) 1518951482479-0
                //    2) 1) "sensor-id"
                //       2) "9999"
                //       3) "temperature"
                //       4) "18.2"
                if (result.Resp2TypeArray != ResultType.Array || result.IsNull)
                {
                    return Array.Empty<NameValueEntry>();
                }
                return StreamNameValueEntryProcessor.Instance.ParseArray(result, false, out _, null)!; // ! because we checked null above
            }
        }

        private sealed class StringPairInterleavedProcessor : ValuePairInterleavedProcessorBase<KeyValuePair<string, string>>
        {
            protected override KeyValuePair<string, string> Parse(in RawResult first, in RawResult second, object? state) =>
                new KeyValuePair<string, string>(first.GetString()!, second.GetString()!);
        }

        private sealed class StringProcessor : ResultProcessor<string?>
        {
            protected override bool SetResultCore(PhysicalConnection connection, Message message, in RawResult result)
            {
                switch (result.Resp2TypeBulkString)
                {
                    case ResultType.Integer:
                    case ResultType.SimpleString:
                    case ResultType.BulkString:
                        SetResult(message, result.GetString());
                        return true;
                    case ResultType.Array:
                        var arr = result.GetItems();
                        if (arr.Length == 1)
                        {
                            SetResult(message, arr[0].GetString());
                            return true;
                        }
                        break;
                }
                return false;
            }
        }

        private sealed class TieBreakerProcessor : ResultProcessor<string?>
        {
            protected override bool SetResultCore(PhysicalConnection connection, Message message, in RawResult result)
            {
                switch (result.Resp2TypeBulkString)
                {
                    case ResultType.SimpleString:
                    case ResultType.BulkString:
                        var tieBreaker = result.GetString()!;
                        SetResult(message, tieBreaker);

                        try
                        {
                            if (connection.BridgeCouldBeNull?.ServerEndPoint is ServerEndPoint endpoint)
                            {
                                endpoint.TieBreakerResult = tieBreaker;
                            }
                        }
                        catch { }

                        return true;
                }
                return false;
            }
        }

        private class TracerProcessor : ResultProcessor<bool>
        {
            private readonly bool establishConnection;

            public TracerProcessor(bool establishConnection)
            {
                this.establishConnection = establishConnection;
            }

            public override bool SetResult(PhysicalConnection connection, Message message, in RawResult result)
            {
                connection.BridgeCouldBeNull?.Multiplexer.OnInfoMessage($"got '{result}' for '{message.CommandAndKey}' on '{connection}'");
                var final = base.SetResult(connection, message, result);
                if (result.IsError)
                {
                    if (result.StartsWith(CommonReplies.authFail_trimmed) || result.StartsWith(CommonReplies.NOAUTH))
                    {
                        connection.RecordConnectionFailed(ConnectionFailureType.AuthenticationFailure, new Exception(result.ToString() + " Verify if the Redis password provided is correct. Attempted command: " + message.Command));
                    }
                    else if (result.StartsWith(CommonReplies.loading))
                    {
                        connection.RecordConnectionFailed(ConnectionFailureType.Loading);
                    }
                    else
                    {
                        connection.RecordConnectionFailed(ConnectionFailureType.ProtocolFailure, new RedisServerException(result.ToString()));
                    }
                }

                if (connection.Protocol is null)
                {
                    // if we didn't get a valid response from HELLO, then we have to assume RESP2 at some point
                    connection.SetProtocol(RedisProtocol.Resp2);
                }

                return final;
            }

            [System.Diagnostics.CodeAnalysis.SuppressMessage("Style", "IDE0071:Simplify interpolation", Justification = "Allocations (string.Concat vs. string.Format)")]
            protected override bool SetResultCore(PhysicalConnection connection, Message message, in RawResult result)
            {
                bool happy;
                switch (message.Command)
                {
                    case RedisCommand.ECHO:
                        happy = result.Resp2TypeBulkString == ResultType.BulkString && (!establishConnection || result.IsEqual(connection.BridgeCouldBeNull?.Multiplexer?.UniqueId));
                        break;
                    case RedisCommand.PING:
                        // there are two different PINGs; "interactive" is a +PONG or +{your message},
                        // but subscriber returns a bulk-array of [ "pong", {your message} ]
                        switch (result.Resp2TypeArray)
                        {
                            case ResultType.SimpleString:
                                happy = result.IsEqual(CommonReplies.PONG);
                                break;
                            case ResultType.Array when result.ItemsCount == 2:
                                var items = result.GetItems();
                                happy = items[0].IsEqual(CommonReplies.PONG) && items[1].Payload.IsEmpty;
                                break;
                            default:
                                happy = false;
                                break;
                        }
                        break;
                    case RedisCommand.TIME:
                        happy = result.Resp2TypeArray == ResultType.Array && result.ItemsCount == 2;
                        break;
                    case RedisCommand.EXISTS:
                        happy = result.Resp2TypeBulkString == ResultType.Integer;
                        break;
                    default:
                        happy = false;
                        break;
                }
                if (happy)
                {
                    if (establishConnection)
                    {
                        // This is what ultimately brings us to complete a connection, by advancing the state forward from a successful tracer after connection.
                        connection.BridgeCouldBeNull?.OnFullyEstablished(connection, $"From command: {message.Command}");
                    }
                    SetResult(message, happy);
                    return true;
                }
                else
                {
                    connection.RecordConnectionFailed(
                        ConnectionFailureType.ProtocolFailure,
                        new InvalidOperationException($"unexpected tracer reply to {message.Command}: {result.ToString()}"));
                    return false;
                }
            }
        }

        private sealed class SentinelGetPrimaryAddressByNameProcessor : ResultProcessor<EndPoint?>
        {
            protected override bool SetResultCore(PhysicalConnection connection, Message message, in RawResult result)
            {
                switch (result.Resp2TypeArray)
                {
                    case ResultType.Array:
                        var items = result.GetItems();
                        if (result.IsNull)
                        {
                            return true;
                        }
                        else if (items.Length == 2 && items[1].TryGetInt64(out var port))
                        {
                            SetResult(message, Format.ParseEndPoint(items[0].GetString()!, checked((int)port)));
                            return true;
                        }
                        else if (items.Length == 0)
                        {
                            SetResult(message, null);
                            return true;
                        }
                        break;
                }
                return false;
            }
        }

        private sealed class SentinelGetSentinelAddressesProcessor : ResultProcessor<EndPoint[]>
        {
            protected override bool SetResultCore(PhysicalConnection connection, Message message, in RawResult result)
            {
                List<EndPoint> endPoints = new List<EndPoint>();

                switch (result.Resp2TypeArray)
                {
                    case ResultType.Array:
                        foreach (RawResult item in result.GetItems())
                        {
                            var pairs = item.GetItems();
                            string? ip = null;
                            int port = default;
                            if (KeyValuePairParser.TryRead(pairs, in KeyValuePairParser.IP, ref ip)
                                && KeyValuePairParser.TryRead(pairs, in KeyValuePairParser.Port, ref port))
                            {
                                endPoints.Add(Format.ParseEndPoint(ip, port));
                            }
                        }
                        SetResult(message, endPoints.ToArray());
                        return true;

                    case ResultType.SimpleString:
                        // We don't want to blow up if the primary is not found
                        if (result.IsNull)
                            return true;
                        break;
                }

                return false;
            }
        }

        private sealed class SentinelGetReplicaAddressesProcessor : ResultProcessor<EndPoint[]>
        {
            protected override bool SetResultCore(PhysicalConnection connection, Message message, in RawResult result)
            {
                List<EndPoint> endPoints = new List<EndPoint>();

                switch (result.Resp2TypeArray)
                {
                    case ResultType.Array:
                        foreach (RawResult item in result.GetItems())
                        {
                            var pairs = item.GetItems();
                            string? ip = null;
                            int port = default;
                            if (KeyValuePairParser.TryRead(pairs, in KeyValuePairParser.IP, ref ip)
                                && KeyValuePairParser.TryRead(pairs, in KeyValuePairParser.Port, ref port))
                            {
                                endPoints.Add(Format.ParseEndPoint(ip, port));
                            }
                        }
                        break;

                    case ResultType.SimpleString:
                        // We don't want to blow up if the primary is not found
                        if (result.IsNull)
                            return true;
                        break;
                }

                if (endPoints.Count > 0)
                {
                    SetResult(message, endPoints.ToArray());
                    return true;
                }

                return false;
            }
        }

        private sealed class SentinelArrayOfArraysProcessor : ResultProcessor<KeyValuePair<string, string>[][]>
        {
            protected override bool SetResultCore(PhysicalConnection connection, Message message, in RawResult result)
            {
                if (StringPairInterleaved is not StringPairInterleavedProcessor innerProcessor)
                {
                    return false;
                }

                switch (result.Resp2TypeArray)
                {
                    case ResultType.Array:
                        var arrayOfArrays = result.GetItems();

                        var returnArray = result.ToArray<KeyValuePair<string, string>[], StringPairInterleavedProcessor>(
                            (in RawResult rawInnerArray, in StringPairInterleavedProcessor proc) =>
                            {
                                if (proc.TryParse(rawInnerArray, out KeyValuePair<string, string>[]? kvpArray))
                                {
                                    return kvpArray!;
                                }
                                else
                                {
                                    throw new ArgumentOutOfRangeException(nameof(rawInnerArray), $"Error processing {message.CommandAndKey}, could not decode array '{rawInnerArray}'");
                                }
                            },
                            innerProcessor)!;

                        SetResult(message, returnArray);
                        return true;
                }
                return false;
            }
        }
    }

    internal abstract class ResultProcessor<T> : ResultProcessor
    {
        protected static void SetResult(Message? message, T value)
        {
            if (message == null) return;
            var box = message.ResultBox as IResultBox<T>;
            message.SetResponseReceived();

            box?.SetResult(value);
        }
    }

    internal abstract class ArrayResultProcessor<T> : ResultProcessor<T[]>
    {
        protected override bool SetResultCore(PhysicalConnection connection, Message message, in RawResult result)
        {
            switch (result.Resp2TypeArray)
            {
                case ResultType.Array:
                    var items = result.GetItems();
                    T[] arr;
                    if (items.IsEmpty)
                    {
                        arr = Array.Empty<T>();
                    }
                    else
                    {
                        arr = new T[checked((int)items.Length)];
                        int index = 0;
                        foreach (ref RawResult inner in items)
                        {
                            if (!TryParse(inner, out arr[index++]))
                                return false;
                        }
                    }
                    SetResult(message, arr);
                    return true;
                default:
                    return false;
            }
        }

        protected abstract bool TryParse(in RawResult raw, out T parsed);
    }
}<|MERGE_RESOLUTION|>--- conflicted
+++ resolved
@@ -469,13 +469,8 @@
 
                         var newServer = message.Command switch
                         {
-<<<<<<< HEAD
                             RedisCommand.SUBSCRIBE or RedisCommand.SSUBSCRIBE or RedisCommand.PSUBSCRIBE => connection.BridgeCouldBeNull?.ServerEndPoint,
                             _ => null
-=======
-                            RedisCommand.SUBSCRIBE or RedisCommand.PSUBSCRIBE => connection.BridgeCouldBeNull?.ServerEndPoint,
-                            _ => null,
->>>>>>> cfbd4748
                         };
                         Subscription?.SetCurrentServer(newServer);
                         return true;
