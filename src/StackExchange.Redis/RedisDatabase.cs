﻿using System;
using System.Buffers;
using System.Collections.Generic;
using System.Linq;
using System.Net;
using System.Threading.Tasks;
using Pipelines.Sockets.Unofficial.Arenas;

namespace StackExchange.Redis
{
    internal class RedisDatabase : RedisBase, IDatabase
    {
        internal RedisDatabase(ConnectionMultiplexer multiplexer, int db, object? asyncState)
            : base(multiplexer, asyncState)
        {
            Database = db;
        }

        public object? AsyncState => asyncState;

        public int Database { get; }

        public IBatch CreateBatch(object? asyncState)
        {
            if (this is IBatch) throw new NotSupportedException("Nested batches are not supported");
            return new RedisBatch(this, asyncState);
        }

        public ITransaction CreateTransaction(object? asyncState)
        {
            if (this is IBatch) throw new NotSupportedException("Nested transactions are not supported");
            return new RedisTransaction(this, asyncState);
        }

        private ITransaction? CreateTransactionIfAvailable(object? asyncState)
        {
            var map = multiplexer.CommandMap;
            if (!map.IsAvailable(RedisCommand.MULTI) || !map.IsAvailable(RedisCommand.EXEC))
            {
                return null;
            }
            return CreateTransaction(asyncState);
        }

        public RedisValue DebugObject(RedisKey key, CommandFlags flags = CommandFlags.None)
        {
            var msg = Message.Create(Database, flags, RedisCommand.DEBUG, RedisLiterals.OBJECT, key);
            return ExecuteSync(msg, ResultProcessor.RedisValue);
        }

        public Task<RedisValue> DebugObjectAsync(RedisKey key, CommandFlags flags = CommandFlags.None)
        {
            var msg = Message.Create(Database, flags, RedisCommand.DEBUG, RedisLiterals.OBJECT, key);
            return ExecuteAsync(msg, ResultProcessor.RedisValue);
        }

        public bool GeoAdd(RedisKey key, double longitude, double latitude, RedisValue member, CommandFlags flags = CommandFlags.None)
        {
            return GeoAdd(key, new GeoEntry(longitude, latitude, member), flags);
        }

        public Task<bool> GeoAddAsync(RedisKey key, double longitude, double latitude, RedisValue member, CommandFlags flags = CommandFlags.None)
        {
            return GeoAddAsync(key, new GeoEntry(longitude, latitude, member), flags);
        }

        public bool GeoAdd(RedisKey key, GeoEntry value, CommandFlags flags = CommandFlags.None)
        {
            var msg = Message.Create(Database, flags, RedisCommand.GEOADD, key, value.Longitude, value.Latitude, value.Member);
            return ExecuteSync(msg, ResultProcessor.Boolean);
        }

        public Task<bool> GeoAddAsync(RedisKey key, GeoEntry value, CommandFlags flags = CommandFlags.None)
        {
            var msg = Message.Create(Database, flags, RedisCommand.GEOADD, key, value.Longitude, value.Latitude, value.Member);
            return ExecuteAsync(msg, ResultProcessor.Boolean);
        }

        public long GeoAdd(RedisKey key, GeoEntry[] values, CommandFlags flags = CommandFlags.None)
        {
            var msg = Message.Create(Database, flags, RedisCommand.GEOADD, key, values);
            return ExecuteSync(msg, ResultProcessor.Int64);
        }

        public Task<long> GeoAddAsync(RedisKey key, GeoEntry[] values, CommandFlags flags = CommandFlags.None)
        {
            var msg = Message.Create(Database, flags, RedisCommand.GEOADD, key, values);
            return ExecuteAsync(msg, ResultProcessor.Int64);
        }

        public bool GeoRemove(RedisKey key, RedisValue member, CommandFlags flags = CommandFlags.None)
        {
            return SortedSetRemove(key, member, flags);
        }

        public Task<bool> GeoRemoveAsync(RedisKey key, RedisValue member, CommandFlags flags = CommandFlags.None)
        {
            return SortedSetRemoveAsync(key, member, flags);
        }

        public double? GeoDistance(RedisKey key, RedisValue member1, RedisValue member2, GeoUnit unit = GeoUnit.Meters, CommandFlags flags = CommandFlags.None)
        {
            var msg = Message.Create(Database, flags, RedisCommand.GEODIST, key, member1, member2, StackExchange.Redis.GeoPosition.GetRedisUnit(unit));
            return ExecuteSync(msg, ResultProcessor.NullableDouble);
        }

        public Task<double?> GeoDistanceAsync(RedisKey key, RedisValue value0, RedisValue value1, GeoUnit unit = GeoUnit.Meters, CommandFlags flags = CommandFlags.None)
        {
            var msg = Message.Create(Database, flags, RedisCommand.GEODIST, key, value0, value1, StackExchange.Redis.GeoPosition.GetRedisUnit(unit));
            return ExecuteAsync(msg, ResultProcessor.NullableDouble);
        }

        public string?[] GeoHash(RedisKey key, RedisValue[] members, CommandFlags flags = CommandFlags.None)
        {
            if (members == null) throw new ArgumentNullException(nameof(members));
            var redisValues = new RedisValue[members.Length];
            for (var i = 0; i < members.Length; i++) redisValues[i] = members[i];
            var msg = Message.Create(Database, flags, RedisCommand.GEOHASH, key, redisValues);
            return ExecuteSync(msg, ResultProcessor.NullableStringArray, defaultValue: Array.Empty<string?>());
        }

        public Task<string?[]> GeoHashAsync(RedisKey key, RedisValue[] members, CommandFlags flags = CommandFlags.None)
        {
            if (members == null) throw new ArgumentNullException(nameof(members));
            var redisValues = new RedisValue[members.Length];
            for (var i = 0; i < members.Length; i++) redisValues[i] = members[i];
            var msg = Message.Create(Database, flags, RedisCommand.GEOHASH, key, redisValues);
            return ExecuteAsync(msg, ResultProcessor.NullableStringArray, defaultValue: Array.Empty<string?>());
        }

        public string? GeoHash(RedisKey key, RedisValue member, CommandFlags flags = CommandFlags.None)
        {
            var msg = Message.Create(Database, flags, RedisCommand.GEOHASH, key, member);
            return ExecuteSync(msg, ResultProcessor.String);
        }

        public Task<string?> GeoHashAsync(RedisKey key, RedisValue member, CommandFlags flags = CommandFlags.None)
        {
            var msg = Message.Create(Database, flags, RedisCommand.GEOHASH, key, member);
            return ExecuteAsync(msg, ResultProcessor.String);
        }

        public GeoPosition?[] GeoPosition(RedisKey key, RedisValue[] members, CommandFlags flags = CommandFlags.None)
        {
            if (members == null) throw new ArgumentNullException(nameof(members));
            var redisValues = new RedisValue[members.Length];
            for (var i = 0; i < members.Length; i++) redisValues[i] = members[i];
            var msg = Message.Create(Database, flags, RedisCommand.GEOPOS, key, redisValues);
            return ExecuteSync(msg, ResultProcessor.RedisGeoPositionArray, defaultValue: Array.Empty<GeoPosition?>());
        }

        public Task<GeoPosition?[]> GeoPositionAsync(RedisKey key, RedisValue[] members, CommandFlags flags = CommandFlags.None)
        {
            if (members == null) throw new ArgumentNullException(nameof(members));
            var redisValues = new RedisValue[members.Length];
            for (var i = 0; i < members.Length; i++) redisValues[i] = members[i];
            var msg = Message.Create(Database, flags, RedisCommand.GEOPOS, key, redisValues);
            return ExecuteAsync(msg, ResultProcessor.RedisGeoPositionArray, defaultValue: Array.Empty<GeoPosition?>());
        }

        public GeoPosition? GeoPosition(RedisKey key, RedisValue member, CommandFlags flags = CommandFlags.None)
        {
            var msg = Message.Create(Database, flags, RedisCommand.GEOPOS, key, member);
            return ExecuteSync(msg, ResultProcessor.RedisGeoPosition);
        }

        public Task<GeoPosition?> GeoPositionAsync(RedisKey key, RedisValue member, CommandFlags flags = CommandFlags.None)
        {
            var msg = Message.Create(Database, flags, RedisCommand.GEOPOS, key, member);
            return ExecuteAsync(msg, ResultProcessor.RedisGeoPosition);
        }

        private Message GetGeoSearchMessage(in RedisKey sourceKey, in RedisKey destinationKey, RedisValue? member, double longitude, double latitude, GeoSearchShape shape, int count, bool demandClosest, bool storeDistances, Order? order, GeoRadiusOptions options, CommandFlags flags)
        {
            var redisValues = new List<RedisValue>(15);
            if (member != null)
            {
                redisValues.Add(RedisLiterals.FROMMEMBER);
                redisValues.Add(member.Value);
            }
            else
            {
                redisValues.Add(RedisLiterals.FROMLONLAT);
                redisValues.Add(longitude);
                redisValues.Add(latitude);
            }

            shape.AddArgs(redisValues);

            if (order != null)
            {
                redisValues.Add(order.Value.ToLiteral());
            }
            if (count >= 0)
            {
                redisValues.Add(RedisLiterals.COUNT);
                redisValues.Add(count);
            }

            if (!demandClosest)
            {
                if (count < 0)
                {
                    throw new ArgumentException($"{nameof(demandClosest)} must be true if you are not limiting the count for a GEOSEARCH");
                }
                redisValues.Add(RedisLiterals.ANY);
            }

            options.AddArgs(redisValues);

            if (storeDistances)
            {
                redisValues.Add(RedisLiterals.STOREDIST);
            }

            return destinationKey.IsNull
                ? Message.Create(Database, flags, RedisCommand.GEOSEARCH, sourceKey, redisValues.ToArray())
                : Message.Create(Database, flags, RedisCommand.GEOSEARCHSTORE, destinationKey, sourceKey, redisValues.ToArray());
        }

        private Message GetGeoRadiusMessage(in RedisKey key, RedisValue? member, double longitude, double latitude, double radius, GeoUnit unit, int count, Order? order, GeoRadiusOptions options, CommandFlags flags)
        {
            var redisValues = new List<RedisValue>(10);
            RedisCommand command;
            if (member == null)
            {
                redisValues.Add(longitude);
                redisValues.Add(latitude);
                command = RedisCommand.GEORADIUS;
            }
            else
            {
                redisValues.Add(member.Value);
                command = RedisCommand.GEORADIUSBYMEMBER;
            }

            redisValues.Add(radius);
            redisValues.Add(Redis.GeoPosition.GetRedisUnit(unit));
            options.AddArgs(redisValues);

            if (count > 0)
            {
                redisValues.Add(RedisLiterals.COUNT);
                redisValues.Add(count);
            }
            if (order != null)
            {
                redisValues.Add(order.Value.ToLiteral());
            }

            return Message.Create(Database, flags, command, key, redisValues.ToArray());
        }

        public GeoRadiusResult[] GeoRadius(RedisKey key, RedisValue member, double radius, GeoUnit unit, int count, Order? order, GeoRadiusOptions options, CommandFlags flags)
        {
            // This gets confused with the double overload below sometimes...throwing when this occurs.
            if (member.Type == RedisValue.StorageType.Double)
            {
                throw new ArgumentException("Member should not be a double, you likely want the GeoRadius(RedisKey, double, double, ...) overload.", nameof(member));
            }
            return ExecuteSync(GetGeoRadiusMessage(key, member, double.NaN, double.NaN, radius, unit, count, order, options, flags), ResultProcessor.GeoRadiusArray(options), defaultValue: Array.Empty<GeoRadiusResult>());
        }

        public Task<GeoRadiusResult[]> GeoRadiusAsync(RedisKey key, RedisValue member, double radius, GeoUnit unit, int count, Order? order, GeoRadiusOptions options, CommandFlags flags)
        {
            // This gets confused with the double overload below sometimes...throwing when this occurs.
            if (member.Type == RedisValue.StorageType.Double)
            {
                throw new ArgumentException("Member should not be a double, you likely want the GeoRadius(RedisKey, double, double, ...) overload.", nameof(member));
            }
            return ExecuteAsync(GetGeoRadiusMessage(key, member, double.NaN, double.NaN, radius, unit, count, order, options, flags), ResultProcessor.GeoRadiusArray(options), defaultValue: Array.Empty<GeoRadiusResult>());
        }

        public GeoRadiusResult[] GeoRadius(RedisKey key, double longitude, double latitude, double radius, GeoUnit unit, int count, Order? order, GeoRadiusOptions options, CommandFlags flags)
        {
            return ExecuteSync(GetGeoRadiusMessage(key, null, longitude, latitude, radius, unit, count, order, options, flags), ResultProcessor.GeoRadiusArray(options), defaultValue: Array.Empty<GeoRadiusResult>());
        }

        public Task<GeoRadiusResult[]> GeoRadiusAsync(RedisKey key, double longitude, double latitude, double radius, GeoUnit unit, int count, Order? order, GeoRadiusOptions options, CommandFlags flags)
        {
            return ExecuteAsync(GetGeoRadiusMessage(key, null, longitude, latitude, radius, unit, count, order, options, flags), ResultProcessor.GeoRadiusArray(options), defaultValue: Array.Empty<GeoRadiusResult>());
        }

        public GeoRadiusResult[] GeoSearch(RedisKey key, RedisValue member, GeoSearchShape shape, int count = -1, bool demandClosest = true, Order? order = null, GeoRadiusOptions options = GeoRadiusOptions.Default, CommandFlags flags = CommandFlags.None)
        {
            var msg = GetGeoSearchMessage(key, RedisKey.Null, member, double.NaN, double.NaN, shape, count, demandClosest, false, order, options, flags);
            return ExecuteSync(msg, ResultProcessor.GeoRadiusArray(options), defaultValue: Array.Empty<GeoRadiusResult>());
        }

        public GeoRadiusResult[] GeoSearch(RedisKey key, double longitude, double latitude, GeoSearchShape shape, int count = -1, bool demandClosest = true, Order? order = null, GeoRadiusOptions options = GeoRadiusOptions.Default, CommandFlags flags = CommandFlags.None)
        {
            var msg = GetGeoSearchMessage(key, RedisKey.Null, null, longitude, latitude, shape, count, demandClosest, false, order, options, flags);
            return ExecuteSync(msg, ResultProcessor.GeoRadiusArray(options), defaultValue: Array.Empty<GeoRadiusResult>());
        }

        public Task<GeoRadiusResult[]> GeoSearchAsync(RedisKey key, RedisValue member, GeoSearchShape shape, int count = -1, bool demandClosest = true, Order? order = null, GeoRadiusOptions options = GeoRadiusOptions.Default, CommandFlags flags = CommandFlags.None)
        {
            var msg = GetGeoSearchMessage(key, RedisKey.Null, member, double.NaN, double.NaN, shape, count, demandClosest, false, order, options, flags);
            return ExecuteAsync(msg, ResultProcessor.GeoRadiusArray(options), defaultValue: Array.Empty<GeoRadiusResult>());
        }

        public Task<GeoRadiusResult[]> GeoSearchAsync(RedisKey key, double longitude, double latitude, GeoSearchShape shape, int count = -1, bool demandClosest = true, Order? order = null, GeoRadiusOptions options = GeoRadiusOptions.Default, CommandFlags flags = CommandFlags.None)
        {
            var msg = GetGeoSearchMessage(key, RedisKey.Null, null, longitude, latitude, shape, count, demandClosest, false, order, options, flags);
            return ExecuteAsync(msg, ResultProcessor.GeoRadiusArray(options), defaultValue: Array.Empty<GeoRadiusResult>());
        }

        public long GeoSearchAndStore(RedisKey sourceKey, RedisKey destinationKey, RedisValue member, GeoSearchShape shape, int count = -1, bool demandClosest = true, Order? order = null, bool storeDistances = false, CommandFlags flags = CommandFlags.None)
        {
            var msg = GetGeoSearchMessage(sourceKey, destinationKey, member, double.NaN, double.NaN, shape, count, demandClosest, storeDistances, order, GeoRadiusOptions.None, flags);
            return ExecuteSync(msg, ResultProcessor.Int64);
        }

        public long GeoSearchAndStore(RedisKey sourceKey, RedisKey destinationKey, double longitude, double latitude, GeoSearchShape shape, int count = -1, bool demandClosest = true, Order? order = null, bool storeDistances = false, CommandFlags flags = CommandFlags.None)
        {
            var msg = GetGeoSearchMessage(sourceKey, destinationKey, null, longitude, latitude, shape, count, demandClosest, storeDistances, order, GeoRadiusOptions.None, flags);
            return ExecuteSync(msg, ResultProcessor.Int64);
        }

        public Task<long> GeoSearchAndStoreAsync(RedisKey sourceKey, RedisKey destinationKey, RedisValue member, GeoSearchShape shape, int count = -1, bool demandClosest = true, Order? order = null, bool storeDistances = false, CommandFlags flags = CommandFlags.None)
        {
            var msg = GetGeoSearchMessage(sourceKey, destinationKey, member, double.NaN, double.NaN, shape, count, demandClosest, storeDistances, order, GeoRadiusOptions.None, flags);
            return ExecuteAsync(msg, ResultProcessor.Int64);
        }

        public Task<long> GeoSearchAndStoreAsync(RedisKey sourceKey, RedisKey destinationKey, double longitude, double latitude, GeoSearchShape shape, int count = -1, bool demandClosest = true, Order? order = null, bool storeDistances = false, CommandFlags flags = CommandFlags.None)
        {
            var msg = GetGeoSearchMessage(sourceKey, destinationKey, null, longitude, latitude, shape, count, demandClosest, storeDistances, order, GeoRadiusOptions.None, flags);
            return ExecuteAsync(msg, ResultProcessor.Int64);
        }

        public long HashDecrement(RedisKey key, RedisValue hashField, long value = 1, CommandFlags flags = CommandFlags.None)
        {
            return HashIncrement(key, hashField, -value, flags);
        }

        public double HashDecrement(RedisKey key, RedisValue hashField, double value, CommandFlags flags = CommandFlags.None)
        {
            return HashIncrement(key, hashField, -value, flags);
        }

        public Task<long> HashDecrementAsync(RedisKey key, RedisValue hashField, long value = 1, CommandFlags flags = CommandFlags.None)
        {
            return HashIncrementAsync(key, hashField, -value, flags);
        }

        public Task<double> HashDecrementAsync(RedisKey key, RedisValue hashField, double value, CommandFlags flags = CommandFlags.None)
        {
            return HashIncrementAsync(key, hashField, -value, flags);
        }

        public bool HashDelete(RedisKey key, RedisValue hashField, CommandFlags flags = CommandFlags.None)
        {
            var msg = Message.Create(Database, flags, RedisCommand.HDEL, key, hashField);
            return ExecuteSync(msg, ResultProcessor.Boolean);
        }

        public long HashDelete(RedisKey key, RedisValue[] hashFields, CommandFlags flags = CommandFlags.None)
        {
            if (hashFields == null) throw new ArgumentNullException(nameof(hashFields));
            var msg = hashFields.Length == 0 ? null : Message.Create(Database, flags, RedisCommand.HDEL, key, hashFields);
            return ExecuteSync(msg, ResultProcessor.Int64);
        }

        public Task<bool> HashDeleteAsync(RedisKey key, RedisValue hashField, CommandFlags flags = CommandFlags.None)
        {
            var msg = Message.Create(Database, flags, RedisCommand.HDEL, key, hashField);
            return ExecuteAsync(msg, ResultProcessor.Boolean);
        }

        public Task<long> HashDeleteAsync(RedisKey key, RedisValue[] hashFields, CommandFlags flags = CommandFlags.None)
        {
            if (hashFields == null) throw new ArgumentNullException(nameof(hashFields));

            var msg = hashFields.Length == 0 ? null : Message.Create(Database, flags, RedisCommand.HDEL, key, hashFields);
            return ExecuteAsync(msg, ResultProcessor.Int64);
        }

        public bool HashExists(RedisKey key, RedisValue hashField, CommandFlags flags = CommandFlags.None)
        {
            var msg = Message.Create(Database, flags, RedisCommand.HEXISTS, key, hashField);
            return ExecuteSync(msg, ResultProcessor.Boolean);
        }

        public Task<bool> HashExistsAsync(RedisKey key, RedisValue hashField, CommandFlags flags = CommandFlags.None)
        {
            var msg = Message.Create(Database, flags, RedisCommand.HEXISTS, key, hashField);
            return ExecuteAsync(msg, ResultProcessor.Boolean);
        }

        public ExpireResult[] HashFieldExpire(RedisKey key, RedisValue[] hashFields, TimeSpan expiry, ExpireWhen when = ExpireWhen.Always, CommandFlags flags = CommandFlags.None)
        {
            long milliseconds = expiry.Ticks / TimeSpan.TicksPerMillisecond;
            return HashFieldExpireExecute(key, milliseconds, when, PickExpireCommandByPrecision, SyncCustomArrExecutor<ExpireResult, ResultProcessor<ExpireResult[]>>, ResultProcessor.ExpireResultArray, flags, hashFields);
        }

        public ExpireResult[] HashFieldExpire(RedisKey key, RedisValue[] hashFields, DateTime expiry, ExpireWhen when = ExpireWhen.Always, CommandFlags flags = CommandFlags.None)
        {
            long milliseconds = GetMillisecondsUntil(expiry);
            return HashFieldExpireExecute(key, milliseconds, when, PickExpireAtCommandByPrecision, SyncCustomArrExecutor<ExpireResult, ResultProcessor<ExpireResult[]>>, ResultProcessor.ExpireResultArray, flags, hashFields);
        }

        public Task<ExpireResult[]> HashFieldExpireAsync(RedisKey key, RedisValue[] hashFields, TimeSpan expiry, ExpireWhen when = ExpireWhen.Always, CommandFlags flags = CommandFlags.None)
        {
            long milliseconds = expiry.Ticks / TimeSpan.TicksPerMillisecond;
            return HashFieldExpireExecute(key, milliseconds, when, PickExpireCommandByPrecision, AsyncCustomArrExecutor<ExpireResult, ResultProcessor<ExpireResult[]>>, ResultProcessor.ExpireResultArray, flags, hashFields);
        }

        public Task<ExpireResult[]> HashFieldExpireAsync(RedisKey key, RedisValue[] hashFields, DateTime expiry, ExpireWhen when = ExpireWhen.Always, CommandFlags flags = CommandFlags.None)
        {
            long milliseconds = GetMillisecondsUntil(expiry);
            return HashFieldExpireExecute(key, milliseconds, when, PickExpireAtCommandByPrecision, AsyncCustomArrExecutor<ExpireResult, ResultProcessor<ExpireResult[]>>, ResultProcessor.ExpireResultArray, flags, hashFields);
        }

        #region private for HFE 
        private T HashFieldExpireExecute<T, P>(RedisKey key, long milliseconds, ExpireWhen when, Func<bool, RedisCommand> getCmd, CustomExecutor<T, P> executor, P processor, CommandFlags flags, params RedisValue[] hashFields)
        {
            if (hashFields == null) throw new ArgumentNullException(nameof(hashFields));
            var useSeconds = milliseconds % 1000 == 0;
            var cmd = getCmd(useSeconds);
            long expiry = useSeconds ? (milliseconds / 1000) : milliseconds;

            var values = when switch
            {
                ExpireWhen.Always => new List<RedisValue> { expiry, RedisLiterals.FIELDS, hashFields.Length },
                _ => new List<RedisValue> { expiry, when.ToLiteral(), RedisLiterals.FIELDS, hashFields.Length },
            };
            values.AddRange(hashFields);
            var msg = Message.Create(Database, flags, cmd, key, values.ToArray());
            return executor(msg, processor);
        }

        private static RedisCommand PickExpireCommandByPrecision(bool useSeconds) => useSeconds ? RedisCommand.HEXPIRE : RedisCommand.HPEXPIRE;

        private static RedisCommand PickExpireAtCommandByPrecision(bool useSeconds) => useSeconds ? RedisCommand.HEXPIREAT : RedisCommand.HPEXPIREAT;

        private T HashFieldExecute<T, P>(RedisCommand cmd, RedisKey key, CustomExecutor<T, P> executor, P processor, CommandFlags flags = CommandFlags.None, params RedisValue[] hashFields)
        {
            var values = new List<RedisValue> { RedisLiterals.FIELDS, hashFields.Length };
            values.AddRange(hashFields);
            var msg = Message.Create(Database, flags, cmd, key, values.ToArray());
            return executor(msg, processor);
        }

        private delegate T CustomExecutor<T, P>(Message msg, P processor);

        private T[] SyncCustomArrExecutor<T, P>(Message msg, P processor) where P : ResultProcessor<T[]> { return ExecuteSync<T[]>(msg, processor)!; }

        private Task<T[]> AsyncCustomArrExecutor<T, P>(Message msg, P processor) where P : ResultProcessor<T[]> { return ExecuteAsync<T[]>(msg, processor)!; }

        #endregion helper stuff for HFE

        public long[] HashFieldGetExpireDateTime(RedisKey key, RedisValue[] hashFields, CommandFlags flags = CommandFlags.None)
        {
            return HashFieldExecute(RedisCommand.HPEXPIRETIME, key, SyncCustomArrExecutor<long, ResultProcessor<long[]>>, ResultProcessor.Int64Array, flags, hashFields);
        }

        public Task<long[]> HashFieldGetExpireDateTimeAsync(RedisKey key, RedisValue[] hashFields, CommandFlags flags = CommandFlags.None)
        {
            return HashFieldExecute(RedisCommand.HPEXPIRETIME, key, AsyncCustomArrExecutor<long, ResultProcessor<long[]>>, ResultProcessor.Int64Array, flags, hashFields);
        }

        public PersistResult[] HashFieldPersist(RedisKey key, RedisValue[] hashFields, CommandFlags flags = CommandFlags.None)
        {
            return HashFieldExecute(RedisCommand.HPERSIST, key, SyncCustomArrExecutor<PersistResult, ResultProcessor<PersistResult[]>>, ResultProcessor.PersistResultArray, flags, hashFields);
        }

        public Task<PersistResult[]> HashFieldPersistAsync(RedisKey key, RedisValue[] hashFields, CommandFlags flags = CommandFlags.None)
        {
            return HashFieldExecute(RedisCommand.HPERSIST, key, AsyncCustomArrExecutor<PersistResult, ResultProcessor<PersistResult[]>>, ResultProcessor.PersistResultArray, flags, hashFields);
        }

        public long[] HashFieldGetTimeToLive(RedisKey key, RedisValue[] hashFields, CommandFlags flags = CommandFlags.None)
        {
            return HashFieldExecute(RedisCommand.HPTTL, key, SyncCustomArrExecutor<long, ResultProcessor<long[]>>, ResultProcessor.Int64Array, flags, hashFields);
        }

        public Task<long[]> HashFieldGetTimeToLiveAsync(RedisKey key, RedisValue[] hashFields, CommandFlags flags = CommandFlags.None)
        {
            return HashFieldExecute(RedisCommand.HPTTL, key, AsyncCustomArrExecutor<long, ResultProcessor<long[]>>, ResultProcessor.Int64Array, flags, hashFields);
        }

        public RedisValue HashGet(RedisKey key, RedisValue hashField, CommandFlags flags = CommandFlags.None)
        {
            var msg = Message.Create(Database, flags, RedisCommand.HGET, key, hashField);
            return ExecuteSync(msg, ResultProcessor.RedisValue);
        }

        public Lease<byte>? HashGetLease(RedisKey key, RedisValue hashField, CommandFlags flags = CommandFlags.None)
        {
            var msg = Message.Create(Database, flags, RedisCommand.HGET, key, hashField);
            return ExecuteSync(msg, ResultProcessor.Lease);
        }

        public RedisValue[] HashGet(RedisKey key, RedisValue[] hashFields, CommandFlags flags = CommandFlags.None)
        {
            if (hashFields == null) throw new ArgumentNullException(nameof(hashFields));
            if (hashFields.Length == 0) return Array.Empty<RedisValue>();
            var msg = Message.Create(Database, flags, RedisCommand.HMGET, key, hashFields);
            return ExecuteSync(msg, ResultProcessor.RedisValueArray, defaultValue: Array.Empty<RedisValue>());
        }

        public HashEntry[] HashGetAll(RedisKey key, CommandFlags flags = CommandFlags.None)
        {
            var msg = Message.Create(Database, flags, RedisCommand.HGETALL, key);
            return ExecuteSync(msg, ResultProcessor.HashEntryArray, defaultValue: Array.Empty<HashEntry>());
        }

        public Task<HashEntry[]> HashGetAllAsync(RedisKey key, CommandFlags flags = CommandFlags.None)
        {
            var msg = Message.Create(Database, flags, RedisCommand.HGETALL, key);
            return ExecuteAsync(msg, ResultProcessor.HashEntryArray, defaultValue: Array.Empty<HashEntry>());
        }

        public Task<RedisValue> HashGetAsync(RedisKey key, RedisValue hashField, CommandFlags flags = CommandFlags.None)
        {
            var msg = Message.Create(Database, flags, RedisCommand.HGET, key, hashField);
            return ExecuteAsync(msg, ResultProcessor.RedisValue);
        }

        public Task<Lease<byte>?> HashGetLeaseAsync(RedisKey key, RedisValue hashField, CommandFlags flags = CommandFlags.None)
        {
            var msg = Message.Create(Database, flags, RedisCommand.HGET, key, hashField);
            return ExecuteAsync(msg, ResultProcessor.Lease);
        }

        public Task<RedisValue[]> HashGetAsync(RedisKey key, RedisValue[] hashFields, CommandFlags flags = CommandFlags.None)
        {
            if (hashFields == null) throw new ArgumentNullException(nameof(hashFields));
            if (hashFields.Length == 0) return CompletedTask<RedisValue[]>.FromDefault(Array.Empty<RedisValue>(), asyncState);
            var msg = Message.Create(Database, flags, RedisCommand.HMGET, key, hashFields);
            return ExecuteAsync(msg, ResultProcessor.RedisValueArray, defaultValue: Array.Empty<RedisValue>());
        }

        public long HashIncrement(RedisKey key, RedisValue hashField, long value = 1, CommandFlags flags = CommandFlags.None)
        {
            var msg = value == 0 && (flags & CommandFlags.FireAndForget) != 0
                ? null : Message.Create(Database, flags, RedisCommand.HINCRBY, key, hashField, value);
            return ExecuteSync(msg, ResultProcessor.Int64);
        }

        public double HashIncrement(RedisKey key, RedisValue hashField, double value, CommandFlags flags = CommandFlags.None)
        {
            var msg = value == 0 && (flags & CommandFlags.FireAndForget) != 0
                ? null : Message.Create(Database, flags, RedisCommand.HINCRBYFLOAT, key, hashField, value);
            return ExecuteSync(msg, ResultProcessor.Double);
        }

        public Task<long> HashIncrementAsync(RedisKey key, RedisValue hashField, long value = 1, CommandFlags flags = CommandFlags.None)
        {
            var msg = value == 0 && (flags & CommandFlags.FireAndForget) != 0
                ? null : Message.Create(Database, flags, RedisCommand.HINCRBY, key, hashField, value);
            return ExecuteAsync(msg, ResultProcessor.Int64);
        }

        public Task<double> HashIncrementAsync(RedisKey key, RedisValue hashField, double value, CommandFlags flags = CommandFlags.None)
        {
            var msg = value == 0 && (flags & CommandFlags.FireAndForget) != 0
                ? null : Message.Create(Database, flags, RedisCommand.HINCRBYFLOAT, key, hashField, value);
            return ExecuteAsync(msg, ResultProcessor.Double);
        }

        public RedisValue[] HashKeys(RedisKey key, CommandFlags flags = CommandFlags.None)
        {
            var msg = Message.Create(Database, flags, RedisCommand.HKEYS, key);
            return ExecuteSync(msg, ResultProcessor.RedisValueArray, defaultValue: Array.Empty<RedisValue>());
        }

        public Task<RedisValue[]> HashKeysAsync(RedisKey key, CommandFlags flags = CommandFlags.None)
        {
            var msg = Message.Create(Database, flags, RedisCommand.HKEYS, key);
            return ExecuteAsync(msg, ResultProcessor.RedisValueArray, defaultValue: Array.Empty<RedisValue>());
        }

        public long HashLength(RedisKey key, CommandFlags flags = CommandFlags.None)
        {
            var msg = Message.Create(Database, flags, RedisCommand.HLEN, key);
            return ExecuteSync(msg, ResultProcessor.Int64);
        }

        public RedisValue HashRandomField(RedisKey key, CommandFlags flags = CommandFlags.None)
        {
            var msg = Message.Create(Database, flags, RedisCommand.HRANDFIELD, key);
            return ExecuteSync(msg, ResultProcessor.RedisValue);
        }

        public RedisValue[] HashRandomFields(RedisKey key, long count, CommandFlags flags = CommandFlags.None)
        {
            var msg = Message.Create(Database, flags, RedisCommand.HRANDFIELD, key, count);
            return ExecuteSync(msg, ResultProcessor.RedisValueArray, defaultValue: Array.Empty<RedisValue>());
        }

        public HashEntry[] HashRandomFieldsWithValues(RedisKey key, long count, CommandFlags flags = CommandFlags.None)
        {
            var msg = Message.Create(Database, flags, RedisCommand.HRANDFIELD, key, count, RedisLiterals.WITHVALUES);
            return ExecuteSync(msg, ResultProcessor.HashEntryArray, defaultValue: Array.Empty<HashEntry>());
        }

        public Task<long> HashLengthAsync(RedisKey key, CommandFlags flags = CommandFlags.None)
        {
            var msg = Message.Create(Database, flags, RedisCommand.HLEN, key);
            return ExecuteAsync(msg, ResultProcessor.Int64);
        }

        public Task<RedisValue> HashRandomFieldAsync(RedisKey key, CommandFlags flags = CommandFlags.None)
        {
            var msg = Message.Create(Database, flags, RedisCommand.HRANDFIELD, key);
            return ExecuteAsync(msg, ResultProcessor.RedisValue);
        }

        public Task<RedisValue[]> HashRandomFieldsAsync(RedisKey key, long count, CommandFlags flags = CommandFlags.None)
        {
            var msg = Message.Create(Database, flags, RedisCommand.HRANDFIELD, key, count);
            return ExecuteAsync(msg, ResultProcessor.RedisValueArray, defaultValue: Array.Empty<RedisValue>());
        }

        public Task<HashEntry[]> HashRandomFieldsWithValuesAsync(RedisKey key, long count, CommandFlags flags = CommandFlags.None)
        {
            var msg = Message.Create(Database, flags, RedisCommand.HRANDFIELD, key, count, RedisLiterals.WITHVALUES);
            return ExecuteAsync(msg, ResultProcessor.HashEntryArray, defaultValue: Array.Empty<HashEntry>());
        }

        IEnumerable<HashEntry> IDatabase.HashScan(RedisKey key, RedisValue pattern, int pageSize, CommandFlags flags)
            => HashScanAsync(key, pattern, pageSize, CursorUtils.Origin, 0, flags);

        IEnumerable<HashEntry> IDatabase.HashScan(RedisKey key, RedisValue pattern, int pageSize, long cursor, int pageOffset, CommandFlags flags)
            => HashScanAsync(key, pattern, pageSize, cursor, pageOffset, flags);

        IAsyncEnumerable<HashEntry> IDatabaseAsync.HashScanAsync(RedisKey key, RedisValue pattern, int pageSize, long cursor, int pageOffset, CommandFlags flags)
            => HashScanAsync(key, pattern, pageSize, cursor, pageOffset, flags);

        private CursorEnumerable<HashEntry> HashScanAsync(RedisKey key, RedisValue pattern, int pageSize, long cursor, int pageOffset, CommandFlags flags)
        {
            var scan = TryScan<HashEntry>(key, pattern, pageSize, cursor, pageOffset, flags, RedisCommand.HSCAN, HashScanResultProcessor.Default, out var server);
            if (scan != null) return scan;

            if (cursor != 0) throw ExceptionFactory.NoCursor(RedisCommand.HGETALL);

            if (pattern.IsNull) return CursorEnumerable<HashEntry>.From(this, server, HashGetAllAsync(key, flags), pageOffset);
            throw ExceptionFactory.NotSupported(true, RedisCommand.HSCAN);
        }

        public bool HashSet(RedisKey key, RedisValue hashField, RedisValue value, When when = When.Always, CommandFlags flags = CommandFlags.None)
        {
            WhenAlwaysOrNotExists(when);
            var msg = value.IsNull
                ? Message.Create(Database, flags, RedisCommand.HDEL, key, hashField)
                : Message.Create(Database, flags, when == When.Always ? RedisCommand.HSET : RedisCommand.HSETNX, key, hashField, value);
            return ExecuteSync(msg, ResultProcessor.Boolean);
        }

        public void HashSet(RedisKey key, HashEntry[] hashFields, CommandFlags flags = CommandFlags.None)
        {
            var msg = GetHashSetMessage(key, hashFields, flags);
            if (msg == null) return;
            ExecuteSync(msg, ResultProcessor.DemandOK);
        }

        public long HashStringLength(RedisKey key, RedisValue hashField, CommandFlags flags = CommandFlags.None)
        {
            var msg = Message.Create(Database, flags, RedisCommand.HSTRLEN, key, hashField);
            return ExecuteSync(msg, ResultProcessor.Int64);
        }

        public Task<bool> HashSetAsync(RedisKey key, RedisValue hashField, RedisValue value, When when = When.Always, CommandFlags flags = CommandFlags.None)
        {
            WhenAlwaysOrNotExists(when);
            var msg = value.IsNull
                ? Message.Create(Database, flags, RedisCommand.HDEL, key, hashField)
                : Message.Create(Database, flags, when == When.Always ? RedisCommand.HSET : RedisCommand.HSETNX, key, hashField, value);
            return ExecuteAsync(msg, ResultProcessor.Boolean);
        }

        public Task<long> HashStringLengthAsync(RedisKey key, RedisValue hashField, CommandFlags flags = CommandFlags.None)
        {
            var msg = Message.Create(Database, flags, RedisCommand.HSTRLEN, key, hashField);
            return ExecuteAsync(msg, ResultProcessor.Int64);
        }

        public Task HashSetAsync(RedisKey key, HashEntry[] hashFields, CommandFlags flags = CommandFlags.None)
        {
            var msg = GetHashSetMessage(key, hashFields, flags);
            return ExecuteAsync(msg, ResultProcessor.DemandOK);
        }

        public Task<bool> HashSetIfNotExistsAsync(RedisKey key, RedisValue hashField, RedisValue value, CommandFlags flags)
        {
            var msg = Message.Create(Database, flags, RedisCommand.HSETNX, key, hashField, value);
            return ExecuteAsync(msg, ResultProcessor.Boolean);
        }

        public RedisValue[] HashValues(RedisKey key, CommandFlags flags = CommandFlags.None)
        {
            var msg = Message.Create(Database, flags, RedisCommand.HVALS, key);
            return ExecuteSync(msg, ResultProcessor.RedisValueArray, defaultValue: Array.Empty<RedisValue>());
        }

        public Task<RedisValue[]> HashValuesAsync(RedisKey key, CommandFlags flags = CommandFlags.None)
        {
            var msg = Message.Create(Database, flags, RedisCommand.HVALS, key);
            return ExecuteAsync(msg, ResultProcessor.RedisValueArray, defaultValue: Array.Empty<RedisValue>());
        }

        public bool HyperLogLogAdd(RedisKey key, RedisValue value, CommandFlags flags = CommandFlags.None)
        {
            var cmd = Message.Create(Database, flags, RedisCommand.PFADD, key, value);
            return ExecuteSync(cmd, ResultProcessor.Boolean);
        }

        public bool HyperLogLogAdd(RedisKey key, RedisValue[] values, CommandFlags flags = CommandFlags.None)
        {
            var cmd = Message.Create(Database, flags, RedisCommand.PFADD, key, values);
            return ExecuteSync(cmd, ResultProcessor.Boolean);
        }

        public Task<bool> HyperLogLogAddAsync(RedisKey key, RedisValue value, CommandFlags flags = CommandFlags.None)
        {
            var cmd = Message.Create(Database, flags, RedisCommand.PFADD, key, value);
            return ExecuteAsync(cmd, ResultProcessor.Boolean);
        }

        public Task<bool> HyperLogLogAddAsync(RedisKey key, RedisValue[] values, CommandFlags flags = CommandFlags.None)
        {
            var cmd = Message.Create(Database, flags, RedisCommand.PFADD, key, values);
            return ExecuteAsync(cmd, ResultProcessor.Boolean);
        }

        public long HyperLogLogLength(RedisKey key, CommandFlags flags = CommandFlags.None)
        {
            var features = GetFeatures(key, flags, RedisCommand.PFCOUNT, out ServerEndPoint? server);
            var cmd = Message.Create(Database, flags, RedisCommand.PFCOUNT, key);
            // technically a write / primary-only command until 2.8.18
            if (server != null && !features.HyperLogLogCountReplicaSafe) cmd.SetPrimaryOnly();
            return ExecuteSync(cmd, ResultProcessor.Int64, server);
        }

        public long HyperLogLogLength(RedisKey[] keys, CommandFlags flags = CommandFlags.None)
        {
            if (keys == null) throw new ArgumentNullException(nameof(keys));
            ServerEndPoint? server = null;
            var cmd = Message.Create(Database, flags, RedisCommand.PFCOUNT, keys);
            if (keys.Length != 0)
            {
                var features = GetFeatures(keys[0], flags, RedisCommand.PFCOUNT, out server);
                // technically a write / primary-only command until 2.8.18
                if (server != null && !features.HyperLogLogCountReplicaSafe) cmd.SetPrimaryOnly();
            }
            return ExecuteSync(cmd, ResultProcessor.Int64, server);
        }

        public Task<long> HyperLogLogLengthAsync(RedisKey key, CommandFlags flags = CommandFlags.None)
        {
            var features = GetFeatures(key, flags, RedisCommand.PFCOUNT, out ServerEndPoint? server);
            var cmd = Message.Create(Database, flags, RedisCommand.PFCOUNT, key);
            // technically a write / primary-only command until 2.8.18
            if (server != null && !features.HyperLogLogCountReplicaSafe) cmd.SetPrimaryOnly();
            return ExecuteAsync(cmd, ResultProcessor.Int64, server);
        }

        public Task<long> HyperLogLogLengthAsync(RedisKey[] keys, CommandFlags flags = CommandFlags.None)
        {
            if (keys == null) throw new ArgumentNullException(nameof(keys));
            ServerEndPoint? server = null;
            var cmd = Message.Create(Database, flags, RedisCommand.PFCOUNT, keys);
            if (keys.Length != 0)
            {
                var features = GetFeatures(keys[0], flags, RedisCommand.PFCOUNT, out server);
                // technically a write / primary-only command until 2.8.18
                if (server != null && !features.HyperLogLogCountReplicaSafe) cmd.SetPrimaryOnly();
            }
            return ExecuteAsync(cmd, ResultProcessor.Int64, server);
        }

        public void HyperLogLogMerge(RedisKey destination, RedisKey first, RedisKey second, CommandFlags flags = CommandFlags.None)
        {
            var cmd = Message.Create(Database, flags, RedisCommand.PFMERGE, destination, first, second);
            ExecuteSync(cmd, ResultProcessor.DemandOK);
        }

        public void HyperLogLogMerge(RedisKey destination, RedisKey[] sourceKeys, CommandFlags flags = CommandFlags.None)
        {
            var cmd = Message.Create(Database, flags, RedisCommand.PFMERGE, destination, sourceKeys);
            ExecuteSync(cmd, ResultProcessor.DemandOK);
        }

        public Task HyperLogLogMergeAsync(RedisKey destination, RedisKey first, RedisKey second, CommandFlags flags = CommandFlags.None)
        {
            var cmd = Message.Create(Database, flags, RedisCommand.PFMERGE, destination, first, second);
            return ExecuteAsync(cmd, ResultProcessor.DemandOK);
        }

        public Task HyperLogLogMergeAsync(RedisKey destination, RedisKey[] sourceKeys, CommandFlags flags = CommandFlags.None)
        {
            var cmd = Message.Create(Database, flags, RedisCommand.PFMERGE, destination, sourceKeys);
            return ExecuteAsync(cmd, ResultProcessor.DemandOK);
        }

        public EndPoint? IdentifyEndpoint(RedisKey key = default, CommandFlags flags = CommandFlags.None)
        {
            var msg = key.IsNull ? Message.Create(-1, flags, RedisCommand.PING) : Message.Create(Database, flags, RedisCommand.EXISTS, key);
            return ExecuteSync(msg, ResultProcessor.ConnectionIdentity);
        }

        public Task<EndPoint?> IdentifyEndpointAsync(RedisKey key = default, CommandFlags flags = CommandFlags.None)
        {
            var msg = key.IsNull ? Message.Create(-1, flags, RedisCommand.PING) : Message.Create(Database, flags, RedisCommand.EXISTS, key);
            return ExecuteAsync(msg, ResultProcessor.ConnectionIdentity);
        }

        public bool IsConnected(RedisKey key, CommandFlags flags = CommandFlags.None)
        {
            var server = multiplexer.SelectServer(RedisCommand.PING, flags, key);
            return server?.IsConnected == true;
        }

        public bool KeyCopy(RedisKey sourceKey, RedisKey destinationKey, int destinationDatabase = -1, bool replace = false, CommandFlags flags = CommandFlags.None)
        {
            var msg = GetCopyMessage(sourceKey, destinationKey, destinationDatabase, replace, flags);
            return ExecuteSync(msg, ResultProcessor.Boolean);
        }

        public Task<bool> KeyCopyAsync(RedisKey sourceKey, RedisKey destinationKey, int destinationDatabase = -1, bool replace = false, CommandFlags flags = CommandFlags.None)
        {
            var msg = GetCopyMessage(sourceKey, destinationKey, destinationDatabase, replace, flags);
            return ExecuteAsync(msg, ResultProcessor.Boolean);
        }

        public bool KeyDelete(RedisKey key, CommandFlags flags = CommandFlags.None)
        {
            var cmd = GetDeleteCommand(key, flags, out var server);
            var msg = Message.Create(Database, flags, cmd, key);
            return ExecuteSync(msg, ResultProcessor.DemandZeroOrOne, server);
        }

        public long KeyDelete(RedisKey[] keys, CommandFlags flags = CommandFlags.None)
        {
            if (keys == null) throw new ArgumentNullException(nameof(keys));
            if (keys.Length > 0)
            {
                var cmd = GetDeleteCommand(keys[0], flags, out var server);
                var msg = keys.Length == 0 ? null : Message.Create(Database, flags, cmd, keys);
                return ExecuteSync(msg, ResultProcessor.Int64, server);
            }
            return 0;
        }

        public Task<bool> KeyDeleteAsync(RedisKey key, CommandFlags flags = CommandFlags.None)
        {
            var cmd = GetDeleteCommand(key, flags, out var server);
            var msg = Message.Create(Database, flags, cmd, key);
            return ExecuteAsync(msg, ResultProcessor.DemandZeroOrOne, server);
        }

        public Task<long> KeyDeleteAsync(RedisKey[] keys, CommandFlags flags = CommandFlags.None)
        {
            if (keys == null) throw new ArgumentNullException(nameof(keys));
            if (keys.Length > 0)
            {
                var cmd = GetDeleteCommand(keys[0], flags, out var server);
                var msg = keys.Length == 0 ? null : Message.Create(Database, flags, cmd, keys);
                return ExecuteAsync(msg, ResultProcessor.Int64, server);
            }
            return CompletedTask<long>.Default(0);
        }

        private RedisCommand GetDeleteCommand(RedisKey key, CommandFlags flags, out ServerEndPoint? server)
        {
            var features = GetFeatures(key, flags, RedisCommand.UNLINK, out server);
            if (server != null && features.Unlink && multiplexer.CommandMap.IsAvailable(RedisCommand.UNLINK))
            {
                return RedisCommand.UNLINK;
            }
            return RedisCommand.DEL;
        }

        public byte[]? KeyDump(RedisKey key, CommandFlags flags = CommandFlags.None)
        {
            var msg = Message.Create(Database, flags, RedisCommand.DUMP, key);
            return ExecuteSync(msg, ResultProcessor.ByteArray);
        }

        public Task<byte[]?> KeyDumpAsync(RedisKey key, CommandFlags flags = CommandFlags.None)
        {
            var msg = Message.Create(Database, flags, RedisCommand.DUMP, key);
            return ExecuteAsync(msg, ResultProcessor.ByteArray);
        }

        public string? KeyEncoding(RedisKey key, CommandFlags flags = CommandFlags.None)
        {
            var msg = Message.Create(Database, flags, RedisCommand.OBJECT, RedisLiterals.ENCODING, key);
            return ExecuteSync(msg, ResultProcessor.String);
        }

        public Task<string?> KeyEncodingAsync(RedisKey key, CommandFlags flags = CommandFlags.None)
        {
            var msg = Message.Create(Database, flags, RedisCommand.OBJECT, RedisLiterals.ENCODING, key);
            return ExecuteAsync(msg, ResultProcessor.String);
        }

        public bool KeyExists(RedisKey key, CommandFlags flags = CommandFlags.None)
        {
            var msg = Message.Create(Database, flags, RedisCommand.EXISTS, key);
            return ExecuteSync(msg, ResultProcessor.Boolean);
        }

        public long KeyExists(RedisKey[] keys, CommandFlags flags = CommandFlags.None)
        {
            var msg = Message.Create(Database, flags, RedisCommand.EXISTS, keys);
            return ExecuteSync(msg, ResultProcessor.Int64);
        }

        public Task<bool> KeyExistsAsync(RedisKey key, CommandFlags flags = CommandFlags.None)
        {
            var msg = Message.Create(Database, flags, RedisCommand.EXISTS, key);
            return ExecuteAsync(msg, ResultProcessor.Boolean);
        }

        public Task<long> KeyExistsAsync(RedisKey[] keys, CommandFlags flags = CommandFlags.None)
        {
            var msg = Message.Create(Database, flags, RedisCommand.EXISTS, keys);
            return ExecuteAsync(msg, ResultProcessor.Int64);
        }

        public bool KeyExpire(RedisKey key, TimeSpan? expiry, CommandFlags flags = CommandFlags.None) =>
            KeyExpire(key, expiry, ExpireWhen.Always, flags);

        public bool KeyExpire(RedisKey key, DateTime? expiry, CommandFlags flags = CommandFlags.None) =>
            KeyExpire(key, expiry, ExpireWhen.Always, flags);

        public bool KeyExpire(RedisKey key, TimeSpan? expiry, ExpireWhen when, CommandFlags flags = CommandFlags.None)
        {
            var msg = GetExpiryMessage(key, flags, expiry, when, out ServerEndPoint? server);
            return ExecuteSync(msg, ResultProcessor.Boolean, server: server);
        }

        public bool KeyExpire(RedisKey key, DateTime? expiry, ExpireWhen when, CommandFlags flags = CommandFlags.None)
        {
            var msg = GetExpiryMessage(key, flags, expiry, when, out ServerEndPoint? server);
            return ExecuteSync(msg, ResultProcessor.Boolean, server: server);
        }

        public Task<bool> KeyExpireAsync(RedisKey key, TimeSpan? expiry, CommandFlags flags = CommandFlags.None) =>
            KeyExpireAsync(key, expiry, ExpireWhen.Always, flags);

        public Task<bool> KeyExpireAsync(RedisKey key, DateTime? expiry, CommandFlags flags = CommandFlags.None) =>
            KeyExpireAsync(key, expiry, ExpireWhen.Always, flags);

        public Task<bool> KeyExpireAsync(RedisKey key, TimeSpan? expiry, ExpireWhen when, CommandFlags flags = CommandFlags.None)
        {
            var msg = GetExpiryMessage(key, flags, expiry, when, out ServerEndPoint? server);
            return ExecuteAsync(msg, ResultProcessor.Boolean, server: server);
        }

        public Task<bool> KeyExpireAsync(RedisKey key, DateTime? expire, ExpireWhen when, CommandFlags flags = CommandFlags.None)
        {
            var msg = GetExpiryMessage(key, flags, expire, when, out ServerEndPoint? server);
            return ExecuteAsync(msg, ResultProcessor.Boolean, server: server);
        }

        public DateTime? KeyExpireTime(RedisKey key, CommandFlags flags = CommandFlags.None)
        {
            var msg = Message.Create(Database, flags, RedisCommand.PEXPIRETIME, key);
            return ExecuteSync(msg, ResultProcessor.NullableDateTimeFromMilliseconds);
        }

        public Task<DateTime?> KeyExpireTimeAsync(RedisKey key, CommandFlags flags = CommandFlags.None)
        {
            var msg = Message.Create(Database, flags, RedisCommand.PEXPIRETIME, key);
            return ExecuteAsync(msg, ResultProcessor.NullableDateTimeFromMilliseconds);
        }

        public long? KeyFrequency(RedisKey key, CommandFlags flags = CommandFlags.None)
        {
            var msg = Message.Create(Database, flags, RedisCommand.OBJECT, RedisLiterals.FREQ, key);
            return ExecuteSync(msg, ResultProcessor.NullableInt64);
        }

        public Task<long?> KeyFrequencyAsync(RedisKey key, CommandFlags flags = CommandFlags.None)
        {
            var msg = Message.Create(Database, flags, RedisCommand.OBJECT, RedisLiterals.FREQ, key);
            return ExecuteAsync(msg, ResultProcessor.NullableInt64);
        }

        public TimeSpan? KeyIdleTime(RedisKey key, CommandFlags flags = CommandFlags.None)
        {
            var msg = Message.Create(Database, flags, RedisCommand.OBJECT, RedisLiterals.IDLETIME, key);
            return ExecuteSync(msg, ResultProcessor.TimeSpanFromSeconds);
        }

        public Task<TimeSpan?> KeyIdleTimeAsync(RedisKey key, CommandFlags flags = CommandFlags.None)
        {
            var msg = Message.Create(Database, flags, RedisCommand.OBJECT, RedisLiterals.IDLETIME, key);
            return ExecuteAsync(msg, ResultProcessor.TimeSpanFromSeconds);
        }

        public void KeyMigrate(RedisKey key, EndPoint toServer, int toDatabase = 0, int timeoutMilliseconds = 0, MigrateOptions migrateOptions = MigrateOptions.None, CommandFlags flags = CommandFlags.None)
        {
            if (timeoutMilliseconds <= 0) timeoutMilliseconds = multiplexer.TimeoutMilliseconds;
            var msg = new KeyMigrateCommandMessage(Database, key, toServer, toDatabase, timeoutMilliseconds, migrateOptions, flags);
            ExecuteSync(msg, ResultProcessor.DemandOK);
        }

        public Task KeyMigrateAsync(RedisKey key, EndPoint toServer, int toDatabase = 0, int timeoutMilliseconds = 0, MigrateOptions migrateOptions = MigrateOptions.None, CommandFlags flags = CommandFlags.None)
        {
            if (timeoutMilliseconds <= 0) timeoutMilliseconds = multiplexer.TimeoutMilliseconds;
            var msg = new KeyMigrateCommandMessage(Database, key, toServer, toDatabase, timeoutMilliseconds, migrateOptions, flags);
            return ExecuteAsync(msg, ResultProcessor.DemandOK);
        }

        private sealed class KeyMigrateCommandMessage : Message.CommandKeyBase // MIGRATE is atypical
        {
            private readonly MigrateOptions migrateOptions;
            private readonly int timeoutMilliseconds;
            private readonly int toDatabase;
            private readonly RedisValue toHost, toPort;

            public KeyMigrateCommandMessage(int db, RedisKey key, EndPoint toServer, int toDatabase, int timeoutMilliseconds, MigrateOptions migrateOptions, CommandFlags flags)
                : base(db, flags, RedisCommand.MIGRATE, key)
            {
                if (toServer == null) throw new ArgumentNullException(nameof(toServer));
                if (!Format.TryGetHostPort(toServer, out string? toHost, out int? toPort)) throw new ArgumentException($"Couldn't get host and port from {toServer}", nameof(toServer));
                this.toHost = toHost;
                this.toPort = toPort;
                if (toDatabase < 0) throw new ArgumentOutOfRangeException(nameof(toDatabase));
                this.toDatabase = toDatabase;
                this.timeoutMilliseconds = timeoutMilliseconds;
                this.migrateOptions = migrateOptions;
            }

            protected override void WriteImpl(PhysicalConnection physical)
            {
                bool isCopy = (migrateOptions & MigrateOptions.Copy) != 0;
                bool isReplace = (migrateOptions & MigrateOptions.Replace) != 0;
                physical.WriteHeader(Command, 5 + (isCopy ? 1 : 0) + (isReplace ? 1 : 0));
                physical.WriteBulkString(toHost);
                physical.WriteBulkString(toPort);
                physical.Write(Key);
                physical.WriteBulkString(toDatabase);
                physical.WriteBulkString(timeoutMilliseconds);
                if (isCopy) physical.WriteBulkString(RedisLiterals.COPY);
                if (isReplace) physical.WriteBulkString(RedisLiterals.REPLACE);
            }

            public override int ArgCount
            {
                get
                {
                    bool isCopy = (migrateOptions & MigrateOptions.Copy) != 0;
                    bool isReplace = (migrateOptions & MigrateOptions.Replace) != 0;
                    return 5 + (isCopy ? 1 : 0) + (isReplace ? 1 : 0);
                }
            }
        }

        public bool KeyMove(RedisKey key, int database, CommandFlags flags = CommandFlags.None)
        {
            var msg = Message.Create(Database, flags, RedisCommand.MOVE, key, database);
            return ExecuteSync(msg, ResultProcessor.Boolean);
        }

        public Task<bool> KeyMoveAsync(RedisKey key, int database, CommandFlags flags = CommandFlags.None)
        {
            var msg = Message.Create(Database, flags, RedisCommand.MOVE, key, database);
            return ExecuteAsync(msg, ResultProcessor.Boolean);
        }

        public bool KeyPersist(RedisKey key, CommandFlags flags = CommandFlags.None)
        {
            var msg = Message.Create(Database, flags, RedisCommand.PERSIST, key);
            return ExecuteSync(msg, ResultProcessor.Boolean);
        }

        public Task<bool> KeyPersistAsync(RedisKey key, CommandFlags flags = CommandFlags.None)
        {
            var msg = Message.Create(Database, flags, RedisCommand.PERSIST, key);
            return ExecuteAsync(msg, ResultProcessor.Boolean);
        }

        public RedisKey KeyRandom(CommandFlags flags = CommandFlags.None)
        {
            var msg = Message.Create(Database, flags, RedisCommand.RANDOMKEY);
            return ExecuteSync(msg, ResultProcessor.RedisKey);
        }

        public Task<RedisKey> KeyRandomAsync(CommandFlags flags = CommandFlags.None)
        {
            var msg = Message.Create(Database, flags, RedisCommand.RANDOMKEY);
            return ExecuteAsync(msg, ResultProcessor.RedisKey);
        }

        public long? KeyRefCount(RedisKey key, CommandFlags flags = CommandFlags.None)
        {
            var msg = Message.Create(Database, flags, RedisCommand.OBJECT, RedisLiterals.REFCOUNT, key);
            return ExecuteSync(msg, ResultProcessor.NullableInt64);
        }

        public Task<long?> KeyRefCountAsync(RedisKey key, CommandFlags flags = CommandFlags.None)
        {
            var msg = Message.Create(Database, flags, RedisCommand.OBJECT, RedisLiterals.REFCOUNT, key);
            return ExecuteAsync(msg, ResultProcessor.NullableInt64);
        }

        public bool KeyRename(RedisKey key, RedisKey newKey, When when = When.Always, CommandFlags flags = CommandFlags.None)
        {
            WhenAlwaysOrNotExists(when);
            var msg = Message.Create(Database, flags, when == When.Always ? RedisCommand.RENAME : RedisCommand.RENAMENX, key, newKey);
            return ExecuteSync(msg, ResultProcessor.Boolean);
        }

        public Task<bool> KeyRenameAsync(RedisKey key, RedisKey newKey, When when = When.Always, CommandFlags flags = CommandFlags.None)
        {
            WhenAlwaysOrNotExists(when);
            var msg = Message.Create(Database, flags, when == When.Always ? RedisCommand.RENAME : RedisCommand.RENAMENX, key, newKey);
            return ExecuteAsync(msg, ResultProcessor.Boolean);
        }

        public void KeyRestore(RedisKey key, byte[] value, TimeSpan? expiry = null, CommandFlags flags = CommandFlags.None)
        {
            var msg = GetRestoreMessage(key, value, expiry, flags);
            ExecuteSync(msg, ResultProcessor.DemandOK);
        }

        public Task KeyRestoreAsync(RedisKey key, byte[] value, TimeSpan? expiry = null, CommandFlags flags = CommandFlags.None)
        {
            var msg = GetRestoreMessage(key, value, expiry, flags);
            return ExecuteAsync(msg, ResultProcessor.DemandOK);
        }

        public TimeSpan? KeyTimeToLive(RedisKey key, CommandFlags flags = CommandFlags.None)
        {
            var features = GetFeatures(key, flags, RedisCommand.TTL, out ServerEndPoint? server);
            Message msg;
            if (server != null && features.MillisecondExpiry && multiplexer.CommandMap.IsAvailable(RedisCommand.PTTL))
            {
                msg = Message.Create(Database, flags, RedisCommand.PTTL, key);
                return ExecuteSync(msg, ResultProcessor.TimeSpanFromMilliseconds, server);
            }
            msg = Message.Create(Database, flags, RedisCommand.TTL, key);
            return ExecuteSync(msg, ResultProcessor.TimeSpanFromSeconds);
        }

        public Task<TimeSpan?> KeyTimeToLiveAsync(RedisKey key, CommandFlags flags = CommandFlags.None)
        {
            var features = GetFeatures(key, flags, RedisCommand.TTL, out ServerEndPoint? server);
            Message msg;
            if (server != null && features.MillisecondExpiry && multiplexer.CommandMap.IsAvailable(RedisCommand.PTTL))
            {
                msg = Message.Create(Database, flags, RedisCommand.PTTL, key);
                return ExecuteAsync(msg, ResultProcessor.TimeSpanFromMilliseconds, server);
            }
            msg = Message.Create(Database, flags, RedisCommand.TTL, key);
            return ExecuteAsync(msg, ResultProcessor.TimeSpanFromSeconds);
        }

        public RedisType KeyType(RedisKey key, CommandFlags flags = CommandFlags.None)
        {
            var msg = Message.Create(Database, flags, RedisCommand.TYPE, key);
            return ExecuteSync(msg, ResultProcessor.RedisType);
        }

        public Task<RedisType> KeyTypeAsync(RedisKey key, CommandFlags flags)
        {
            var msg = Message.Create(Database, flags, RedisCommand.TYPE, key);
            return ExecuteAsync(msg, ResultProcessor.RedisType);
        }

        public RedisValue ListGetByIndex(RedisKey key, long index, CommandFlags flags = CommandFlags.None)
        {
            var msg = Message.Create(Database, flags, RedisCommand.LINDEX, key, index);
            return ExecuteSync(msg, ResultProcessor.RedisValue);
        }

        public Task<RedisValue> ListGetByIndexAsync(RedisKey key, long index, CommandFlags flags = CommandFlags.None)
        {
            var msg = Message.Create(Database, flags, RedisCommand.LINDEX, key, index);
            return ExecuteAsync(msg, ResultProcessor.RedisValue);
        }

        public long ListInsertAfter(RedisKey key, RedisValue pivot, RedisValue value, CommandFlags flags = CommandFlags.None)
        {
            var msg = Message.Create(Database, flags, RedisCommand.LINSERT, key, RedisLiterals.AFTER, pivot, value);
            return ExecuteSync(msg, ResultProcessor.Int64);
        }

        public Task<long> ListInsertAfterAsync(RedisKey key, RedisValue pivot, RedisValue value, CommandFlags flags = CommandFlags.None)
        {
            var msg = Message.Create(Database, flags, RedisCommand.LINSERT, key, RedisLiterals.AFTER, pivot, value);
            return ExecuteAsync(msg, ResultProcessor.Int64);
        }

        public long ListInsertBefore(RedisKey key, RedisValue pivot, RedisValue value, CommandFlags flags = CommandFlags.None)
        {
            var msg = Message.Create(Database, flags, RedisCommand.LINSERT, key, RedisLiterals.BEFORE, pivot, value);
            return ExecuteSync(msg, ResultProcessor.Int64);
        }

        public Task<long> ListInsertBeforeAsync(RedisKey key, RedisValue pivot, RedisValue value, CommandFlags flags = CommandFlags.None)
        {
            var msg = Message.Create(Database, flags, RedisCommand.LINSERT, key, RedisLiterals.BEFORE, pivot, value);
            return ExecuteAsync(msg, ResultProcessor.Int64);
        }

        public RedisValue ListLeftPop(RedisKey key, CommandFlags flags = CommandFlags.None)
        {
            var msg = Message.Create(Database, flags, RedisCommand.LPOP, key);
            return ExecuteSync(msg, ResultProcessor.RedisValue);
        }

        public RedisValue[] ListLeftPop(RedisKey key, long count, CommandFlags flags = CommandFlags.None)
        {
            var msg = Message.Create(Database, flags, RedisCommand.LPOP, key, count);
            return ExecuteSync(msg, ResultProcessor.RedisValueArray, defaultValue: Array.Empty<RedisValue>());
        }

        public ListPopResult ListLeftPop(RedisKey[] keys, long count, CommandFlags flags = CommandFlags.None)
        {
            var msg = GetListMultiPopMessage(keys, RedisLiterals.LEFT, count, flags);
            return ExecuteSync(msg, ResultProcessor.ListPopResult, defaultValue: ListPopResult.Null);
        }

        public long ListPosition(RedisKey key, RedisValue element, long rank = 1, long maxLength = 0, CommandFlags flags = CommandFlags.None)
        {
            var msg = CreateListPositionMessage(Database, flags, key, element, rank, maxLength);
            return ExecuteSync(msg, ResultProcessor.Int64DefaultNegativeOne, defaultValue: -1);
        }

        public long[] ListPositions(RedisKey key, RedisValue element, long count, long rank = 1, long maxLength = 0, CommandFlags flags = CommandFlags.None)
        {
            var msg = CreateListPositionMessage(Database, flags, key, element, rank, maxLength, count);
            return ExecuteSync(msg, ResultProcessor.Int64Array, defaultValue: Array.Empty<long>());
        }

        public Task<RedisValue> ListLeftPopAsync(RedisKey key, CommandFlags flags = CommandFlags.None)
        {
            var msg = Message.Create(Database, flags, RedisCommand.LPOP, key);
            return ExecuteAsync(msg, ResultProcessor.RedisValue);
        }

        public Task<RedisValue[]> ListLeftPopAsync(RedisKey key, long count, CommandFlags flags = CommandFlags.None)
        {
            var msg = Message.Create(Database, flags, RedisCommand.LPOP, key, count);
            return ExecuteAsync(msg, ResultProcessor.RedisValueArray, defaultValue: Array.Empty<RedisValue>());
        }

        public Task<ListPopResult> ListLeftPopAsync(RedisKey[] keys, long count, CommandFlags flags = CommandFlags.None)
        {
            var msg = GetListMultiPopMessage(keys, RedisLiterals.LEFT, count, flags);
            return ExecuteAsync(msg, ResultProcessor.ListPopResult, defaultValue: ListPopResult.Null);
        }

        public Task<long> ListPositionAsync(RedisKey key, RedisValue element, long rank = 1, long maxLength = 0, CommandFlags flags = CommandFlags.None)
        {
            var msg = CreateListPositionMessage(Database, flags, key, element, rank, maxLength);
            return ExecuteAsync(msg, ResultProcessor.Int64DefaultNegativeOne, defaultValue: -1);
        }

        public Task<long[]> ListPositionsAsync(RedisKey key, RedisValue element, long count, long rank = 1, long maxLength = 0, CommandFlags flags = CommandFlags.None)
        {
            var msg = CreateListPositionMessage(Database, flags, key, element, rank, maxLength, count);
            return ExecuteAsync(msg, ResultProcessor.Int64Array, defaultValue: Array.Empty<long>());
        }

        public long ListLeftPush(RedisKey key, RedisValue value, When when = When.Always, CommandFlags flags = CommandFlags.None)
        {
            WhenAlwaysOrExists(when);
            var msg = Message.Create(Database, flags, when == When.Always ? RedisCommand.LPUSH : RedisCommand.LPUSHX, key, value);
            return ExecuteSync(msg, ResultProcessor.Int64);
        }

        public long ListLeftPush(RedisKey key, RedisValue[] values, When when = When.Always, CommandFlags flags = CommandFlags.None)
        {
            WhenAlwaysOrExists(when);
            if (values == null) throw new ArgumentNullException(nameof(values));
            var command = when == When.Always ? RedisCommand.LPUSH : RedisCommand.LPUSHX;
            var msg = values.Length == 0 ? Message.Create(Database, flags, RedisCommand.LLEN, key) : Message.Create(Database, flags, command, key, values);
            return ExecuteSync(msg, ResultProcessor.Int64);
        }

        public long ListLeftPush(RedisKey key, RedisValue[] values, CommandFlags flags = CommandFlags.None)
        {
            if (values == null) throw new ArgumentNullException(nameof(values));
            var msg = values.Length == 0 ? Message.Create(Database, flags, RedisCommand.LLEN, key) : Message.Create(Database, flags, RedisCommand.LPUSH, key, values);
            return ExecuteSync(msg, ResultProcessor.Int64);
        }

        public Task<long> ListLeftPushAsync(RedisKey key, RedisValue value, When when = When.Always, CommandFlags flags = CommandFlags.None)
        {
            WhenAlwaysOrExists(when);
            var msg = Message.Create(Database, flags, when == When.Always ? RedisCommand.LPUSH : RedisCommand.LPUSHX, key, value);
            return ExecuteAsync(msg, ResultProcessor.Int64);
        }

        public Task<long> ListLeftPushAsync(RedisKey key, RedisValue[] values, When when = When.Always, CommandFlags flags = CommandFlags.None)
        {
            WhenAlwaysOrExists(when);
            if (values == null) throw new ArgumentNullException(nameof(values));
            var command = when == When.Always ? RedisCommand.LPUSH : RedisCommand.LPUSHX;
            var msg = values.Length == 0 ? Message.Create(Database, flags, RedisCommand.LLEN, key) : Message.Create(Database, flags, command, key, values);
            return ExecuteAsync(msg, ResultProcessor.Int64);
        }

        public Task<long> ListLeftPushAsync(RedisKey key, RedisValue[] values, CommandFlags flags = CommandFlags.None)
        {
            if (values == null) throw new ArgumentNullException(nameof(values));
            var msg = values.Length == 0 ? Message.Create(Database, flags, RedisCommand.LLEN, key) : Message.Create(Database, flags, RedisCommand.LPUSH, key, values);
            return ExecuteAsync(msg, ResultProcessor.Int64);
        }

        public long ListLength(RedisKey key, CommandFlags flags = CommandFlags.None)
        {
            var msg = Message.Create(Database, flags, RedisCommand.LLEN, key);
            return ExecuteSync(msg, ResultProcessor.Int64);
        }

        public Task<long> ListLengthAsync(RedisKey key, CommandFlags flags = CommandFlags.None)
        {
            var msg = Message.Create(Database, flags, RedisCommand.LLEN, key);
            return ExecuteAsync(msg, ResultProcessor.Int64);
        }

        public RedisValue ListMove(RedisKey sourceKey, RedisKey destinationKey, ListSide sourceSide, ListSide destinationSide, CommandFlags flags = CommandFlags.None)
        {
            var msg = Message.Create(Database, flags, RedisCommand.LMOVE, sourceKey, destinationKey, sourceSide.ToLiteral(), destinationSide.ToLiteral());
            return ExecuteSync(msg, ResultProcessor.RedisValue);
        }

        public Task<RedisValue> ListMoveAsync(RedisKey sourceKey, RedisKey destinationKey, ListSide sourceSide, ListSide destinationSide, CommandFlags flags = CommandFlags.None)
        {
            var msg = Message.Create(Database, flags, RedisCommand.LMOVE, sourceKey, destinationKey, sourceSide.ToLiteral(), destinationSide.ToLiteral());
            return ExecuteAsync(msg, ResultProcessor.RedisValue);
        }

        public RedisValue[] ListRange(RedisKey key, long start = 0, long stop = -1, CommandFlags flags = CommandFlags.None)
        {
            var msg = Message.Create(Database, flags, RedisCommand.LRANGE, key, start, stop);
            return ExecuteSync(msg, ResultProcessor.RedisValueArray, defaultValue: Array.Empty<RedisValue>());
        }

        public Task<RedisValue[]> ListRangeAsync(RedisKey key, long start = 0, long stop = -1, CommandFlags flags = CommandFlags.None)
        {
            var msg = Message.Create(Database, flags, RedisCommand.LRANGE, key, start, stop);
            return ExecuteAsync(msg, ResultProcessor.RedisValueArray, defaultValue: Array.Empty<RedisValue>());
        }

        public long ListRemove(RedisKey key, RedisValue value, long count = 0, CommandFlags flags = CommandFlags.None)
        {
            var msg = Message.Create(Database, flags, RedisCommand.LREM, key, count, value);
            return ExecuteSync(msg, ResultProcessor.Int64);
        }

        public Task<long> ListRemoveAsync(RedisKey key, RedisValue value, long count = 0, CommandFlags flags = CommandFlags.None)
        {
            var msg = Message.Create(Database, flags, RedisCommand.LREM, key, count, value);
            return ExecuteAsync(msg, ResultProcessor.Int64);
        }

        public RedisValue ListRightPop(RedisKey key, CommandFlags flags = CommandFlags.None)
        {
            var msg = Message.Create(Database, flags, RedisCommand.RPOP, key);
            return ExecuteSync(msg, ResultProcessor.RedisValue);
        }

        public RedisValue[] ListRightPop(RedisKey key, long count, CommandFlags flags = CommandFlags.None)
        {
            var msg = Message.Create(Database, flags, RedisCommand.RPOP, key, count);
            return ExecuteSync(msg, ResultProcessor.RedisValueArray, defaultValue: Array.Empty<RedisValue>());
        }

        public ListPopResult ListRightPop(RedisKey[] keys, long count, CommandFlags flags = CommandFlags.None)
        {
            var msg = GetListMultiPopMessage(keys, RedisLiterals.RIGHT, count, flags);
            return ExecuteSync(msg, ResultProcessor.ListPopResult, defaultValue: ListPopResult.Null);
        }

        public Task<RedisValue> ListRightPopAsync(RedisKey key, CommandFlags flags = CommandFlags.None)
        {
            var msg = Message.Create(Database, flags, RedisCommand.RPOP, key);
            return ExecuteAsync(msg, ResultProcessor.RedisValue);
        }

        public Task<RedisValue[]> ListRightPopAsync(RedisKey key, long count, CommandFlags flags = CommandFlags.None)
        {
            var msg = Message.Create(Database, flags, RedisCommand.RPOP, key, count);
            return ExecuteAsync(msg, ResultProcessor.RedisValueArray, defaultValue: Array.Empty<RedisValue>());
        }

        public Task<ListPopResult> ListRightPopAsync(RedisKey[] keys, long count, CommandFlags flags = CommandFlags.None)
        {
            var msg = GetListMultiPopMessage(keys, RedisLiterals.RIGHT, count, flags);
            return ExecuteAsync(msg, ResultProcessor.ListPopResult, defaultValue: ListPopResult.Null);
        }

        public RedisValue ListRightPopLeftPush(RedisKey source, RedisKey destination, CommandFlags flags = CommandFlags.None)
        {
            var msg = Message.Create(Database, flags, RedisCommand.RPOPLPUSH, source, destination);
            return ExecuteSync(msg, ResultProcessor.RedisValue);
        }

        public Task<RedisValue> ListRightPopLeftPushAsync(RedisKey source, RedisKey destination, CommandFlags flags = CommandFlags.None)
        {
            var msg = Message.Create(Database, flags, RedisCommand.RPOPLPUSH, source, destination);
            return ExecuteAsync(msg, ResultProcessor.RedisValue);
        }

        public long ListRightPush(RedisKey key, RedisValue value, When when = When.Always, CommandFlags flags = CommandFlags.None)
        {
            WhenAlwaysOrExists(when);
            var msg = Message.Create(Database, flags, when == When.Always ? RedisCommand.RPUSH : RedisCommand.RPUSHX, key, value);
            return ExecuteSync(msg, ResultProcessor.Int64);
        }

        public long ListRightPush(RedisKey key, RedisValue[] values, When when = When.Always, CommandFlags flags = CommandFlags.None)
        {
            WhenAlwaysOrExists(when);
            if (values == null) throw new ArgumentNullException(nameof(values));
            var command = when == When.Always ? RedisCommand.RPUSH : RedisCommand.RPUSHX;
            var msg = values.Length == 0 ? Message.Create(Database, flags, RedisCommand.LLEN, key) : Message.Create(Database, flags, command, key, values);
            return ExecuteSync(msg, ResultProcessor.Int64);
        }

        public long ListRightPush(RedisKey key, RedisValue[] values, CommandFlags flags = CommandFlags.None)
        {
            if (values == null) throw new ArgumentNullException(nameof(values));
            var msg = values.Length == 0 ? Message.Create(Database, flags, RedisCommand.LLEN, key) : Message.Create(Database, flags, RedisCommand.RPUSH, key, values);
            return ExecuteSync(msg, ResultProcessor.Int64);
        }

        public Task<long> ListRightPushAsync(RedisKey key, RedisValue value, When when = When.Always, CommandFlags flags = CommandFlags.None)
        {
            WhenAlwaysOrExists(when);
            var msg = Message.Create(Database, flags, when == When.Always ? RedisCommand.RPUSH : RedisCommand.RPUSHX, key, value);
            return ExecuteAsync(msg, ResultProcessor.Int64);
        }

        public Task<long> ListRightPushAsync(RedisKey key, RedisValue[] values, When when = When.Always, CommandFlags flags = CommandFlags.None)
        {
            WhenAlwaysOrExists(when);
            if (values == null) throw new ArgumentNullException(nameof(values));
            var command = when == When.Always ? RedisCommand.RPUSH : RedisCommand.RPUSHX;
            var msg = values.Length == 0 ? Message.Create(Database, flags, RedisCommand.LLEN, key) : Message.Create(Database, flags, command, key, values);
            return ExecuteAsync(msg, ResultProcessor.Int64);
        }

        public Task<long> ListRightPushAsync(RedisKey key, RedisValue[] values, CommandFlags flags = CommandFlags.None)
        {
            if (values == null) throw new ArgumentNullException(nameof(values));
            var msg = values.Length == 0 ? Message.Create(Database, flags, RedisCommand.LLEN, key) : Message.Create(Database, flags, RedisCommand.RPUSH, key, values);
            return ExecuteAsync(msg, ResultProcessor.Int64);
        }

        public void ListSetByIndex(RedisKey key, long index, RedisValue value, CommandFlags flags = CommandFlags.None)
        {
            var msg = Message.Create(Database, flags, RedisCommand.LSET, key, index, value);
            ExecuteSync(msg, ResultProcessor.DemandOK);
        }

        public Task ListSetByIndexAsync(RedisKey key, long index, RedisValue value, CommandFlags flags = CommandFlags.None)
        {
            var msg = Message.Create(Database, flags, RedisCommand.LSET, key, index, value);
            return ExecuteAsync(msg, ResultProcessor.DemandOK);
        }

        public void ListTrim(RedisKey key, long start, long stop, CommandFlags flags = CommandFlags.None)
        {
            var msg = Message.Create(Database, flags, RedisCommand.LTRIM, key, start, stop);
            ExecuteSync(msg, ResultProcessor.DemandOK);
        }

        public Task ListTrimAsync(RedisKey key, long start, long stop, CommandFlags flags = CommandFlags.None)
        {
            var msg = Message.Create(Database, flags, RedisCommand.LTRIM, key, start, stop);
            return ExecuteAsync(msg, ResultProcessor.DemandOK);
        }

        public bool LockExtend(RedisKey key, RedisValue value, TimeSpan expiry, CommandFlags flags = CommandFlags.None)
        {
            if (value.IsNull) throw new ArgumentNullException(nameof(value));
            var tran = GetLockExtendTransaction(key, value, expiry);

            if (tran != null) return tran.Execute(flags);

            // without transactions (twemproxy etc), we can't enforce the "value" part
            return KeyExpire(key, expiry, flags);
        }

        public Task<bool> LockExtendAsync(RedisKey key, RedisValue value, TimeSpan expiry, CommandFlags flags = CommandFlags.None)
        {
            if (value.IsNull) throw new ArgumentNullException(nameof(value));
            var tran = GetLockExtendTransaction(key, value, expiry);
            if (tran != null) return tran.ExecuteAsync(flags);

            // without transactions (twemproxy etc), we can't enforce the "value" part
            return KeyExpireAsync(key, expiry, flags);
        }

        public RedisValue LockQuery(RedisKey key, CommandFlags flags = CommandFlags.None)
        {
            return StringGet(key, flags);
        }

        public Task<RedisValue> LockQueryAsync(RedisKey key, CommandFlags flags = CommandFlags.None)
        {
            return StringGetAsync(key, flags);
        }

        public bool LockRelease(RedisKey key, RedisValue value, CommandFlags flags = CommandFlags.None)
        {
            if (value.IsNull) throw new ArgumentNullException(nameof(value));
            var tran = GetLockReleaseTransaction(key, value);
            if (tran != null) return tran.Execute(flags);

            // without transactions (twemproxy etc), we can't enforce the "value" part
            return KeyDelete(key, flags);
        }

        public Task<bool> LockReleaseAsync(RedisKey key, RedisValue value, CommandFlags flags = CommandFlags.None)
        {
            if (value.IsNull) throw new ArgumentNullException(nameof(value));
            var tran = GetLockReleaseTransaction(key, value);
            if (tran != null) return tran.ExecuteAsync(flags);

            // without transactions (twemproxy etc), we can't enforce the "value" part
            return KeyDeleteAsync(key, flags);
        }

        public bool LockTake(RedisKey key, RedisValue value, TimeSpan expiry, CommandFlags flags = CommandFlags.None)
        {
            if (value.IsNull) throw new ArgumentNullException(nameof(value));
            return StringSet(key, value, expiry, When.NotExists, flags);
        }

        public Task<bool> LockTakeAsync(RedisKey key, RedisValue value, TimeSpan expiry, CommandFlags flags = CommandFlags.None)
        {
            if (value.IsNull) throw new ArgumentNullException(nameof(value));
            return StringSetAsync(key, value, expiry, When.NotExists, flags);
        }

        public string? StringLongestCommonSubsequence(RedisKey key1, RedisKey key2, CommandFlags flags = CommandFlags.None)
        {
            var msg = Message.Create(Database, flags, RedisCommand.LCS, key1, key2);
            return ExecuteSync(msg, ResultProcessor.String);
        }

        public Task<string?> StringLongestCommonSubsequenceAsync(RedisKey key1, RedisKey key2, CommandFlags flags = CommandFlags.None)
        {
            var msg = Message.Create(Database, flags, RedisCommand.LCS, key1, key2);
            return ExecuteAsync(msg, ResultProcessor.String);
        }

        public long StringLongestCommonSubsequenceLength(RedisKey key1, RedisKey key2, CommandFlags flags = CommandFlags.None)
        {
            var msg = Message.Create(Database, flags, RedisCommand.LCS, key1, key2, RedisLiterals.LEN);
            return ExecuteSync(msg, ResultProcessor.Int64);
        }

        public Task<long> StringLongestCommonSubsequenceLengthAsync(RedisKey key1, RedisKey key2, CommandFlags flags = CommandFlags.None)
        {
            var msg = Message.Create(Database, flags, RedisCommand.LCS, key1, key2, RedisLiterals.LEN);
            return ExecuteAsync(msg, ResultProcessor.Int64);
        }

        public LCSMatchResult StringLongestCommonSubsequenceWithMatches(RedisKey key1, RedisKey key2, long minSubMatchLength = 0, CommandFlags flags = CommandFlags.None)
        {
            var msg = Message.Create(Database, flags, RedisCommand.LCS, key1, key2, RedisLiterals.IDX, RedisLiterals.MINMATCHLEN, minSubMatchLength, RedisLiterals.WITHMATCHLEN);
            return ExecuteSync(msg, ResultProcessor.LCSMatchResult);
        }

        public Task<LCSMatchResult> StringLongestCommonSubsequenceWithMatchesAsync(RedisKey key1, RedisKey key2, long minSubMatchLength = 0, CommandFlags flags = CommandFlags.None)
        {
            var msg = Message.Create(Database, flags, RedisCommand.LCS, key1, key2, RedisLiterals.IDX, RedisLiterals.MINMATCHLEN, minSubMatchLength, RedisLiterals.WITHMATCHLEN);
            return ExecuteAsync(msg, ResultProcessor.LCSMatchResult);
        }

        public long Publish(RedisChannel channel, RedisValue message, CommandFlags flags = CommandFlags.None)
        {
            if (channel.IsNullOrEmpty) throw new ArgumentNullException(nameof(channel));
            var msg = Message.Create(-1, flags, RedisCommand.PUBLISH, channel, message);
            return ExecuteSync(msg, ResultProcessor.Int64);
        }

        public Task<long> PublishAsync(RedisChannel channel, RedisValue message, CommandFlags flags = CommandFlags.None)
        {
            if (channel.IsNullOrEmpty) throw new ArgumentNullException(nameof(channel));
            var msg = Message.Create(-1, flags, RedisCommand.PUBLISH, channel, message);
            return ExecuteAsync(msg, ResultProcessor.Int64);
        }

        public RedisResult Execute(string command, params object[] args)
            => Execute(command, args, CommandFlags.None);

        public RedisResult Execute(string command, ICollection<object> args, CommandFlags flags = CommandFlags.None)
        {
            var msg = new ExecuteMessage(multiplexer?.CommandMap, Database, flags, command, args);
            return ExecuteSync(msg, ResultProcessor.ScriptResult)!;
        }

        public Task<RedisResult> ExecuteAsync(string command, params object[] args)
            => ExecuteAsync(command, args, CommandFlags.None);

        public Task<RedisResult> ExecuteAsync(string command, ICollection<object>? args, CommandFlags flags = CommandFlags.None)
        {
            var msg = new ExecuteMessage(multiplexer?.CommandMap, Database, flags, command, args);
            return ExecuteAsync(msg, ResultProcessor.ScriptResult, defaultValue: RedisResult.NullSingle);
        }

        public RedisResult ScriptEvaluate(string script, RedisKey[]? keys = null, RedisValue[]? values = null, CommandFlags flags = CommandFlags.None)
        {
            var command = ResultProcessor.ScriptLoadProcessor.IsSHA1(script) ? RedisCommand.EVALSHA : RedisCommand.EVAL;
            var msg = new ScriptEvalMessage(Database, flags, command, script, keys, values);
            try
            {
                return ExecuteSync(msg, ResultProcessor.ScriptResult, defaultValue: RedisResult.NullSingle);
            }
            catch (RedisServerException) when (msg.IsScriptUnavailable)
            {
                // could be a NOSCRIPT; for a sync call, we can re-issue that without problem
                return ExecuteSync(msg, ResultProcessor.ScriptResult, defaultValue: RedisResult.NullSingle);
            }
        }

        public RedisResult ScriptEvaluate(byte[] hash, RedisKey[]? keys = null, RedisValue[]? values = null, CommandFlags flags = CommandFlags.None)
        {
            var msg = new ScriptEvalMessage(Database, flags, RedisCommand.EVALSHA, hash, keys, values);
            return ExecuteSync(msg, ResultProcessor.ScriptResult, defaultValue: RedisResult.NullSingle);
        }

        public RedisResult ScriptEvaluate(LuaScript script, object? parameters = null, CommandFlags flags = CommandFlags.None)
        {
            return script.Evaluate(this, parameters, null, flags);
        }

        public RedisResult ScriptEvaluate(LoadedLuaScript script, object? parameters = null, CommandFlags flags = CommandFlags.None)
        {
            return script.Evaluate(this, parameters, withKeyPrefix: null, flags);
        }

        public async Task<RedisResult> ScriptEvaluateAsync(string script, RedisKey[]? keys = null, RedisValue[]? values = null, CommandFlags flags = CommandFlags.None)
        {
            var command = ResultProcessor.ScriptLoadProcessor.IsSHA1(script) ? RedisCommand.EVALSHA : RedisCommand.EVAL;
            var msg = new ScriptEvalMessage(Database, flags, command, script, keys, values);

            try
            {
                return await ExecuteAsync(msg, ResultProcessor.ScriptResult, defaultValue: RedisResult.NullSingle).ForAwait();
            }
            catch (RedisServerException) when (msg.IsScriptUnavailable)
            {
                // could be a NOSCRIPT; for a sync call, we can re-issue that without problem
                return await ExecuteAsync(msg, ResultProcessor.ScriptResult, defaultValue: RedisResult.NullSingle).ForAwait();
            }
        }

        public Task<RedisResult> ScriptEvaluateAsync(byte[] hash, RedisKey[]? keys = null, RedisValue[]? values = null, CommandFlags flags = CommandFlags.None)
        {
            var msg = new ScriptEvalMessage(Database, flags, RedisCommand.EVALSHA, hash, keys, values);
            return ExecuteAsync(msg, ResultProcessor.ScriptResult, defaultValue: RedisResult.NullSingle);
        }

        public Task<RedisResult> ScriptEvaluateAsync(LuaScript script, object? parameters = null, CommandFlags flags = CommandFlags.None)
        {
            return script.EvaluateAsync(this, parameters, null, flags);
        }

        public Task<RedisResult> ScriptEvaluateAsync(LoadedLuaScript script, object? parameters = null, CommandFlags flags = CommandFlags.None)
        {
            return script.EvaluateAsync(this, parameters, withKeyPrefix: null, flags);
        }

        public RedisResult ScriptEvaluateReadOnly(string script, RedisKey[]? keys = null, RedisValue[]? values = null, CommandFlags flags = CommandFlags.None)
        {
            var command = ResultProcessor.ScriptLoadProcessor.IsSHA1(script) ? RedisCommand.EVALSHA_RO : RedisCommand.EVAL_RO;
            var msg = new ScriptEvalMessage(Database, flags, command, script, keys, values);
            try
            {
                return ExecuteSync(msg, ResultProcessor.ScriptResult, defaultValue: RedisResult.NullSingle);
            }
            catch (RedisServerException) when (msg.IsScriptUnavailable)
            {
                // could be a NOSCRIPT; for a sync call, we can re-issue that without problem
                return ExecuteSync(msg, ResultProcessor.ScriptResult, defaultValue: RedisResult.NullSingle);
            }
        }

        public RedisResult ScriptEvaluateReadOnly(byte[] hash, RedisKey[]? keys = null, RedisValue[]? values = null, CommandFlags flags = CommandFlags.None)
        {
            var msg = new ScriptEvalMessage(Database, flags, RedisCommand.EVALSHA_RO, hash, keys, values);
            return ExecuteSync(msg, ResultProcessor.ScriptResult, defaultValue: RedisResult.NullSingle);
        }

        public Task<RedisResult> ScriptEvaluateReadOnlyAsync(string script, RedisKey[]? keys = null, RedisValue[]? values = null, CommandFlags flags = CommandFlags.None)
        {
            var command = ResultProcessor.ScriptLoadProcessor.IsSHA1(script) ? RedisCommand.EVALSHA_RO : RedisCommand.EVAL_RO;
            var msg = new ScriptEvalMessage(Database, flags, command, script, keys, values);
            return ExecuteAsync(msg, ResultProcessor.ScriptResult, defaultValue: RedisResult.NullSingle);
        }

        public Task<RedisResult> ScriptEvaluateReadOnlyAsync(byte[] hash, RedisKey[]? keys = null, RedisValue[]? values = null, CommandFlags flags = CommandFlags.None)
        {
            var msg = new ScriptEvalMessage(Database, flags, RedisCommand.EVALSHA_RO, hash, keys, values);
            return ExecuteAsync(msg, ResultProcessor.ScriptResult, defaultValue: RedisResult.NullSingle);
        }

        public bool SetAdd(RedisKey key, RedisValue value, CommandFlags flags = CommandFlags.None)
        {
            var msg = Message.Create(Database, flags, RedisCommand.SADD, key, value);
            return ExecuteSync(msg, ResultProcessor.Boolean);
        }

        public long SetAdd(RedisKey key, RedisValue[] values, CommandFlags flags = CommandFlags.None)
        {
            if (values.Length == 0) return 0;
            var msg = Message.Create(Database, flags, RedisCommand.SADD, key, values);
            return ExecuteSync(msg, ResultProcessor.Int64);
        }

        public Task<bool> SetAddAsync(RedisKey key, RedisValue value, CommandFlags flags = CommandFlags.None)
        {
            var msg = Message.Create(Database, flags, RedisCommand.SADD, key, value);
            return ExecuteAsync(msg, ResultProcessor.Boolean);
        }

        public Task<long> SetAddAsync(RedisKey key, RedisValue[] values, CommandFlags flags = CommandFlags.None)
        {
            if (values.Length == 0) return Task.FromResult<long>(0);
            var msg = Message.Create(Database, flags, RedisCommand.SADD, key, values);
            return ExecuteAsync(msg, ResultProcessor.Int64);
        }

        public RedisValue[] SetCombine(SetOperation operation, RedisKey first, RedisKey second, CommandFlags flags = CommandFlags.None)
        {
            var msg = Message.Create(Database, flags, SetOperationCommand(operation, false), first, second);
            return ExecuteSync(msg, ResultProcessor.RedisValueArray, defaultValue: Array.Empty<RedisValue>());
        }

        public RedisValue[] SetCombine(SetOperation operation, RedisKey[] keys, CommandFlags flags = CommandFlags.None)
        {
            var msg = Message.Create(Database, flags, SetOperationCommand(operation, false), keys);
            return ExecuteSync(msg, ResultProcessor.RedisValueArray, defaultValue: Array.Empty<RedisValue>());
        }

        public long SetCombineAndStore(SetOperation operation, RedisKey destination, RedisKey first, RedisKey second, CommandFlags flags = CommandFlags.None)
        {
            var msg = Message.Create(Database, flags, SetOperationCommand(operation, true), destination, first, second);
            return ExecuteSync(msg, ResultProcessor.Int64);
        }

        public long SetCombineAndStore(SetOperation operation, RedisKey destination, RedisKey[] keys, CommandFlags flags = CommandFlags.None)
        {
            var msg = Message.Create(Database, flags, SetOperationCommand(operation, true), destination, keys);
            return ExecuteSync(msg, ResultProcessor.Int64);
        }

        public Task<long> SetCombineAndStoreAsync(SetOperation operation, RedisKey destination, RedisKey first, RedisKey second, CommandFlags flags = CommandFlags.None)
        {
            var msg = Message.Create(Database, flags, SetOperationCommand(operation, true), destination, first, second);
            return ExecuteAsync(msg, ResultProcessor.Int64);
        }

        public Task<long> SetCombineAndStoreAsync(SetOperation operation, RedisKey destination, RedisKey[] keys, CommandFlags flags = CommandFlags.None)
        {
            var msg = Message.Create(Database, flags, SetOperationCommand(operation, true), destination, keys);
            return ExecuteAsync(msg, ResultProcessor.Int64);
        }

        public Task<RedisValue[]> SetCombineAsync(SetOperation operation, RedisKey first, RedisKey second, CommandFlags flags = CommandFlags.None)
        {
            var msg = Message.Create(Database, flags, SetOperationCommand(operation, false), first, second);
            return ExecuteAsync(msg, ResultProcessor.RedisValueArray, defaultValue: Array.Empty<RedisValue>());
        }

        public Task<RedisValue[]> SetCombineAsync(SetOperation operation, RedisKey[] keys, CommandFlags flags = CommandFlags.None)
        {
            var msg = Message.Create(Database, flags, SetOperationCommand(operation, false), keys);
            return ExecuteAsync(msg, ResultProcessor.RedisValueArray, defaultValue: Array.Empty<RedisValue>());
        }

        public bool SetContains(RedisKey key, RedisValue value, CommandFlags flags = CommandFlags.None)
        {
            var msg = Message.Create(Database, flags, RedisCommand.SISMEMBER, key, value);
            return ExecuteSync(msg, ResultProcessor.Boolean);
        }

        public Task<bool> SetContainsAsync(RedisKey key, RedisValue value, CommandFlags flags = CommandFlags.None)
        {
            var msg = Message.Create(Database, flags, RedisCommand.SISMEMBER, key, value);
            return ExecuteAsync(msg, ResultProcessor.Boolean);
        }

        public bool[] SetContains(RedisKey key, RedisValue[] values, CommandFlags flags = CommandFlags.None)
        {
            var msg = Message.Create(Database, flags, RedisCommand.SMISMEMBER, key, values);
            return ExecuteSync(msg, ResultProcessor.BooleanArray, defaultValue: Array.Empty<bool>());
        }

        public Task<bool[]> SetContainsAsync(RedisKey key, RedisValue[] values, CommandFlags flags = CommandFlags.None)
        {
            var msg = Message.Create(Database, flags, RedisCommand.SMISMEMBER, key, values);
            return ExecuteAsync(msg, ResultProcessor.BooleanArray, defaultValue: Array.Empty<bool>());
        }

        public long SetIntersectionLength(RedisKey[] keys, long limit = 0, CommandFlags flags = CommandFlags.None)
        {
            var msg = GetSetIntersectionLengthMessage(keys, limit, flags);
            return ExecuteSync(msg, ResultProcessor.Int64);
        }

        public Task<long> SetIntersectionLengthAsync(RedisKey[] keys, long limit = 0, CommandFlags flags = CommandFlags.None)
        {
            var msg = GetSetIntersectionLengthMessage(keys, limit, flags);
            return ExecuteAsync(msg, ResultProcessor.Int64);
        }

        public long SetLength(RedisKey key, CommandFlags flags = CommandFlags.None)
        {
            var msg = Message.Create(Database, flags, RedisCommand.SCARD, key);
            return ExecuteSync(msg, ResultProcessor.Int64);
        }

        public Task<long> SetLengthAsync(RedisKey key, CommandFlags flags = CommandFlags.None)
        {
            var msg = Message.Create(Database, flags, RedisCommand.SCARD, key);
            return ExecuteAsync(msg, ResultProcessor.Int64);
        }

        public RedisValue[] SetMembers(RedisKey key, CommandFlags flags = CommandFlags.None)
        {
            var msg = Message.Create(Database, flags, RedisCommand.SMEMBERS, key);
            return ExecuteSync(msg, ResultProcessor.RedisValueArray, defaultValue: Array.Empty<RedisValue>());
        }

        public Task<RedisValue[]> SetMembersAsync(RedisKey key, CommandFlags flags = CommandFlags.None)
        {
            var msg = Message.Create(Database, flags, RedisCommand.SMEMBERS, key);
            return ExecuteAsync(msg, ResultProcessor.RedisValueArray, defaultValue: Array.Empty<RedisValue>());
        }

        public bool SetMove(RedisKey source, RedisKey destination, RedisValue value, CommandFlags flags = CommandFlags.None)
        {
            var msg = Message.Create(Database, flags, RedisCommand.SMOVE, source, destination, value);
            return ExecuteSync(msg, ResultProcessor.Boolean);
        }

        public Task<bool> SetMoveAsync(RedisKey source, RedisKey destination, RedisValue value, CommandFlags flags = CommandFlags.None)
        {
            var msg = Message.Create(Database, flags, RedisCommand.SMOVE, source, destination, value);
            return ExecuteAsync(msg, ResultProcessor.Boolean);
        }

        public RedisValue SetPop(RedisKey key, CommandFlags flags = CommandFlags.None)
        {
            var msg = Message.Create(Database, flags, RedisCommand.SPOP, key);
            return ExecuteSync(msg, ResultProcessor.RedisValue);
        }

        public Task<RedisValue> SetPopAsync(RedisKey key, CommandFlags flags = CommandFlags.None)
        {
            var msg = Message.Create(Database, flags, RedisCommand.SPOP, key);
            return ExecuteAsync(msg, ResultProcessor.RedisValue);
        }

        public RedisValue[] SetPop(RedisKey key, long count, CommandFlags flags = CommandFlags.None)
        {
            if (count == 0) return Array.Empty<RedisValue>();
            var msg = count == 1
                    ? Message.Create(Database, flags, RedisCommand.SPOP, key)
                    : Message.Create(Database, flags, RedisCommand.SPOP, key, count);
            return ExecuteSync(msg, ResultProcessor.RedisValueArray, defaultValue: Array.Empty<RedisValue>());
        }

        public Task<RedisValue[]> SetPopAsync(RedisKey key, long count, CommandFlags flags = CommandFlags.None)
        {
            if (count == 0) return CompletedTask<RedisValue[]>.FromDefault(Array.Empty<RedisValue>(), asyncState);
            var msg = count == 1
                    ? Message.Create(Database, flags, RedisCommand.SPOP, key)
                    : Message.Create(Database, flags, RedisCommand.SPOP, key, count);
            return ExecuteAsync(msg, ResultProcessor.RedisValueArray, defaultValue: Array.Empty<RedisValue>());
        }

        public RedisValue SetRandomMember(RedisKey key, CommandFlags flags = CommandFlags.None)
        {
            var msg = Message.Create(Database, flags, RedisCommand.SRANDMEMBER, key);
            return ExecuteSync(msg, ResultProcessor.RedisValue);
        }

        public Task<RedisValue> SetRandomMemberAsync(RedisKey key, CommandFlags flags = CommandFlags.None)
        {
            var msg = Message.Create(Database, flags, RedisCommand.SRANDMEMBER, key);
            return ExecuteAsync(msg, ResultProcessor.RedisValue);
        }

        public RedisValue[] SetRandomMembers(RedisKey key, long count, CommandFlags flags = CommandFlags.None)
        {
            var msg = Message.Create(Database, flags, RedisCommand.SRANDMEMBER, key, count);
            return ExecuteSync(msg, ResultProcessor.RedisValueArray, defaultValue: Array.Empty<RedisValue>());
        }

        public Task<RedisValue[]> SetRandomMembersAsync(RedisKey key, long count, CommandFlags flags = CommandFlags.None)
        {
            var msg = Message.Create(Database, flags, RedisCommand.SRANDMEMBER, key, count);
            return ExecuteAsync(msg, ResultProcessor.RedisValueArray, defaultValue: Array.Empty<RedisValue>());
        }

        public bool SetRemove(RedisKey key, RedisValue value, CommandFlags flags = CommandFlags.None)
        {
            var msg = Message.Create(Database, flags, RedisCommand.SREM, key, value);
            return ExecuteSync(msg, ResultProcessor.Boolean);
        }

        public long SetRemove(RedisKey key, RedisValue[] values, CommandFlags flags = CommandFlags.None)
        {
            if (values == null) throw new ArgumentNullException(nameof(values));
            if (values.Length == 0) return 0;
            var msg = Message.Create(Database, flags, RedisCommand.SREM, key, values);
            return ExecuteSync(msg, ResultProcessor.Int64);
        }

        public Task<bool> SetRemoveAsync(RedisKey key, RedisValue value, CommandFlags flags = CommandFlags.None)
        {
            var msg = Message.Create(Database, flags, RedisCommand.SREM, key, value);
            return ExecuteAsync(msg, ResultProcessor.Boolean);
        }

        public Task<long> SetRemoveAsync(RedisKey key, RedisValue[] values, CommandFlags flags = CommandFlags.None)
        {
            if (values == null) throw new ArgumentNullException(nameof(values));
            if (values.Length == 0) return CompletedTask<long>.FromResult(0, asyncState);
            var msg = Message.Create(Database, flags, RedisCommand.SREM, key, values);
            return ExecuteAsync(msg, ResultProcessor.Int64);
        }

        IEnumerable<RedisValue> IDatabase.SetScan(RedisKey key, RedisValue pattern, int pageSize, CommandFlags flags)
            => SetScanAsync(key, pattern, pageSize, CursorUtils.Origin, 0, flags);

        IEnumerable<RedisValue> IDatabase.SetScan(RedisKey key, RedisValue pattern, int pageSize, long cursor, int pageOffset, CommandFlags flags)
            => SetScanAsync(key, pattern, pageSize, cursor, pageOffset, flags);

        IAsyncEnumerable<RedisValue> IDatabaseAsync.SetScanAsync(RedisKey key, RedisValue pattern, int pageSize, long cursor, int pageOffset, CommandFlags flags)
            => SetScanAsync(key, pattern, pageSize, cursor, pageOffset, flags);

        private CursorEnumerable<RedisValue> SetScanAsync(RedisKey key, RedisValue pattern, int pageSize, long cursor, int pageOffset, CommandFlags flags)
        {
            var scan = TryScan<RedisValue>(key, pattern, pageSize, cursor, pageOffset, flags, RedisCommand.SSCAN, SetScanResultProcessor.Default, out var server);
            if (scan != null) return scan;

            if (cursor != 0) throw ExceptionFactory.NoCursor(RedisCommand.SMEMBERS);
            if (pattern.IsNull) return CursorEnumerable<RedisValue>.From(this, server, SetMembersAsync(key, flags), pageOffset);
            throw ExceptionFactory.NotSupported(true, RedisCommand.SSCAN);
        }

        public RedisValue[] Sort(RedisKey key, long skip = 0, long take = -1, Order order = Order.Ascending, SortType sortType = SortType.Numeric, RedisValue by = default, RedisValue[]? get = null, CommandFlags flags = CommandFlags.None)
        {
            var msg = GetSortMessage(RedisKey.Null, key, skip, take, order, sortType, by, get, flags, out var server);
            return ExecuteSync(msg, ResultProcessor.RedisValueArray, server: server, defaultValue: Array.Empty<RedisValue>());
        }

        public long SortAndStore(RedisKey destination, RedisKey key, long skip = 0, long take = -1, Order order = Order.Ascending, SortType sortType = SortType.Numeric, RedisValue by = default, RedisValue[]? get = null, CommandFlags flags = CommandFlags.None)
        {
            var msg = GetSortMessage(destination, key, skip, take, order, sortType, by, get, flags, out var server);
            return ExecuteSync(msg, ResultProcessor.Int64, server);
        }

        public Task<long> SortAndStoreAsync(RedisKey destination, RedisKey key, long skip = 0, long take = -1, Order order = Order.Ascending, SortType sortType = SortType.Numeric, RedisValue by = default, RedisValue[]? get = null, CommandFlags flags = CommandFlags.None)
        {
            var msg = GetSortMessage(destination, key, skip, take, order, sortType, by, get, flags, out var server);
            return ExecuteAsync(msg, ResultProcessor.Int64, server);
        }

        public Task<RedisValue[]> SortAsync(RedisKey key, long skip = 0, long take = -1, Order order = Order.Ascending, SortType sortType = SortType.Numeric, RedisValue by = default, RedisValue[]? get = null, CommandFlags flags = CommandFlags.None)
        {
            var msg = GetSortMessage(RedisKey.Null, key, skip, take, order, sortType, by, get, flags, out var server);
            return ExecuteAsync(msg, ResultProcessor.RedisValueArray, defaultValue: Array.Empty<RedisValue>(), server: server);
        }

        public bool SortedSetAdd(RedisKey key, RedisValue member, double score, CommandFlags flags) =>
            SortedSetAdd(key, member, score, SortedSetWhen.Always, flags);

        public bool SortedSetAdd(RedisKey key, RedisValue member, double score, When when = When.Always, CommandFlags flags = CommandFlags.None) =>
            SortedSetAdd(key, member, score, SortedSetWhenExtensions.Parse(when), flags);

        public bool SortedSetAdd(RedisKey key, RedisValue member, double score, SortedSetWhen when = SortedSetWhen.Always, CommandFlags flags = CommandFlags.None)
        {
            var msg = GetSortedSetAddMessage(key, member, score, when, false, flags);
            return ExecuteSync(msg, ResultProcessor.Boolean);
        }

        public bool SortedSetUpdate(RedisKey key, RedisValue member, double score, SortedSetWhen when = SortedSetWhen.Always, CommandFlags flags = CommandFlags.None)
        {
            var msg = GetSortedSetAddMessage(key, member, score, when, true, flags);
            return ExecuteSync(msg, ResultProcessor.Boolean);
        }

        public long SortedSetAdd(RedisKey key, SortedSetEntry[] values, CommandFlags flags) =>
            SortedSetAdd(key, values, SortedSetWhen.Always, flags);

        public long SortedSetAdd(RedisKey key, SortedSetEntry[] values, When when = When.Always, CommandFlags flags = CommandFlags.None) =>
            SortedSetAdd(key, values, SortedSetWhenExtensions.Parse(when), flags);

        public long SortedSetAdd(RedisKey key, SortedSetEntry[] values, SortedSetWhen when = SortedSetWhen.Always, CommandFlags flags = CommandFlags.None)
        {
            var msg = GetSortedSetAddMessage(key, values, when, false, flags);
            return ExecuteSync(msg, ResultProcessor.Int64);
        }

        public long SortedSetUpdate(RedisKey key, SortedSetEntry[] values, SortedSetWhen when = SortedSetWhen.Always, CommandFlags flags = CommandFlags.None)
        {
            var msg = GetSortedSetAddMessage(key, values, when, true, flags);
            return ExecuteSync(msg, ResultProcessor.Int64);
        }

        public Task<bool> SortedSetAddAsync(RedisKey key, RedisValue member, double score, CommandFlags flags) =>
            SortedSetAddAsync(key, member, score, SortedSetWhen.Always, flags);

        public Task<bool> SortedSetAddAsync(RedisKey key, RedisValue member, double score, When when = When.Always, CommandFlags flags = CommandFlags.None) =>
            SortedSetAddAsync(key, member, score, SortedSetWhenExtensions.Parse(when), flags);

        public Task<bool> SortedSetAddAsync(RedisKey key, RedisValue member, double score, SortedSetWhen when = SortedSetWhen.Always, CommandFlags flags = CommandFlags.None)
        {
            var msg = GetSortedSetAddMessage(key, member, score, when, false, flags);
            return ExecuteAsync(msg, ResultProcessor.Boolean);
        }

        public Task<bool> SortedSetUpdateAsync(RedisKey key, RedisValue member, double score, SortedSetWhen when = SortedSetWhen.Always, CommandFlags flags = CommandFlags.None)
        {
            var msg = GetSortedSetAddMessage(key, member, score, when, true, flags);
            return ExecuteAsync(msg, ResultProcessor.Boolean);
        }

        public Task<long> SortedSetAddAsync(RedisKey key, SortedSetEntry[] values, CommandFlags flags) =>
            SortedSetAddAsync(key, values, SortedSetWhen.Always, flags);

        public Task<long> SortedSetAddAsync(RedisKey key, SortedSetEntry[] values, When when = When.Always, CommandFlags flags = CommandFlags.None) =>
            SortedSetAddAsync(key, values, SortedSetWhenExtensions.Parse(when), flags);

        public Task<long> SortedSetAddAsync(RedisKey key, SortedSetEntry[] values, SortedSetWhen when = SortedSetWhen.Always, CommandFlags flags = CommandFlags.None)
        {
            var msg = GetSortedSetAddMessage(key, values, when, false, flags);
            return ExecuteAsync(msg, ResultProcessor.Int64);
        }

        public Task<long> SortedSetUpdateAsync(RedisKey key, SortedSetEntry[] values, SortedSetWhen when = SortedSetWhen.Always, CommandFlags flags = CommandFlags.None)
        {
            var msg = GetSortedSetAddMessage(key, values, when, true, flags);
            return ExecuteAsync(msg, ResultProcessor.Int64);
        }

        public RedisValue[] SortedSetCombine(SetOperation operation, RedisKey[] keys, double[]? weights = null, Aggregate aggregate = Aggregate.Sum, CommandFlags flags = CommandFlags.None)
        {
            var msg = GetSortedSetCombineCommandMessage(operation, keys, weights, aggregate, withScores: false, flags);
            return ExecuteSync(msg, ResultProcessor.RedisValueArray, defaultValue: Array.Empty<RedisValue>());
        }

        public Task<RedisValue[]> SortedSetCombineAsync(SetOperation operation, RedisKey[] keys, double[]? weights = null, Aggregate aggregate = Aggregate.Sum, CommandFlags flags = CommandFlags.None)
        {
            var msg = GetSortedSetCombineCommandMessage(operation, keys, weights, aggregate, withScores: false, flags);
            return ExecuteAsync(msg, ResultProcessor.RedisValueArray, defaultValue: Array.Empty<RedisValue>());
        }

        public SortedSetEntry[] SortedSetCombineWithScores(SetOperation operation, RedisKey[] keys, double[]? weights = null, Aggregate aggregate = Aggregate.Sum, CommandFlags flags = CommandFlags.None)
        {
            var msg = GetSortedSetCombineCommandMessage(operation, keys, weights, aggregate, withScores: true, flags);
            return ExecuteSync(msg, ResultProcessor.SortedSetWithScores, defaultValue: Array.Empty<SortedSetEntry>());
        }

        public Task<SortedSetEntry[]> SortedSetCombineWithScoresAsync(SetOperation operation, RedisKey[] keys, double[]? weights = null, Aggregate aggregate = Aggregate.Sum, CommandFlags flags = CommandFlags.None)
        {
            var msg = GetSortedSetCombineCommandMessage(operation, keys, weights, aggregate, withScores: true, flags);
            return ExecuteAsync(msg, ResultProcessor.SortedSetWithScores, defaultValue: Array.Empty<SortedSetEntry>());
        }

        public long SortedSetCombineAndStore(SetOperation operation, RedisKey destination, RedisKey first, RedisKey second, Aggregate aggregate = Aggregate.Sum, CommandFlags flags = CommandFlags.None)
        {
            var msg = GetSortedSetCombineAndStoreCommandMessage(operation, destination, new[] { first, second }, null, aggregate, flags);
            return ExecuteSync(msg, ResultProcessor.Int64);
        }

        public long SortedSetCombineAndStore(SetOperation operation, RedisKey destination, RedisKey[] keys, double[]? weights = null, Aggregate aggregate = Aggregate.Sum, CommandFlags flags = CommandFlags.None)
        {
            var msg = GetSortedSetCombineAndStoreCommandMessage(operation, destination, keys, weights, aggregate, flags);
            return ExecuteSync(msg, ResultProcessor.Int64);
        }

        public Task<long> SortedSetCombineAndStoreAsync(SetOperation operation, RedisKey destination, RedisKey first, RedisKey second, Aggregate aggregate = Aggregate.Sum, CommandFlags flags = CommandFlags.None)
        {
            var msg = GetSortedSetCombineAndStoreCommandMessage(operation, destination, new[] { first, second }, null, aggregate, flags);
            return ExecuteAsync(msg, ResultProcessor.Int64);
        }

        public Task<long> SortedSetCombineAndStoreAsync(SetOperation operation, RedisKey destination, RedisKey[] keys, double[]? weights = null, Aggregate aggregate = Aggregate.Sum, CommandFlags flags = CommandFlags.None)
        {
            var msg = GetSortedSetCombineAndStoreCommandMessage(operation, destination, keys, weights, aggregate, flags);
            return ExecuteAsync(msg, ResultProcessor.Int64);
        }

        public double SortedSetDecrement(RedisKey key, RedisValue member, double value, CommandFlags flags = CommandFlags.None)
        {
            return SortedSetIncrement(key, member, -value, flags);
        }

        public Task<double> SortedSetDecrementAsync(RedisKey key, RedisValue member, double value, CommandFlags flags = CommandFlags.None)
        {
            return SortedSetIncrementAsync(key, member, -value, flags);
        }

        public double SortedSetIncrement(RedisKey key, RedisValue member, double value, CommandFlags flags = CommandFlags.None)
        {
            var msg = Message.Create(Database, flags, RedisCommand.ZINCRBY, key, value, member);
            return ExecuteSync(msg, ResultProcessor.Double);
        }

        public Task<double> SortedSetIncrementAsync(RedisKey key, RedisValue member, double value, CommandFlags flags = CommandFlags.None)
        {
            var msg = Message.Create(Database, flags, RedisCommand.ZINCRBY, key, value, member);
            return ExecuteAsync(msg, ResultProcessor.Double);
        }

        public long SortedSetIntersectionLength(RedisKey[] keys, long limit = 0, CommandFlags flags = CommandFlags.None)
        {
            var msg = GetSortedSetIntersectionLengthMessage(keys, limit, flags);
            return ExecuteSync(msg, ResultProcessor.Int64);
        }

        public Task<long> SortedSetIntersectionLengthAsync(RedisKey[] keys, long limit = 0, CommandFlags flags = CommandFlags.None)
        {
            var msg = GetSortedSetIntersectionLengthMessage(keys, limit, flags);
            return ExecuteAsync(msg, ResultProcessor.Int64);
        }

        public long SortedSetLength(RedisKey key, double min = double.NegativeInfinity, double max = double.PositiveInfinity, Exclude exclude = Exclude.None, CommandFlags flags = CommandFlags.None)
        {
            var msg = GetSortedSetLengthMessage(key, min, max, exclude, flags);
            return ExecuteSync(msg, ResultProcessor.Int64);
        }

        public Task<long> SortedSetLengthAsync(RedisKey key, double min = double.NegativeInfinity, double max = double.PositiveInfinity, Exclude exclude = Exclude.None, CommandFlags flags = CommandFlags.None)
        {
            var msg = GetSortedSetLengthMessage(key, min, max, exclude, flags);
            return ExecuteAsync(msg, ResultProcessor.Int64);
        }

        public RedisValue SortedSetRandomMember(RedisKey key, CommandFlags flags = CommandFlags.None)
        {
            var msg = Message.Create(Database, flags, RedisCommand.ZRANDMEMBER, key);
            return ExecuteSync(msg, ResultProcessor.RedisValue);
        }

        public RedisValue[] SortedSetRandomMembers(RedisKey key, long count, CommandFlags flags = CommandFlags.None)
        {
            var msg = Message.Create(Database, flags, RedisCommand.ZRANDMEMBER, key, count);
            return ExecuteSync(msg, ResultProcessor.RedisValueArray, defaultValue: Array.Empty<RedisValue>());
        }

        public SortedSetEntry[] SortedSetRandomMembersWithScores(RedisKey key, long count, CommandFlags flags = CommandFlags.None)
        {
            var msg = Message.Create(Database, flags, RedisCommand.ZRANDMEMBER, key, count, RedisLiterals.WITHSCORES);
            return ExecuteSync(msg, ResultProcessor.SortedSetWithScores, defaultValue: Array.Empty<SortedSetEntry>());
        }

        public Task<RedisValue> SortedSetRandomMemberAsync(RedisKey key, CommandFlags flags = CommandFlags.None)
        {
            var msg = Message.Create(Database, flags, RedisCommand.ZRANDMEMBER, key);
            return ExecuteAsync(msg, ResultProcessor.RedisValue);
        }

        public Task<RedisValue[]> SortedSetRandomMembersAsync(RedisKey key, long count, CommandFlags flags = CommandFlags.None)
        {
            var msg = Message.Create(Database, flags, RedisCommand.ZRANDMEMBER, key, count);
            return ExecuteAsync(msg, ResultProcessor.RedisValueArray, defaultValue: Array.Empty<RedisValue>());
        }

        public Task<SortedSetEntry[]> SortedSetRandomMembersWithScoresAsync(RedisKey key, long count, CommandFlags flags = CommandFlags.None)
        {
            var msg = Message.Create(Database, flags, RedisCommand.ZRANDMEMBER, key, count, RedisLiterals.WITHSCORES);
            return ExecuteAsync(msg, ResultProcessor.SortedSetWithScores, defaultValue: Array.Empty<SortedSetEntry>());
        }

        public RedisValue[] SortedSetRangeByRank(RedisKey key, long start = 0, long stop = -1, Order order = Order.Ascending, CommandFlags flags = CommandFlags.None)
        {
            var msg = Message.Create(Database, flags, order == Order.Descending ? RedisCommand.ZREVRANGE : RedisCommand.ZRANGE, key, start, stop);
            return ExecuteSync(msg, ResultProcessor.RedisValueArray, defaultValue: Array.Empty<RedisValue>());
        }

        public long SortedSetRangeAndStore(
            RedisKey sourceKey,
            RedisKey destinationKey,
            RedisValue start,
            RedisValue stop,
            SortedSetOrder sortedSetOrder = SortedSetOrder.ByRank,
            Exclude exclude = Exclude.None,
            Order order = Order.Ascending,
            long skip = 0,
            long? take = null,
            CommandFlags flags = CommandFlags.None)
        {
            var msg = CreateSortedSetRangeStoreMessage(Database, flags, sourceKey, destinationKey, start, stop, sortedSetOrder, order, exclude, skip, take);
            return ExecuteSync(msg, ResultProcessor.Int64);
        }

        public Task<RedisValue[]> SortedSetRangeByRankAsync(RedisKey key, long start = 0, long stop = -1, Order order = Order.Ascending, CommandFlags flags = CommandFlags.None)
        {
            var msg = Message.Create(Database, flags, order == Order.Descending ? RedisCommand.ZREVRANGE : RedisCommand.ZRANGE, key, start, stop);
            return ExecuteAsync(msg, ResultProcessor.RedisValueArray, defaultValue: Array.Empty<RedisValue>());
        }

        public Task<long> SortedSetRangeAndStoreAsync(
            RedisKey sourceKey,
            RedisKey destinationKey,
            RedisValue start,
            RedisValue stop,
            SortedSetOrder sortedSetOrder = SortedSetOrder.ByRank,
            Exclude exclude = Exclude.None,
            Order order = Order.Ascending,
            long skip = 0,
            long? take = null,
            CommandFlags flags = CommandFlags.None)
        {
            var msg = CreateSortedSetRangeStoreMessage(Database, flags, sourceKey, destinationKey, start, stop, sortedSetOrder, order, exclude, skip, take);
            return ExecuteAsync(msg, ResultProcessor.Int64);
        }

        public SortedSetEntry[] SortedSetRangeByRankWithScores(RedisKey key, long start = 0, long stop = -1, Order order = Order.Ascending, CommandFlags flags = CommandFlags.None)
        {
            var msg = Message.Create(Database, flags, order == Order.Descending ? RedisCommand.ZREVRANGE : RedisCommand.ZRANGE, key, start, stop, RedisLiterals.WITHSCORES);
            return ExecuteSync(msg, ResultProcessor.SortedSetWithScores, defaultValue: Array.Empty<SortedSetEntry>());
        }

        public Task<SortedSetEntry[]> SortedSetRangeByRankWithScoresAsync(RedisKey key, long start = 0, long stop = -1, Order order = Order.Ascending, CommandFlags flags = CommandFlags.None)
        {
            var msg = Message.Create(Database, flags, order == Order.Descending ? RedisCommand.ZREVRANGE : RedisCommand.ZRANGE, key, start, stop, RedisLiterals.WITHSCORES);
            return ExecuteAsync(msg, ResultProcessor.SortedSetWithScores, defaultValue: Array.Empty<SortedSetEntry>());
        }

        public RedisValue[] SortedSetRangeByScore(RedisKey key, double start = double.NegativeInfinity, double stop = double.PositiveInfinity, Exclude exclude = Exclude.None, Order order = Order.Ascending, long skip = 0, long take = -1, CommandFlags flags = CommandFlags.None)
        {
            var msg = GetSortedSetRangeByScoreMessage(key, start, stop, exclude, order, skip, take, flags, false);
            return ExecuteSync(msg, ResultProcessor.RedisValueArray, defaultValue: Array.Empty<RedisValue>());
        }

        public Task<RedisValue[]> SortedSetRangeByScoreAsync(RedisKey key, double start = double.NegativeInfinity, double stop = double.PositiveInfinity, Exclude exclude = Exclude.None, Order order = Order.Ascending, long skip = 0, long take = -1, CommandFlags flags = CommandFlags.None)
        {
            var msg = GetSortedSetRangeByScoreMessage(key, start, stop, exclude, order, skip, take, flags, false);
            return ExecuteAsync(msg, ResultProcessor.RedisValueArray, defaultValue: Array.Empty<RedisValue>());
        }

        public SortedSetEntry[] SortedSetRangeByScoreWithScores(RedisKey key, double start = double.NegativeInfinity, double stop = double.PositiveInfinity, Exclude exclude = Exclude.None, Order order = Order.Ascending, long skip = 0, long take = -1, CommandFlags flags = CommandFlags.None)
        {
            var msg = GetSortedSetRangeByScoreMessage(key, start, stop, exclude, order, skip, take, flags, true);
            return ExecuteSync(msg, ResultProcessor.SortedSetWithScores, defaultValue: Array.Empty<SortedSetEntry>());
        }

        public Task<SortedSetEntry[]> SortedSetRangeByScoreWithScoresAsync(RedisKey key, double start = double.NegativeInfinity, double stop = double.PositiveInfinity, Exclude exclude = Exclude.None, Order order = Order.Ascending, long skip = 0, long take = -1, CommandFlags flags = CommandFlags.None)
        {
            var msg = GetSortedSetRangeByScoreMessage(key, start, stop, exclude, order, skip, take, flags, true);
            return ExecuteAsync(msg, ResultProcessor.SortedSetWithScores, defaultValue: Array.Empty<SortedSetEntry>());
        }

        public long? SortedSetRank(RedisKey key, RedisValue member, Order order = Order.Ascending, CommandFlags flags = CommandFlags.None)
        {
            var msg = Message.Create(Database, flags, order == Order.Descending ? RedisCommand.ZREVRANK : RedisCommand.ZRANK, key, member);
            return ExecuteSync(msg, ResultProcessor.NullableInt64);
        }

        public Task<long?> SortedSetRankAsync(RedisKey key, RedisValue member, Order order = Order.Ascending, CommandFlags flags = CommandFlags.None)
        {
            var msg = Message.Create(Database, flags, order == Order.Descending ? RedisCommand.ZREVRANK : RedisCommand.ZRANK, key, member);
            return ExecuteAsync(msg, ResultProcessor.NullableInt64);
        }

        public bool SortedSetRemove(RedisKey key, RedisValue member, CommandFlags flags = CommandFlags.None)
        {
            var msg = Message.Create(Database, flags, RedisCommand.ZREM, key, member);
            return ExecuteSync(msg, ResultProcessor.Boolean);
        }

        public long SortedSetRemove(RedisKey key, RedisValue[] members, CommandFlags flags = CommandFlags.None)
        {
            var msg = Message.Create(Database, flags, RedisCommand.ZREM, key, members);
            return ExecuteSync(msg, ResultProcessor.Int64);
        }

        public Task<bool> SortedSetRemoveAsync(RedisKey key, RedisValue member, CommandFlags flags = CommandFlags.None)
        {
            var msg = Message.Create(Database, flags, RedisCommand.ZREM, key, member);
            return ExecuteAsync(msg, ResultProcessor.Boolean);
        }

        public Task<long> SortedSetRemoveAsync(RedisKey key, RedisValue[] members, CommandFlags flags = CommandFlags.None)
        {
            var msg = Message.Create(Database, flags, RedisCommand.ZREM, key, members);
            return ExecuteAsync(msg, ResultProcessor.Int64);
        }

        public long SortedSetRemoveRangeByRank(RedisKey key, long start, long stop, CommandFlags flags = CommandFlags.None)
        {
            var msg = Message.Create(Database, flags, RedisCommand.ZREMRANGEBYRANK, key, start, stop);
            return ExecuteSync(msg, ResultProcessor.Int64);
        }

        public Task<long> SortedSetRemoveRangeByRankAsync(RedisKey key, long start, long stop, CommandFlags flags = CommandFlags.None)
        {
            var msg = Message.Create(Database, flags, RedisCommand.ZREMRANGEBYRANK, key, start, stop);
            return ExecuteAsync(msg, ResultProcessor.Int64);
        }

        public long SortedSetRemoveRangeByScore(RedisKey key, double start, double stop, Exclude exclude = Exclude.None, CommandFlags flags = CommandFlags.None)
        {
            var msg = GetSortedSetRemoveRangeByScoreMessage(key, start, stop, exclude, flags);
            return ExecuteSync(msg, ResultProcessor.Int64);
        }

        public Task<long> SortedSetRemoveRangeByScoreAsync(RedisKey key, double start, double stop, Exclude exclude = Exclude.None, CommandFlags flags = CommandFlags.None)
        {
            var msg = GetSortedSetRemoveRangeByScoreMessage(key, start, stop, exclude, flags);
            return ExecuteAsync(msg, ResultProcessor.Int64);
        }

        IEnumerable<SortedSetEntry> IDatabase.SortedSetScan(RedisKey key, RedisValue pattern, int pageSize, CommandFlags flags)
            => SortedSetScanAsync(key, pattern, pageSize, CursorUtils.Origin, 0, flags);

        IEnumerable<SortedSetEntry> IDatabase.SortedSetScan(RedisKey key, RedisValue pattern, int pageSize, long cursor, int pageOffset, CommandFlags flags)
            => SortedSetScanAsync(key, pattern, pageSize, cursor, pageOffset, flags);

        IAsyncEnumerable<SortedSetEntry> IDatabaseAsync.SortedSetScanAsync(RedisKey key, RedisValue pattern, int pageSize, long cursor, int pageOffset, CommandFlags flags)
            => SortedSetScanAsync(key, pattern, pageSize, cursor, pageOffset, flags);

        private CursorEnumerable<SortedSetEntry> SortedSetScanAsync(RedisKey key, RedisValue pattern, int pageSize, long cursor, int pageOffset, CommandFlags flags)
        {
            var scan = TryScan<SortedSetEntry>(key, pattern, pageSize, cursor, pageOffset, flags, RedisCommand.ZSCAN, SortedSetScanResultProcessor.Default, out var server);
            if (scan != null) return scan;

            if (cursor != 0) throw ExceptionFactory.NoCursor(RedisCommand.ZRANGE);
            if (pattern.IsNull) return CursorEnumerable<SortedSetEntry>.From(this, server, SortedSetRangeByRankWithScoresAsync(key, flags: flags), pageOffset);
            throw ExceptionFactory.NotSupported(true, RedisCommand.ZSCAN);
        }

        public double? SortedSetScore(RedisKey key, RedisValue member, CommandFlags flags = CommandFlags.None)
        {
            var msg = Message.Create(Database, flags, RedisCommand.ZSCORE, key, member);
            return ExecuteSync(msg, ResultProcessor.NullableDouble);
        }

        public double?[] SortedSetScores(RedisKey key, RedisValue[] members, CommandFlags flags = CommandFlags.None)
        {
            var msg = Message.Create(Database, flags, RedisCommand.ZMSCORE, key, members);
            return ExecuteSync(msg, ResultProcessor.NullableDoubleArray, defaultValue: Array.Empty<double?>());
        }

        public Task<double?> SortedSetScoreAsync(RedisKey key, RedisValue member, CommandFlags flags = CommandFlags.None)
        {
            var msg = Message.Create(Database, flags, RedisCommand.ZSCORE, key, member);
            return ExecuteAsync(msg, ResultProcessor.NullableDouble);
        }

        public Task<double?[]> SortedSetScoresAsync(RedisKey key, RedisValue[] members, CommandFlags flags = CommandFlags.None)
        {
            var msg = Message.Create(Database, flags, RedisCommand.ZMSCORE, key, members);
            return ExecuteAsync(msg, ResultProcessor.NullableDoubleArray, defaultValue: Array.Empty<double?>());
        }

        public SortedSetEntry? SortedSetPop(RedisKey key, Order order = Order.Ascending, CommandFlags flags = CommandFlags.None)
        {
            var msg = Message.Create(Database, flags, order == Order.Descending ? RedisCommand.ZPOPMAX : RedisCommand.ZPOPMIN, key);
            return ExecuteSync(msg, ResultProcessor.SortedSetEntry);
        }

        public Task<SortedSetEntry?> SortedSetPopAsync(RedisKey key, Order order = Order.Ascending, CommandFlags flags = CommandFlags.None)
        {
            var msg = Message.Create(Database, flags, order == Order.Descending ? RedisCommand.ZPOPMAX : RedisCommand.ZPOPMIN, key);
            return ExecuteAsync(msg, ResultProcessor.SortedSetEntry);
        }

        public SortedSetEntry[] SortedSetPop(RedisKey key, long count, Order order = Order.Ascending, CommandFlags flags = CommandFlags.None)
        {
            if (count == 0) return Array.Empty<SortedSetEntry>();
            var msg = count == 1
                    ? Message.Create(Database, flags, order == Order.Descending ? RedisCommand.ZPOPMAX : RedisCommand.ZPOPMIN, key)
                    : Message.Create(Database, flags, order == Order.Descending ? RedisCommand.ZPOPMAX : RedisCommand.ZPOPMIN, key, count);
            return ExecuteSync(msg, ResultProcessor.SortedSetWithScores, defaultValue: Array.Empty<SortedSetEntry>());
        }

        public SortedSetPopResult SortedSetPop(RedisKey[] keys, long count, Order order = Order.Ascending, CommandFlags flags = CommandFlags.None)
        {
            var msg = GetSortedSetMultiPopMessage(keys, order, count, flags);
            return ExecuteSync(msg, ResultProcessor.SortedSetPopResult, defaultValue: SortedSetPopResult.Null);
        }

        public Task<SortedSetEntry[]> SortedSetPopAsync(RedisKey key, long count, Order order = Order.Ascending, CommandFlags flags = CommandFlags.None)
        {
            if (count == 0) return CompletedTask<SortedSetEntry[]>.FromDefault(Array.Empty<SortedSetEntry>(), asyncState);
            var msg = count == 1
                    ? Message.Create(Database, flags, order == Order.Descending ? RedisCommand.ZPOPMAX : RedisCommand.ZPOPMIN, key)
                    : Message.Create(Database, flags, order == Order.Descending ? RedisCommand.ZPOPMAX : RedisCommand.ZPOPMIN, key, count);
            return ExecuteAsync(msg, ResultProcessor.SortedSetWithScores, defaultValue: Array.Empty<SortedSetEntry>());
        }

        public Task<SortedSetPopResult> SortedSetPopAsync(RedisKey[] keys, long count, Order order = Order.Ascending, CommandFlags flags = CommandFlags.None)
        {
            var msg = GetSortedSetMultiPopMessage(keys, order, count, flags);
            return ExecuteAsync(msg, ResultProcessor.SortedSetPopResult, defaultValue: SortedSetPopResult.Null);
        }

        public long StreamAcknowledge(RedisKey key, RedisValue groupName, RedisValue messageId, CommandFlags flags = CommandFlags.None)
        {
            var msg = GetStreamAcknowledgeMessage(key, groupName, messageId, flags);
            return ExecuteSync(msg, ResultProcessor.Int64);
        }

        public Task<long> StreamAcknowledgeAsync(RedisKey key, RedisValue groupName, RedisValue messageId, CommandFlags flags = CommandFlags.None)
        {
            var msg = GetStreamAcknowledgeMessage(key, groupName, messageId, flags);
            return ExecuteAsync(msg, ResultProcessor.Int64);
        }

        public long StreamAcknowledge(RedisKey key, RedisValue groupName, RedisValue[] messageIds, CommandFlags flags = CommandFlags.None)
        {
            var msg = GetStreamAcknowledgeMessage(key, groupName, messageIds, flags);
            return ExecuteSync(msg, ResultProcessor.Int64);
        }

        public Task<long> StreamAcknowledgeAsync(RedisKey key, RedisValue groupName, RedisValue[] messageIds, CommandFlags flags = CommandFlags.None)
        {
            var msg = GetStreamAcknowledgeMessage(key, groupName, messageIds, flags);
            return ExecuteAsync(msg, ResultProcessor.Int64);
        }

        public RedisValue StreamAdd(RedisKey key, RedisValue streamField, RedisValue streamValue, RedisValue? messageId = null, int? maxLength = null, bool useApproximateMaxLength = false, CommandFlags flags = CommandFlags.None)
        {
            var msg = GetStreamAddMessage(
                key,
                messageId ?? StreamConstants.AutoGeneratedId,
                maxLength,
                useApproximateMaxLength,
                new NameValueEntry(streamField, streamValue),
                flags);

            return ExecuteSync(msg, ResultProcessor.RedisValue);
        }

        public Task<RedisValue> StreamAddAsync(RedisKey key, RedisValue streamField, RedisValue streamValue, RedisValue? messageId = null, int? maxLength = null, bool useApproximateMaxLength = false, CommandFlags flags = CommandFlags.None)
        {
            var msg = GetStreamAddMessage(
                key,
                messageId ?? StreamConstants.AutoGeneratedId,
                maxLength,
                useApproximateMaxLength,
                new NameValueEntry(streamField, streamValue),
                flags);

            return ExecuteAsync(msg, ResultProcessor.RedisValue);
        }

        public RedisValue StreamAdd(RedisKey key, NameValueEntry[] streamPairs, RedisValue? messageId = null, int? maxLength = null, bool useApproximateMaxLength = false, CommandFlags flags = CommandFlags.None)
        {
            var msg = GetStreamAddMessage(
                key,
                messageId ?? StreamConstants.AutoGeneratedId,
                maxLength,
                useApproximateMaxLength,
                streamPairs,
                flags);

            return ExecuteSync(msg, ResultProcessor.RedisValue);
        }

        public Task<RedisValue> StreamAddAsync(RedisKey key, NameValueEntry[] streamPairs, RedisValue? messageId = null, int? maxLength = null, bool useApproximateMaxLength = false, CommandFlags flags = CommandFlags.None)
        {
            var msg = GetStreamAddMessage(
                key,
                messageId ?? StreamConstants.AutoGeneratedId,
                maxLength,
                useApproximateMaxLength,
                streamPairs,
                flags);

            return ExecuteAsync(msg, ResultProcessor.RedisValue);
        }

        public StreamAutoClaimResult StreamAutoClaim(RedisKey key, RedisValue consumerGroup, RedisValue claimingConsumer, long minIdleTimeInMs, RedisValue startAtId, int? count = null, CommandFlags flags = CommandFlags.None)
        {
            var msg = GetStreamAutoClaimMessage(key, consumerGroup, claimingConsumer, minIdleTimeInMs, startAtId, count, idsOnly: false, flags);
            return ExecuteSync(msg, ResultProcessor.StreamAutoClaim, defaultValue: StreamAutoClaimResult.Null);
        }

        public Task<StreamAutoClaimResult> StreamAutoClaimAsync(RedisKey key, RedisValue consumerGroup, RedisValue claimingConsumer, long minIdleTimeInMs, RedisValue startAtId, int? count = null, CommandFlags flags = CommandFlags.None)
        {
            var msg = GetStreamAutoClaimMessage(key, consumerGroup, claimingConsumer, minIdleTimeInMs, startAtId, count, idsOnly: false, flags);
            return ExecuteAsync(msg, ResultProcessor.StreamAutoClaim, defaultValue: StreamAutoClaimResult.Null);
        }

        public StreamAutoClaimIdsOnlyResult StreamAutoClaimIdsOnly(RedisKey key, RedisValue consumerGroup, RedisValue claimingConsumer, long minIdleTimeInMs, RedisValue startAtId, int? count = null, CommandFlags flags = CommandFlags.None)
        {
            var msg = GetStreamAutoClaimMessage(key, consumerGroup, claimingConsumer, minIdleTimeInMs, startAtId, count, idsOnly: true, flags);
            return ExecuteSync(msg, ResultProcessor.StreamAutoClaimIdsOnly, defaultValue: StreamAutoClaimIdsOnlyResult.Null);
        }

        public Task<StreamAutoClaimIdsOnlyResult> StreamAutoClaimIdsOnlyAsync(RedisKey key, RedisValue consumerGroup, RedisValue claimingConsumer, long minIdleTimeInMs, RedisValue startAtId, int? count = null, CommandFlags flags = CommandFlags.None)
        {
            var msg = GetStreamAutoClaimMessage(key, consumerGroup, claimingConsumer, minIdleTimeInMs, startAtId, count, idsOnly: true, flags);
            return ExecuteAsync(msg, ResultProcessor.StreamAutoClaimIdsOnly, defaultValue: StreamAutoClaimIdsOnlyResult.Null);
        }

        public StreamEntry[] StreamClaim(RedisKey key, RedisValue consumerGroup, RedisValue claimingConsumer, long minIdleTimeInMs, RedisValue[] messageIds, CommandFlags flags = CommandFlags.None)
        {
            var msg = GetStreamClaimMessage(
                key,
                consumerGroup,
                claimingConsumer,
                minIdleTimeInMs,
                messageIds,
                returnJustIds: false,
                flags: flags);

            return ExecuteSync(msg, ResultProcessor.SingleStream, defaultValue: Array.Empty<StreamEntry>());
        }

        public Task<StreamEntry[]> StreamClaimAsync(RedisKey key, RedisValue consumerGroup, RedisValue claimingConsumer, long minIdleTimeInMs, RedisValue[] messageIds, CommandFlags flags = CommandFlags.None)
        {
            var msg = GetStreamClaimMessage(
                key,
                consumerGroup,
                claimingConsumer,
                minIdleTimeInMs,
                messageIds,
                returnJustIds: false,
                flags: flags);

            return ExecuteAsync(msg, ResultProcessor.SingleStream, defaultValue: Array.Empty<StreamEntry>());
        }

        public RedisValue[] StreamClaimIdsOnly(RedisKey key, RedisValue consumerGroup, RedisValue claimingConsumer, long minIdleTimeInMs, RedisValue[] messageIds, CommandFlags flags = CommandFlags.None)
        {
            var msg = GetStreamClaimMessage(
                key,
                consumerGroup,
                claimingConsumer,
                minIdleTimeInMs,
                messageIds,
                returnJustIds: true,
                flags: flags);

            return ExecuteSync(msg, ResultProcessor.RedisValueArray, defaultValue: Array.Empty<RedisValue>());
        }

        public Task<RedisValue[]> StreamClaimIdsOnlyAsync(RedisKey key, RedisValue consumerGroup, RedisValue claimingConsumer, long minIdleTimeInMs, RedisValue[] messageIds, CommandFlags flags = CommandFlags.None)
        {
            var msg = GetStreamClaimMessage(
                key,
                consumerGroup,
                claimingConsumer,
                minIdleTimeInMs,
                messageIds,
                returnJustIds: true,
                flags: flags);

            return ExecuteAsync(msg, ResultProcessor.RedisValueArray, defaultValue: Array.Empty<RedisValue>());
        }

        public bool StreamConsumerGroupSetPosition(RedisKey key, RedisValue groupName, RedisValue position, CommandFlags flags = CommandFlags.None)
        {
            var msg = Message.Create(
                Database,
                flags,
                RedisCommand.XGROUP,
                new RedisValue[]
                {
                    StreamConstants.SetId,
                    key.AsRedisValue(),
                    groupName,
                    StreamPosition.Resolve(position, RedisCommand.XGROUP),
                });

            return ExecuteSync(msg, ResultProcessor.Boolean);
        }

        public Task<bool> StreamConsumerGroupSetPositionAsync(RedisKey key, RedisValue groupName, RedisValue position, CommandFlags flags = CommandFlags.None)
        {
            var msg = Message.Create(
                Database,
                flags,
                RedisCommand.XGROUP,
                new RedisValue[]
                {
                    StreamConstants.SetId,
                    key.AsRedisValue(),
                    groupName,
                    StreamPosition.Resolve(position, RedisCommand.XGROUP),
                });

            return ExecuteAsync(msg, ResultProcessor.Boolean);
        }

        public bool StreamCreateConsumerGroup(RedisKey key, RedisValue groupName, RedisValue? position, CommandFlags flags)
        {
            return StreamCreateConsumerGroup(
                key,
                groupName,
                position,
                true,
                flags);
        }

        public bool StreamCreateConsumerGroup(RedisKey key, RedisValue groupName, RedisValue? position = null, bool createStream = true, CommandFlags flags = CommandFlags.None)
        {
            var msg = GetStreamCreateConsumerGroupMessage(
                key,
                groupName,
                position,
                createStream,
                flags);

            return ExecuteSync(msg, ResultProcessor.Boolean);
        }

        public Task<bool> StreamCreateConsumerGroupAsync(RedisKey key, RedisValue groupName, RedisValue? position, CommandFlags flags)
        {
            return StreamCreateConsumerGroupAsync(
                key,
                groupName,
                position,
                true,
                flags);
        }

        public Task<bool> StreamCreateConsumerGroupAsync(RedisKey key, RedisValue groupName, RedisValue? position = null, bool createStream = true, CommandFlags flags = CommandFlags.None)
        {
            var msg = GetStreamCreateConsumerGroupMessage(
                key,
                groupName,
                position,
                createStream,
                flags);

            return ExecuteAsync(msg, ResultProcessor.Boolean);
        }

        public StreamConsumerInfo[] StreamConsumerInfo(RedisKey key, RedisValue groupName, CommandFlags flags = CommandFlags.None)
        {
            var msg = Message.Create(
                Database,
                flags,
                RedisCommand.XINFO,
                new RedisValue[]
                {
                    StreamConstants.Consumers,
                    key.AsRedisValue(),
                    groupName,
                });

            return ExecuteSync(msg, ResultProcessor.StreamConsumerInfo, defaultValue: Array.Empty<StreamConsumerInfo>());
        }

        public Task<StreamConsumerInfo[]> StreamConsumerInfoAsync(RedisKey key, RedisValue groupName, CommandFlags flags = CommandFlags.None)
        {
            var msg = Message.Create(
                Database,
                flags,
                RedisCommand.XINFO,
                new RedisValue[]
                {
                    StreamConstants.Consumers,
                    key.AsRedisValue(),
                    groupName,
                });

            return ExecuteAsync(msg, ResultProcessor.StreamConsumerInfo, defaultValue: Array.Empty<StreamConsumerInfo>());
        }

        public StreamGroupInfo[] StreamGroupInfo(RedisKey key, CommandFlags flags = CommandFlags.None)
        {
            var msg = Message.Create(Database, flags, RedisCommand.XINFO, StreamConstants.Groups, key);
            return ExecuteSync(msg, ResultProcessor.StreamGroupInfo, defaultValue: Array.Empty<StreamGroupInfo>());
        }

        public Task<StreamGroupInfo[]> StreamGroupInfoAsync(RedisKey key, CommandFlags flags = CommandFlags.None)
        {
            var msg = Message.Create(Database, flags, RedisCommand.XINFO, StreamConstants.Groups, key);
            return ExecuteAsync(msg, ResultProcessor.StreamGroupInfo, defaultValue: Array.Empty<StreamGroupInfo>());
        }

        public StreamInfo StreamInfo(RedisKey key, CommandFlags flags = CommandFlags.None)
        {
            var msg = Message.Create(Database, flags, RedisCommand.XINFO, StreamConstants.Stream, key);
            return ExecuteSync(msg, ResultProcessor.StreamInfo);
        }

        public Task<StreamInfo> StreamInfoAsync(RedisKey key, CommandFlags flags = CommandFlags.None)
        {
            var msg = Message.Create(Database, flags, RedisCommand.XINFO, StreamConstants.Stream, key);
            return ExecuteAsync(msg, ResultProcessor.StreamInfo);
        }

        public long StreamLength(RedisKey key, CommandFlags flags = CommandFlags.None)
        {
            var msg = Message.Create(Database, flags, RedisCommand.XLEN, key);
            return ExecuteSync(msg, ResultProcessor.Int64);
        }

        public Task<long> StreamLengthAsync(RedisKey key, CommandFlags flags = CommandFlags.None)
        {
            var msg = Message.Create(Database, flags, RedisCommand.XLEN, key);
            return ExecuteAsync(msg, ResultProcessor.Int64);
        }

        public long StreamDelete(RedisKey key, RedisValue[] messageIds, CommandFlags flags = CommandFlags.None)
        {
            var msg = Message.Create(
                Database,
                flags,
                RedisCommand.XDEL,
                key,
                messageIds);

            return ExecuteSync(msg, ResultProcessor.Int64);
        }

        public Task<long> StreamDeleteAsync(RedisKey key, RedisValue[] messageIds, CommandFlags flags = CommandFlags.None)
        {
            var msg = Message.Create(
                Database,
                flags,
                RedisCommand.XDEL,
                key,
                messageIds);

            return ExecuteAsync(msg, ResultProcessor.Int64);
        }

        public long StreamDeleteConsumer(RedisKey key, RedisValue groupName, RedisValue consumerName, CommandFlags flags = CommandFlags.None)
        {
            var msg = Message.Create(
                Database,
                flags,
                RedisCommand.XGROUP,
                new RedisValue[]
                {
                    StreamConstants.DeleteConsumer,
                    key.AsRedisValue(),
                    groupName,
                    consumerName,
                });

            return ExecuteSync(msg, ResultProcessor.Int64);
        }

        public Task<long> StreamDeleteConsumerAsync(RedisKey key, RedisValue groupName, RedisValue consumerName, CommandFlags flags = CommandFlags.None)
        {
            var msg = Message.Create(
                Database,
                flags,
                RedisCommand.XGROUP,
                new RedisValue[]
                {
                    StreamConstants.DeleteConsumer,
                    key.AsRedisValue(),
                    groupName,
                    consumerName,
                });

            return ExecuteAsync(msg, ResultProcessor.Int64);
        }

        public bool StreamDeleteConsumerGroup(RedisKey key, RedisValue groupName, CommandFlags flags = CommandFlags.None)
        {
            var msg = Message.Create(
                Database,
                flags,
                RedisCommand.XGROUP,
                new RedisValue[]
                {
                    StreamConstants.Destroy,
                    key.AsRedisValue(),
                    groupName,
                });

            return ExecuteSync(msg, ResultProcessor.Boolean);
        }

        public Task<bool> StreamDeleteConsumerGroupAsync(RedisKey key, RedisValue groupName, CommandFlags flags = CommandFlags.None)
        {
            var msg = Message.Create(
                Database,
                flags,
                RedisCommand.XGROUP,
                new RedisValue[]
                {
                    StreamConstants.Destroy,
                    key.AsRedisValue(),
                    groupName,
                });

            return ExecuteAsync(msg, ResultProcessor.Boolean);
        }

        public StreamPendingInfo StreamPending(RedisKey key, RedisValue groupName, CommandFlags flags = CommandFlags.None)
        {
            var msg = Message.Create(Database, flags, RedisCommand.XPENDING, key, groupName);
            return ExecuteSync(msg, ResultProcessor.StreamPendingInfo);
        }

        public Task<StreamPendingInfo> StreamPendingAsync(RedisKey key, RedisValue groupName, CommandFlags flags = CommandFlags.None)
        {
            var msg = Message.Create(Database, flags, RedisCommand.XPENDING, key, groupName);
            return ExecuteAsync(msg, ResultProcessor.StreamPendingInfo);
        }

        public StreamPendingMessageInfo[] StreamPendingMessages(RedisKey key, RedisValue groupName, int count, RedisValue consumerName, RedisValue? minId = null, RedisValue? maxId = null, CommandFlags flags = CommandFlags.None)
        {
            var msg = GetStreamPendingMessagesMessage(
                key,
                groupName,
                minId,
                maxId,
                count,
                consumerName,
                flags);

            return ExecuteSync(msg, ResultProcessor.StreamPendingMessages, defaultValue: Array.Empty<StreamPendingMessageInfo>());
        }

        public Task<StreamPendingMessageInfo[]> StreamPendingMessagesAsync(RedisKey key, RedisValue groupName, int count, RedisValue consumerName, RedisValue? minId = null, RedisValue? maxId = null, CommandFlags flags = CommandFlags.None)
        {
            var msg = GetStreamPendingMessagesMessage(
                key,
                groupName,
                minId,
                maxId,
                count,
                consumerName,
                flags);

            return ExecuteAsync(msg, ResultProcessor.StreamPendingMessages, defaultValue: Array.Empty<StreamPendingMessageInfo>());
        }

        public StreamEntry[] StreamRange(RedisKey key, RedisValue? minId = null, RedisValue? maxId = null, int? count = null, Order messageOrder = Order.Ascending, CommandFlags flags = CommandFlags.None)
        {
            var msg = GetStreamRangeMessage(
                key,
                minId,
                maxId,
                count,
                messageOrder,
                flags);

            return ExecuteSync(msg, ResultProcessor.SingleStream, defaultValue: Array.Empty<StreamEntry>());
        }

        public Task<StreamEntry[]> StreamRangeAsync(RedisKey key, RedisValue? minId = null, RedisValue? maxId = null, int? count = null, Order messageOrder = Order.Ascending, CommandFlags flags = CommandFlags.None)
        {
            var msg = GetStreamRangeMessage(
                key,
                minId,
                maxId,
                count,
                messageOrder,
                flags);

            return ExecuteAsync(msg, ResultProcessor.SingleStream, defaultValue: Array.Empty<StreamEntry>());
        }

        public StreamEntry[] StreamRead(RedisKey key, RedisValue position, int? count = null, CommandFlags flags = CommandFlags.None)
        {
            var msg = GetSingleStreamReadMessage(
                key,
                StreamPosition.Resolve(position, RedisCommand.XREAD),
                count,
                flags);

            return ExecuteSync(msg, ResultProcessor.SingleStreamWithNameSkip, defaultValue: Array.Empty<StreamEntry>());
        }

        public Task<StreamEntry[]> StreamReadAsync(RedisKey key, RedisValue position, int? count = null, CommandFlags flags = CommandFlags.None)
        {
            var msg = GetSingleStreamReadMessage(
                key,
                StreamPosition.Resolve(position, RedisCommand.XREAD),
                count,
                flags);

            return ExecuteAsync(msg, ResultProcessor.SingleStreamWithNameSkip, defaultValue: Array.Empty<StreamEntry>());
        }

        public RedisStream[] StreamRead(StreamPosition[] streamPositions, int? countPerStream = null, CommandFlags flags = CommandFlags.None)
        {
            var msg = GetMultiStreamReadMessage(streamPositions, countPerStream, flags);
            return ExecuteSync(msg, ResultProcessor.MultiStream, defaultValue: Array.Empty<RedisStream>());
        }

        public Task<RedisStream[]> StreamReadAsync(StreamPosition[] streamPositions, int? countPerStream = null, CommandFlags flags = CommandFlags.None)
        {
            var msg = GetMultiStreamReadMessage(streamPositions, countPerStream, flags);
            return ExecuteAsync(msg, ResultProcessor.MultiStream, defaultValue: Array.Empty<RedisStream>());
        }

        public StreamEntry[] StreamReadGroup(RedisKey key, RedisValue groupName, RedisValue consumerName, RedisValue? position, int? count, CommandFlags flags)
        {
            return StreamReadGroup(
                key,
                groupName,
                consumerName,
                position,
                count,
                false,
                flags);
        }

        public StreamEntry[] StreamReadGroup(RedisKey key, RedisValue groupName, RedisValue consumerName, RedisValue? position = null, int? count = null, bool noAck = false, CommandFlags flags = CommandFlags.None)
        {
            var actualPosition = position ?? StreamPosition.NewMessages;

            var msg = GetStreamReadGroupMessage(
                key,
                groupName,
                consumerName,
                StreamPosition.Resolve(actualPosition, RedisCommand.XREADGROUP),
                count,
                noAck,
                flags);

            return ExecuteSync(msg, ResultProcessor.SingleStreamWithNameSkip, defaultValue: Array.Empty<StreamEntry>());
        }

        public Task<StreamEntry[]> StreamReadGroupAsync(RedisKey key, RedisValue groupName, RedisValue consumerName, RedisValue? position, int? count, CommandFlags flags)
        {
            return StreamReadGroupAsync(
                key,
                groupName,
                consumerName,
                position,
                count,
                false,
                flags);
        }

        public Task<StreamEntry[]> StreamReadGroupAsync(RedisKey key, RedisValue groupName, RedisValue consumerName, RedisValue? position = null, int? count = null, bool noAck = false, CommandFlags flags = CommandFlags.None)
        {
            var actualPosition = position ?? StreamPosition.NewMessages;

            var msg = GetStreamReadGroupMessage(
                key,
                groupName,
                consumerName,
                StreamPosition.Resolve(actualPosition, RedisCommand.XREADGROUP),
                count,
                noAck,
                flags);

            return ExecuteAsync(msg, ResultProcessor.SingleStreamWithNameSkip, defaultValue: Array.Empty<StreamEntry>());
        }

        public RedisStream[] StreamReadGroup(StreamPosition[] streamPositions, RedisValue groupName, RedisValue consumerName, int? countPerStream, CommandFlags flags)
        {
            return StreamReadGroup(
                streamPositions,
                groupName,
                consumerName,
                countPerStream,
                false,
                flags);
        }

        public RedisStream[] StreamReadGroup(StreamPosition[] streamPositions, RedisValue groupName, RedisValue consumerName, int? countPerStream = null, bool noAck = false, CommandFlags flags = CommandFlags.None)
        {
            var msg = GetMultiStreamReadGroupMessage(
                streamPositions,
                groupName,
                consumerName,
                countPerStream,
                noAck,
                flags);

            return ExecuteSync(msg, ResultProcessor.MultiStream, defaultValue: Array.Empty<RedisStream>());
        }

        public Task<RedisStream[]> StreamReadGroupAsync(StreamPosition[] streamPositions, RedisValue groupName, RedisValue consumerName, int? countPerStream, CommandFlags flags)
        {
            return StreamReadGroupAsync(
                streamPositions,
                groupName,
                consumerName,
                countPerStream,
                false,
                flags);
        }

        public Task<RedisStream[]> StreamReadGroupAsync(StreamPosition[] streamPositions, RedisValue groupName, RedisValue consumerName, int? countPerStream = null, bool noAck = false, CommandFlags flags = CommandFlags.None)
        {
            var msg = GetMultiStreamReadGroupMessage(
                streamPositions,
                groupName,
                consumerName,
                countPerStream,
                noAck,
                flags);

            return ExecuteAsync(msg, ResultProcessor.MultiStream, defaultValue: Array.Empty<RedisStream>());
        }

        public long StreamTrim(RedisKey key, int maxLength, bool useApproximateMaxLength = false, CommandFlags flags = CommandFlags.None)
        {
            var msg = GetStreamTrimMessage(key, maxLength, useApproximateMaxLength, flags);
            return ExecuteSync(msg, ResultProcessor.Int64);
        }

        public Task<long> StreamTrimAsync(RedisKey key, int maxLength, bool useApproximateMaxLength = false, CommandFlags flags = CommandFlags.None)
        {
            var msg = GetStreamTrimMessage(key, maxLength, useApproximateMaxLength, flags);
            return ExecuteAsync(msg, ResultProcessor.Int64);
        }

        public long StringAppend(RedisKey key, RedisValue value, CommandFlags flags = CommandFlags.None)
        {
            var msg = Message.Create(Database, flags, RedisCommand.APPEND, key, value);
            return ExecuteSync(msg, ResultProcessor.Int64);
        }

        public Task<long> StringAppendAsync(RedisKey key, RedisValue value, CommandFlags flags = CommandFlags.None)
        {
            var msg = Message.Create(Database, flags, RedisCommand.APPEND, key, value);
            return ExecuteAsync(msg, ResultProcessor.Int64);
        }

        public long StringBitCount(RedisKey key, long start, long end, CommandFlags flags) =>
            StringBitCount(key, start, end, StringIndexType.Byte, flags);

        public long StringBitCount(RedisKey key, long start = 0, long end = -1, StringIndexType indexType = StringIndexType.Byte, CommandFlags flags = CommandFlags.None)
        {
            var msg = indexType switch
            {
                StringIndexType.Byte => Message.Create(Database, flags, RedisCommand.BITCOUNT, key, start, end),
                _ => Message.Create(Database, flags, RedisCommand.BITCOUNT, key, start, end, indexType.ToLiteral()),
            };
            return ExecuteSync(msg, ResultProcessor.Int64);
        }

        public Task<long> StringBitCountAsync(RedisKey key, long start, long end, CommandFlags flags) =>
            StringBitCountAsync(key, start, end, StringIndexType.Byte, flags);

        public Task<long> StringBitCountAsync(RedisKey key, long start = 0, long end = -1, StringIndexType indexType = StringIndexType.Byte, CommandFlags flags = CommandFlags.None)
        {
            var msg = indexType switch
            {
                StringIndexType.Byte => Message.Create(Database, flags, RedisCommand.BITCOUNT, key, start, end),
                _ => Message.Create(Database, flags, RedisCommand.BITCOUNT, key, start, end, indexType.ToLiteral()),
            };
            return ExecuteAsync(msg, ResultProcessor.Int64);
        }

        public long StringBitOperation(Bitwise operation, RedisKey destination, RedisKey first, RedisKey second, CommandFlags flags = CommandFlags.None)
        {
            var msg = GetStringBitOperationMessage(operation, destination, first, second, flags);
            return ExecuteSync(msg, ResultProcessor.Int64);
        }

        public long StringBitOperation(Bitwise operation, RedisKey destination, RedisKey[] keys, CommandFlags flags = CommandFlags.None)
        {
            var msg = GetStringBitOperationMessage(operation, destination, keys, flags);
            return ExecuteSync(msg, ResultProcessor.Int64);
        }

        public Task<long> StringBitOperationAsync(Bitwise operation, RedisKey destination, RedisKey first, RedisKey second, CommandFlags flags = CommandFlags.None)
        {
            var msg = GetStringBitOperationMessage(operation, destination, first, second, flags);
            return ExecuteAsync(msg, ResultProcessor.Int64);
        }

        public Task<long> StringBitOperationAsync(Bitwise operation, RedisKey destination, RedisKey[] keys, CommandFlags flags = CommandFlags.None)
        {
            var msg = GetStringBitOperationMessage(operation, destination, keys, flags);
            return ExecuteAsync(msg, ResultProcessor.Int64);
        }

        public long StringBitPosition(RedisKey key, bool bit, long start, long end, CommandFlags flags) =>
            StringBitPosition(key, bit, start, end, StringIndexType.Byte, flags);

        public long StringBitPosition(RedisKey key, bool bit, long start = 0, long end = -1, StringIndexType indexType = StringIndexType.Byte, CommandFlags flags = CommandFlags.None)
        {
            var msg = indexType switch
            {
                StringIndexType.Byte => Message.Create(Database, flags, RedisCommand.BITPOS, key, bit, start, end),
                _ => Message.Create(Database, flags, RedisCommand.BITPOS, key, bit, start, end, indexType.ToLiteral()),
            };
            return ExecuteSync(msg, ResultProcessor.Int64);
        }

        public Task<long> StringBitPositionAsync(RedisKey key, bool bit, long start, long end, CommandFlags flags) =>
            StringBitPositionAsync(key, bit, start, end, StringIndexType.Byte, flags);

        public Task<long> StringBitPositionAsync(RedisKey key, bool bit, long start = 0, long end = -1, StringIndexType indexType = StringIndexType.Byte, CommandFlags flags = CommandFlags.None)
        {
            var msg = indexType switch
            {
                StringIndexType.Byte => Message.Create(Database, flags, RedisCommand.BITPOS, key, bit, start, end),
                _ => Message.Create(Database, flags, RedisCommand.BITPOS, key, bit, start, end, indexType.ToLiteral()),
            };
            return ExecuteAsync(msg, ResultProcessor.Int64);
        }

        public long StringDecrement(RedisKey key, long value = 1, CommandFlags flags = CommandFlags.None)
        {
            return StringIncrement(key, -value, flags);
        }

        public double StringDecrement(RedisKey key, double value, CommandFlags flags = CommandFlags.None)
        {
            return StringIncrement(key, -value, flags);
        }

        public Task<long> StringDecrementAsync(RedisKey key, long value = 1, CommandFlags flags = CommandFlags.None)
        {
            return StringIncrementAsync(key, -value, flags);
        }

        public Task<double> StringDecrementAsync(RedisKey key, double value, CommandFlags flags = CommandFlags.None)
        {
            return StringIncrementAsync(key, -value, flags);
        }

        public RedisValue StringGet(RedisKey key, CommandFlags flags = CommandFlags.None)
        {
            var msg = Message.Create(Database, flags, RedisCommand.GET, key);
            return ExecuteSync(msg, ResultProcessor.RedisValue);
        }

        public RedisValue StringGetSetExpiry(RedisKey key, TimeSpan? expiry, CommandFlags flags = CommandFlags.None)
        {
            var msg = GetStringGetExMessage(key, expiry, flags);
            return ExecuteSync(msg, ResultProcessor.RedisValue);
        }

        public RedisValue StringGetSetExpiry(RedisKey key, DateTime expiry, CommandFlags flags = CommandFlags.None)
        {
            var msg = GetStringGetExMessage(key, expiry, flags);
            return ExecuteSync(msg, ResultProcessor.RedisValue);
        }

        public Task<RedisValue> StringGetSetExpiryAsync(RedisKey key, TimeSpan? expiry, CommandFlags flags = CommandFlags.None)
        {
            var msg = GetStringGetExMessage(key, expiry, flags);
            return ExecuteAsync(msg, ResultProcessor.RedisValue);
        }

        public Task<RedisValue> StringGetSetExpiryAsync(RedisKey key, DateTime expiry, CommandFlags flags = CommandFlags.None)
        {
            var msg = GetStringGetExMessage(key, expiry, flags);
            return ExecuteAsync(msg, ResultProcessor.RedisValue);
        }

        public RedisValue[] StringGet(RedisKey[] keys, CommandFlags flags = CommandFlags.None)
        {
            if (keys == null) throw new ArgumentNullException(nameof(keys));
            if (keys.Length == 0) return Array.Empty<RedisValue>();
            var msg = Message.Create(Database, flags, RedisCommand.MGET, keys);
            return ExecuteSync(msg, ResultProcessor.RedisValueArray, defaultValue: Array.Empty<RedisValue>());
        }

        public Lease<byte>? StringGetLease(RedisKey key, CommandFlags flags = CommandFlags.None)
        {
            var msg = Message.Create(Database, flags, RedisCommand.GET, key);
            return ExecuteSync(msg, ResultProcessor.Lease);
        }

        public Task<RedisValue> StringGetAsync(RedisKey key, CommandFlags flags = CommandFlags.None)
        {
            var msg = Message.Create(Database, flags, RedisCommand.GET, key);
            return ExecuteAsync(msg, ResultProcessor.RedisValue);
        }

        public Task<Lease<byte>?> StringGetLeaseAsync(RedisKey key, CommandFlags flags = CommandFlags.None)
        {
            var msg = Message.Create(Database, flags, RedisCommand.GET, key);
            return ExecuteAsync(msg, ResultProcessor.Lease);
        }

        public Task<RedisValue[]> StringGetAsync(RedisKey[] keys, CommandFlags flags = CommandFlags.None)
        {
            if (keys == null) throw new ArgumentNullException(nameof(keys));
            if (keys.Length == 0) return CompletedTask<RedisValue[]>.FromDefault(Array.Empty<RedisValue>(), asyncState);
            var msg = Message.Create(Database, flags, RedisCommand.MGET, keys);
            return ExecuteAsync(msg, ResultProcessor.RedisValueArray, defaultValue: Array.Empty<RedisValue>());
        }

        public bool StringGetBit(RedisKey key, long offset, CommandFlags flags = CommandFlags.None)
        {
            var msg = Message.Create(Database, flags, RedisCommand.GETBIT, key, offset);
            return ExecuteSync(msg, ResultProcessor.Boolean);
        }

        public Task<bool> StringGetBitAsync(RedisKey key, long offset, CommandFlags flags = CommandFlags.None)
        {
            var msg = Message.Create(Database, flags, RedisCommand.GETBIT, key, offset);
            return ExecuteAsync(msg, ResultProcessor.Boolean);
        }

        public RedisValue StringGetRange(RedisKey key, long start, long end, CommandFlags flags = CommandFlags.None)
        {
            var msg = Message.Create(Database, flags, RedisCommand.GETRANGE, key, start, end);
            return ExecuteSync(msg, ResultProcessor.RedisValue);
        }

        public Task<RedisValue> StringGetRangeAsync(RedisKey key, long start, long end, CommandFlags flags = CommandFlags.None)
        {
            var msg = Message.Create(Database, flags, RedisCommand.GETRANGE, key, start, end);
            return ExecuteAsync(msg, ResultProcessor.RedisValue);
        }

        public RedisValue StringGetSet(RedisKey key, RedisValue value, CommandFlags flags = CommandFlags.None)
        {
            var msg = Message.Create(Database, flags, RedisCommand.GETSET, key, value);
            return ExecuteSync(msg, ResultProcessor.RedisValue);
        }

        public Task<RedisValue> StringGetSetAsync(RedisKey key, RedisValue value, CommandFlags flags = CommandFlags.None)
        {
            var msg = Message.Create(Database, flags, RedisCommand.GETSET, key, value);
            return ExecuteAsync(msg, ResultProcessor.RedisValue);
        }

        public RedisValue StringGetDelete(RedisKey key, CommandFlags flags = CommandFlags.None)
        {
            var msg = Message.Create(Database, flags, RedisCommand.GETDEL, key);
            return ExecuteSync(msg, ResultProcessor.RedisValue);
        }

        public Task<RedisValue> StringGetDeleteAsync(RedisKey key, CommandFlags flags = CommandFlags.None)
        {
            var msg = Message.Create(Database, flags, RedisCommand.GETDEL, key);
            return ExecuteAsync(msg, ResultProcessor.RedisValue);
        }

        public RedisValueWithExpiry StringGetWithExpiry(RedisKey key, CommandFlags flags = CommandFlags.None)
        {
            var msg = GetStringGetWithExpiryMessage(key, flags, out ResultProcessor<RedisValueWithExpiry> processor, out ServerEndPoint? server);
            return ExecuteSync(msg, processor, server);
        }

        public Task<RedisValueWithExpiry> StringGetWithExpiryAsync(RedisKey key, CommandFlags flags = CommandFlags.None)
        {
            var msg = GetStringGetWithExpiryMessage(key, flags, out ResultProcessor<RedisValueWithExpiry> processor, out ServerEndPoint? server);
            return ExecuteAsync(msg, processor, server);
        }

        public long StringIncrement(RedisKey key, long value = 1, CommandFlags flags = CommandFlags.None)
        {
            var msg = IncrMessage(key, value, flags);
            return ExecuteSync(msg, ResultProcessor.Int64);
        }

        public double StringIncrement(RedisKey key, double value, CommandFlags flags = CommandFlags.None)
        {
            var msg = value == 0 && (flags & CommandFlags.FireAndForget) != 0
                ? null : Message.Create(Database, flags, RedisCommand.INCRBYFLOAT, key, value);
            return ExecuteSync(msg, ResultProcessor.Double);
        }

        public Task<long> StringIncrementAsync(RedisKey key, long value = 1, CommandFlags flags = CommandFlags.None)
        {
            var msg = IncrMessage(key, value, flags);
            return ExecuteAsync(msg, ResultProcessor.Int64);
        }

        public Task<double> StringIncrementAsync(RedisKey key, double value, CommandFlags flags = CommandFlags.None)
        {
            var msg = value == 0 && (flags & CommandFlags.FireAndForget) != 0
                ? null : Message.Create(Database, flags, RedisCommand.INCRBYFLOAT, key, value);
            return ExecuteAsync(msg, ResultProcessor.Double);
        }

        public long StringLength(RedisKey key, CommandFlags flags = CommandFlags.None)
        {
            var msg = Message.Create(Database, flags, RedisCommand.STRLEN, key);
            return ExecuteSync(msg, ResultProcessor.Int64);
        }

        public Task<long> StringLengthAsync(RedisKey key, CommandFlags flags = CommandFlags.None)
        {
            var msg = Message.Create(Database, flags, RedisCommand.STRLEN, key);
            return ExecuteAsync(msg, ResultProcessor.Int64);
        }

        // Backwards compatibility overloads:
        public bool StringSet(RedisKey key, RedisValue value, TimeSpan? expiry, When when) =>
            StringSet(key, value, expiry, false, when, CommandFlags.None);
        public bool StringSet(RedisKey key, RedisValue value, TimeSpan? expiry, When when, CommandFlags flags) =>
            StringSet(key, value, expiry, false, when, flags);

        public bool StringSet(RedisKey key, RedisValue value, TimeSpan? expiry = null, bool keepTtl = false, When when = When.Always, CommandFlags flags = CommandFlags.None)
        {
            var msg = GetStringSetMessage(key, value, expiry, keepTtl, when, flags);
            return ExecuteSync(msg, ResultProcessor.Boolean);
        }

        public bool StringSet(KeyValuePair<RedisKey, RedisValue>[] values, When when = When.Always, CommandFlags flags = CommandFlags.None)
        {
            var msg = GetStringSetMessage(values, when, flags);
            return ExecuteSync(msg, ResultProcessor.Boolean);
        }

        // Backwards compatibility overloads:
        public Task<bool> StringSetAsync(RedisKey key, RedisValue value, TimeSpan? expiry, When when) =>
            StringSetAsync(key, value, expiry, false, when);
        public Task<bool> StringSetAsync(RedisKey key, RedisValue value, TimeSpan? expiry, When when, CommandFlags flags) =>
            StringSetAsync(key, value, expiry, false, when, flags);

        public Task<bool> StringSetAsync(RedisKey key, RedisValue value, TimeSpan? expiry = null, bool keepTtl = false, When when = When.Always, CommandFlags flags = CommandFlags.None)
        {
            var msg = GetStringSetMessage(key, value, expiry, keepTtl, when, flags);
            return ExecuteAsync(msg, ResultProcessor.Boolean);
        }

        public Task<bool> StringSetAsync(KeyValuePair<RedisKey, RedisValue>[] values, When when = When.Always, CommandFlags flags = CommandFlags.None)
        {
            var msg = GetStringSetMessage(values, when, flags);
            return ExecuteAsync(msg, ResultProcessor.Boolean);
        }

        public RedisValue StringSetAndGet(RedisKey key, RedisValue value, TimeSpan? expiry, When when, CommandFlags flags) =>
            StringSetAndGet(key, value, expiry, false, when, flags);

        public RedisValue StringSetAndGet(RedisKey key, RedisValue value, TimeSpan? expiry = null, bool keepTtl = false, When when = When.Always, CommandFlags flags = CommandFlags.None)
        {
            var msg = GetStringSetAndGetMessage(key, value, expiry, keepTtl, when, flags);
            return ExecuteSync(msg, ResultProcessor.RedisValue);
        }

        public Task<RedisValue> StringSetAndGetAsync(RedisKey key, RedisValue value, TimeSpan? expiry, When when, CommandFlags flags) =>
            StringSetAndGetAsync(key, value, expiry, false, when, flags);

        public Task<RedisValue> StringSetAndGetAsync(RedisKey key, RedisValue value, TimeSpan? expiry = null, bool keepTtl = false, When when = When.Always, CommandFlags flags = CommandFlags.None)
        {
            var msg = GetStringSetAndGetMessage(key, value, expiry, keepTtl, when, flags);
            return ExecuteAsync(msg, ResultProcessor.RedisValue);
        }

        public bool StringSetBit(RedisKey key, long offset, bool bit, CommandFlags flags = CommandFlags.None)
        {
            var msg = Message.Create(Database, flags, RedisCommand.SETBIT, key, offset, bit);
            return ExecuteSync(msg, ResultProcessor.Boolean);
        }

        public Task<bool> StringSetBitAsync(RedisKey key, long offset, bool value, CommandFlags flags = CommandFlags.None)
        {
            var msg = Message.Create(Database, flags, RedisCommand.SETBIT, key, offset, value);
            return ExecuteAsync(msg, ResultProcessor.Boolean);
        }

        public RedisValue StringSetRange(RedisKey key, long offset, RedisValue value, CommandFlags flags = CommandFlags.None)
        {
            var msg = Message.Create(Database, flags, RedisCommand.SETRANGE, key, offset, value);
            return ExecuteSync(msg, ResultProcessor.RedisValue);
        }

        public bool KeyTouch(RedisKey key, CommandFlags flags = CommandFlags.None)
        {
            var msg = Message.Create(Database, flags, RedisCommand.TOUCH, key);
            return ExecuteSync(msg, ResultProcessor.DemandZeroOrOne);
        }

        public long KeyTouch(RedisKey[] keys, CommandFlags flags = CommandFlags.None)
        {
            if (keys == null) throw new ArgumentNullException(nameof(keys));
            if (keys.Length > 0)
            {
                var msg = keys.Length == 0 ? null : Message.Create(Database, flags, RedisCommand.TOUCH, keys);
                return ExecuteSync(msg, ResultProcessor.Int64);
            }
            return 0;
        }

        public Task<bool> KeyTouchAsync(RedisKey key, CommandFlags flags = CommandFlags.None)
        {
            var msg = Message.Create(Database, flags, RedisCommand.TOUCH, key);
            return ExecuteAsync(msg, ResultProcessor.DemandZeroOrOne);
        }

        public Task<long> KeyTouchAsync(RedisKey[] keys, CommandFlags flags = CommandFlags.None)
        {
            if (keys == null) throw new ArgumentNullException(nameof(keys));
            if (keys.Length > 0)
            {
                var msg = keys.Length == 0 ? null : Message.Create(Database, flags, RedisCommand.TOUCH, keys);
                return ExecuteAsync(msg, ResultProcessor.Int64);
            }
            return CompletedTask<long>.Default(0);
        }

        public Task<RedisValue> StringSetRangeAsync(RedisKey key, long offset, RedisValue value, CommandFlags flags = CommandFlags.None)
        {
            var msg = Message.Create(Database, flags, RedisCommand.SETRANGE, key, offset, value);
            return ExecuteAsync(msg, ResultProcessor.RedisValue);
        }

        private long GetMillisecondsUntil(DateTime when) => when.Kind switch
        {
            DateTimeKind.Local or DateTimeKind.Utc => (when.ToUniversalTime() - RedisBase.UnixEpoch).Ticks / TimeSpan.TicksPerMillisecond,
            _ => throw new ArgumentException("Expiry time must be either Utc or Local", nameof(when)),
        };

        private Message GetCopyMessage(in RedisKey sourceKey, RedisKey destinationKey, int destinationDatabase, bool replace, CommandFlags flags) =>
            destinationDatabase switch
            {
                < -1 => throw new ArgumentOutOfRangeException(nameof(destinationDatabase)),
                -1 when replace => Message.Create(Database, flags, RedisCommand.COPY, sourceKey, destinationKey, RedisLiterals.REPLACE),
                -1 => Message.Create(Database, flags, RedisCommand.COPY, sourceKey, destinationKey),
                _ when replace => Message.Create(Database, flags, RedisCommand.COPY, sourceKey, destinationKey, RedisLiterals.DB, destinationDatabase, RedisLiterals.REPLACE),
                _ => Message.Create(Database, flags, RedisCommand.COPY, sourceKey, destinationKey, RedisLiterals.DB, destinationDatabase),
            };

        private Message GetExpiryMessage(in RedisKey key, CommandFlags flags, TimeSpan? expiry, ExpireWhen when, out ServerEndPoint? server)
        {
            if (expiry is null || expiry.Value == TimeSpan.MaxValue)
            {
                server = null;
                return when switch
                {
                    ExpireWhen.Always => Message.Create(Database, flags, RedisCommand.PERSIST, key),
                    _ => throw new ArgumentException("PERSIST cannot be used with when."),
                };
            }

            long milliseconds = expiry.Value.Ticks / TimeSpan.TicksPerMillisecond;
            return GetExpiryMessage(key, RedisCommand.PEXPIRE, RedisCommand.EXPIRE, milliseconds, when, flags, out server);
        }

        private Message GetExpiryMessage(in RedisKey key, CommandFlags flags, DateTime? expiry, ExpireWhen when, out ServerEndPoint? server)
        {
            if (expiry is null || expiry == DateTime.MaxValue)
            {
                server = null;
                return when switch
                {
                    ExpireWhen.Always => Message.Create(Database, flags, RedisCommand.PERSIST, key),
                    _ => throw new ArgumentException("PERSIST cannot be used with when."),
                };
            }

            long milliseconds = GetMillisecondsUntil(expiry.Value);
            return GetExpiryMessage(key, RedisCommand.PEXPIREAT, RedisCommand.EXPIREAT, milliseconds, when, flags, out server);
        }

        private Message GetExpiryMessage(
            in RedisKey key,
            RedisCommand millisecondsCommand,
            RedisCommand secondsCommand,
            long milliseconds,
            ExpireWhen when,
            CommandFlags flags,
            out ServerEndPoint? server)
        {
            server = null;
            if ((milliseconds % 1000) != 0)
            {
                var features = GetFeatures(key, flags, RedisCommand.PEXPIRE, out server);
                if (server is not null && features.MillisecondExpiry && multiplexer.CommandMap.IsAvailable(millisecondsCommand))
                {
                    return when switch
                    {
                        ExpireWhen.Always => Message.Create(Database, flags, millisecondsCommand, key, milliseconds),
                        _ => Message.Create(Database, flags, millisecondsCommand, key, milliseconds, when.ToLiteral()),
                    };
                }
                server = null;
            }

            long seconds = milliseconds / 1000;
            return when switch
            {
                ExpireWhen.Always => Message.Create(Database, flags, secondsCommand, key, seconds),
                _ => Message.Create(Database, flags, secondsCommand, key, seconds, when.ToLiteral()),
            };
        }

        private Message GetListMultiPopMessage(RedisKey[] keys, RedisValue side, long count, CommandFlags flags)
        {
            if (keys is null || keys.Length == 0)
            {
                throw new ArgumentOutOfRangeException(nameof(keys), "keys must have a size of at least 1");
            }

            var slot = multiplexer.ServerSelectionStrategy.HashSlot(keys[0]);

            var args = new RedisValue[2 + keys.Length + (count == 1 ? 0 : 2)];
            var i = 0;
            args[i++] = keys.Length;
            foreach (var key in keys)
            {
                args[i++] = key.AsRedisValue();
            }

            args[i++] = side;

            if (count != 1)
            {
                args[i++] = RedisLiterals.COUNT;
                args[i++] = count;
            }

            return Message.CreateInSlot(Database, slot, flags, RedisCommand.LMPOP, args);
        }

        private Message GetSortedSetMultiPopMessage(RedisKey[] keys, Order order, long count, CommandFlags flags)
        {
            if (keys is null || keys.Length == 0)
            {
                throw new ArgumentOutOfRangeException(nameof(keys), "keys must have a size of at least 1");
            }

            var slot = multiplexer.ServerSelectionStrategy.HashSlot(keys[0]);

            var args = new RedisValue[2 + keys.Length + (count == 1 ? 0 : 2)];
            var i = 0;
            args[i++] = keys.Length;
            foreach (var key in keys)
            {
                args[i++] = key.AsRedisValue();
            }

            args[i++] = order == Order.Ascending ? RedisLiterals.MIN : RedisLiterals.MAX;

            if (count != 1)
            {
                args[i++] = RedisLiterals.COUNT;
                args[i++] = count;
            }

            return Message.CreateInSlot(Database, slot, flags, RedisCommand.ZMPOP, args);
        }

        private Message? GetHashSetMessage(RedisKey key, HashEntry[] hashFields, CommandFlags flags)
        {
            if (hashFields == null) throw new ArgumentNullException(nameof(hashFields));
            switch (hashFields.Length)
            {
                case 0: return null;
                case 1:
                    return Message.Create(
                        Database,
                        flags,
                        RedisCommand.HMSET,
                        key,
                        hashFields[0].name,
                        hashFields[0].value);
                case 2:
                    return Message.Create(
                        Database,
                        flags,
                        RedisCommand.HMSET,
                        key,
                        hashFields[0].name,
                        hashFields[0].value,
                        hashFields[1].name,
                        hashFields[1].value);
                default:
                    var arr = new RedisValue[hashFields.Length * 2];
                    int offset = 0;
                    for (int i = 0; i < hashFields.Length; i++)
                    {
                        arr[offset++] = hashFields[i].name;
                        arr[offset++] = hashFields[i].value;
                    }
                    return Message.Create(Database, flags, RedisCommand.HMSET, key, arr);
            }
        }

        private ITransaction? GetLockExtendTransaction(RedisKey key, RedisValue value, TimeSpan expiry)
        {
            var tran = CreateTransactionIfAvailable(asyncState);
            if (tran is not null)
            {
                tran.AddCondition(Condition.StringEqual(key, value));
                tran.KeyExpireAsync(key, expiry, CommandFlags.FireAndForget);
            }
            return tran;
        }

        private ITransaction? GetLockReleaseTransaction(RedisKey key, RedisValue value)
        {
            var tran = CreateTransactionIfAvailable(asyncState);
            if (tran is not null)
            {
                tran.AddCondition(Condition.StringEqual(key, value));
                tran.KeyDeleteAsync(key, CommandFlags.FireAndForget);
            }
            return tran;
        }

        private static RedisValue GetLexRange(RedisValue value, Exclude exclude, bool isStart)
        {
            if (value.IsNull)
            {
                return isStart ? RedisLiterals.MinusSymbol : RedisLiterals.PlusSymbol;
            }
            byte[] orig = value!;

            byte[] result = new byte[orig.Length + 1];
            // no defaults here; must always explicitly specify [ / (
            result[0] = (exclude & (isStart ? Exclude.Start : Exclude.Stop)) == 0 ? (byte)'[' : (byte)'(';
            Buffer.BlockCopy(orig, 0, result, 1, orig.Length);
            return result;
        }

        private Message GetMultiStreamReadGroupMessage(StreamPosition[] streamPositions, RedisValue groupName, RedisValue consumerName, int? countPerStream, bool noAck, CommandFlags flags) =>
            new MultiStreamReadGroupCommandMessage(
                Database,
                flags,
                streamPositions,
                groupName,
                consumerName,
                countPerStream,
                noAck);

        private sealed class MultiStreamReadGroupCommandMessage : Message // XREADGROUP with multiple stream. Example: XREADGROUP GROUP groupName consumerName COUNT countPerStream STREAMS stream1 stream2 id1 id2
        {
            private readonly StreamPosition[] streamPositions;
            private readonly RedisValue groupName;
            private readonly RedisValue consumerName;
            private readonly int? countPerStream;
            private readonly bool noAck;
            private readonly int argCount;

            public MultiStreamReadGroupCommandMessage(int db, CommandFlags flags, StreamPosition[] streamPositions, RedisValue groupName, RedisValue consumerName, int? countPerStream, bool noAck)
                : base(db, flags, RedisCommand.XREADGROUP)
            {
                if (streamPositions == null) throw new ArgumentNullException(nameof(streamPositions));
                if (streamPositions.Length == 0) throw new ArgumentOutOfRangeException(nameof(streamPositions), "streamOffsetPairs must contain at least one item.");
                for (int i = 0; i < streamPositions.Length; i++)
                {
                    streamPositions[i].Key.AssertNotNull();
                }

                if (countPerStream.HasValue && countPerStream <= 0)
                {
                    throw new ArgumentOutOfRangeException(nameof(countPerStream), "countPerStream must be greater than 0.");
                }

                groupName.AssertNotNull();
                consumerName.AssertNotNull();

                this.streamPositions = streamPositions;
                this.groupName = groupName;
                this.consumerName = consumerName;
                this.countPerStream = countPerStream;
                this.noAck = noAck;

<<<<<<< HEAD
                argCount = 4                               // Room for GROUP groupName consumerName & STREAMS
                    + (streamPositions.Length * 2)          // Enough room for the stream keys and associated IDs.
                    + (countPerStream.HasValue ? 2 : 0)     // Room for "COUNT num" or 0 if countPerStream is null.
                    + (noAck ? 1 : 0);                      // Allow for the NOACK subcommand.

=======
                argCount = 4 // Room for GROUP groupName consumerName & STREAMS
                    + (streamPositions.Length * 2) // Enough room for the stream keys and associated IDs.
                    + (countPerStream.HasValue ? 2 : 0) // Room for "COUNT num" or 0 if countPerStream is null.
                    + (noAck ? 1 : 0); // Allow for the NOACK subcommand.
>>>>>>> 8346a5c2
            }

            public override int GetHashSlot(ServerSelectionStrategy serverSelectionStrategy)
            {
                int slot = ServerSelectionStrategy.NoSlot;
                for (int i = 0; i < streamPositions.Length; i++)
                {
                    slot = serverSelectionStrategy.CombineSlot(slot, streamPositions[i].Key);
                }
                return slot;
            }

            protected override void WriteImpl(PhysicalConnection physical)
            {
                physical.WriteHeader(Command, argCount);
                physical.WriteBulkString(StreamConstants.Group);
                physical.WriteBulkString(groupName);
                physical.WriteBulkString(consumerName);

                if (countPerStream.HasValue)
                {
                    physical.WriteBulkString(StreamConstants.Count);
                    physical.WriteBulkString(countPerStream.Value);
                }

                if (noAck)
                {
                    physical.WriteBulkString(StreamConstants.NoAck);
                }

                physical.WriteBulkString(StreamConstants.Streams);
                for (int i = 0; i < streamPositions.Length; i++)
                {
                    physical.Write(streamPositions[i].Key);
                }
                for (int i = 0; i < streamPositions.Length; i++)
                {
                    physical.WriteBulkString(StreamPosition.Resolve(streamPositions[i].Position, RedisCommand.XREADGROUP));
                }
            }

            public override int ArgCount => argCount;
        }

        private Message GetMultiStreamReadMessage(StreamPosition[] streamPositions, int? countPerStream, CommandFlags flags) =>
            new MultiStreamReadCommandMessage(Database, flags, streamPositions, countPerStream);

        private sealed class MultiStreamReadCommandMessage : Message // XREAD with multiple stream. Example: XREAD COUNT 2 STREAMS mystream writers 0-0 0-0
        {
            private readonly StreamPosition[] streamPositions;
            private readonly int? countPerStream;
            private readonly int argCount;

            public MultiStreamReadCommandMessage(int db, CommandFlags flags, StreamPosition[] streamPositions, int? countPerStream)
                : base(db, flags, RedisCommand.XREAD)
            {
                if (streamPositions == null) throw new ArgumentNullException(nameof(streamPositions));
                if (streamPositions.Length == 0) throw new ArgumentOutOfRangeException(nameof(streamPositions), "streamOffsetPairs must contain at least one item.");
                for (int i = 0; i < streamPositions.Length; i++)
                {
                    streamPositions[i].Key.AssertNotNull();
                }

                if (countPerStream.HasValue && countPerStream <= 0)
                {
                    throw new ArgumentOutOfRangeException(nameof(countPerStream), "countPerStream must be greater than 0.");
                }

                this.streamPositions = streamPositions;
                this.countPerStream = countPerStream;

                argCount = 1 // Streams keyword.
                    + (countPerStream.HasValue ? 2 : 0) // Room for "COUNT num" or 0 if countPerStream is null.
                    + (streamPositions.Length * 2); // Room for the stream names and the ID after which to begin reading.
            }

            public override int GetHashSlot(ServerSelectionStrategy serverSelectionStrategy)
            {
                int slot = ServerSelectionStrategy.NoSlot;
                for (int i = 0; i < streamPositions.Length; i++)
                {
                    slot = serverSelectionStrategy.CombineSlot(slot, streamPositions[i].Key);
                }
                return slot;
            }

            protected override void WriteImpl(PhysicalConnection physical)
            {
                physical.WriteHeader(Command, argCount);

                if (countPerStream.HasValue)
                {
                    physical.WriteBulkString(StreamConstants.Count);
                    physical.WriteBulkString(countPerStream.Value);
                }

                physical.WriteBulkString(StreamConstants.Streams);
                for (int i = 0; i < streamPositions.Length; i++)
                {
                    physical.Write(streamPositions[i].Key);
                }
                for (int i = 0; i < streamPositions.Length; i++)
                {
                    physical.WriteBulkString(StreamPosition.Resolve(streamPositions[i].Position, RedisCommand.XREADGROUP));
                }
            }

            public override int ArgCount => argCount;
        }

        private static RedisValue GetRange(double value, Exclude exclude, bool isStart)
        {
            if (isStart)
            {
                if ((exclude & Exclude.Start) == 0) return value; // inclusive is default
            }
            else
            {
                if ((exclude & Exclude.Stop) == 0) return value; // inclusive is default
            }
            return "(" + Format.ToString(value); // '(' prefix means exclusive
        }

        private Message GetRestoreMessage(RedisKey key, byte[] value, TimeSpan? expiry, CommandFlags flags)
        {
            long pttl = (expiry == null || expiry.Value == TimeSpan.MaxValue) ? 0 : (expiry.Value.Ticks / TimeSpan.TicksPerMillisecond);
            return Message.Create(Database, flags, RedisCommand.RESTORE, key, pttl, value);
        }

        private Message GetSetIntersectionLengthMessage(RedisKey[] keys, long limit = 0, CommandFlags flags = CommandFlags.None)
        {
            if (keys == null) throw new ArgumentNullException(nameof(keys));

            var values = new RedisValue[1 + keys.Length + (limit > 0 ? 2 : 0)];
            int i = 0;
            values[i++] = keys.Length;
            for (var j = 0; j < keys.Length; j++)
            {
                values[i++] = keys[j].AsRedisValue();
            }
            if (limit > 0)
            {
                values[i++] = RedisLiterals.LIMIT;
                values[i] = limit;
            }

            return Message.Create(Database, flags, RedisCommand.SINTERCARD, values);
        }

        private Message GetSortedSetAddMessage(RedisKey key, RedisValue member, double score, SortedSetWhen when, bool change, CommandFlags flags)
        {
            RedisValue[] arr = new RedisValue[2 + when.CountBits() + (change ? 1 : 0)];
            int index = 0;
            if ((when & SortedSetWhen.NotExists) != 0)
            {
                arr[index++] = RedisLiterals.NX;
            }
            if ((when & SortedSetWhen.Exists) != 0)
            {
                arr[index++] = RedisLiterals.XX;
            }
            if ((when & SortedSetWhen.GreaterThan) != 0)
            {
                arr[index++] = RedisLiterals.GT;
            }
            if ((when & SortedSetWhen.LessThan) != 0)
            {
                arr[index++] = RedisLiterals.LT;
            }
            if (change)
            {
                arr[index++] = RedisLiterals.CH;
            }
            arr[index++] = score;
            arr[index++] = member;
            return Message.Create(Database, flags, RedisCommand.ZADD, key, arr);
        }

        private Message? GetSortedSetAddMessage(RedisKey key, SortedSetEntry[] values, SortedSetWhen when, bool change, CommandFlags flags)
        {
            if (values == null) throw new ArgumentNullException(nameof(values));
            switch (values.Length)
            {
                case 0: return null;
                case 1:
                    return GetSortedSetAddMessage(key, values[0].element, values[0].score, when, change, flags);
                default:
                    RedisValue[] arr = new RedisValue[(values.Length * 2) + when.CountBits() + (change ? 1 : 0)];
                    int index = 0;
                    if ((when & SortedSetWhen.NotExists) != 0)
                    {
                        arr[index++] = RedisLiterals.NX;
                    }
                    if ((when & SortedSetWhen.Exists) != 0)
                    {
                        arr[index++] = RedisLiterals.XX;
                    }
                    if ((when & SortedSetWhen.GreaterThan) != 0)
                    {
                        arr[index++] = RedisLiterals.GT;
                    }
                    if ((when & SortedSetWhen.LessThan) != 0)
                    {
                        arr[index++] = RedisLiterals.LT;
                    }
                    if (change)
                    {
                        arr[index++] = RedisLiterals.CH;
                    }

                    for (int i = 0; i < values.Length; i++)
                    {
                        arr[index++] = values[i].score;
                        arr[index++] = values[i].element;
                    }
                    return Message.Create(Database, flags, RedisCommand.ZADD, key, arr);
            }
        }

        private Message GetSortMessage(RedisKey destination, RedisKey key, long skip, long take, Order order, SortType sortType, RedisValue by, RedisValue[]? get, CommandFlags flags, out ServerEndPoint? server)
        {
            server = null;
            var command = destination.IsNull && GetFeatures(key, flags, RedisCommand.SORT_RO, out server).ReadOnlySort
                ? RedisCommand.SORT_RO
                : RedisCommand.SORT;

            // If SORT_RO is not available, we cannot issue the command to a read-only replica
            if (command == RedisCommand.SORT)
            {
                server = null;
            }

            // most common cases; no "get", no "by", no "destination", no "skip", no "take"
            if (destination.IsNull && skip == 0 && take == -1 && by.IsNull && (get == null || get.Length == 0))
            {
                return order switch
                {
                    Order.Ascending when sortType == SortType.Numeric => Message.Create(Database, flags, command, key),
                    Order.Ascending when sortType == SortType.Alphabetic => Message.Create(Database, flags, command, key, RedisLiterals.ALPHA),
                    Order.Descending when sortType == SortType.Numeric => Message.Create(Database, flags, command, key, RedisLiterals.DESC),
                    Order.Descending when sortType == SortType.Alphabetic => Message.Create(Database, flags, command, key, RedisLiterals.DESC, RedisLiterals.ALPHA),
                    Order.Ascending or Order.Descending => throw new ArgumentOutOfRangeException(nameof(sortType)),
                    _ => throw new ArgumentOutOfRangeException(nameof(order)),
                };
            }

            // and now: more complicated scenarios...
            var values = new List<RedisValue>();
            if (!by.IsNull)
            {
                values.Add(RedisLiterals.BY);
                values.Add(by);
            }
            // these are our defaults that mean "everything"; anything else needs to be sent explicitly
            if (skip != 0 || take != -1)
            {
                values.Add(RedisLiterals.LIMIT);
                values.Add(skip);
                values.Add(take);
            }
            switch (order)
            {
                case Order.Ascending:
                    break; // default
                case Order.Descending:
                    values.Add(RedisLiterals.DESC);
                    break;
                default:
                    throw new ArgumentOutOfRangeException(nameof(order));
            }
            switch (sortType)
            {
                case SortType.Numeric:
                    break; // default
                case SortType.Alphabetic:
                    values.Add(RedisLiterals.ALPHA);
                    break;
                default:
                    throw new ArgumentOutOfRangeException(nameof(sortType));
            }
            if (get != null && get.Length != 0)
            {
                foreach (var item in get)
                {
                    values.Add(RedisLiterals.GET);
                    values.Add(item);
                }
            }
            if (destination.IsNull) return Message.Create(Database, flags, command, key, values.ToArray());

            // Because we are using STORE, we need to push this to a primary
            if (Message.GetPrimaryReplicaFlags(flags) == CommandFlags.DemandReplica)
            {
                throw ExceptionFactory.PrimaryOnly(multiplexer.RawConfig.IncludeDetailInExceptions, RedisCommand.SORT, null, null);
            }
            flags = Message.SetPrimaryReplicaFlags(flags, CommandFlags.DemandMaster);
            values.Add(RedisLiterals.STORE);
            return Message.Create(Database, flags, RedisCommand.SORT, key, values.ToArray(), destination);
        }

        private Message GetSortedSetCombineAndStoreCommandMessage(SetOperation operation, RedisKey destination, RedisKey[] keys, double[]? weights, Aggregate aggregate, CommandFlags flags)
        {
            var command = operation.ToCommand(store: true);
            if (keys == null)
            {
                throw new ArgumentNullException(nameof(keys));
            }
            if (command == RedisCommand.ZDIFFSTORE && (weights != null || aggregate != Aggregate.Sum))
            {
                throw new ArgumentException("ZDIFFSTORE cannot be used with weights or aggregation.");
            }
            if (weights != null && keys.Length != weights.Length)
            {
                throw new ArgumentException("Keys and weights should have the same number of elements.", nameof(weights));
            }

            RedisValue[] values = RedisValue.EmptyArray;

            var argsLength = (weights?.Length > 0 ? 1 + weights.Length : 0) + (aggregate != Aggregate.Sum ? 2 : 0);
            if (argsLength > 0)
            {
                values = new RedisValue[argsLength];
                AddWeightsAggregationAndScore(values, weights, aggregate);
            }
            return new SortedSetCombineAndStoreCommandMessage(Database, flags, command, destination, keys, values);
        }

        private Message GetSortedSetCombineCommandMessage(SetOperation operation, RedisKey[] keys, double[]? weights, Aggregate aggregate, bool withScores, CommandFlags flags)
        {
            var command = operation.ToCommand(store: false);
            if (keys == null)
            {
                throw new ArgumentNullException(nameof(keys));
            }
            if (command == RedisCommand.ZDIFF && (weights != null || aggregate != Aggregate.Sum))
            {
                throw new ArgumentException("ZDIFF cannot be used with weights or aggregation.");
            }
            if (weights != null && keys.Length != weights.Length)
            {
                throw new ArgumentException("Keys and weights should have the same number of elements.", nameof(weights));
            }

            var i = 0;
            var values = new RedisValue[1 + keys.Length +
                                        (weights?.Length > 0 ? 1 + weights.Length : 0) +
                                        (aggregate != Aggregate.Sum ? 2 : 0) +
                                        (withScores ? 1 : 0)];
            values[i++] = keys.Length;
            foreach (var key in keys)
            {
                values[i++] = key.AsRedisValue();
            }
            AddWeightsAggregationAndScore(values.AsSpan(i), weights, aggregate, withScores: withScores);
            return Message.Create(Database, flags, command, values ?? RedisValue.EmptyArray);
        }

        private void AddWeightsAggregationAndScore(Span<RedisValue> values, double[]? weights, Aggregate aggregate, bool withScores = false)
        {
            int i = 0;
            if (weights?.Length > 0)
            {
                values[i++] = RedisLiterals.WEIGHTS;
                foreach (var weight in weights)
                {
                    values[i++] = weight;
                }
            }
            switch (aggregate)
            {
                case Aggregate.Sum:
                    break; // add nothing - Redis default
                case Aggregate.Min:
                    values[i++] = RedisLiterals.AGGREGATE;
                    values[i++] = RedisLiterals.MIN;
                    break;
                case Aggregate.Max:
                    values[i++] = RedisLiterals.AGGREGATE;
                    values[i++] = RedisLiterals.MAX;
                    break;
                default:
                    throw new ArgumentOutOfRangeException(nameof(aggregate));
            }
            if (withScores)
            {
                values[i++] = RedisLiterals.WITHSCORES;
            }
        }

        private Message GetSortedSetLengthMessage(RedisKey key, double min, double max, Exclude exclude, CommandFlags flags)
        {
            if (double.IsNegativeInfinity(min) && double.IsPositiveInfinity(max))
                return Message.Create(Database, flags, RedisCommand.ZCARD, key);

            var from = GetRange(min, exclude, true);
            var to = GetRange(max, exclude, false);
            return Message.Create(Database, flags, RedisCommand.ZCOUNT, key, from, to);
        }

        private Message GetSortedSetIntersectionLengthMessage(RedisKey[] keys, long limit, CommandFlags flags)
        {
            if (keys == null) throw new ArgumentNullException(nameof(keys));

            var i = 0;
            var values = new RedisValue[1 + keys.Length + (limit > 0 ? 2 : 0)];
            values[i++] = keys.Length;
            foreach (var key in keys)
            {
                values[i++] = key.AsRedisValue();
            }
            if (limit > 0)
            {
                values[i++] = RedisLiterals.LIMIT;
                values[i++] = limit;
            }
            return Message.Create(Database, flags, RedisCommand.ZINTERCARD, values);
        }

        private Message GetSortedSetRangeByScoreMessage(RedisKey key, double start, double stop, Exclude exclude, Order order, long skip, long take, CommandFlags flags, bool withScores)
        {
            // usage: {ZRANGEBYSCORE|ZREVRANGEBYSCORE} key from to [WITHSCORES] [LIMIT offset count]
            // there's basically only 4 layouts; with/without each of scores/limit
            var command = order == Order.Descending ? RedisCommand.ZREVRANGEBYSCORE : RedisCommand.ZRANGEBYSCORE;
            bool unlimited = skip == 0 && take == -1; // these are our defaults that mean "everything"; anything else needs to be sent explicitly

            bool reverseLimits = (order == Order.Ascending) == (start > stop);
            if (reverseLimits)
            {
                var tmp = start;
                start = stop;
                stop = tmp;
                switch (exclude)
                {
                    case Exclude.Start: exclude = Exclude.Stop; break;
                    case Exclude.Stop: exclude = Exclude.Start; break;
                }
            }

            RedisValue from = GetRange(start, exclude, true), to = GetRange(stop, exclude, false);
            if (withScores)
            {
                return unlimited ? Message.Create(Database, flags, command, key, from, to, RedisLiterals.WITHSCORES)
                    : Message.Create(Database, flags, command, key, new[] { from, to, RedisLiterals.WITHSCORES, RedisLiterals.LIMIT, skip, take });
            }
            else
            {
                return unlimited ? Message.Create(Database, flags, command, key, from, to)
                    : Message.Create(Database, flags, command, key, new[] { from, to, RedisLiterals.LIMIT, skip, take });
            }
        }

        private Message GetSortedSetRemoveRangeByScoreMessage(RedisKey key, double start, double stop, Exclude exclude, CommandFlags flags)
        {
            return Message.Create(
                Database,
                flags,
                RedisCommand.ZREMRANGEBYSCORE,
                key,
                GetRange(start, exclude, true),
                GetRange(stop, exclude, false));
        }

        private Message GetStreamAcknowledgeMessage(RedisKey key, RedisValue groupName, RedisValue messageId, CommandFlags flags)
        {
            var values = new RedisValue[]
            {
                groupName,
                messageId,
            };

            return Message.Create(Database, flags, RedisCommand.XACK, key, values);
        }

        private Message GetStreamAcknowledgeMessage(RedisKey key, RedisValue groupName, RedisValue[] messageIds, CommandFlags flags)
        {
            if (messageIds == null) throw new ArgumentNullException(nameof(messageIds));
            if (messageIds.Length == 0) throw new ArgumentOutOfRangeException(nameof(messageIds), "messageIds must contain at least one item.");

            var values = new RedisValue[messageIds.Length + 1];

            var offset = 0;

            values[offset++] = groupName;

            for (var i = 0; i < messageIds.Length; i++)
            {
                values[offset++] = messageIds[i];
            }

            return Message.Create(Database, flags, RedisCommand.XACK, key, values);
        }

        private Message GetStreamAddMessage(RedisKey key, RedisValue messageId, int? maxLength, bool useApproximateMaxLength, NameValueEntry streamPair, CommandFlags flags)
        {
            // Calculate the correct number of arguments:
            //  3 array elements for Entry ID & NameValueEntry.Name & NameValueEntry.Value.
            //  2 elements if using MAXLEN (keyword & value), otherwise 0.
            //  1 element if using Approximate Length (~), otherwise 0.
            var totalLength = 3 + (maxLength.HasValue ? 2 : 0)
                                + (maxLength.HasValue && useApproximateMaxLength ? 1 : 0);

            var values = new RedisValue[totalLength];
            var offset = 0;

            if (maxLength.HasValue)
            {
                values[offset++] = StreamConstants.MaxLen;

                if (useApproximateMaxLength)
                {
                    values[offset++] = StreamConstants.ApproximateMaxLen;
                    values[offset++] = maxLength.Value;
                }
                else
                {
                    values[offset++] = maxLength.Value;
                }
            }

            values[offset++] = messageId;

            values[offset++] = streamPair.Name;
            values[offset] = streamPair.Value;

            return Message.Create(Database, flags, RedisCommand.XADD, key, values);
        }

        /// <summary>
        /// Gets message for <see href="https://redis.io/commands/xadd"/>.
        /// </summary>
        private Message GetStreamAddMessage(RedisKey key, RedisValue entryId, int? maxLength, bool useApproximateMaxLength, NameValueEntry[] streamPairs, CommandFlags flags)
        {
            if (streamPairs == null) throw new ArgumentNullException(nameof(streamPairs));
            if (streamPairs.Length == 0) throw new ArgumentOutOfRangeException(nameof(streamPairs), "streamPairs must contain at least one item.");

            if (maxLength.HasValue && maxLength <= 0)
            {
                throw new ArgumentOutOfRangeException(nameof(maxLength), "maxLength must be greater than 0.");
            }

            var includeMaxLen = maxLength.HasValue ? 2 : 0;
            var includeApproxLen = maxLength.HasValue && useApproximateMaxLength ? 1 : 0;

            var totalLength = (streamPairs.Length * 2) // Room for the name/value pairs
                                + 1 // The stream entry ID
                                + includeMaxLen // 2 or 0 (MAXLEN keyword & the count)
                                + includeApproxLen;        // 1 or 0

            var values = new RedisValue[totalLength];

            var offset = 0;

            if (maxLength.HasValue)
            {
                values[offset++] = StreamConstants.MaxLen;

                if (useApproximateMaxLength)
                {
                    values[offset++] = StreamConstants.ApproximateMaxLen;
                }

                values[offset++] = maxLength.Value;
            }

            values[offset++] = entryId;

            for (var i = 0; i < streamPairs.Length; i++)
            {
                values[offset++] = streamPairs[i].Name;
                values[offset++] = streamPairs[i].Value;
            }

            return Message.Create(Database, flags, RedisCommand.XADD, key, values);
        }

        private Message GetStreamAutoClaimMessage(RedisKey key, RedisValue consumerGroup, RedisValue assignToConsumer, long minIdleTimeInMs, RedisValue startAtId, int? count, bool idsOnly, CommandFlags flags)
        {
            // XAUTOCLAIM <key> <group> <consumer> <min-idle-time> <start> [COUNT count] [JUSTID]
            var values = new RedisValue[4 + (count is null ? 0 : 2) + (idsOnly ? 1 : 0)];

            var offset = 0;

            values[offset++] = consumerGroup;
            values[offset++] = assignToConsumer;
            values[offset++] = minIdleTimeInMs;
            values[offset++] = startAtId;

            if (count is not null)
            {
                values[offset++] = StreamConstants.Count;
                values[offset++] = count.Value;
            }

            if (idsOnly)
            {
                values[offset++] = StreamConstants.JustId;
            }

            return Message.Create(Database, flags, RedisCommand.XAUTOCLAIM, key, values);
        }

        private Message GetStreamClaimMessage(RedisKey key, RedisValue consumerGroup, RedisValue assignToConsumer, long minIdleTimeInMs, RedisValue[] messageIds, bool returnJustIds, CommandFlags flags)
        {
            if (messageIds == null) throw new ArgumentNullException(nameof(messageIds));
            if (messageIds.Length == 0) throw new ArgumentOutOfRangeException(nameof(messageIds), "messageIds must contain at least one item.");

            // XCLAIM <key> <group> <consumer> <min-idle-time> <ID-1> <ID-2> ... <ID-N>
            var values = new RedisValue[3 + messageIds.Length + (returnJustIds ? 1 : 0)];

            var offset = 0;

            values[offset++] = consumerGroup;
            values[offset++] = assignToConsumer;
            values[offset++] = minIdleTimeInMs;

            for (var i = 0; i < messageIds.Length; i++)
            {
                values[offset++] = messageIds[i];
            }

            if (returnJustIds)
            {
                values[offset] = StreamConstants.JustId;
            }

            return Message.Create(Database, flags, RedisCommand.XCLAIM, key, values);
        }

        private Message GetStreamCreateConsumerGroupMessage(RedisKey key, RedisValue groupName, RedisValue? position = null, bool createStream = true, CommandFlags flags = CommandFlags.None)
        {
            var actualPosition = position ?? StreamConstants.NewMessages;

            var values = new RedisValue[createStream ? 5 : 4];

            values[0] = StreamConstants.Create;
            values[1] = key.AsRedisValue();
            values[2] = groupName;
            values[3] = StreamPosition.Resolve(actualPosition, RedisCommand.XGROUP);

            if (createStream)
            {
                values[4] = StreamConstants.MkStream;
            }

            return Message.Create(
                Database,
                flags,
                RedisCommand.XGROUP,
                values);
        }

        /// <summary>
        /// Gets a message for <see href="https://redis.io/commands/xpending/"/>.
        /// </summary>
        /// <remarks><seealso href="https://redis.io/topics/streams-intro"/></remarks>
        private Message GetStreamPendingMessagesMessage(RedisKey key, RedisValue groupName, RedisValue? minId, RedisValue? maxId, int count, RedisValue consumerName, CommandFlags flags)
        {
            // > XPENDING mystream mygroup - + 10 [consumer name]
            // 1) 1) 1526569498055 - 0
            //    2) "Bob"
            //    3) (integer)74170458
            //    4) (integer)1
            // 2) 1) 1526569506935 - 0
            //    2) "Bob"
            //    3) (integer)74170458
            //    4) (integer)1
            if (count <= 0)
            {
                throw new ArgumentOutOfRangeException(nameof(count), "count must be greater than 0.");
            }

            var values = new RedisValue[consumerName == RedisValue.Null ? 4 : 5];

            values[0] = groupName;
            values[1] = minId ?? StreamConstants.ReadMinValue;
            values[2] = maxId ?? StreamConstants.ReadMaxValue;
            values[3] = count;

            if (consumerName != RedisValue.Null)
            {
                values[4] = consumerName;
            }

            return Message.Create(
                Database,
                flags,
                RedisCommand.XPENDING,
                key,
                values);
        }

        private Message GetStreamRangeMessage(RedisKey key, RedisValue? minId, RedisValue? maxId, int? count, Order messageOrder, CommandFlags flags)
        {
            if (count.HasValue && count <= 0)
            {
                throw new ArgumentOutOfRangeException(nameof(count), "count must be greater than 0.");
            }

            var actualMin = minId ?? StreamConstants.ReadMinValue;
            var actualMax = maxId ?? StreamConstants.ReadMaxValue;

            var values = new RedisValue[2 + (count.HasValue ? 2 : 0)];

            values[0] = messageOrder == Order.Ascending ? actualMin : actualMax;
            values[1] = messageOrder == Order.Ascending ? actualMax : actualMin;

            if (count.HasValue)
            {
                values[2] = StreamConstants.Count;
                values[3] = count.Value;
            }

            return Message.Create(
                Database,
                flags,
                messageOrder == Order.Ascending ? RedisCommand.XRANGE : RedisCommand.XREVRANGE,
                key,
                values);
        }

        private Message GetStreamReadGroupMessage(RedisKey key, RedisValue groupName, RedisValue consumerName, RedisValue afterId, int? count, bool noAck, CommandFlags flags) =>
            new SingleStreamReadGroupCommandMessage(Database, flags, key, groupName, consumerName, afterId, count, noAck);

        private sealed class SingleStreamReadGroupCommandMessage : Message.CommandKeyBase // XREADGROUP with single stream. eg XREADGROUP GROUP mygroup Alice COUNT 1 STREAMS mystream >
        {
            private readonly RedisValue groupName;
            private readonly RedisValue consumerName;
            private readonly RedisValue afterId;
            private readonly int? count;
            private readonly bool noAck;
            private readonly int argCount;

            public SingleStreamReadGroupCommandMessage(int db, CommandFlags flags, RedisKey key, RedisValue groupName, RedisValue consumerName, RedisValue afterId, int? count, bool noAck)
                : base(db, flags, RedisCommand.XREADGROUP, key)
            {
                if (count.HasValue && count <= 0)
                {
                    throw new ArgumentOutOfRangeException(nameof(count), "count must be greater than 0.");
                }

                groupName.AssertNotNull();
                consumerName.AssertNotNull();
                afterId.AssertNotNull();

                this.groupName = groupName;
                this.consumerName = consumerName;
                this.afterId = afterId;
                this.count = count;
                this.noAck = noAck;
                argCount = 6 + (count.HasValue ? 2 : 0) + (noAck ? 1 : 0);
            }

            protected override void WriteImpl(PhysicalConnection physical)
            {
                physical.WriteHeader(Command, argCount);
                physical.WriteBulkString(StreamConstants.Group);
                physical.WriteBulkString(groupName);
                physical.WriteBulkString(consumerName);

                if (count.HasValue)
                {
                    physical.WriteBulkString(StreamConstants.Count);
                    physical.WriteBulkString(count.Value);
                }

                if (noAck)
                {
                    physical.WriteBulkString(StreamConstants.NoAck);
                }

                physical.WriteBulkString(StreamConstants.Streams);
                physical.Write(Key);
                physical.WriteBulkString(afterId);
            }

            public override int ArgCount => argCount;
        }

        private Message GetSingleStreamReadMessage(RedisKey key, RedisValue afterId, int? count, CommandFlags flags) =>
            new SingleStreamReadCommandMessage(Database, flags, key, afterId, count);

        private sealed class SingleStreamReadCommandMessage : Message.CommandKeyBase // XREAD with a single stream. Example: XREAD COUNT 2 STREAMS mystream 0-0
        {
            private readonly RedisValue afterId;
            private readonly int? count;
            private readonly int argCount;

            public SingleStreamReadCommandMessage(int db, CommandFlags flags, RedisKey key, RedisValue afterId, int? count)
                : base(db, flags, RedisCommand.XREAD, key)
            {
                if (count.HasValue && count <= 0)
                {
                    throw new ArgumentOutOfRangeException(nameof(count), "count must be greater than 0.");
                }

                afterId.AssertNotNull();

                this.afterId = afterId;
                this.count = count;
                argCount = count.HasValue ? 5 : 3;
            }

            protected override void WriteImpl(PhysicalConnection physical)
            {
                physical.WriteHeader(Command, argCount);

                if (count.HasValue)
                {
                    physical.WriteBulkString(StreamConstants.Count);
                    physical.WriteBulkString(count.Value);
                }

                physical.WriteBulkString(StreamConstants.Streams);
                physical.Write(Key);
                physical.WriteBulkString(afterId);
            }

            public override int ArgCount => argCount;
        }

        private Message GetStreamTrimMessage(RedisKey key, int maxLength, bool useApproximateMaxLength, CommandFlags flags)
        {
            if (maxLength < 0)
            {
                throw new ArgumentOutOfRangeException(nameof(maxLength), "maxLength must be equal to or greater than 0.");
            }

            var values = new RedisValue[2 + (useApproximateMaxLength ? 1 : 0)];

            values[0] = StreamConstants.MaxLen;

            if (useApproximateMaxLength)
            {
                values[1] = StreamConstants.ApproximateMaxLen;
                values[2] = maxLength;
            }
            else
            {
                values[1] = maxLength;
            }

            return Message.Create(
                Database,
                flags,
                RedisCommand.XTRIM,
                key,
                values);
        }

        private Message? GetStringBitOperationMessage(Bitwise operation, RedisKey destination, RedisKey[] keys, CommandFlags flags)
        {
            if (keys == null) throw new ArgumentNullException(nameof(keys));
            if (keys.Length == 0) return null;

            // these ones are too bespoke to warrant custom Message implementations
            var serverSelectionStrategy = multiplexer.ServerSelectionStrategy;
            int slot = serverSelectionStrategy.HashSlot(destination);
            var values = new RedisValue[keys.Length + 2];
            values[0] = RedisLiterals.Get(operation);
            values[1] = destination.AsRedisValue();
            for (int i = 0; i < keys.Length; i++)
            {
                values[i + 2] = keys[i].AsRedisValue();
                slot = serverSelectionStrategy.CombineSlot(slot, keys[i]);
            }
            return Message.CreateInSlot(Database, slot, flags, RedisCommand.BITOP, values);
        }

        private Message GetStringBitOperationMessage(Bitwise operation, RedisKey destination, RedisKey first, RedisKey second, CommandFlags flags)
        {
            // these ones are too bespoke to warrant custom Message implementations
            var op = RedisLiterals.Get(operation);
            var serverSelectionStrategy = multiplexer.ServerSelectionStrategy;
            int slot = serverSelectionStrategy.HashSlot(destination);
            slot = serverSelectionStrategy.CombineSlot(slot, first);
            if (second.IsNull || operation == Bitwise.Not)
            {
                // unary
                return Message.CreateInSlot(Database, slot, flags, RedisCommand.BITOP, new[] { op, destination.AsRedisValue(), first.AsRedisValue() });
            }
            // binary
            slot = serverSelectionStrategy.CombineSlot(slot, second);
            return Message.CreateInSlot(Database, slot, flags, RedisCommand.BITOP, new[] { op, destination.AsRedisValue(), first.AsRedisValue(), second.AsRedisValue() });
        }

        private Message GetStringGetExMessage(in RedisKey key, TimeSpan? expiry, CommandFlags flags = CommandFlags.None) => expiry switch
        {
            null => Message.Create(Database, flags, RedisCommand.GETEX, key, RedisLiterals.PERSIST),
            _ => Message.Create(Database, flags, RedisCommand.GETEX, key, RedisLiterals.PX, (long)expiry.Value.TotalMilliseconds),
        };

        private Message GetStringGetExMessage(in RedisKey key, DateTime expiry, CommandFlags flags = CommandFlags.None) => expiry == DateTime.MaxValue
            ? Message.Create(Database, flags, RedisCommand.GETEX, key, RedisLiterals.PERSIST)
            : Message.Create(Database, flags, RedisCommand.GETEX, key, RedisLiterals.PXAT, GetMillisecondsUntil(expiry));

        private Message GetStringGetWithExpiryMessage(RedisKey key, CommandFlags flags, out ResultProcessor<RedisValueWithExpiry> processor, out ServerEndPoint? server)
        {
            if (this is IBatch)
            {
                throw new NotSupportedException("This operation is not possible inside a transaction or batch; please issue separate GetString and KeyTimeToLive requests");
            }
            var features = GetFeatures(key, flags, RedisCommand.PTTL, out server);
            processor = StringGetWithExpiryProcessor.Default;
            if (server != null && features.MillisecondExpiry && multiplexer.CommandMap.IsAvailable(RedisCommand.PTTL))
            {
                return new StringGetWithExpiryMessage(Database, flags, RedisCommand.PTTL, key);
            }
            // if we use TTL, it doesn't matter which server
            server = null;
            return new StringGetWithExpiryMessage(Database, flags, RedisCommand.TTL, key);
        }

        private Message? GetStringSetMessage(KeyValuePair<RedisKey, RedisValue>[] values, When when = When.Always, CommandFlags flags = CommandFlags.None)
        {
            if (values == null) throw new ArgumentNullException(nameof(values));
            switch (values.Length)
            {
                case 0: return null;
                case 1: return GetStringSetMessage(values[0].Key, values[0].Value, null, false, when, flags);
                default:
                    WhenAlwaysOrNotExists(when);
                    int slot = ServerSelectionStrategy.NoSlot, offset = 0;
                    var args = new RedisValue[values.Length * 2];
                    var serverSelectionStrategy = multiplexer.ServerSelectionStrategy;
                    for (int i = 0; i < values.Length; i++)
                    {
                        args[offset++] = values[i].Key.AsRedisValue();
                        args[offset++] = values[i].Value;
                        slot = serverSelectionStrategy.CombineSlot(slot, values[i].Key);
                    }
                    return Message.CreateInSlot(Database, slot, flags, when == When.NotExists ? RedisCommand.MSETNX : RedisCommand.MSET, args);
            }
        }

        private Message GetStringSetMessage(
            RedisKey key,
            RedisValue value,
            TimeSpan? expiry = null,
            bool keepTtl = false,
            When when = When.Always,
            CommandFlags flags = CommandFlags.None)
        {
            WhenAlwaysOrExistsOrNotExists(when);
            if (value.IsNull) return Message.Create(Database, flags, RedisCommand.DEL, key);

            if (expiry == null || expiry.Value == TimeSpan.MaxValue)
            {
                // no expiry
                return when switch
                {
                    When.Always when !keepTtl => Message.Create(Database, flags, RedisCommand.SET, key, value),
                    When.Always when keepTtl => Message.Create(Database, flags, RedisCommand.SET, key, value, RedisLiterals.KEEPTTL),
                    When.NotExists when !keepTtl => Message.Create(Database, flags, RedisCommand.SETNX, key, value),
                    When.NotExists when keepTtl => Message.Create(Database, flags, RedisCommand.SETNX, key, value, RedisLiterals.KEEPTTL),
                    When.Exists when !keepTtl => Message.Create(Database, flags, RedisCommand.SET, key, value, RedisLiterals.XX),
                    When.Exists when keepTtl => Message.Create(Database, flags, RedisCommand.SET, key, value, RedisLiterals.XX, RedisLiterals.KEEPTTL),
                    _ => throw new ArgumentOutOfRangeException(nameof(when)),
                };
            }
            long milliseconds = expiry.Value.Ticks / TimeSpan.TicksPerMillisecond;

            if ((milliseconds % 1000) == 0)
            {
                // a nice round number of seconds
                long seconds = milliseconds / 1000;
                return when switch
                {
                    When.Always => Message.Create(Database, flags, RedisCommand.SETEX, key, seconds, value),
                    When.Exists => Message.Create(Database, flags, RedisCommand.SET, key, value, RedisLiterals.EX, seconds, RedisLiterals.XX),
                    When.NotExists => Message.Create(Database, flags, RedisCommand.SET, key, value, RedisLiterals.EX, seconds, RedisLiterals.NX),
                    _ => throw new ArgumentOutOfRangeException(nameof(when)),
                };
            }

            return when switch
            {
                When.Always => Message.Create(Database, flags, RedisCommand.PSETEX, key, milliseconds, value),
                When.Exists => Message.Create(Database, flags, RedisCommand.SET, key, value, RedisLiterals.PX, milliseconds, RedisLiterals.XX),
                When.NotExists => Message.Create(Database, flags, RedisCommand.SET, key, value, RedisLiterals.PX, milliseconds, RedisLiterals.NX),
                _ => throw new ArgumentOutOfRangeException(nameof(when)),
            };
        }

        private Message GetStringSetAndGetMessage(
            RedisKey key,
            RedisValue value,
            TimeSpan? expiry = null,
            bool keepTtl = false,
            When when = When.Always,
            CommandFlags flags = CommandFlags.None)
        {
            WhenAlwaysOrExistsOrNotExists(when);
            if (value.IsNull) return Message.Create(Database, flags, RedisCommand.GETDEL, key);

            if (expiry == null || expiry.Value == TimeSpan.MaxValue)
            {
                // no expiry
                return when switch
                {
                    When.Always when !keepTtl => Message.Create(Database, flags, RedisCommand.SET, key, value, RedisLiterals.GET),
                    When.Always when keepTtl => Message.Create(Database, flags, RedisCommand.SET, key, value, RedisLiterals.GET, RedisLiterals.KEEPTTL),
                    When.Exists when !keepTtl => Message.Create(Database, flags, RedisCommand.SET, key, value, RedisLiterals.XX, RedisLiterals.GET),
                    When.Exists when keepTtl => Message.Create(Database, flags, RedisCommand.SET, key, value, RedisLiterals.XX, RedisLiterals.GET, RedisLiterals.KEEPTTL),
                    When.NotExists when !keepTtl => Message.Create(Database, flags, RedisCommand.SET, key, value, RedisLiterals.NX, RedisLiterals.GET),
                    When.NotExists when keepTtl => Message.Create(Database, flags, RedisCommand.SET, key, value, RedisLiterals.NX, RedisLiterals.GET, RedisLiterals.KEEPTTL),
                    _ => throw new ArgumentOutOfRangeException(nameof(when)),
                };
            }
            long milliseconds = expiry.Value.Ticks / TimeSpan.TicksPerMillisecond;

            if ((milliseconds % 1000) == 0)
            {
                // a nice round number of seconds
                long seconds = milliseconds / 1000;
                return when switch
                {
                    When.Always => Message.Create(Database, flags, RedisCommand.SET, key, value, RedisLiterals.EX, seconds, RedisLiterals.GET),
                    When.Exists => Message.Create(Database, flags, RedisCommand.SET, key, value, RedisLiterals.EX, seconds, RedisLiterals.XX, RedisLiterals.GET),
                    When.NotExists => Message.Create(Database, flags, RedisCommand.SET, key, value, RedisLiterals.EX, seconds, RedisLiterals.NX, RedisLiterals.GET),
                    _ => throw new ArgumentOutOfRangeException(nameof(when)),
                };
            }

            return when switch
            {
                When.Always => Message.Create(Database, flags, RedisCommand.SET, key, value, RedisLiterals.PX, milliseconds, RedisLiterals.GET),
                When.Exists => Message.Create(Database, flags, RedisCommand.SET, key, value, RedisLiterals.PX, milliseconds, RedisLiterals.XX, RedisLiterals.GET),
                When.NotExists => Message.Create(Database, flags, RedisCommand.SET, key, value, RedisLiterals.PX, milliseconds, RedisLiterals.NX, RedisLiterals.GET),
                _ => throw new ArgumentOutOfRangeException(nameof(when)),
            };
        }

        private Message? IncrMessage(RedisKey key, long value, CommandFlags flags) => value switch
        {
            0 => ((flags & CommandFlags.FireAndForget) != 0)
                 ? null
                 : Message.Create(Database, flags, RedisCommand.INCRBY, key, value),
            1 => Message.Create(Database, flags, RedisCommand.INCR, key),
            -1 => Message.Create(Database, flags, RedisCommand.DECR, key),
            > 0 => Message.Create(Database, flags, RedisCommand.INCRBY, key, value),
            _ => Message.Create(Database, flags, RedisCommand.DECRBY, key, -value),
        };

        private static RedisCommand SetOperationCommand(SetOperation operation, bool store) => operation switch
        {
            SetOperation.Difference => store ? RedisCommand.SDIFFSTORE : RedisCommand.SDIFF,
            SetOperation.Intersect => store ? RedisCommand.SINTERSTORE : RedisCommand.SINTER,
            SetOperation.Union => store ? RedisCommand.SUNIONSTORE : RedisCommand.SUNION,
            _ => throw new ArgumentOutOfRangeException(nameof(operation)),
        };

        private CursorEnumerable<T>? TryScan<T>(RedisKey key, RedisValue pattern, int pageSize, long cursor, int pageOffset, CommandFlags flags, RedisCommand command, ResultProcessor<ScanEnumerable<T>.ScanResult> processor, out ServerEndPoint? server)
        {
            server = null;
            if (pageSize <= 0)
                throw new ArgumentOutOfRangeException(nameof(pageSize));
            if (!multiplexer.CommandMap.IsAvailable(command)) return null;

            var features = GetFeatures(key, flags, RedisCommand.SCAN, out server);
            if (!features.Scan) return null;

            if (CursorUtils.IsNil(pattern)) pattern = (byte[]?)null;
            return new ScanEnumerable<T>(this, server, key, pattern, pageSize, cursor, pageOffset, flags, command, processor);
        }

        private Message GetLexMessage(RedisCommand command, RedisKey key, RedisValue min, RedisValue max, Exclude exclude, long skip, long take, CommandFlags flags)
        {
            RedisValue start = GetLexRange(min, exclude, true), stop = GetLexRange(max, exclude, false);

            if (skip == 0 && take == -1)
                return Message.Create(Database, flags, command, key, start, stop);

            return Message.Create(Database, flags, command, key, new[] { start, stop, RedisLiterals.LIMIT, skip, take });
        }

        public long SortedSetLengthByValue(RedisKey key, RedisValue min, RedisValue max, Exclude exclude = Exclude.None, CommandFlags flags = CommandFlags.None)
        {
            var msg = GetLexMessage(RedisCommand.ZLEXCOUNT, key, min, max, exclude, 0, -1, flags);
            return ExecuteSync(msg, ResultProcessor.Int64);
        }

        public RedisValue[] SortedSetRangeByValue(RedisKey key, RedisValue min, RedisValue max, Exclude exclude, long skip, long take, CommandFlags flags)
            => SortedSetRangeByValue(key, min, max, exclude, Order.Ascending, skip, take, flags);

        private static void ReverseLimits(Order order, ref Exclude exclude, ref RedisValue start, ref RedisValue stop)
        {
            bool reverseLimits = (order == Order.Ascending) == (stop != default && start.CompareTo(stop) > 0);
            if (reverseLimits)
            {
                var tmp = start;
                start = stop;
                stop = tmp;
                switch (exclude)
                {
                    case Exclude.Start: exclude = Exclude.Stop; break;
                    case Exclude.Stop: exclude = Exclude.Start; break;
                }
            }
        }
        public RedisValue[] SortedSetRangeByValue(
            RedisKey key,
            RedisValue min = default,
            RedisValue max = default,
            Exclude exclude = Exclude.None,
            Order order = Order.Ascending,
            long skip = 0,
            long take = -1,
            CommandFlags flags = CommandFlags.None)
        {
            ReverseLimits(order, ref exclude, ref min, ref max);
            var msg = GetLexMessage(order == Order.Ascending ? RedisCommand.ZRANGEBYLEX : RedisCommand.ZREVRANGEBYLEX, key, min, max, exclude, skip, take, flags);
            return ExecuteSync(msg, ResultProcessor.RedisValueArray, defaultValue: Array.Empty<RedisValue>());
        }

        public long SortedSetRemoveRangeByValue(RedisKey key, RedisValue min, RedisValue max, Exclude exclude = Exclude.None, CommandFlags flags = CommandFlags.None)
        {
            var msg = GetLexMessage(RedisCommand.ZREMRANGEBYLEX, key, min, max, exclude, 0, -1, flags);
            return ExecuteSync(msg, ResultProcessor.Int64);
        }

        public Task<long> SortedSetLengthByValueAsync(RedisKey key, RedisValue min, RedisValue max, Exclude exclude = Exclude.None, CommandFlags flags = CommandFlags.None)
        {
            var msg = GetLexMessage(RedisCommand.ZLEXCOUNT, key, min, max, exclude, 0, -1, flags);
            return ExecuteAsync(msg, ResultProcessor.Int64);
        }

        public Task<RedisValue[]> SortedSetRangeByValueAsync(RedisKey key, RedisValue min, RedisValue max, Exclude exclude, long skip, long take, CommandFlags flags)
            => SortedSetRangeByValueAsync(key, min, max, exclude, Order.Ascending, skip, take, flags);

        public Task<RedisValue[]> SortedSetRangeByValueAsync(
            RedisKey key,
            RedisValue min = default,
            RedisValue max = default,
            Exclude exclude = Exclude.None,
            Order order = Order.Ascending,
            long skip = 0,
            long take = -1,
            CommandFlags flags = CommandFlags.None)
        {
            ReverseLimits(order, ref exclude, ref min, ref max);
            var msg = GetLexMessage(order == Order.Ascending ? RedisCommand.ZRANGEBYLEX : RedisCommand.ZREVRANGEBYLEX, key, min, max, exclude, skip, take, flags);
            return ExecuteAsync(msg, ResultProcessor.RedisValueArray, defaultValue: Array.Empty<RedisValue>());
        }

        public Task<long> SortedSetRemoveRangeByValueAsync(RedisKey key, RedisValue min, RedisValue max, Exclude exclude = Exclude.None, CommandFlags flags = CommandFlags.None)
        {
            var msg = GetLexMessage(RedisCommand.ZREMRANGEBYLEX, key, min, max, exclude, 0, -1, flags);
            return ExecuteAsync(msg, ResultProcessor.Int64);
        }

        internal class ScanEnumerable<T> : CursorEnumerable<T>
        {
            private readonly RedisKey key;
            private readonly RedisValue pattern;
            private readonly RedisCommand command;

            public ScanEnumerable(
                RedisDatabase database,
                ServerEndPoint? server,
                RedisKey key,
                in RedisValue pattern,
                int pageSize,
                in RedisValue cursor,
                int pageOffset,
                CommandFlags flags,
                RedisCommand command,
                ResultProcessor<ScanResult> processor)
                : base(database, server, database.Database, pageSize, cursor, pageOffset, flags)
            {
                this.key = key;
                this.pattern = pattern;
                this.command = command;
                Processor = processor;
            }

            private protected override ResultProcessor<CursorEnumerable<T>.ScanResult> Processor { get; }

            private protected override Message CreateMessage(in RedisValue cursor)
            {
                if (CursorUtils.IsNil(pattern))
                {
                    if (pageSize == CursorUtils.DefaultRedisPageSize)
                    {
                        return Message.Create(db, flags, command, key, cursor);
                    }
                    else
                    {
                        return Message.Create(db, flags, command, key, cursor, RedisLiterals.COUNT, pageSize);
                    }
                }
                else
                {
                    if (pageSize == CursorUtils.DefaultRedisPageSize)
                    {
                        return Message.Create(db, flags, command, key, cursor, RedisLiterals.MATCH, pattern);
                    }
                    else
                    {
                        return Message.Create(db, flags, command, key, new RedisValue[] { cursor, RedisLiterals.MATCH, pattern, RedisLiterals.COUNT, pageSize });
                    }
                }
            }
        }

        internal sealed class ScriptLoadMessage : Message
        {
            internal readonly string Script;
            public ScriptLoadMessage(CommandFlags flags, string script)
                : base(-1, flags, RedisCommand.SCRIPT)
            {
                Script = script ?? throw new ArgumentNullException(nameof(script));
            }

            protected override void WriteImpl(PhysicalConnection physical)
            {
                physical.WriteHeader(Command, 2);
                physical.WriteBulkString(RedisLiterals.LOAD);
                physical.WriteBulkString((RedisValue)Script);
            }
            public override int ArgCount => 2;
        }

        private sealed class HashScanResultProcessor : ScanResultProcessor<HashEntry>
        {
            public static readonly ResultProcessor<ScanEnumerable<HashEntry>.ScanResult> Default = new HashScanResultProcessor();
            private HashScanResultProcessor() { }
            protected override HashEntry[]? Parse(in RawResult result, out int count)
                => HashEntryArray.TryParse(result, out HashEntry[]? pairs, true, out count) ? pairs : null;
        }

        private abstract class ScanResultProcessor<T> : ResultProcessor<ScanEnumerable<T>.ScanResult>
        {
            protected abstract T[]? Parse(in RawResult result, out int count);

            protected override bool SetResultCore(PhysicalConnection connection, Message message, in RawResult result)
            {
                switch (result.Resp2TypeArray)
                {
                    case ResultType.Array:
                        var arr = result.GetItems();
                        if (arr.Length == 2)
                        {
                            ref RawResult inner = ref arr[1];
                            if (inner.Resp2TypeArray == ResultType.Array && arr[0].TryGetInt64(out var i64))
                            {
                                T[]? oversized = Parse(inner, out int count);
                                var sscanResult = new ScanEnumerable<T>.ScanResult(i64, oversized, count, true);
                                SetResult(message, sscanResult);
                                return true;
                            }
                        }
                        break;
                }
                return false;
            }
        }

        internal sealed class ExecuteMessage : Message
        {
            private readonly ICollection<object> _args;
            public new CommandBytes Command { get; }

            public ExecuteMessage(CommandMap? map, int db, CommandFlags flags, string command, ICollection<object>? args) : base(db, flags, RedisCommand.UNKNOWN)
            {
                if (args != null && args.Count >= PhysicalConnection.REDIS_MAX_ARGS) // using >= here because we will be adding 1 for the command itself (which is an arg for the purposes of the multi-bulk protocol)
                {
                    throw ExceptionFactory.TooManyArgs(command, args.Count);
                }
                Command = map?.GetBytes(command) ?? default;
                if (Command.IsEmpty) throw ExceptionFactory.CommandDisabled(command);
                _args = args ?? Array.Empty<object>();
            }

            protected override void WriteImpl(PhysicalConnection physical)
            {
                physical.WriteHeader(RedisCommand.UNKNOWN, _args.Count, Command);
                foreach (object arg in _args)
                {
                    if (arg is RedisKey key)
                    {
                        physical.Write(key);
                    }
                    else if (arg is RedisChannel channel)
                    {
                        physical.Write(channel);
                    }
                    else
                    { // recognises well-known types
                        var val = RedisValue.TryParse(arg, out var valid);
                        if (!valid) throw new InvalidCastException($"Unable to parse value: '{arg}'");
                        physical.WriteBulkString(val);
                    }
                }
            }

            public override string CommandString => Command.ToString();
            public override string CommandAndKey => Command.ToString();

            public override int GetHashSlot(ServerSelectionStrategy serverSelectionStrategy)
            {
                int slot = ServerSelectionStrategy.NoSlot;
                foreach (object arg in _args)
                {
                    if (arg is RedisKey key)
                    {
                        slot = serverSelectionStrategy.CombineSlot(slot, key);
                    }
                }
                return slot;
            }
            public override int ArgCount => _args.Count;
        }

        private sealed class ScriptEvalMessage : Message, IMultiMessage
        {
            private readonly RedisKey[] keys;
            private readonly string? script;
            private readonly RedisValue[] values;
            private byte[]? asciiHash;
            private readonly byte[]? hexHash;

            public ScriptEvalMessage(int db, CommandFlags flags, RedisCommand command, string script, RedisKey[]? keys, RedisValue[]? values)
                : this(db, flags, command, script, null, keys, values)
            {
                if (script == null) throw new ArgumentNullException(nameof(script));
            }

            public ScriptEvalMessage(int db, CommandFlags flags, RedisCommand command, byte[] hash, RedisKey[]? keys, RedisValue[]? values)
                : this(db, flags, command, null, hash, keys, values)
            {
                if (hash == null) throw new ArgumentNullException(nameof(hash));
                if (hash.Length != ResultProcessor.ScriptLoadProcessor.Sha1HashLength) throw new ArgumentOutOfRangeException(nameof(hash), "Invalid hash length");
            }

            private ScriptEvalMessage(int db, CommandFlags flags, RedisCommand command, string? script, byte[]? hexHash, RedisKey[]? keys, RedisValue[]? values)
                : base(db, flags, command)
            {
                this.script = script;
                this.hexHash = hexHash;

                if (keys == null) keys = Array.Empty<RedisKey>();
                if (values == null) values = Array.Empty<RedisValue>();
                for (int i = 0; i < keys.Length; i++)
                    keys[i].AssertNotNull();
                this.keys = keys;
                for (int i = 0; i < values.Length; i++)
                    values[i].AssertNotNull();
                this.values = values;
            }

            public override int GetHashSlot(ServerSelectionStrategy serverSelectionStrategy)
            {
                int slot = ServerSelectionStrategy.NoSlot;
                for (int i = 0; i < keys.Length; i++)
                    slot = serverSelectionStrategy.CombineSlot(slot, keys[i]);
                return slot;
            }

            public IEnumerable<Message> GetMessages(PhysicalConnection connection)
            {
                PhysicalBridge? bridge;
                if (script != null && (bridge = connection.BridgeCouldBeNull) != null
                    && bridge.Multiplexer.CommandMap.IsAvailable(RedisCommand.SCRIPT)
                    && (Flags & CommandFlags.NoScriptCache) == 0)
                {
                    // a script was provided (rather than a hash); check it is known and supported
                    asciiHash = bridge.ServerEndPoint.GetScriptHash(script, command);

                    if (asciiHash == null)
                    {
                        var msg = new ScriptLoadMessage(Flags, script);
                        msg.SetInternalCall();
                        msg.SetSource(ResultProcessor.ScriptLoad, null);
                        yield return msg;
                    }
                }
                yield return this;
            }

            protected override void WriteImpl(PhysicalConnection physical)
            {
                if (hexHash != null)
                {
                    physical.WriteHeader(RedisCommand.EVALSHA, 2 + keys.Length + values.Length);
                    physical.WriteSha1AsHex(hexHash);
                }
                else if (asciiHash != null)
                {
                    physical.WriteHeader(RedisCommand.EVALSHA, 2 + keys.Length + values.Length);
                    physical.WriteBulkString((RedisValue)asciiHash);
                }
                else
                {
                    physical.WriteHeader(RedisCommand.EVAL, 2 + keys.Length + values.Length);
                    physical.WriteBulkString((RedisValue)script);
                }
                physical.WriteBulkString(keys.Length);
                for (int i = 0; i < keys.Length; i++)
                    physical.Write(keys[i]);
                for (int i = 0; i < values.Length; i++)
                    physical.WriteBulkString(values[i]);
            }
            public override int ArgCount => 2 + keys.Length + values.Length;
        }

        private sealed class SetScanResultProcessor : ScanResultProcessor<RedisValue>
        {
            public static readonly ResultProcessor<ScanEnumerable<RedisValue>.ScanResult> Default = new SetScanResultProcessor();
            private SetScanResultProcessor() { }
            protected override RedisValue[] Parse(in RawResult result, out int count)
            {
                var items = result.GetItems();
                if (items.IsEmpty)
                {
                    count = 0;
                    return Array.Empty<RedisValue>();
                }
                count = (int)items.Length;
                RedisValue[] arr = ArrayPool<RedisValue>.Shared.Rent(count);
                items.CopyTo(arr, (in RawResult r) => r.AsRedisValue());
                return arr;
            }
        }

        private static Message CreateListPositionMessage(int db, CommandFlags flags, RedisKey key, RedisValue element, long rank, long maxLen, long? count = null) =>
            count != null
                ? Message.Create(db, flags, RedisCommand.LPOS, key, element, RedisLiterals.RANK, rank, RedisLiterals.MAXLEN, maxLen, RedisLiterals.COUNT, count)
                : Message.Create(db, flags, RedisCommand.LPOS, key, element, RedisLiterals.RANK, rank, RedisLiterals.MAXLEN, maxLen);

        private static Message CreateSortedSetRangeStoreMessage(
            int db,
            CommandFlags flags,
            RedisKey sourceKey,
            RedisKey destinationKey,
            RedisValue start,
            RedisValue stop,
            SortedSetOrder sortedSetOrder,
            Order order,
            Exclude exclude,
            long skip,
            long? take)
        {
            if (sortedSetOrder == SortedSetOrder.ByRank)
            {
                if (take > 0)
                {
                    throw new ArgumentException("take argument is not valid when sortedSetOrder is ByRank you may want to try setting the SortedSetOrder to ByLex or ByScore", nameof(take));
                }
                if (exclude != Exclude.None)
                {
                    throw new ArgumentException("exclude argument is not valid when sortedSetOrder is ByRank, you may want to try setting the sortedSetOrder to ByLex or ByScore", nameof(exclude));
                }

                return order switch
                {
                    Order.Ascending => Message.Create(db, flags, RedisCommand.ZRANGESTORE, destinationKey, sourceKey, start, stop),
                    Order.Descending => Message.Create(db, flags, RedisCommand.ZRANGESTORE, destinationKey, sourceKey, start, stop, RedisLiterals.REV),
                    _ => throw new ArgumentOutOfRangeException(nameof(order)),
                };
            }

            RedisValue formattedStart = exclude switch
            {
                Exclude.Both or Exclude.Start => $"({start}",
                _ when sortedSetOrder == SortedSetOrder.ByLex => $"[{start}",
                _ => start,
            };

            RedisValue formattedStop = exclude switch
            {
                Exclude.Both or Exclude.Stop => $"({stop}",
                _ when sortedSetOrder == SortedSetOrder.ByLex => $"[{stop}",
                _ => stop,
            };

            return order switch
            {
                Order.Ascending when take != null && take > 0 =>
                    Message.Create(db, flags, RedisCommand.ZRANGESTORE, destinationKey, sourceKey, formattedStart, formattedStop, sortedSetOrder.GetLiteral(), RedisLiterals.LIMIT, skip, take),
                Order.Ascending =>
                    Message.Create(db, flags, RedisCommand.ZRANGESTORE, destinationKey, sourceKey, formattedStart, formattedStop, sortedSetOrder.GetLiteral()),
                Order.Descending when take != null && take > 0 =>
                    Message.Create(db, flags, RedisCommand.ZRANGESTORE, destinationKey, sourceKey, formattedStart, formattedStop, sortedSetOrder.GetLiteral(), RedisLiterals.REV, RedisLiterals.LIMIT, skip, take),
                Order.Descending =>
                    Message.Create(db, flags, RedisCommand.ZRANGESTORE, destinationKey, sourceKey, formattedStart, formattedStop, sortedSetOrder.GetLiteral(), RedisLiterals.REV),
                _ => throw new ArgumentOutOfRangeException(nameof(order)),
            };
        }

        private sealed class SortedSetCombineAndStoreCommandMessage : Message.CommandKeyBase // ZINTERSTORE and ZUNIONSTORE have a very unusual signature
        {
            private readonly RedisKey[] keys;
            private readonly RedisValue[] values;
            public SortedSetCombineAndStoreCommandMessage(int db, CommandFlags flags, RedisCommand command, RedisKey destination, RedisKey[] keys, RedisValue[] values)
                : base(db, flags, command, destination)
            {
                for (int i = 0; i < keys.Length; i++)
                    keys[i].AssertNotNull();
                this.keys = keys;
                for (int i = 0; i < values.Length; i++)
                    values[i].AssertNotNull();
                this.values = values;
            }

            public override int GetHashSlot(ServerSelectionStrategy serverSelectionStrategy)
            {
                int slot = base.GetHashSlot(serverSelectionStrategy);
                for (int i = 0; i < keys.Length; i++)
                    slot = serverSelectionStrategy.CombineSlot(slot, keys[i]);
                return slot;
            }

            protected override void WriteImpl(PhysicalConnection physical)
            {
                physical.WriteHeader(Command, 2 + keys.Length + values.Length);
                physical.Write(Key);
                physical.WriteBulkString(keys.Length);
                for (int i = 0; i < keys.Length; i++)
                    physical.Write(keys[i]);
                for (int i = 0; i < values.Length; i++)
                    physical.WriteBulkString(values[i]);
            }
            public override int ArgCount => 2 + keys.Length + values.Length;
        }

        private sealed class SortedSetScanResultProcessor : ScanResultProcessor<SortedSetEntry>
        {
            public static readonly ResultProcessor<ScanEnumerable<SortedSetEntry>.ScanResult> Default = new SortedSetScanResultProcessor();
            private SortedSetScanResultProcessor() { }
            protected override SortedSetEntry[]? Parse(in RawResult result, out int count)
                => SortedSetWithScores.TryParse(result, out SortedSetEntry[]? pairs, true, out count) ? pairs : null;
        }

        private class StringGetWithExpiryMessage : Message.CommandKeyBase, IMultiMessage
        {
            private readonly RedisCommand ttlCommand;
            private IResultBox<TimeSpan?>? box;

            public StringGetWithExpiryMessage(int db, CommandFlags flags, RedisCommand ttlCommand, in RedisKey key)
                : base(db, flags, RedisCommand.GET, key)
            {
                this.ttlCommand = ttlCommand;
            }

            public override string CommandAndKey => ttlCommand + "+" + RedisCommand.GET + " " + (string?)Key;

            public IEnumerable<Message> GetMessages(PhysicalConnection connection)
            {
                box = SimpleResultBox<TimeSpan?>.Create();
                var ttl = Message.Create(Db, Flags, ttlCommand, Key);
                var proc = ttlCommand == RedisCommand.PTTL ? ResultProcessor.TimeSpanFromMilliseconds : ResultProcessor.TimeSpanFromSeconds;
                ttl.SetSource(proc, box);
                yield return ttl;
                yield return this;
            }

            public bool UnwrapValue(out TimeSpan? value, out Exception? ex)
            {
                if (box != null)
                {
                    value = box.GetResult(out ex);
                    box = null;
                    return ex == null;
                }
                value = null;
                ex = null;
                return false;
            }

            protected override void WriteImpl(PhysicalConnection physical)
            {
                physical.WriteHeader(command, 1);
                physical.Write(Key);
            }
            public override int ArgCount => 1;
        }

        private class StringGetWithExpiryProcessor : ResultProcessor<RedisValueWithExpiry>
        {
            public static readonly ResultProcessor<RedisValueWithExpiry> Default = new StringGetWithExpiryProcessor();
            private StringGetWithExpiryProcessor() { }
            protected override bool SetResultCore(PhysicalConnection connection, Message message, in RawResult result)
            {
                switch (result.Resp2TypeBulkString)
                {
                    case ResultType.Integer:
                    case ResultType.SimpleString:
                    case ResultType.BulkString:
                        RedisValue value = result.AsRedisValue();
                        if (message is StringGetWithExpiryMessage sgwem && sgwem.UnwrapValue(out var expiry, out var ex))
                        {
                            if (ex == null)
                            {
                                SetResult(message, new RedisValueWithExpiry(value, expiry));
                            }
                            else
                            {
                                SetException(message, ex);
                            }
                            return true;
                        }
                        break;
                }
                return false;
            }
        }
    }
}<|MERGE_RESOLUTION|>--- conflicted
+++ resolved
@@ -412,8 +412,7 @@
             return HashFieldExpireExecute(key, milliseconds, when, PickExpireAtCommandByPrecision, AsyncCustomArrExecutor<ExpireResult, ResultProcessor<ExpireResult[]>>, ResultProcessor.ExpireResultArray, flags, hashFields);
         }
 
-        #region private for HFE 
-        private T HashFieldExpireExecute<T, P>(RedisKey key, long milliseconds, ExpireWhen when, Func<bool, RedisCommand> getCmd, CustomExecutor<T, P> executor, P processor, CommandFlags flags, params RedisValue[] hashFields)
+        private T HashFieldExpireExecute<T, TProcessor>(RedisKey key, long milliseconds, ExpireWhen when, Func<bool, RedisCommand> getCmd, CustomExecutor<T, TProcessor> executor, TProcessor processor, CommandFlags flags, params RedisValue[] hashFields)
         {
             if (hashFields == null) throw new ArgumentNullException(nameof(hashFields));
             var useSeconds = milliseconds % 1000 == 0;
@@ -434,7 +433,7 @@
 
         private static RedisCommand PickExpireAtCommandByPrecision(bool useSeconds) => useSeconds ? RedisCommand.HEXPIREAT : RedisCommand.HPEXPIREAT;
 
-        private T HashFieldExecute<T, P>(RedisCommand cmd, RedisKey key, CustomExecutor<T, P> executor, P processor, CommandFlags flags = CommandFlags.None, params RedisValue[] hashFields)
+        private T HashFieldExecute<T, TProcessor>(RedisCommand cmd, RedisKey key, CustomExecutor<T, TProcessor> executor, TProcessor processor, CommandFlags flags = CommandFlags.None, params RedisValue[] hashFields)
         {
             var values = new List<RedisValue> { RedisLiterals.FIELDS, hashFields.Length };
             values.AddRange(hashFields);
@@ -442,43 +441,29 @@
             return executor(msg, processor);
         }
 
-        private delegate T CustomExecutor<T, P>(Message msg, P processor);
-
-        private T[] SyncCustomArrExecutor<T, P>(Message msg, P processor) where P : ResultProcessor<T[]> { return ExecuteSync<T[]>(msg, processor)!; }
-
-        private Task<T[]> AsyncCustomArrExecutor<T, P>(Message msg, P processor) where P : ResultProcessor<T[]> { return ExecuteAsync<T[]>(msg, processor)!; }
-
-        #endregion helper stuff for HFE
-
-        public long[] HashFieldGetExpireDateTime(RedisKey key, RedisValue[] hashFields, CommandFlags flags = CommandFlags.None)
-        {
-            return HashFieldExecute(RedisCommand.HPEXPIRETIME, key, SyncCustomArrExecutor<long, ResultProcessor<long[]>>, ResultProcessor.Int64Array, flags, hashFields);
-        }
-
-        public Task<long[]> HashFieldGetExpireDateTimeAsync(RedisKey key, RedisValue[] hashFields, CommandFlags flags = CommandFlags.None)
-        {
-            return HashFieldExecute(RedisCommand.HPEXPIRETIME, key, AsyncCustomArrExecutor<long, ResultProcessor<long[]>>, ResultProcessor.Int64Array, flags, hashFields);
-        }
-
-        public PersistResult[] HashFieldPersist(RedisKey key, RedisValue[] hashFields, CommandFlags flags = CommandFlags.None)
-        {
-            return HashFieldExecute(RedisCommand.HPERSIST, key, SyncCustomArrExecutor<PersistResult, ResultProcessor<PersistResult[]>>, ResultProcessor.PersistResultArray, flags, hashFields);
-        }
-
-        public Task<PersistResult[]> HashFieldPersistAsync(RedisKey key, RedisValue[] hashFields, CommandFlags flags = CommandFlags.None)
-        {
-            return HashFieldExecute(RedisCommand.HPERSIST, key, AsyncCustomArrExecutor<PersistResult, ResultProcessor<PersistResult[]>>, ResultProcessor.PersistResultArray, flags, hashFields);
-        }
-
-        public long[] HashFieldGetTimeToLive(RedisKey key, RedisValue[] hashFields, CommandFlags flags = CommandFlags.None)
-        {
-            return HashFieldExecute(RedisCommand.HPTTL, key, SyncCustomArrExecutor<long, ResultProcessor<long[]>>, ResultProcessor.Int64Array, flags, hashFields);
-        }
-
-        public Task<long[]> HashFieldGetTimeToLiveAsync(RedisKey key, RedisValue[] hashFields, CommandFlags flags = CommandFlags.None)
-        {
-            return HashFieldExecute(RedisCommand.HPTTL, key, AsyncCustomArrExecutor<long, ResultProcessor<long[]>>, ResultProcessor.Int64Array, flags, hashFields);
-        }
+        private delegate T CustomExecutor<T, TProcessor>(Message msg, TProcessor processor);
+
+        private T[] SyncCustomArrExecutor<T, TProcessor>(Message msg, TProcessor processor) where TProcessor : ResultProcessor<T[]> => ExecuteSync<T[]>(msg, processor)!;
+
+        private Task<T[]> AsyncCustomArrExecutor<T, TProcessor>(Message msg, TProcessor processor) where TProcessor : ResultProcessor<T[]> => ExecuteAsync<T[]>(msg, processor)!;
+
+        public long[] HashFieldGetExpireDateTime(RedisKey key, RedisValue[] hashFields, CommandFlags flags = CommandFlags.None) =>
+            HashFieldExecute(RedisCommand.HPEXPIRETIME, key, SyncCustomArrExecutor<long, ResultProcessor<long[]>>, ResultProcessor.Int64Array, flags, hashFields);
+
+        public Task<long[]> HashFieldGetExpireDateTimeAsync(RedisKey key, RedisValue[] hashFields, CommandFlags flags = CommandFlags.None) =>
+            HashFieldExecute(RedisCommand.HPEXPIRETIME, key, AsyncCustomArrExecutor<long, ResultProcessor<long[]>>, ResultProcessor.Int64Array, flags, hashFields);
+
+        public PersistResult[] HashFieldPersist(RedisKey key, RedisValue[] hashFields, CommandFlags flags = CommandFlags.None) =>
+            HashFieldExecute(RedisCommand.HPERSIST, key, SyncCustomArrExecutor<PersistResult, ResultProcessor<PersistResult[]>>, ResultProcessor.PersistResultArray, flags, hashFields);
+
+        public Task<PersistResult[]> HashFieldPersistAsync(RedisKey key, RedisValue[] hashFields, CommandFlags flags = CommandFlags.None) =>
+            HashFieldExecute(RedisCommand.HPERSIST, key, AsyncCustomArrExecutor<PersistResult, ResultProcessor<PersistResult[]>>, ResultProcessor.PersistResultArray, flags, hashFields);
+
+        public long[] HashFieldGetTimeToLive(RedisKey key, RedisValue[] hashFields, CommandFlags flags = CommandFlags.None) =>
+            HashFieldExecute(RedisCommand.HPTTL, key, SyncCustomArrExecutor<long, ResultProcessor<long[]>>, ResultProcessor.Int64Array, flags, hashFields);
+
+        public Task<long[]> HashFieldGetTimeToLiveAsync(RedisKey key, RedisValue[] hashFields, CommandFlags flags = CommandFlags.None) =>
+            HashFieldExecute(RedisCommand.HPTTL, key, AsyncCustomArrExecutor<long, ResultProcessor<long[]>>, ResultProcessor.Int64Array, flags, hashFields);
 
         public RedisValue HashGet(RedisKey key, RedisValue hashField, CommandFlags flags = CommandFlags.None)
         {
@@ -3640,18 +3625,10 @@
                 this.countPerStream = countPerStream;
                 this.noAck = noAck;
 
-<<<<<<< HEAD
-                argCount = 4                               // Room for GROUP groupName consumerName & STREAMS
-                    + (streamPositions.Length * 2)          // Enough room for the stream keys and associated IDs.
-                    + (countPerStream.HasValue ? 2 : 0)     // Room for "COUNT num" or 0 if countPerStream is null.
-                    + (noAck ? 1 : 0);                      // Allow for the NOACK subcommand.
-
-=======
                 argCount = 4 // Room for GROUP groupName consumerName & STREAMS
                     + (streamPositions.Length * 2) // Enough room for the stream keys and associated IDs.
                     + (countPerStream.HasValue ? 2 : 0) // Room for "COUNT num" or 0 if countPerStream is null.
                     + (noAck ? 1 : 0); // Allow for the NOACK subcommand.
->>>>>>> 8346a5c2
             }
 
             public override int GetHashSlot(ServerSelectionStrategy serverSelectionStrategy)
