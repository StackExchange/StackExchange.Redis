﻿using System;
using System.Buffers;
using System.Collections.Generic;
using System.Net;
using System.Text;
using System.Threading.Tasks;
using Pipelines.Sockets.Unofficial.Arenas;

namespace StackExchange.Redis
{
    internal class RedisDatabase : RedisBase, IDatabase
    {
        internal RedisDatabase(ConnectionMultiplexer multiplexer, int db, object? asyncState)
            : base(multiplexer, asyncState)
        {
            Database = db;
        }

        public object? AsyncState => asyncState;

        public int Database { get; }

        public IBatch CreateBatch(object? asyncState)
        {
            if (this is IBatch) throw new NotSupportedException("Nested batches are not supported");
            return new RedisBatch(this, asyncState);
        }

        public ITransaction CreateTransaction(object? asyncState)
        {
            if (this is IBatch) throw new NotSupportedException("Nested transactions are not supported");
            return new RedisTransaction(this, asyncState);
        }

        private ITransaction? CreateTransactionIfAvailable(object? asyncState)
        {
            var map = multiplexer.CommandMap;
            if (!map.IsAvailable(RedisCommand.MULTI) || !map.IsAvailable(RedisCommand.EXEC))
            {
                return null;
            }
            return CreateTransaction(asyncState);
        }

        public RedisValue DebugObject(RedisKey key, CommandFlags flags = CommandFlags.None)
        {
            var msg = Message.Create(Database, flags, RedisCommand.DEBUG, RedisLiterals.OBJECT, key);
            return ExecuteSync(msg, ResultProcessor.RedisValue);
        }

        public Task<RedisValue> DebugObjectAsync(RedisKey key, CommandFlags flags = CommandFlags.None)
        {
            var msg = Message.Create(Database, flags, RedisCommand.DEBUG, RedisLiterals.OBJECT, key);
            return ExecuteAsync(msg, ResultProcessor.RedisValue);
        }

        public bool GeoAdd(RedisKey key, double longitude, double latitude, RedisValue member, CommandFlags flags = CommandFlags.None)
        {
            return GeoAdd(key, new GeoEntry(longitude, latitude, member), flags);
        }

        public Task<bool> GeoAddAsync(RedisKey key, double longitude, double latitude, RedisValue member, CommandFlags flags = CommandFlags.None)
        {
            return GeoAddAsync(key, new GeoEntry(longitude, latitude, member), flags);
        }

        public bool GeoAdd(RedisKey key, GeoEntry value, CommandFlags flags = CommandFlags.None)
        {
            var msg = Message.Create(Database, flags, RedisCommand.GEOADD, key, value.Longitude, value.Latitude, value.Member);
            return ExecuteSync(msg, ResultProcessor.Boolean);
        }

        public Task<bool> GeoAddAsync(RedisKey key, GeoEntry value, CommandFlags flags = CommandFlags.None)
        {
            var msg = Message.Create(Database, flags, RedisCommand.GEOADD, key, value.Longitude, value.Latitude, value.Member);
            return ExecuteAsync(msg, ResultProcessor.Boolean);
        }

        public long GeoAdd(RedisKey key, GeoEntry[] values, CommandFlags flags = CommandFlags.None)
        {
            var msg = Message.Create(Database, flags, RedisCommand.GEOADD, key, values);
            return ExecuteSync(msg, ResultProcessor.Int64);
        }

        public Task<long> GeoAddAsync(RedisKey key, GeoEntry[] values, CommandFlags flags = CommandFlags.None)
        {
            var msg = Message.Create(Database, flags, RedisCommand.GEOADD, key, values);
            return ExecuteAsync(msg, ResultProcessor.Int64);
        }

        public bool GeoRemove(RedisKey key, RedisValue member, CommandFlags flags = CommandFlags.None)
        {
            return SortedSetRemove(key, member, flags);
        }

        public Task<bool> GeoRemoveAsync(RedisKey key, RedisValue member, CommandFlags flags = CommandFlags.None)
        {
            return SortedSetRemoveAsync(key, member, flags);
        }

        public double? GeoDistance(RedisKey key, RedisValue member1, RedisValue member2, GeoUnit unit = GeoUnit.Meters, CommandFlags flags = CommandFlags.None)
        {
            var msg = Message.Create(Database, flags, RedisCommand.GEODIST, key, member1, member2, StackExchange.Redis.GeoPosition.GetRedisUnit(unit));
            return ExecuteSync(msg, ResultProcessor.NullableDouble);
        }

        public Task<double?> GeoDistanceAsync(RedisKey key, RedisValue value0, RedisValue value1, GeoUnit unit = GeoUnit.Meters, CommandFlags flags = CommandFlags.None)
        {
            var msg = Message.Create(Database, flags, RedisCommand.GEODIST, key, value0, value1, StackExchange.Redis.GeoPosition.GetRedisUnit(unit));
            return ExecuteAsync(msg, ResultProcessor.NullableDouble);
        }

        public string?[]? GeoHash(RedisKey key, RedisValue[] members, CommandFlags flags = CommandFlags.None)
        {
            if (members == null) throw new ArgumentNullException(nameof(members));
            var redisValues = new RedisValue[members.Length];
            for (var i = 0; i < members.Length; i++) redisValues[i] = members[i];
            var msg = Message.Create(Database, flags, RedisCommand.GEOHASH, key, redisValues);
            return ExecuteSync(msg, ResultProcessor.StringArray);
        }

        public Task<string?[]?> GeoHashAsync(RedisKey key, RedisValue[] members, CommandFlags flags = CommandFlags.None)
        {
            if (members == null) throw new ArgumentNullException(nameof(members));
            var redisValues = new RedisValue[members.Length];
            for (var i = 0; i < members.Length; i++) redisValues[i] = members[i];
            var msg = Message.Create(Database, flags, RedisCommand.GEOHASH, key, redisValues);
            return ExecuteAsync(msg, ResultProcessor.StringArray);
        }

        public string? GeoHash(RedisKey key, RedisValue member, CommandFlags flags = CommandFlags.None)
        {
            var msg = Message.Create(Database, flags, RedisCommand.GEOHASH, key, member);
            return ExecuteSync(msg, ResultProcessor.String);
        }

        public Task<string?> GeoHashAsync(RedisKey key, RedisValue member, CommandFlags flags = CommandFlags.None)
        {
            var msg = Message.Create(Database, flags, RedisCommand.GEOHASH, key, member);
            return ExecuteAsync(msg, ResultProcessor.String);
        }

        public GeoPosition[]? GeoPosition(RedisKey key, RedisValue[] members, CommandFlags flags = CommandFlags.None)
        {
            if (members == null) throw new ArgumentNullException(nameof(members));
            var redisValues = new RedisValue[members.Length];
            for (var i = 0; i < members.Length; i++) redisValues[i] = members[i];
            var msg = Message.Create(Database, flags, RedisCommand.GEOPOS, key, redisValues);
            return ExecuteSync(msg, ResultProcessor.RedisGeoPositionArray);
        }

        public Task<GeoPosition[]?> GeoPositionAsync(RedisKey key, RedisValue[] members, CommandFlags flags = CommandFlags.None)
        {
            if (members == null) throw new ArgumentNullException(nameof(members));
            var redisValues = new RedisValue[members.Length];
            for (var i = 0; i < members.Length; i++) redisValues[i] = members[i];
            var msg = Message.Create(Database, flags, RedisCommand.GEOPOS, key, redisValues);
            return ExecuteAsync(msg, ResultProcessor.RedisGeoPositionArray);
        }

        public GeoPosition? GeoPosition(RedisKey key, RedisValue member, CommandFlags flags = CommandFlags.None)
        {
            var msg = Message.Create(Database, flags, RedisCommand.GEOPOS, key, member);
            return ExecuteSync(msg, ResultProcessor.RedisGeoPosition);
        }

        public Task<GeoPosition?> GeoPositionAsync(RedisKey key, RedisValue member, CommandFlags flags = CommandFlags.None)
        {
            var msg = Message.Create(Database, flags, RedisCommand.GEOPOS, key, member);
            return ExecuteAsync(msg, ResultProcessor.RedisGeoPosition);
        }

        private static readonly RedisValue
            WITHCOORD = Encoding.ASCII.GetBytes("WITHCOORD"),
            WITHDIST = Encoding.ASCII.GetBytes("WITHDIST"),
            WITHHASH = Encoding.ASCII.GetBytes("WITHHASH"),
            COUNT = Encoding.ASCII.GetBytes("COUNT"),
            ASC = Encoding.ASCII.GetBytes("ASC"),
            DESC = Encoding.ASCII.GetBytes("DESC");
        private Message GetGeoRadiusMessage(in RedisKey key, RedisValue? member, double longitude, double latitude, double radius, GeoUnit unit, int count, Order? order, GeoRadiusOptions options, CommandFlags flags)
        {
            var redisValues = new List<RedisValue>();
            RedisCommand command;
            if (member == null)
            {
                redisValues.Add(longitude);
                redisValues.Add(latitude);
                command = RedisCommand.GEORADIUS;
            }
            else
            {
                redisValues.Add(member.Value);
                command = RedisCommand.GEORADIUSBYMEMBER;
            }
            redisValues.Add(radius);
            redisValues.Add(StackExchange.Redis.GeoPosition.GetRedisUnit(unit));
            if ((options & GeoRadiusOptions.WithCoordinates) != 0) redisValues.Add(WITHCOORD);
            if ((options & GeoRadiusOptions.WithDistance) != 0) redisValues.Add(WITHDIST);
            if ((options & GeoRadiusOptions.WithGeoHash) != 0) redisValues.Add(WITHHASH);
            if (count > 0)
            {
                redisValues.Add(COUNT);
                redisValues.Add(count);
            }
            if (order != null)
            {
                switch (order.Value)
                {
                    case Order.Ascending: redisValues.Add(ASC); break;
                    case Order.Descending: redisValues.Add(DESC); break;
                    default: throw new ArgumentOutOfRangeException(nameof(order));
                }
            }

            return Message.Create(Database, flags, command, key, redisValues.ToArray());
        }

        public GeoRadiusResult[]? GeoRadius(RedisKey key, RedisValue member, double radius, GeoUnit unit, int count, Order? order, GeoRadiusOptions options, CommandFlags flags)
        {
            // This gets confused with the double overload below sometimes...throwing when this occurs.
            if (member.Type == RedisValue.StorageType.Double)
            {
                throw new ArgumentException("Member should not be a double, you likely want the GeoRadius(RedisKey, double, double, ...) overload.", nameof(member));
            }
            return ExecuteSync(GetGeoRadiusMessage(key, member, double.NaN, double.NaN, radius, unit, count, order, options, flags), ResultProcessor.GeoRadiusArray(options));
        }

        public Task<GeoRadiusResult[]?> GeoRadiusAsync(RedisKey key, RedisValue member, double radius, GeoUnit unit, int count, Order? order, GeoRadiusOptions options, CommandFlags flags)
        {
            // This gets confused with the double overload below sometimes...throwing when this occurs.
            if (member.Type == RedisValue.StorageType.Double)
            {
                throw new ArgumentException("Member should not be a double, you likely want the GeoRadius(RedisKey, double, double, ...) overload.", nameof(member));
            }
            return ExecuteAsync(GetGeoRadiusMessage(key, member, double.NaN, double.NaN, radius, unit, count, order, options, flags), ResultProcessor.GeoRadiusArray(options));
        }

        public GeoRadiusResult[]? GeoRadius(RedisKey key, double longitude, double latitude, double radius, GeoUnit unit, int count, Order? order, GeoRadiusOptions options, CommandFlags flags)
        {
            return ExecuteSync(GetGeoRadiusMessage(key, null, longitude, latitude, radius, unit, count, order, options, flags), ResultProcessor.GeoRadiusArray(options));
        }

        public Task<GeoRadiusResult[]?> GeoRadiusAsync(RedisKey key, double longitude, double latitude, double radius, GeoUnit unit, int count, Order? order, GeoRadiusOptions options, CommandFlags flags)
        {
            return ExecuteAsync(GetGeoRadiusMessage(key, null, longitude, latitude, radius, unit, count, order, options, flags), ResultProcessor.GeoRadiusArray(options));
        }

        public long HashDecrement(RedisKey key, RedisValue hashField, long value = 1, CommandFlags flags = CommandFlags.None)
        {
            return HashIncrement(key, hashField, -value, flags);
        }

        public double HashDecrement(RedisKey key, RedisValue hashField, double value, CommandFlags flags = CommandFlags.None)
        {
            return HashIncrement(key, hashField, -value, flags);
        }

        public Task<long> HashDecrementAsync(RedisKey key, RedisValue hashField, long value = 1, CommandFlags flags = CommandFlags.None)
        {
            return HashIncrementAsync(key, hashField, -value, flags);
        }

        public Task<double> HashDecrementAsync(RedisKey key, RedisValue hashField, double value, CommandFlags flags = CommandFlags.None)
        {
            return HashIncrementAsync(key, hashField, -value, flags);
        }

        public bool HashDelete(RedisKey key, RedisValue hashField, CommandFlags flags = CommandFlags.None)
        {
            var msg = Message.Create(Database, flags, RedisCommand.HDEL, key, hashField);
            return ExecuteSync(msg, ResultProcessor.Boolean);
        }

        public long HashDelete(RedisKey key, RedisValue[] hashFields, CommandFlags flags = CommandFlags.None)
        {
            if (hashFields == null) throw new ArgumentNullException(nameof(hashFields));
            var msg = hashFields.Length == 0 ? null : Message.Create(Database, flags, RedisCommand.HDEL, key, hashFields);
            return ExecuteSync(msg, ResultProcessor.Int64);
        }

        public Task<bool> HashDeleteAsync(RedisKey key, RedisValue hashField, CommandFlags flags = CommandFlags.None)
        {
            var msg = Message.Create(Database, flags, RedisCommand.HDEL, key, hashField);
            return ExecuteAsync(msg, ResultProcessor.Boolean);
        }

        public Task<long> HashDeleteAsync(RedisKey key, RedisValue[] hashFields, CommandFlags flags = CommandFlags.None)
        {
            if (hashFields == null) throw new ArgumentNullException(nameof(hashFields));

            var msg = hashFields.Length == 0 ? null : Message.Create(Database, flags, RedisCommand.HDEL, key, hashFields);
            return ExecuteAsync(msg, ResultProcessor.Int64);
        }

        public bool HashExists(RedisKey key, RedisValue hashField, CommandFlags flags = CommandFlags.None)
        {
            var msg = Message.Create(Database, flags, RedisCommand.HEXISTS, key, hashField);
            return ExecuteSync(msg, ResultProcessor.Boolean);
        }

        public Task<bool> HashExistsAsync(RedisKey key, RedisValue hashField, CommandFlags flags = CommandFlags.None)
        {
            var msg = Message.Create(Database, flags, RedisCommand.HEXISTS, key, hashField);
            return ExecuteAsync(msg, ResultProcessor.Boolean);
        }

        public RedisValue HashGet(RedisKey key, RedisValue hashField, CommandFlags flags = CommandFlags.None)
        {
            var msg = Message.Create(Database, flags, RedisCommand.HGET, key, hashField);
            return ExecuteSync(msg, ResultProcessor.RedisValue);
        }

        public Lease<byte>? HashGetLease(RedisKey key, RedisValue hashField, CommandFlags flags = CommandFlags.None)
        {
            var msg = Message.Create(Database, flags, RedisCommand.HGET, key, hashField);
            return ExecuteSync(msg, ResultProcessor.Lease);
        }

        public RedisValue[]? HashGet(RedisKey key, RedisValue[] hashFields, CommandFlags flags = CommandFlags.None)
        {
            if (hashFields == null) throw new ArgumentNullException(nameof(hashFields));
            if (hashFields.Length == 0) return Array.Empty<RedisValue>();
            var msg = Message.Create(Database, flags, RedisCommand.HMGET, key, hashFields);
            return ExecuteSync(msg, ResultProcessor.RedisValueArray);
        }

        public HashEntry[]? HashGetAll(RedisKey key, CommandFlags flags = CommandFlags.None)
        {
            var msg = Message.Create(Database, flags, RedisCommand.HGETALL, key);
            return ExecuteSync(msg, ResultProcessor.HashEntryArray);
        }

        public Task<HashEntry[]?> HashGetAllAsync(RedisKey key, CommandFlags flags = CommandFlags.None)
        {
            var msg = Message.Create(Database, flags, RedisCommand.HGETALL, key);
            return ExecuteAsync(msg, ResultProcessor.HashEntryArray);
        }

        public Task<RedisValue> HashGetAsync(RedisKey key, RedisValue hashField, CommandFlags flags = CommandFlags.None)
        {
            var msg = Message.Create(Database, flags, RedisCommand.HGET, key, hashField);
            return ExecuteAsync(msg, ResultProcessor.RedisValue);
        }

        public Task<Lease<byte>?> HashGetLeaseAsync(RedisKey key, RedisValue hashField, CommandFlags flags = CommandFlags.None)
        {
            var msg = Message.Create(Database, flags, RedisCommand.HGET, key, hashField);
            return ExecuteAsync(msg, ResultProcessor.Lease);
        }

        public Task<RedisValue[]?> HashGetAsync(RedisKey key, RedisValue[] hashFields, CommandFlags flags = CommandFlags.None)
        {
            if (hashFields == null) throw new ArgumentNullException(nameof(hashFields));
            if (hashFields.Length == 0) return CompletedTask<RedisValue[]>.FromResult(Array.Empty<RedisValue>(), asyncState);
            var msg = Message.Create(Database, flags, RedisCommand.HMGET, key, hashFields);
            return ExecuteAsync(msg, ResultProcessor.RedisValueArray);
        }

        public long HashIncrement(RedisKey key, RedisValue hashField, long value = 1, CommandFlags flags = CommandFlags.None)
        {
            var msg = value == 0 && (flags & CommandFlags.FireAndForget) != 0
                ? null : Message.Create(Database, flags, RedisCommand.HINCRBY, key, hashField, value);
            return ExecuteSync(msg, ResultProcessor.Int64);
        }

        public double HashIncrement(RedisKey key, RedisValue hashField, double value, CommandFlags flags = CommandFlags.None)
        {
            var msg = value == 0 && (flags & CommandFlags.FireAndForget) != 0
                ? null : Message.Create(Database, flags, RedisCommand.HINCRBYFLOAT, key, hashField, value);
            return ExecuteSync(msg, ResultProcessor.Double);
        }

        public Task<long> HashIncrementAsync(RedisKey key, RedisValue hashField, long value = 1, CommandFlags flags = CommandFlags.None)
        {
            var msg = value == 0 && (flags & CommandFlags.FireAndForget) != 0
                ? null : Message.Create(Database, flags, RedisCommand.HINCRBY, key, hashField, value);
            return ExecuteAsync(msg, ResultProcessor.Int64);
        }

        public Task<double> HashIncrementAsync(RedisKey key, RedisValue hashField, double value, CommandFlags flags = CommandFlags.None)
        {
            var msg = value == 0 && (flags & CommandFlags.FireAndForget) != 0
                ? null : Message.Create(Database, flags, RedisCommand.HINCRBYFLOAT, key, hashField, value);
            return ExecuteAsync(msg, ResultProcessor.Double);
        }

        public RedisValue[]? HashKeys(RedisKey key, CommandFlags flags = CommandFlags.None)
        {
            var msg = Message.Create(Database, flags, RedisCommand.HKEYS, key);
            return ExecuteSync(msg, ResultProcessor.RedisValueArray);
        }

        public Task<RedisValue[]?> HashKeysAsync(RedisKey key, CommandFlags flags = CommandFlags.None)
        {
            var msg = Message.Create(Database, flags, RedisCommand.HKEYS, key);
            return ExecuteAsync(msg, ResultProcessor.RedisValueArray);
        }

        public long HashLength(RedisKey key, CommandFlags flags = CommandFlags.None)
        {
            var msg = Message.Create(Database, flags, RedisCommand.HLEN, key);
            return ExecuteSync(msg, ResultProcessor.Int64);
        }

        public Task<long> HashLengthAsync(RedisKey key, CommandFlags flags = CommandFlags.None)
        {
            var msg = Message.Create(Database, flags, RedisCommand.HLEN, key);
            return ExecuteAsync(msg, ResultProcessor.Int64);
        }

        IEnumerable<HashEntry> IDatabase.HashScan(RedisKey key, RedisValue pattern, int pageSize, CommandFlags flags)
            => HashScanAsync(key, pattern, pageSize, CursorUtils.Origin, 0, flags);

        IEnumerable<HashEntry> IDatabase.HashScan(RedisKey key, RedisValue pattern, int pageSize, long cursor, int pageOffset, CommandFlags flags)
            => HashScanAsync(key, pattern, pageSize, cursor, pageOffset, flags);

        IAsyncEnumerable<HashEntry> IDatabaseAsync.HashScanAsync(RedisKey key, RedisValue pattern, int pageSize, long cursor, int pageOffset, CommandFlags flags)
            => HashScanAsync(key, pattern, pageSize, cursor, pageOffset, flags);

        private CursorEnumerable<HashEntry> HashScanAsync(RedisKey key, RedisValue pattern, int pageSize, long cursor, int pageOffset, CommandFlags flags)
        {
            var scan = TryScan<HashEntry>(key, pattern, pageSize, cursor, pageOffset, flags, RedisCommand.HSCAN, HashScanResultProcessor.Default, out var server);
            if (scan != null) return scan;

            if (cursor != 0) throw ExceptionFactory.NoCursor(RedisCommand.HGETALL);

            if (pattern.IsNull) return CursorEnumerable<HashEntry>.From(this, server, HashGetAllAsync(key, flags), pageOffset);
            throw ExceptionFactory.NotSupported(true, RedisCommand.HSCAN);
        }

        public bool HashSet(RedisKey key, RedisValue hashField, RedisValue value, When when = When.Always, CommandFlags flags = CommandFlags.None)
        {
            WhenAlwaysOrNotExists(when);
            var msg = value.IsNull
                ? Message.Create(Database, flags, RedisCommand.HDEL, key, hashField)
                : Message.Create(Database, flags, when == When.Always ? RedisCommand.HSET : RedisCommand.HSETNX, key, hashField, value);
            return ExecuteSync(msg, ResultProcessor.Boolean);
        }

        public void HashSet(RedisKey key, HashEntry[] hashFields, CommandFlags flags = CommandFlags.None)
        {
            var msg = GetHashSetMessage(key, hashFields, flags);
            if (msg == null) return;
            ExecuteSync(msg, ResultProcessor.DemandOK);
        }

        public long HashStringLength(RedisKey key, RedisValue hashField, CommandFlags flags = CommandFlags.None)
        {
            var msg = Message.Create(Database, flags, RedisCommand.HSTRLEN, key, hashField);
            return ExecuteSync(msg, ResultProcessor.Int64);
        }

        public Task<bool> HashSetAsync(RedisKey key, RedisValue hashField, RedisValue value, When when = When.Always, CommandFlags flags = CommandFlags.None)
        {
            WhenAlwaysOrNotExists(when);
            var msg = value.IsNull
                ? Message.Create(Database, flags, RedisCommand.HDEL, key, hashField)
                : Message.Create(Database, flags, when == When.Always ? RedisCommand.HSET : RedisCommand.HSETNX, key, hashField, value);
            return ExecuteAsync(msg, ResultProcessor.Boolean);
        }

        public Task<long> HashStringLengthAsync(RedisKey key, RedisValue hashField, CommandFlags flags = CommandFlags.None)
        {
            var msg = Message.Create(Database, flags, RedisCommand.HSTRLEN, key, hashField);
            return ExecuteAsync(msg, ResultProcessor.Int64);
        }

        public Task HashSetAsync(RedisKey key, HashEntry[] hashFields, CommandFlags flags = CommandFlags.None)
        {
            var msg = GetHashSetMessage(key, hashFields, flags);
            return ExecuteAsync(msg, ResultProcessor.DemandOK);
        }

        public Task<bool> HashSetIfNotExistsAsync(RedisKey key, RedisValue hashField, RedisValue value, CommandFlags flags)
        {
            var msg = Message.Create(Database, flags, RedisCommand.HSETNX, key, hashField, value);
            return ExecuteAsync(msg, ResultProcessor.Boolean);
        }

        public RedisValue[]? HashValues(RedisKey key, CommandFlags flags = CommandFlags.None)
        {
            var msg = Message.Create(Database, flags, RedisCommand.HVALS, key);
            return ExecuteSync(msg, ResultProcessor.RedisValueArray);
        }

        public Task<RedisValue[]?> HashValuesAsync(RedisKey key, CommandFlags flags = CommandFlags.None)
        {
            var msg = Message.Create(Database, flags, RedisCommand.HVALS, key);
            return ExecuteAsync(msg, ResultProcessor.RedisValueArray);
        }

        public bool HyperLogLogAdd(RedisKey key, RedisValue value, CommandFlags flags = CommandFlags.None)
        {
            var cmd = Message.Create(Database, flags, RedisCommand.PFADD, key, value);
            return ExecuteSync(cmd, ResultProcessor.Boolean);
        }

        public bool HyperLogLogAdd(RedisKey key, RedisValue[] values, CommandFlags flags = CommandFlags.None)
        {
            var cmd = Message.Create(Database, flags, RedisCommand.PFADD, key, values);
            return ExecuteSync(cmd, ResultProcessor.Boolean);
        }

        public Task<bool> HyperLogLogAddAsync(RedisKey key, RedisValue value, CommandFlags flags = CommandFlags.None)
        {
            var cmd = Message.Create(Database, flags, RedisCommand.PFADD, key, value);
            return ExecuteAsync(cmd, ResultProcessor.Boolean);
        }

        public Task<bool> HyperLogLogAddAsync(RedisKey key, RedisValue[] values, CommandFlags flags = CommandFlags.None)
        {
            var cmd = Message.Create(Database, flags, RedisCommand.PFADD, key, values);
            return ExecuteAsync(cmd, ResultProcessor.Boolean);
        }

        public long HyperLogLogLength(RedisKey key, CommandFlags flags = CommandFlags.None)
        {
            var features = GetFeatures(key, flags, out ServerEndPoint? server);
            var cmd = Message.Create(Database, flags, RedisCommand.PFCOUNT, key);
            // technically a write / primary-only command until 2.8.18
            if (server != null && !features.HyperLogLogCountReplicaSafe) cmd.SetPrimaryOnly();
            return ExecuteSync(cmd, ResultProcessor.Int64, server);
        }

        public long HyperLogLogLength(RedisKey[] keys, CommandFlags flags = CommandFlags.None)
        {
            if (keys == null) throw new ArgumentNullException(nameof(keys));
            ServerEndPoint? server = null;
            var cmd = Message.Create(Database, flags, RedisCommand.PFCOUNT, keys);
            if (keys.Length != 0)
            {
                var features = GetFeatures(keys[0], flags, out server);
                // technically a write / primary-only command until 2.8.18
                if (server != null && !features.HyperLogLogCountReplicaSafe) cmd.SetPrimaryOnly();
            }
            return ExecuteSync(cmd, ResultProcessor.Int64, server);
        }

        public Task<long> HyperLogLogLengthAsync(RedisKey key, CommandFlags flags = CommandFlags.None)
        {
            var features = GetFeatures(key, flags, out ServerEndPoint? server);
            var cmd = Message.Create(Database, flags, RedisCommand.PFCOUNT, key);
            // technically a write / primary-only command until 2.8.18
            if (server != null && !features.HyperLogLogCountReplicaSafe) cmd.SetPrimaryOnly();
            return ExecuteAsync(cmd, ResultProcessor.Int64, server);
        }

        public Task<long> HyperLogLogLengthAsync(RedisKey[] keys, CommandFlags flags = CommandFlags.None)
        {
            if (keys == null) throw new ArgumentNullException(nameof(keys));
            ServerEndPoint? server = null;
            var cmd = Message.Create(Database, flags, RedisCommand.PFCOUNT, keys);
            if (keys.Length != 0)
            {
                var features = GetFeatures(keys[0], flags, out server);
                // technically a write / primary-only command until 2.8.18
                if (server != null && !features.HyperLogLogCountReplicaSafe) cmd.SetPrimaryOnly();
            }
            return ExecuteAsync(cmd, ResultProcessor.Int64, server);
        }

        public void HyperLogLogMerge(RedisKey destination, RedisKey first, RedisKey second, CommandFlags flags = CommandFlags.None)
        {
            var cmd = Message.Create(Database, flags, RedisCommand.PFMERGE, destination, first, second);
            ExecuteSync(cmd, ResultProcessor.DemandOK);
        }

        public void HyperLogLogMerge(RedisKey destination, RedisKey[] sourceKeys, CommandFlags flags = CommandFlags.None)
        {
            var cmd = Message.Create(Database, flags, RedisCommand.PFMERGE, destination, sourceKeys);
            ExecuteSync(cmd, ResultProcessor.DemandOK);
        }

        public Task HyperLogLogMergeAsync(RedisKey destination, RedisKey first, RedisKey second, CommandFlags flags = CommandFlags.None)
        {
            var cmd = Message.Create(Database, flags, RedisCommand.PFMERGE, destination, first, second);
            return ExecuteAsync(cmd, ResultProcessor.DemandOK);
        }

        public Task HyperLogLogMergeAsync(RedisKey destination, RedisKey[] sourceKeys, CommandFlags flags = CommandFlags.None)
        {
            var cmd = Message.Create(Database, flags, RedisCommand.PFMERGE, destination, sourceKeys);
            return ExecuteAsync(cmd, ResultProcessor.DemandOK);
        }

        public EndPoint? IdentifyEndpoint(RedisKey key = default, CommandFlags flags = CommandFlags.None)
        {
            var msg = key.IsNull ? Message.Create(-1, flags, RedisCommand.PING) : Message.Create(Database, flags, RedisCommand.EXISTS, key);
            return ExecuteSync(msg, ResultProcessor.ConnectionIdentity);
        }

        public Task<EndPoint?> IdentifyEndpointAsync(RedisKey key = default, CommandFlags flags = CommandFlags.None)
        {
            var msg = key.IsNull ? Message.Create(-1, flags, RedisCommand.PING) : Message.Create(Database, flags, RedisCommand.EXISTS, key);
            return ExecuteAsync(msg, ResultProcessor.ConnectionIdentity);
        }

        public bool IsConnected(RedisKey key, CommandFlags flags = CommandFlags.None)
        {
            var server = multiplexer.SelectServer(RedisCommand.PING, flags, key);
            return server?.IsConnected == true;
        }

        public bool KeyDelete(RedisKey key, CommandFlags flags = CommandFlags.None)
        {
            var cmd = GetDeleteCommand(key, flags, out var server);
            var msg = Message.Create(Database, flags, cmd, key);
            return ExecuteSync(msg, ResultProcessor.DemandZeroOrOne, server);
        }

        public long KeyDelete(RedisKey[] keys, CommandFlags flags = CommandFlags.None)
        {
            if (keys == null) throw new ArgumentNullException(nameof(keys));
            if (keys.Length > 0)
            {
                var cmd = GetDeleteCommand(keys[0], flags, out var server);
                var msg = keys.Length == 0 ? null : Message.Create(Database, flags, cmd, keys);
                return ExecuteSync(msg, ResultProcessor.Int64, server);
            }
            return 0;
        }

        public Task<bool> KeyDeleteAsync(RedisKey key, CommandFlags flags = CommandFlags.None)
        {
            var cmd = GetDeleteCommand(key, flags, out var server);
            var msg = Message.Create(Database, flags, cmd, key);
            return ExecuteAsync(msg, ResultProcessor.DemandZeroOrOne, server);
        }

        public Task<long> KeyDeleteAsync(RedisKey[] keys, CommandFlags flags = CommandFlags.None)
        {
            if (keys == null) throw new ArgumentNullException(nameof(keys));
            if (keys.Length > 0)
            {
                var cmd = GetDeleteCommand(keys[0], flags, out var server);
                var msg = keys.Length == 0 ? null : Message.Create(Database, flags, cmd, keys);
                return ExecuteAsync(msg, ResultProcessor.Int64, server);
            }
            return CompletedTask<long>.Default(0);
        }

        private RedisCommand GetDeleteCommand(RedisKey key, CommandFlags flags, out ServerEndPoint? server)
        {
            var features = GetFeatures(key, flags, out server);
            if (server != null && features.Unlink && multiplexer.CommandMap.IsAvailable(RedisCommand.UNLINK))
            {
                return RedisCommand.UNLINK;
            }
            return RedisCommand.DEL;
        }

        public byte[]? KeyDump(RedisKey key, CommandFlags flags = CommandFlags.None)
        {
            var msg = Message.Create(Database, flags, RedisCommand.DUMP, key);
            return ExecuteSync(msg, ResultProcessor.ByteArray);
        }

        public Task<byte[]?> KeyDumpAsync(RedisKey key, CommandFlags flags = CommandFlags.None)
        {
            var msg = Message.Create(Database, flags, RedisCommand.DUMP, key);
            return ExecuteAsync(msg, ResultProcessor.ByteArray);
        }

        public bool KeyExists(RedisKey key, CommandFlags flags = CommandFlags.None)
        {
            var msg = Message.Create(Database, flags, RedisCommand.EXISTS, key);
            return ExecuteSync(msg, ResultProcessor.Boolean);
        }

        public long KeyExists(RedisKey[] keys, CommandFlags flags = CommandFlags.None)
        {
            var msg = Message.Create(Database, flags, RedisCommand.EXISTS, keys);
            return ExecuteSync(msg, ResultProcessor.Int64);
        }

        public Task<bool> KeyExistsAsync(RedisKey key, CommandFlags flags = CommandFlags.None)
        {
            var msg = Message.Create(Database, flags, RedisCommand.EXISTS, key);
            return ExecuteAsync(msg, ResultProcessor.Boolean);
        }

        public Task<long> KeyExistsAsync(RedisKey[] keys, CommandFlags flags = CommandFlags.None)
        {
            var msg = Message.Create(Database, flags, RedisCommand.EXISTS, keys);
            return ExecuteAsync(msg, ResultProcessor.Int64);
        }

        public bool KeyExpire(RedisKey key, TimeSpan? expiry, CommandFlags flags = CommandFlags.None)
        {
            var msg = GetExpiryMessage(key, flags, expiry, out ServerEndPoint? server);
            return ExecuteSync(msg, ResultProcessor.Boolean, server: server);
        }

        public bool KeyExpire(RedisKey key, DateTime? expiry, CommandFlags flags = CommandFlags.None)
        {
            var msg = GetExpiryMessage(key, flags, expiry, out ServerEndPoint? server);
            return ExecuteSync(msg, ResultProcessor.Boolean, server: server);
        }

        public Task<bool> KeyExpireAsync(RedisKey key, TimeSpan? expiry, CommandFlags flags = CommandFlags.None)
        {
            var msg = GetExpiryMessage(key, flags, expiry, out ServerEndPoint? server);
            return ExecuteAsync(msg, ResultProcessor.Boolean, server: server);
        }

        public Task<bool> KeyExpireAsync(RedisKey key, DateTime? expiry, CommandFlags flags = CommandFlags.None)
        {
            var msg = GetExpiryMessage(key, flags, expiry, out ServerEndPoint? server);
            return ExecuteAsync(msg, ResultProcessor.Boolean, server: server);
        }

        public TimeSpan? KeyIdleTime(RedisKey key, CommandFlags flags = CommandFlags.None)
        {
            var msg = Message.Create(Database, flags, RedisCommand.OBJECT, RedisLiterals.IDLETIME, key);
            return ExecuteSync(msg, ResultProcessor.TimeSpanFromSeconds);
        }
        public Task<TimeSpan?> KeyIdleTimeAsync(RedisKey key, CommandFlags flags = CommandFlags.None)
        {
            var msg = Message.Create(Database, flags, RedisCommand.OBJECT, RedisLiterals.IDLETIME, key);
            return ExecuteAsync(msg, ResultProcessor.TimeSpanFromSeconds);
        }

        public void KeyMigrate(RedisKey key, EndPoint toServer, int toDatabase = 0, int timeoutMilliseconds = 0, MigrateOptions migrateOptions = MigrateOptions.None, CommandFlags flags = CommandFlags.None)
        {
            if (timeoutMilliseconds <= 0) timeoutMilliseconds = multiplexer.TimeoutMilliseconds;
            var msg = new KeyMigrateCommandMessage(Database, key, toServer, toDatabase, timeoutMilliseconds, migrateOptions, flags);
            ExecuteSync(msg, ResultProcessor.DemandOK);
        }

        public Task KeyMigrateAsync(RedisKey key, EndPoint toServer, int toDatabase = 0, int timeoutMilliseconds = 0, MigrateOptions migrateOptions = MigrateOptions.None, CommandFlags flags = CommandFlags.None)
        {
            if (timeoutMilliseconds <= 0) timeoutMilliseconds = multiplexer.TimeoutMilliseconds;
            var msg = new KeyMigrateCommandMessage(Database, key, toServer, toDatabase, timeoutMilliseconds, migrateOptions, flags);
            return ExecuteAsync(msg, ResultProcessor.DemandOK);
        }

        private sealed class KeyMigrateCommandMessage : Message.CommandKeyBase // MIGRATE is atypical
        {
            private readonly MigrateOptions migrateOptions;
            private readonly int timeoutMilliseconds;
            private readonly int toDatabase;
            private readonly RedisValue toHost, toPort;

            public KeyMigrateCommandMessage(int db, RedisKey key, EndPoint toServer, int toDatabase, int timeoutMilliseconds, MigrateOptions migrateOptions, CommandFlags flags)
                : base(db, flags, RedisCommand.MIGRATE, key)
            {
                if (toServer == null) throw new ArgumentNullException(nameof(toServer));
                if (!Format.TryGetHostPort(toServer, out string? toHost, out int toPort)) throw new ArgumentException($"Couldn't get host and port from {toServer}", nameof(toServer));
                this.toHost = toHost;
                this.toPort = toPort;
                if (toDatabase < 0) throw new ArgumentOutOfRangeException(nameof(toDatabase));
                this.toDatabase = toDatabase;
                this.timeoutMilliseconds = timeoutMilliseconds;
                this.migrateOptions = migrateOptions;
            }

            protected override void WriteImpl(PhysicalConnection physical)
            {
                bool isCopy = (migrateOptions & MigrateOptions.Copy) != 0;
                bool isReplace = (migrateOptions & MigrateOptions.Replace) != 0;
                physical.WriteHeader(Command, 5 + (isCopy ? 1 : 0) + (isReplace ? 1 : 0));
                physical.WriteBulkString(toHost);
                physical.WriteBulkString(toPort);
                physical.Write(Key);
                physical.WriteBulkString(toDatabase);
                physical.WriteBulkString(timeoutMilliseconds);
                if (isCopy) physical.WriteBulkString(RedisLiterals.COPY);
                if (isReplace) physical.WriteBulkString(RedisLiterals.REPLACE);
            }

            public override int ArgCount
            {
                get
                {
                    bool isCopy = (migrateOptions & MigrateOptions.Copy) != 0;
                    bool isReplace = (migrateOptions & MigrateOptions.Replace) != 0;
                    return 5 + (isCopy ? 1 : 0) + (isReplace ? 1 : 0);
                }
            }
        }

        public bool KeyMove(RedisKey key, int database, CommandFlags flags = CommandFlags.None)
        {
            var msg = Message.Create(Database, flags, RedisCommand.MOVE, key, database);
            return ExecuteSync(msg, ResultProcessor.Boolean);
        }

        public Task<bool> KeyMoveAsync(RedisKey key, int database, CommandFlags flags = CommandFlags.None)
        {
            var msg = Message.Create(Database, flags, RedisCommand.MOVE, key, database);
            return ExecuteAsync(msg, ResultProcessor.Boolean);
        }

        public bool KeyPersist(RedisKey key, CommandFlags flags = CommandFlags.None)
        {
            var msg = Message.Create(Database, flags, RedisCommand.PERSIST, key);
            return ExecuteSync(msg, ResultProcessor.Boolean);
        }

        public Task<bool> KeyPersistAsync(RedisKey key, CommandFlags flags = CommandFlags.None)
        {
            var msg = Message.Create(Database, flags, RedisCommand.PERSIST, key);
            return ExecuteAsync(msg, ResultProcessor.Boolean);
        }

        public RedisKey KeyRandom(CommandFlags flags = CommandFlags.None)
        {
            var msg = Message.Create(Database, flags, RedisCommand.RANDOMKEY);
            return ExecuteSync(msg, ResultProcessor.RedisKey);
        }

        public Task<RedisKey> KeyRandomAsync(CommandFlags flags = CommandFlags.None)
        {
            var msg = Message.Create(Database, flags, RedisCommand.RANDOMKEY);
            return ExecuteAsync(msg, ResultProcessor.RedisKey);
        }

        public bool KeyRename(RedisKey key, RedisKey newKey, When when = When.Always, CommandFlags flags = CommandFlags.None)
        {
            WhenAlwaysOrNotExists(when);
            var msg = Message.Create(Database, flags, when == When.Always ? RedisCommand.RENAME : RedisCommand.RENAMENX, key, newKey);
            return ExecuteSync(msg, ResultProcessor.Boolean);
        }

        public Task<bool> KeyRenameAsync(RedisKey key, RedisKey newKey, When when = When.Always, CommandFlags flags = CommandFlags.None)
        {
            WhenAlwaysOrNotExists(when);
            var msg = Message.Create(Database, flags, when == When.Always ? RedisCommand.RENAME : RedisCommand.RENAMENX, key, newKey);
            return ExecuteAsync(msg, ResultProcessor.Boolean);
        }

        public void KeyRestore(RedisKey key, byte[] value, TimeSpan? expiry = null, CommandFlags flags = CommandFlags.None)
        {
            var msg = GetRestoreMessage(key, value, expiry, flags);
            ExecuteSync(msg, ResultProcessor.DemandOK);
        }

        public Task KeyRestoreAsync(RedisKey key, byte[] value, TimeSpan? expiry = null, CommandFlags flags = CommandFlags.None)
        {
            var msg = GetRestoreMessage(key, value, expiry, flags);
            return ExecuteAsync(msg, ResultProcessor.DemandOK);
        }

        public TimeSpan? KeyTimeToLive(RedisKey key, CommandFlags flags = CommandFlags.None)
        {
            var features = GetFeatures(key, flags, out ServerEndPoint? server);
            Message msg;
            if (server != null && features.MillisecondExpiry && multiplexer.CommandMap.IsAvailable(RedisCommand.PTTL))
            {
                msg = Message.Create(Database, flags, RedisCommand.PTTL, key);
                return ExecuteSync(msg, ResultProcessor.TimeSpanFromMilliseconds, server);
            }
            msg = Message.Create(Database, flags, RedisCommand.TTL, key);
            return ExecuteSync(msg, ResultProcessor.TimeSpanFromSeconds);
        }

        public Task<TimeSpan?> KeyTimeToLiveAsync(RedisKey key, CommandFlags flags = CommandFlags.None)
        {
            var features = GetFeatures(key, flags, out ServerEndPoint? server);
            Message msg;
            if (server != null && features.MillisecondExpiry && multiplexer.CommandMap.IsAvailable(RedisCommand.PTTL))
            {
                msg = Message.Create(Database, flags, RedisCommand.PTTL, key);
                return ExecuteAsync(msg, ResultProcessor.TimeSpanFromMilliseconds, server);
            }
            msg = Message.Create(Database, flags, RedisCommand.TTL, key);
            return ExecuteAsync(msg, ResultProcessor.TimeSpanFromSeconds);
        }

        public RedisType KeyType(RedisKey key, CommandFlags flags = CommandFlags.None)
        {
            var msg = Message.Create(Database, flags, RedisCommand.TYPE, key);
            return ExecuteSync(msg, ResultProcessor.RedisType);
        }

        public Task<RedisType> KeyTypeAsync(RedisKey key, CommandFlags flags)
        {
            var msg = Message.Create(Database, flags, RedisCommand.TYPE, key);
            return ExecuteAsync(msg, ResultProcessor.RedisType);
        }

        public RedisValue ListGetByIndex(RedisKey key, long index, CommandFlags flags = CommandFlags.None)
        {
            var msg = Message.Create(Database, flags, RedisCommand.LINDEX, key, index);
            return ExecuteSync(msg, ResultProcessor.RedisValue);
        }

        public Task<RedisValue> ListGetByIndexAsync(RedisKey key, long index, CommandFlags flags = CommandFlags.None)
        {
            var msg = Message.Create(Database, flags, RedisCommand.LINDEX, key, index);
            return ExecuteAsync(msg, ResultProcessor.RedisValue);
        }

        public long ListInsertAfter(RedisKey key, RedisValue pivot, RedisValue value, CommandFlags flags = CommandFlags.None)
        {
            var msg = Message.Create(Database, flags, RedisCommand.LINSERT, key, RedisLiterals.AFTER, pivot, value);
            return ExecuteSync(msg, ResultProcessor.Int64);
        }

        public Task<long> ListInsertAfterAsync(RedisKey key, RedisValue pivot, RedisValue value, CommandFlags flags = CommandFlags.None)
        {
            var msg = Message.Create(Database, flags, RedisCommand.LINSERT, key, RedisLiterals.AFTER, pivot, value);
            return ExecuteAsync(msg, ResultProcessor.Int64);
        }

        public long ListInsertBefore(RedisKey key, RedisValue pivot, RedisValue value, CommandFlags flags = CommandFlags.None)
        {
            var msg = Message.Create(Database, flags, RedisCommand.LINSERT, key, RedisLiterals.BEFORE, pivot, value);
            return ExecuteSync(msg, ResultProcessor.Int64);
        }

        public Task<long> ListInsertBeforeAsync(RedisKey key, RedisValue pivot, RedisValue value, CommandFlags flags = CommandFlags.None)
        {
            var msg = Message.Create(Database, flags, RedisCommand.LINSERT, key, RedisLiterals.BEFORE, pivot, value);
            return ExecuteAsync(msg, ResultProcessor.Int64);
        }

        public RedisValue ListLeftPop(RedisKey key, CommandFlags flags = CommandFlags.None)
        {
            var msg = Message.Create(Database, flags, RedisCommand.LPOP, key);
            return ExecuteSync(msg, ResultProcessor.RedisValue);
        }

        public RedisValue[]? ListLeftPop(RedisKey key, long count, CommandFlags flags = CommandFlags.None)
        {
            var msg = Message.Create(Database, flags, RedisCommand.LPOP, key, count);
            return ExecuteSync(msg, ResultProcessor.RedisValueArray);
        }

        public Task<RedisValue> ListLeftPopAsync(RedisKey key, CommandFlags flags = CommandFlags.None)
        {
            var msg = Message.Create(Database, flags, RedisCommand.LPOP, key);
            return ExecuteAsync(msg, ResultProcessor.RedisValue);
        }

        public Task<RedisValue[]?> ListLeftPopAsync(RedisKey key, long count, CommandFlags flags = CommandFlags.None)
        {
            var msg = Message.Create(Database, flags, RedisCommand.LPOP, key, count);
            return ExecuteAsync(msg, ResultProcessor.RedisValueArray);
        }

        public long ListLeftPush(RedisKey key, RedisValue value, When when = When.Always, CommandFlags flags = CommandFlags.None)
        {
            WhenAlwaysOrExists(when);
            var msg = Message.Create(Database, flags, when == When.Always ? RedisCommand.LPUSH : RedisCommand.LPUSHX, key, value);
            return ExecuteSync(msg, ResultProcessor.Int64);
        }

        public long ListLeftPush(RedisKey key, RedisValue[] values, When when = When.Always, CommandFlags flags = CommandFlags.None)
        {
            WhenAlwaysOrExists(when);
            if (values == null) throw new ArgumentNullException(nameof(values));
            var command = when == When.Always ? RedisCommand.LPUSH : RedisCommand.LPUSHX;
            var msg = values.Length == 0 ? Message.Create(Database, flags, RedisCommand.LLEN, key) : Message.Create(Database, flags, command, key, values);
            return ExecuteSync(msg, ResultProcessor.Int64);
        }

        public long ListLeftPush(RedisKey key, RedisValue[] values, CommandFlags flags = CommandFlags.None)
        {
            if (values == null) throw new ArgumentNullException(nameof(values));
            var msg = values.Length == 0 ? Message.Create(Database, flags, RedisCommand.LLEN, key) : Message.Create(Database, flags, RedisCommand.LPUSH, key, values);
            return ExecuteSync(msg, ResultProcessor.Int64);
        }

        public Task<long> ListLeftPushAsync(RedisKey key, RedisValue value, When when = When.Always, CommandFlags flags = CommandFlags.None)
        {
            WhenAlwaysOrExists(when);
            var msg = Message.Create(Database, flags, when == When.Always ? RedisCommand.LPUSH : RedisCommand.LPUSHX, key, value);
            return ExecuteAsync(msg, ResultProcessor.Int64);
        }

        public Task<long> ListLeftPushAsync(RedisKey key, RedisValue[] values, When when = When.Always, CommandFlags flags = CommandFlags.None)
        {
            WhenAlwaysOrExists(when);
            if (values == null) throw new ArgumentNullException(nameof(values));
            var command = when == When.Always ? RedisCommand.LPUSH : RedisCommand.LPUSHX;
            var msg = values.Length == 0 ? Message.Create(Database, flags, RedisCommand.LLEN, key) : Message.Create(Database, flags, command, key, values);
            return ExecuteAsync(msg, ResultProcessor.Int64);
        }

        public Task<long> ListLeftPushAsync(RedisKey key, RedisValue[] values, CommandFlags flags = CommandFlags.None)
        {
            if (values == null) throw new ArgumentNullException(nameof(values));
            var msg = values.Length == 0 ? Message.Create(Database, flags, RedisCommand.LLEN, key) : Message.Create(Database, flags, RedisCommand.LPUSH, key, values);
            return ExecuteAsync(msg, ResultProcessor.Int64);
        }

        public long ListLength(RedisKey key, CommandFlags flags = CommandFlags.None)
        {
            var msg = Message.Create(Database, flags, RedisCommand.LLEN, key);
            return ExecuteSync(msg, ResultProcessor.Int64);
        }

        public Task<long> ListLengthAsync(RedisKey key, CommandFlags flags = CommandFlags.None)
        {
            var msg = Message.Create(Database, flags, RedisCommand.LLEN, key);
            return ExecuteAsync(msg, ResultProcessor.Int64);
        }

        public RedisValue[]? ListRange(RedisKey key, long start = 0, long stop = -1, CommandFlags flags = CommandFlags.None)
        {
            var msg = Message.Create(Database, flags, RedisCommand.LRANGE, key, start, stop);
            return ExecuteSync(msg, ResultProcessor.RedisValueArray);
        }

        public Task<RedisValue[]?> ListRangeAsync(RedisKey key, long start = 0, long stop = -1, CommandFlags flags = CommandFlags.None)
        {
            var msg = Message.Create(Database, flags, RedisCommand.LRANGE, key, start, stop);
            return ExecuteAsync(msg, ResultProcessor.RedisValueArray);
        }

        public long ListRemove(RedisKey key, RedisValue value, long count = 0, CommandFlags flags = CommandFlags.None)
        {
            var msg = Message.Create(Database, flags, RedisCommand.LREM, key, count, value);
            return ExecuteSync(msg, ResultProcessor.Int64);
        }

        public Task<long> ListRemoveAsync(RedisKey key, RedisValue value, long count = 0, CommandFlags flags = CommandFlags.None)
        {
            var msg = Message.Create(Database, flags, RedisCommand.LREM, key, count, value);
            return ExecuteAsync(msg, ResultProcessor.Int64);
        }

        public RedisValue ListRightPop(RedisKey key, CommandFlags flags = CommandFlags.None)
        {
            var msg = Message.Create(Database, flags, RedisCommand.RPOP, key);
            return ExecuteSync(msg, ResultProcessor.RedisValue);
        }

        public RedisValue[]? ListRightPop(RedisKey key, long count, CommandFlags flags = CommandFlags.None)
        {
            var msg = Message.Create(Database, flags, RedisCommand.RPOP, key, count);
            return ExecuteSync(msg, ResultProcessor.RedisValueArray);
        }

        public Task<RedisValue> ListRightPopAsync(RedisKey key, CommandFlags flags = CommandFlags.None)
        {
            var msg = Message.Create(Database, flags, RedisCommand.RPOP, key);
            return ExecuteAsync(msg, ResultProcessor.RedisValue);
        }

        public Task<RedisValue[]?> ListRightPopAsync(RedisKey key, long count, CommandFlags flags = CommandFlags.None)
        {
            var msg = Message.Create(Database, flags, RedisCommand.RPOP, key, count);
            return ExecuteAsync(msg, ResultProcessor.RedisValueArray);
        }

        public RedisValue ListRightPopLeftPush(RedisKey source, RedisKey destination, CommandFlags flags = CommandFlags.None)
        {
            var msg = Message.Create(Database, flags, RedisCommand.RPOPLPUSH, source, destination);
            return ExecuteSync(msg, ResultProcessor.RedisValue);
        }

        public Task<RedisValue> ListRightPopLeftPushAsync(RedisKey source, RedisKey destination, CommandFlags flags = CommandFlags.None)
        {
            var msg = Message.Create(Database, flags, RedisCommand.RPOPLPUSH, source, destination);
            return ExecuteAsync(msg, ResultProcessor.RedisValue);
        }

        public long ListRightPush(RedisKey key, RedisValue value, When when = When.Always, CommandFlags flags = CommandFlags.None)
        {
            WhenAlwaysOrExists(when);
            var msg = Message.Create(Database, flags, when == When.Always ? RedisCommand.RPUSH : RedisCommand.RPUSHX, key, value);
            return ExecuteSync(msg, ResultProcessor.Int64);
        }

        public long ListRightPush(RedisKey key, RedisValue[] values, When when = When.Always, CommandFlags flags = CommandFlags.None)
        {
            WhenAlwaysOrExists(when);
            if (values == null) throw new ArgumentNullException(nameof(values));
            var command = when == When.Always ? RedisCommand.RPUSH : RedisCommand.RPUSHX;
            var msg = values.Length == 0 ? Message.Create(Database, flags, RedisCommand.LLEN, key) : Message.Create(Database, flags, command, key, values);
            return ExecuteSync(msg, ResultProcessor.Int64);
        }

        public long ListRightPush(RedisKey key, RedisValue[] values, CommandFlags flags = CommandFlags.None)
        {
            if (values == null) throw new ArgumentNullException(nameof(values));
            var msg = values.Length == 0 ? Message.Create(Database, flags, RedisCommand.LLEN, key) : Message.Create(Database, flags, RedisCommand.RPUSH, key, values);
            return ExecuteSync(msg, ResultProcessor.Int64);
        }

        public Task<long> ListRightPushAsync(RedisKey key, RedisValue value, When when = When.Always, CommandFlags flags = CommandFlags.None)
        {
            WhenAlwaysOrExists(when);
            var msg = Message.Create(Database, flags, when == When.Always ? RedisCommand.RPUSH : RedisCommand.RPUSHX, key, value);
            return ExecuteAsync(msg, ResultProcessor.Int64);
        }

        public Task<long> ListRightPushAsync(RedisKey key, RedisValue[] values, When when = When.Always, CommandFlags flags = CommandFlags.None)
        {
            WhenAlwaysOrExists(when);
            if (values == null) throw new ArgumentNullException(nameof(values));
            var command = when == When.Always ? RedisCommand.RPUSH : RedisCommand.RPUSHX;
            var msg = values.Length == 0 ? Message.Create(Database, flags, RedisCommand.LLEN, key) : Message.Create(Database, flags, command, key, values);
            return ExecuteAsync(msg, ResultProcessor.Int64);
        }

        public Task<long> ListRightPushAsync(RedisKey key, RedisValue[] values, CommandFlags flags = CommandFlags.None)
        {
            if (values == null) throw new ArgumentNullException(nameof(values));
            var msg = values.Length == 0 ? Message.Create(Database, flags, RedisCommand.LLEN, key) : Message.Create(Database, flags, RedisCommand.RPUSH, key, values);
            return ExecuteAsync(msg, ResultProcessor.Int64);
        }

        public void ListSetByIndex(RedisKey key, long index, RedisValue value, CommandFlags flags = CommandFlags.None)
        {
            var msg = Message.Create(Database, flags, RedisCommand.LSET, key, index, value);
            ExecuteSync(msg, ResultProcessor.DemandOK);
        }

        public Task ListSetByIndexAsync(RedisKey key, long index, RedisValue value, CommandFlags flags = CommandFlags.None)
        {
            var msg = Message.Create(Database, flags, RedisCommand.LSET, key, index, value);
            return ExecuteAsync(msg, ResultProcessor.DemandOK);
        }

        public void ListTrim(RedisKey key, long start, long stop, CommandFlags flags = CommandFlags.None)
        {
            var msg = Message.Create(Database, flags, RedisCommand.LTRIM, key, start, stop);
            ExecuteSync(msg, ResultProcessor.DemandOK);
        }

        public Task ListTrimAsync(RedisKey key, long start, long stop, CommandFlags flags = CommandFlags.None)
        {
            var msg = Message.Create(Database, flags, RedisCommand.LTRIM, key, start, stop);
            return ExecuteAsync(msg, ResultProcessor.DemandOK);
        }

        public bool LockExtend(RedisKey key, RedisValue value, TimeSpan expiry, CommandFlags flags = CommandFlags.None)
        {
            if (value.IsNull) throw new ArgumentNullException(nameof(value));
            var tran = GetLockExtendTransaction(key, value, expiry);

            if (tran != null) return tran.Execute(flags);

            // without transactions (twemproxy etc), we can't enforce the "value" part
            return KeyExpire(key, expiry, flags);
        }

        public Task<bool> LockExtendAsync(RedisKey key, RedisValue value, TimeSpan expiry, CommandFlags flags = CommandFlags.None)
        {
            if (value.IsNull) throw new ArgumentNullException(nameof(value));
            var tran = GetLockExtendTransaction(key, value, expiry);
            if (tran != null) return tran.ExecuteAsync(flags);

            // without transactions (twemproxy etc), we can't enforce the "value" part
            return KeyExpireAsync(key, expiry, flags);
        }

        public RedisValue LockQuery(RedisKey key, CommandFlags flags = CommandFlags.None)
        {
            return StringGet(key, flags);
        }

        public Task<RedisValue> LockQueryAsync(RedisKey key, CommandFlags flags = CommandFlags.None)
        {
            return StringGetAsync(key, flags);
        }

        public bool LockRelease(RedisKey key, RedisValue value, CommandFlags flags = CommandFlags.None)
        {
            if (value.IsNull) throw new ArgumentNullException(nameof(value));
            var tran = GetLockReleaseTransaction(key, value);
            if (tran != null) return tran.Execute(flags);

            // without transactions (twemproxy etc), we can't enforce the "value" part
            return KeyDelete(key, flags);
        }

        public Task<bool> LockReleaseAsync(RedisKey key, RedisValue value, CommandFlags flags = CommandFlags.None)
        {
            if (value.IsNull) throw new ArgumentNullException(nameof(value));
            var tran = GetLockReleaseTransaction(key, value);
            if (tran != null) return tran.ExecuteAsync(flags);

            // without transactions (twemproxy etc), we can't enforce the "value" part
            return KeyDeleteAsync(key, flags);
        }

        public bool LockTake(RedisKey key, RedisValue value, TimeSpan expiry, CommandFlags flags = CommandFlags.None)
        {
            if (value.IsNull) throw new ArgumentNullException(nameof(value));
            return StringSet(key, value, expiry, When.NotExists, flags);
        }

        public Task<bool> LockTakeAsync(RedisKey key, RedisValue value, TimeSpan expiry, CommandFlags flags = CommandFlags.None)
        {
            if (value.IsNull) throw new ArgumentNullException(nameof(value));
            return StringSetAsync(key, value, expiry, When.NotExists, flags);
        }

        public long Publish(RedisChannel channel, RedisValue message, CommandFlags flags = CommandFlags.None)
        {
            if (channel.IsNullOrEmpty) throw new ArgumentNullException(nameof(channel));
            var msg = Message.Create(-1, flags, RedisCommand.PUBLISH, channel, message);
            return ExecuteSync(msg, ResultProcessor.Int64);
        }

        public Task<long> PublishAsync(RedisChannel channel, RedisValue message, CommandFlags flags = CommandFlags.None)
        {
            if (channel.IsNullOrEmpty) throw new ArgumentNullException(nameof(channel));
            var msg = Message.Create(-1, flags, RedisCommand.PUBLISH, channel, message);
            return ExecuteAsync(msg, ResultProcessor.Int64);
        }

        public RedisResult? ScriptEvaluate(string script, RedisKey[]? keys = null, RedisValue[]? values = null, CommandFlags flags = CommandFlags.None)
        {
            var msg = new ScriptEvalMessage(Database, flags, script, keys, values);
            try
            {
                return ExecuteSync(msg, ResultProcessor.ScriptResult);
            }
            catch (RedisServerException) when (msg.IsScriptUnavailable)
            {
                // could be a NOSCRIPT; for a sync call, we can re-issue that without problem
                return ExecuteSync(msg, ResultProcessor.ScriptResult);
            }
        }

        public RedisResult? Execute(string command, params object[] args)
            => Execute(command, args, CommandFlags.None);
        public RedisResult? Execute(string command, ICollection<object> args, CommandFlags flags = CommandFlags.None)
        {
            var msg = new ExecuteMessage(multiplexer?.CommandMap, Database, flags, command, args);
            return ExecuteSync(msg, ResultProcessor.ScriptResult);
        }

        public Task<RedisResult?> ExecuteAsync(string command, params object[] args)
            => ExecuteAsync(command, args, CommandFlags.None);

        public Task<RedisResult?> ExecuteAsync(string command, ICollection<object>? args, CommandFlags flags = CommandFlags.None)
        {
            var msg = new ExecuteMessage(multiplexer?.CommandMap, Database, flags, command, args);
            return ExecuteAsync(msg, ResultProcessor.ScriptResult);
        }

        public RedisResult? ScriptEvaluate(byte[] hash, RedisKey[]? keys = null, RedisValue[]? values = null, CommandFlags flags = CommandFlags.None)
        {
            var msg = new ScriptEvalMessage(Database, flags, hash, keys, values);
            return ExecuteSync(msg, ResultProcessor.ScriptResult);
        }

        public RedisResult? ScriptEvaluate(LuaScript script, object? parameters = null, CommandFlags flags = CommandFlags.None)
        {
            return script.Evaluate(this, parameters, null, flags);
        }

        public RedisResult? ScriptEvaluate(LoadedLuaScript script, object? parameters = null, CommandFlags flags = CommandFlags.None)
        {
            return script.Evaluate(this, parameters, null, flags);
        }

        public Task<RedisResult?> ScriptEvaluateAsync(string script, RedisKey[]? keys = null, RedisValue[]? values = null, CommandFlags flags = CommandFlags.None)
        {
            var msg = new ScriptEvalMessage(Database, flags, script, keys, values);
            return ExecuteAsync(msg, ResultProcessor.ScriptResult);
        }

        public Task<RedisResult?> ScriptEvaluateAsync(byte[] hash, RedisKey[]? keys = null, RedisValue[]? values = null, CommandFlags flags = CommandFlags.None)
        {
            var msg = new ScriptEvalMessage(Database, flags, hash, keys, values);
            return ExecuteAsync(msg, ResultProcessor.ScriptResult);
        }

        public Task<RedisResult?> ScriptEvaluateAsync(LuaScript script, object? parameters = null, CommandFlags flags = CommandFlags.None)
        {
            return script.EvaluateAsync(this, parameters, null, flags);
        }

        public Task<RedisResult?> ScriptEvaluateAsync(LoadedLuaScript script, object? parameters = null, CommandFlags flags = CommandFlags.None)
        {
            return script.EvaluateAsync(this, parameters, null, flags);
        }

        public bool SetAdd(RedisKey key, RedisValue value, CommandFlags flags = CommandFlags.None)
        {
            var msg = Message.Create(Database, flags, RedisCommand.SADD, key, value);
            return ExecuteSync(msg, ResultProcessor.Boolean);
        }

        public long SetAdd(RedisKey key, RedisValue[] values, CommandFlags flags = CommandFlags.None)
        {
            if (values.Length == 0) return 0;
            var msg = Message.Create(Database, flags, RedisCommand.SADD, key, values);
            return ExecuteSync(msg, ResultProcessor.Int64);
        }

        public Task<bool> SetAddAsync(RedisKey key, RedisValue value, CommandFlags flags = CommandFlags.None)
        {
            var msg = Message.Create(Database, flags, RedisCommand.SADD, key, value);
            return ExecuteAsync(msg, ResultProcessor.Boolean);
        }

        public Task<long> SetAddAsync(RedisKey key, RedisValue[] values, CommandFlags flags = CommandFlags.None)
        {
            if (values.Length == 0) return Task.FromResult<long>(0);
            var msg = Message.Create(Database, flags, RedisCommand.SADD, key, values);
            return ExecuteAsync(msg, ResultProcessor.Int64);
        }

        public RedisValue[]? SetCombine(SetOperation operation, RedisKey first, RedisKey second, CommandFlags flags = CommandFlags.None)
        {
            var msg = Message.Create(Database, flags, SetOperationCommand(operation, false), first, second);
            return ExecuteSync(msg, ResultProcessor.RedisValueArray);
        }

        public RedisValue[]? SetCombine(SetOperation operation, RedisKey[] keys, CommandFlags flags = CommandFlags.None)
        {
            var msg = Message.Create(Database, flags, SetOperationCommand(operation, false), keys);
            return ExecuteSync(msg, ResultProcessor.RedisValueArray);
        }

        public long SetCombineAndStore(SetOperation operation, RedisKey destination, RedisKey first, RedisKey second, CommandFlags flags = CommandFlags.None)
        {
            var msg = Message.Create(Database, flags, SetOperationCommand(operation, true), destination, first, second);
            return ExecuteSync(msg, ResultProcessor.Int64);
        }

        public long SetCombineAndStore(SetOperation operation, RedisKey destination, RedisKey[] keys, CommandFlags flags = CommandFlags.None)
        {
            var msg = Message.Create(Database, flags, SetOperationCommand(operation, true), destination, keys);
            return ExecuteSync(msg, ResultProcessor.Int64);
        }

        public Task<long> SetCombineAndStoreAsync(SetOperation operation, RedisKey destination, RedisKey first, RedisKey second, CommandFlags flags = CommandFlags.None)
        {
            var msg = Message.Create(Database, flags, SetOperationCommand(operation, true), destination, first, second);
            return ExecuteAsync(msg, ResultProcessor.Int64);
        }

        public Task<long> SetCombineAndStoreAsync(SetOperation operation, RedisKey destination, RedisKey[] keys, CommandFlags flags = CommandFlags.None)
        {
            var msg = Message.Create(Database, flags, SetOperationCommand(operation, true), destination, keys);
            return ExecuteAsync(msg, ResultProcessor.Int64);
        }

        public Task<RedisValue[]?> SetCombineAsync(SetOperation operation, RedisKey first, RedisKey second, CommandFlags flags = CommandFlags.None)
        {
            var msg = Message.Create(Database, flags, SetOperationCommand(operation, false), first, second);
            return ExecuteAsync(msg, ResultProcessor.RedisValueArray);
        }

        public Task<RedisValue[]?> SetCombineAsync(SetOperation operation, RedisKey[] keys, CommandFlags flags = CommandFlags.None)
        {
            var msg = Message.Create(Database, flags, SetOperationCommand(operation, false), keys);
            return ExecuteAsync(msg, ResultProcessor.RedisValueArray);
        }

        public bool SetContains(RedisKey key, RedisValue value, CommandFlags flags = CommandFlags.None)
        {
            var msg = Message.Create(Database, flags, RedisCommand.SISMEMBER, key, value);
            return ExecuteSync(msg, ResultProcessor.Boolean);
        }

        public Task<bool> SetContainsAsync(RedisKey key, RedisValue value, CommandFlags flags = CommandFlags.None)
        {
            var msg = Message.Create(Database, flags, RedisCommand.SISMEMBER, key, value);
            return ExecuteAsync(msg, ResultProcessor.Boolean);
        }

        public long SetLength(RedisKey key, CommandFlags flags = CommandFlags.None)
        {
            var msg = Message.Create(Database, flags, RedisCommand.SCARD, key);
            return ExecuteSync(msg, ResultProcessor.Int64);
        }

        public Task<long> SetLengthAsync(RedisKey key, CommandFlags flags = CommandFlags.None)
        {
            var msg = Message.Create(Database, flags, RedisCommand.SCARD, key);
            return ExecuteAsync(msg, ResultProcessor.Int64);
        }

        public RedisValue[]? SetMembers(RedisKey key, CommandFlags flags = CommandFlags.None)
        {
            var msg = Message.Create(Database, flags, RedisCommand.SMEMBERS, key);
            return ExecuteSync(msg, ResultProcessor.RedisValueArray);
        }

        public Task<RedisValue[]?> SetMembersAsync(RedisKey key, CommandFlags flags = CommandFlags.None)
        {
            var msg = Message.Create(Database, flags, RedisCommand.SMEMBERS, key);
            return ExecuteAsync(msg, ResultProcessor.RedisValueArray);
        }

        public bool SetMove(RedisKey source, RedisKey destination, RedisValue value, CommandFlags flags = CommandFlags.None)
        {
            var msg = Message.Create(Database, flags, RedisCommand.SMOVE, source, destination, value);
            return ExecuteSync(msg, ResultProcessor.Boolean);
        }

        public Task<bool> SetMoveAsync(RedisKey source, RedisKey destination, RedisValue value, CommandFlags flags = CommandFlags.None)
        {
            var msg = Message.Create(Database, flags, RedisCommand.SMOVE, source, destination, value);
            return ExecuteAsync(msg, ResultProcessor.Boolean);
        }

        public RedisValue SetPop(RedisKey key, CommandFlags flags = CommandFlags.None)
        {
            var msg = Message.Create(Database, flags, RedisCommand.SPOP, key);
            return ExecuteSync(msg, ResultProcessor.RedisValue);
        }

        public Task<RedisValue> SetPopAsync(RedisKey key, CommandFlags flags = CommandFlags.None)
        {
            var msg = Message.Create(Database, flags, RedisCommand.SPOP, key);
            return ExecuteAsync(msg, ResultProcessor.RedisValue);
        }

        public RedisValue[]? SetPop(RedisKey key, long count, CommandFlags flags = CommandFlags.None)
        {
            if (count == 0) return Array.Empty<RedisValue>();
            var msg = count == 1
                    ? Message.Create(Database, flags, RedisCommand.SPOP, key)
                    : Message.Create(Database, flags, RedisCommand.SPOP, key, count);
            return ExecuteSync(msg, ResultProcessor.RedisValueArray);
        }

        public Task<RedisValue[]?> SetPopAsync(RedisKey key, long count, CommandFlags flags = CommandFlags.None)
        {
            if(count == 0) return Task.FromResult<RedisValue[]?>(Array.Empty<RedisValue>());
            var msg = count == 1
                    ? Message.Create(Database, flags, RedisCommand.SPOP, key)
                    : Message.Create(Database, flags, RedisCommand.SPOP, key, count);
            return ExecuteAsync(msg, ResultProcessor.RedisValueArray);
        }

        public RedisValue SetRandomMember(RedisKey key, CommandFlags flags = CommandFlags.None)
        {
            var msg = Message.Create(Database, flags, RedisCommand.SRANDMEMBER, key);
            return ExecuteSync(msg, ResultProcessor.RedisValue);
        }

        public Task<RedisValue> SetRandomMemberAsync(RedisKey key, CommandFlags flags = CommandFlags.None)
        {
            var msg = Message.Create(Database, flags, RedisCommand.SRANDMEMBER, key);
            return ExecuteAsync(msg, ResultProcessor.RedisValue);
        }

        public RedisValue[]? SetRandomMembers(RedisKey key, long count, CommandFlags flags = CommandFlags.None)
        {
            var msg = Message.Create(Database, flags, RedisCommand.SRANDMEMBER, key, count);
            return ExecuteSync(msg, ResultProcessor.RedisValueArray);
        }

        public Task<RedisValue[]?> SetRandomMembersAsync(RedisKey key, long count, CommandFlags flags = CommandFlags.None)
        {
            var msg = Message.Create(Database, flags, RedisCommand.SRANDMEMBER, key, count);
            return ExecuteAsync(msg, ResultProcessor.RedisValueArray);
        }

        public bool SetRemove(RedisKey key, RedisValue value, CommandFlags flags = CommandFlags.None)
        {
            var msg = Message.Create(Database, flags, RedisCommand.SREM, key, value);
            return ExecuteSync(msg, ResultProcessor.Boolean);
        }

        public long SetRemove(RedisKey key, RedisValue[] values, CommandFlags flags = CommandFlags.None)
        {
            if (values == null) throw new ArgumentNullException(nameof(values));
            if (values.Length == 0) return 0;
            var msg = Message.Create(Database, flags, RedisCommand.SREM, key, values);
            return ExecuteSync(msg, ResultProcessor.Int64);
        }

        public Task<bool> SetRemoveAsync(RedisKey key, RedisValue value, CommandFlags flags = CommandFlags.None)
        {
            var msg = Message.Create(Database, flags, RedisCommand.SREM, key, value);
            return ExecuteAsync(msg, ResultProcessor.Boolean);
        }

        public Task<long> SetRemoveAsync(RedisKey key, RedisValue[] values, CommandFlags flags = CommandFlags.None)
        {
            if (values == null) throw new ArgumentNullException(nameof(values));
            if (values.Length == 0) return CompletedTask<long>.FromResult(0, asyncState);
            var msg = Message.Create(Database, flags, RedisCommand.SREM, key, values);
            return ExecuteAsync(msg, ResultProcessor.Int64);
        }

        IEnumerable<RedisValue> IDatabase.SetScan(RedisKey key, RedisValue pattern, int pageSize, CommandFlags flags)
            => SetScanAsync(key, pattern, pageSize, CursorUtils.Origin, 0, flags);

        IEnumerable<RedisValue> IDatabase.SetScan(RedisKey key, RedisValue pattern, int pageSize, long cursor, int pageOffset, CommandFlags flags)
            => SetScanAsync(key, pattern, pageSize, cursor, pageOffset, flags);

        IAsyncEnumerable<RedisValue> IDatabaseAsync.SetScanAsync(RedisKey key, RedisValue pattern, int pageSize, long cursor, int pageOffset, CommandFlags flags)
            => SetScanAsync(key, pattern, pageSize, cursor, pageOffset, flags);

        private CursorEnumerable<RedisValue> SetScanAsync(RedisKey key, RedisValue pattern, int pageSize, long cursor, int pageOffset, CommandFlags flags)
        {
            var scan = TryScan<RedisValue>(key, pattern, pageSize, cursor, pageOffset, flags, RedisCommand.SSCAN, SetScanResultProcessor.Default, out var server);
            if (scan != null) return scan;

            if (cursor != 0) throw ExceptionFactory.NoCursor(RedisCommand.SMEMBERS);
            if (pattern.IsNull) return CursorEnumerable<RedisValue>.From(this, server, SetMembersAsync(key, flags), pageOffset);
            throw ExceptionFactory.NotSupported(true, RedisCommand.SSCAN);
        }

        public RedisValue[]? Sort(RedisKey key, long skip = 0, long take = -1, Order order = Order.Ascending, SortType sortType = SortType.Numeric, RedisValue by = default, RedisValue[]? get = null, CommandFlags flags = CommandFlags.None)
        {
            var msg = GetSortedSetAddMessage(default(RedisKey), key, skip, take, order, sortType, by, get, flags);
            return ExecuteSync(msg, ResultProcessor.RedisValueArray);
        }

        public long SortAndStore(RedisKey destination, RedisKey key, long skip = 0, long take = -1, Order order = Order.Ascending, SortType sortType = SortType.Numeric, RedisValue by = default, RedisValue[]? get = null, CommandFlags flags = CommandFlags.None)
        {
            var msg = GetSortedSetAddMessage(destination, key, skip, take, order, sortType, by, get, flags);
            return ExecuteSync(msg, ResultProcessor.Int64);
        }

        public Task<long> SortAndStoreAsync(RedisKey destination, RedisKey key, long skip = 0, long take = -1, Order order = Order.Ascending, SortType sortType = SortType.Numeric, RedisValue by = default, RedisValue[]? get = null, CommandFlags flags = CommandFlags.None)
        {
            var msg = GetSortedSetAddMessage(destination, key, skip, take, order, sortType, by, get, flags);
            return ExecuteAsync(msg, ResultProcessor.Int64);
        }

        public Task<RedisValue[]?> SortAsync(RedisKey key, long skip = 0, long take = -1, Order order = Order.Ascending, SortType sortType = SortType.Numeric, RedisValue by = default, RedisValue[]? get = null, CommandFlags flags = CommandFlags.None)
        {
            var msg = GetSortedSetAddMessage(default(RedisKey), key, skip, take, order, sortType, by, get, flags);
            return ExecuteAsync(msg, ResultProcessor.RedisValueArray);
        }

        public bool SortedSetAdd(RedisKey key, RedisValue member, double score, CommandFlags flags)
        {
            var msg = GetSortedSetAddMessage(key, member, score, When.Always, flags);
            return ExecuteSync(msg, ResultProcessor.Boolean);
        }

        public bool SortedSetAdd(RedisKey key, RedisValue member, double score, When when = When.Always, CommandFlags flags = CommandFlags.None)
        {
            var msg = GetSortedSetAddMessage(key, member, score, when, flags);
            return ExecuteSync(msg, ResultProcessor.Boolean);
        }

        public long SortedSetAdd(RedisKey key, SortedSetEntry[] values, CommandFlags flags)
        {
            var msg = GetSortedSetAddMessage(key, values, When.Always, flags);
            return ExecuteSync(msg, ResultProcessor.Int64);
        }

        public long SortedSetAdd(RedisKey key, SortedSetEntry[] values, When when = When.Always, CommandFlags flags = CommandFlags.None)
        {
            var msg = GetSortedSetAddMessage(key, values, when, flags);
            return ExecuteSync(msg, ResultProcessor.Int64);
        }

        public Task<bool> SortedSetAddAsync(RedisKey key, RedisValue member, double score, CommandFlags flags)
        {
            var msg = GetSortedSetAddMessage(key, member, score, When.Always, flags);
            return ExecuteAsync(msg, ResultProcessor.Boolean);
        }

        public Task<bool> SortedSetAddAsync(RedisKey key, RedisValue member, double score, When when = When.Always, CommandFlags flags = CommandFlags.None)
        {
            var msg = GetSortedSetAddMessage(key, member, score, when, flags);
            return ExecuteAsync(msg, ResultProcessor.Boolean);
        }

        public Task<long> SortedSetAddAsync(RedisKey key, SortedSetEntry[] values, CommandFlags flags)
        {
            var msg = GetSortedSetAddMessage(key, values, When.Always, flags);
            return ExecuteAsync(msg, ResultProcessor.Int64);
        }

        public Task<long> SortedSetAddAsync(RedisKey key, SortedSetEntry[] values, When when = When.Always, CommandFlags flags = CommandFlags.None)
        {
            var msg = GetSortedSetAddMessage(key, values, when, flags);
            return ExecuteAsync(msg, ResultProcessor.Int64);
        }

        public long SortedSetCombineAndStore(SetOperation operation, RedisKey destination, RedisKey first, RedisKey second, Aggregate aggregate = Aggregate.Sum, CommandFlags flags = CommandFlags.None)
        {
            var msg = GetSortedSetCombineAndStoreCommandMessage(operation, destination, new[] { first, second }, null, aggregate, flags);
            return ExecuteSync(msg, ResultProcessor.Int64);
        }

        public long SortedSetCombineAndStore(SetOperation operation, RedisKey destination, RedisKey[] keys, double[]? weights = null, Aggregate aggregate = Aggregate.Sum, CommandFlags flags = CommandFlags.None)
        {
            var msg = GetSortedSetCombineAndStoreCommandMessage(operation, destination, keys, weights, aggregate, flags);
            return ExecuteSync(msg, ResultProcessor.Int64);
        }

        public Task<long> SortedSetCombineAndStoreAsync(SetOperation operation, RedisKey destination, RedisKey first, RedisKey second, Aggregate aggregate = Aggregate.Sum, CommandFlags flags = CommandFlags.None)
        {
            var msg = GetSortedSetCombineAndStoreCommandMessage(operation, destination, new[] { first, second }, null, aggregate, flags);
            return ExecuteAsync(msg, ResultProcessor.Int64);
        }

        public Task<long> SortedSetCombineAndStoreAsync(SetOperation operation, RedisKey destination, RedisKey[] keys, double[]? weights = null, Aggregate aggregate = Aggregate.Sum, CommandFlags flags = CommandFlags.None)
        {
            var msg = GetSortedSetCombineAndStoreCommandMessage(operation, destination, keys, weights, aggregate, flags);
            return ExecuteAsync(msg, ResultProcessor.Int64);
        }

        public double SortedSetDecrement(RedisKey key, RedisValue member, double value, CommandFlags flags = CommandFlags.None)
        {
            return SortedSetIncrement(key, member, -value, flags);
        }

        public Task<double> SortedSetDecrementAsync(RedisKey key, RedisValue member, double value, CommandFlags flags = CommandFlags.None)
        {
            return SortedSetIncrementAsync(key, member, -value, flags);
        }

        public double SortedSetIncrement(RedisKey key, RedisValue member, double value, CommandFlags flags = CommandFlags.None)
        {
            var msg = Message.Create(Database, flags, RedisCommand.ZINCRBY, key, value, member);
            return ExecuteSync(msg, ResultProcessor.Double);
        }

        public Task<double> SortedSetIncrementAsync(RedisKey key, RedisValue member, double value, CommandFlags flags = CommandFlags.None)
        {
            var msg = Message.Create(Database, flags, RedisCommand.ZINCRBY, key, value, member);
            return ExecuteAsync(msg, ResultProcessor.Double);
        }

        public long SortedSetLength(RedisKey key, double min = double.NegativeInfinity, double max = double.PositiveInfinity, Exclude exclude = Exclude.None, CommandFlags flags = CommandFlags.None)
        {
            var msg = GetSortedSetLengthMessage(key, min, max, exclude, flags);
            return ExecuteSync(msg, ResultProcessor.Int64);
        }

        public Task<long> SortedSetLengthAsync(RedisKey key, double min = double.NegativeInfinity, double max = double.PositiveInfinity, Exclude exclude = Exclude.None, CommandFlags flags = CommandFlags.None)
        {
            var msg = GetSortedSetLengthMessage(key, min, max, exclude, flags);
            return ExecuteAsync(msg, ResultProcessor.Int64);
        }

        public RedisValue[]? SortedSetRangeByRank(RedisKey key, long start = 0, long stop = -1, Order order = Order.Ascending, CommandFlags flags = CommandFlags.None)
        {
            var msg = Message.Create(Database, flags, order == Order.Descending ? RedisCommand.ZREVRANGE : RedisCommand.ZRANGE, key, start, stop);
            return ExecuteSync(msg, ResultProcessor.RedisValueArray);
        }

        public Task<RedisValue[]?> SortedSetRangeByRankAsync(RedisKey key, long start = 0, long stop = -1, Order order = Order.Ascending, CommandFlags flags = CommandFlags.None)
        {
            var msg = Message.Create(Database, flags, order == Order.Descending ? RedisCommand.ZREVRANGE : RedisCommand.ZRANGE, key, start, stop);
            return ExecuteAsync(msg, ResultProcessor.RedisValueArray);
        }

        public SortedSetEntry[]? SortedSetRangeByRankWithScores(RedisKey key, long start = 0, long stop = -1, Order order = Order.Ascending, CommandFlags flags = CommandFlags.None)
        {
            var msg = Message.Create(Database, flags, order == Order.Descending ? RedisCommand.ZREVRANGE : RedisCommand.ZRANGE, key, start, stop, RedisLiterals.WITHSCORES);
            return ExecuteSync(msg, ResultProcessor.SortedSetWithScores);
        }

        public Task<SortedSetEntry[]?> SortedSetRangeByRankWithScoresAsync(RedisKey key, long start = 0, long stop = -1, Order order = Order.Ascending, CommandFlags flags = CommandFlags.None)
        {
            var msg = Message.Create(Database, flags, order == Order.Descending ? RedisCommand.ZREVRANGE : RedisCommand.ZRANGE, key, start, stop, RedisLiterals.WITHSCORES);
            return ExecuteAsync(msg, ResultProcessor.SortedSetWithScores);
        }

        public RedisValue[]? SortedSetRangeByScore(RedisKey key, double start = double.NegativeInfinity, double stop = double.PositiveInfinity, Exclude exclude = Exclude.None, Order order = Order.Ascending, long skip = 0, long take = -1, CommandFlags flags = CommandFlags.None)
        {
            var msg = GetSortedSetRangeByScoreMessage(key, start, stop, exclude, order, skip, take, flags, false);
            return ExecuteSync(msg, ResultProcessor.RedisValueArray);
        }

        public Task<RedisValue[]?> SortedSetRangeByScoreAsync(RedisKey key, double start = double.NegativeInfinity, double stop = double.PositiveInfinity, Exclude exclude = Exclude.None, Order order = Order.Ascending, long skip = 0, long take = -1, CommandFlags flags = CommandFlags.None)
        {
            var msg = GetSortedSetRangeByScoreMessage(key, start, stop, exclude, order, skip, take, flags, false);
            return ExecuteAsync(msg, ResultProcessor.RedisValueArray);
        }

        public SortedSetEntry[]? SortedSetRangeByScoreWithScores(RedisKey key, double start = double.NegativeInfinity, double stop = double.PositiveInfinity, Exclude exclude = Exclude.None, Order order = Order.Ascending, long skip = 0, long take = -1, CommandFlags flags = CommandFlags.None)
        {
            var msg = GetSortedSetRangeByScoreMessage(key, start, stop, exclude, order, skip, take, flags, true);
            return ExecuteSync(msg, ResultProcessor.SortedSetWithScores);
        }

        public Task<SortedSetEntry[]?> SortedSetRangeByScoreWithScoresAsync(RedisKey key, double start = double.NegativeInfinity, double stop = double.PositiveInfinity, Exclude exclude = Exclude.None, Order order = Order.Ascending, long skip = 0, long take = -1, CommandFlags flags = CommandFlags.None)
        {
            var msg = GetSortedSetRangeByScoreMessage(key, start, stop, exclude, order, skip, take, flags, true);
            return ExecuteAsync(msg, ResultProcessor.SortedSetWithScores);
        }

        public long? SortedSetRank(RedisKey key, RedisValue member, Order order = Order.Ascending, CommandFlags flags = CommandFlags.None)
        {
            var msg = Message.Create(Database, flags, order == Order.Descending ? RedisCommand.ZREVRANK : RedisCommand.ZRANK, key, member);
            return ExecuteSync(msg, ResultProcessor.NullableInt64);
        }

        public Task<long?> SortedSetRankAsync(RedisKey key, RedisValue member, Order order = Order.Ascending, CommandFlags flags = CommandFlags.None)
        {
            var msg = Message.Create(Database, flags, order == Order.Descending ? RedisCommand.ZREVRANK : RedisCommand.ZRANK, key, member);
            return ExecuteAsync(msg, ResultProcessor.NullableInt64);
        }

        public bool SortedSetRemove(RedisKey key, RedisValue member, CommandFlags flags = CommandFlags.None)
        {
            var msg = Message.Create(Database, flags, RedisCommand.ZREM, key, member);
            return ExecuteSync(msg, ResultProcessor.Boolean);
        }

        public long SortedSetRemove(RedisKey key, RedisValue[] members, CommandFlags flags = CommandFlags.None)
        {
            var msg = Message.Create(Database, flags, RedisCommand.ZREM, key, members);
            return ExecuteSync(msg, ResultProcessor.Int64);
        }

        public Task<bool> SortedSetRemoveAsync(RedisKey key, RedisValue member, CommandFlags flags = CommandFlags.None)
        {
            var msg = Message.Create(Database, flags, RedisCommand.ZREM, key, member);
            return ExecuteAsync(msg, ResultProcessor.Boolean);
        }

        public Task<long> SortedSetRemoveAsync(RedisKey key, RedisValue[] members, CommandFlags flags = CommandFlags.None)
        {
            var msg = Message.Create(Database, flags, RedisCommand.ZREM, key, members);
            return ExecuteAsync(msg, ResultProcessor.Int64);
        }

        public long SortedSetRemoveRangeByRank(RedisKey key, long start, long stop, CommandFlags flags = CommandFlags.None)
        {
            var msg = Message.Create(Database, flags, RedisCommand.ZREMRANGEBYRANK, key, start, stop);
            return ExecuteSync(msg, ResultProcessor.Int64);
        }

        public Task<long> SortedSetRemoveRangeByRankAsync(RedisKey key, long start, long stop, CommandFlags flags = CommandFlags.None)
        {
            var msg = Message.Create(Database, flags, RedisCommand.ZREMRANGEBYRANK, key, start, stop);
            return ExecuteAsync(msg, ResultProcessor.Int64);
        }

        public long SortedSetRemoveRangeByScore(RedisKey key, double start, double stop, Exclude exclude = Exclude.None, CommandFlags flags = CommandFlags.None)
        {
            var msg = GetSortedSetRemoveRangeByScoreMessage(key, start, stop, exclude, flags);
            return ExecuteSync(msg, ResultProcessor.Int64);
        }

        public Task<long> SortedSetRemoveRangeByScoreAsync(RedisKey key, double start, double stop, Exclude exclude = Exclude.None, CommandFlags flags = CommandFlags.None)
        {
            var msg = GetSortedSetRemoveRangeByScoreMessage(key, start, stop, exclude, flags);
            return ExecuteAsync(msg, ResultProcessor.Int64);
        }

        IEnumerable<SortedSetEntry> IDatabase.SortedSetScan(RedisKey key, RedisValue pattern, int pageSize, CommandFlags flags)
            => SortedSetScanAsync(key, pattern, pageSize, CursorUtils.Origin, 0, flags);

        IEnumerable<SortedSetEntry> IDatabase.SortedSetScan(RedisKey key, RedisValue pattern, int pageSize, long cursor, int pageOffset, CommandFlags flags)
            => SortedSetScanAsync(key, pattern, pageSize, cursor, pageOffset, flags);

        IAsyncEnumerable<SortedSetEntry> IDatabaseAsync.SortedSetScanAsync(RedisKey key, RedisValue pattern, int pageSize, long cursor, int pageOffset, CommandFlags flags)
            => SortedSetScanAsync(key, pattern, pageSize, cursor, pageOffset, flags);

        private CursorEnumerable<SortedSetEntry> SortedSetScanAsync(RedisKey key, RedisValue pattern, int pageSize, long cursor, int pageOffset, CommandFlags flags)
        {
            var scan = TryScan<SortedSetEntry>(key, pattern, pageSize, cursor, pageOffset, flags, RedisCommand.ZSCAN, SortedSetScanResultProcessor.Default, out var server);
            if (scan != null) return scan;

            if (cursor != 0) throw ExceptionFactory.NoCursor(RedisCommand.ZRANGE);
            if (pattern.IsNull) return CursorEnumerable<SortedSetEntry>.From(this, server, SortedSetRangeByRankWithScoresAsync(key, flags: flags), pageOffset);
            throw ExceptionFactory.NotSupported(true, RedisCommand.ZSCAN);
        }

        public double? SortedSetScore(RedisKey key, RedisValue member, CommandFlags flags = CommandFlags.None)
        {
            var msg = Message.Create(Database, flags, RedisCommand.ZSCORE, key, member);
            return ExecuteSync(msg, ResultProcessor.NullableDouble);
        }

        public Task<double?> SortedSetScoreAsync(RedisKey key, RedisValue member, CommandFlags flags = CommandFlags.None)
        {
            var msg = Message.Create(Database, flags, RedisCommand.ZSCORE, key, member);
            return ExecuteAsync(msg, ResultProcessor.NullableDouble);
        }

        public SortedSetEntry? SortedSetPop(RedisKey key, Order order = Order.Ascending, CommandFlags flags = CommandFlags.None)
        {
            var msg = Message.Create(Database, flags, order == Order.Descending ? RedisCommand.ZPOPMAX : RedisCommand.ZPOPMIN, key);
            return ExecuteSync(msg, ResultProcessor.SortedSetEntry);
        }

        public Task<SortedSetEntry?> SortedSetPopAsync(RedisKey key, Order order = Order.Ascending, CommandFlags flags = CommandFlags.None)
        {
            var msg = Message.Create(Database, flags, order == Order.Descending ? RedisCommand.ZPOPMAX : RedisCommand.ZPOPMIN, key);
            return ExecuteAsync(msg, ResultProcessor.SortedSetEntry);
        }

        public SortedSetEntry[]? SortedSetPop(RedisKey key, long count, Order order = Order.Ascending, CommandFlags flags = CommandFlags.None)
        {
            if (count == 0) return Array.Empty<SortedSetEntry>();
            var msg = count == 1
                    ? Message.Create(Database, flags, order == Order.Descending ? RedisCommand.ZPOPMAX : RedisCommand.ZPOPMIN, key)
                    : Message.Create(Database, flags, order == Order.Descending ? RedisCommand.ZPOPMAX : RedisCommand.ZPOPMIN, key, count);
            return ExecuteSync(msg, ResultProcessor.SortedSetWithScores);
        }

        public Task<SortedSetEntry[]?> SortedSetPopAsync(RedisKey key, long count, Order order = Order.Ascending, CommandFlags flags = CommandFlags.None)
        {
            if (count == 0) return Task.FromResult<SortedSetEntry[]?>(Array.Empty<SortedSetEntry>());
            var msg = count == 1
                    ? Message.Create(Database, flags, order == Order.Descending ? RedisCommand.ZPOPMAX : RedisCommand.ZPOPMIN, key)
                    : Message.Create(Database, flags, order == Order.Descending ? RedisCommand.ZPOPMAX : RedisCommand.ZPOPMIN, key, count);
            return ExecuteAsync(msg, ResultProcessor.SortedSetWithScores);
        }

        public long StreamAcknowledge(RedisKey key, RedisValue groupName, RedisValue messageId, CommandFlags flags = CommandFlags.None)
        {
            var msg = GetStreamAcknowledgeMessage(key, groupName, messageId, flags);
            return ExecuteSync(msg, ResultProcessor.Int64);
        }

        public Task<long> StreamAcknowledgeAsync(RedisKey key, RedisValue groupName, RedisValue messageId, CommandFlags flags = CommandFlags.None)
        {
            var msg = GetStreamAcknowledgeMessage(key, groupName, messageId, flags);
            return ExecuteAsync(msg, ResultProcessor.Int64);
        }

        public long StreamAcknowledge(RedisKey key, RedisValue groupName, RedisValue[] messageIds, CommandFlags flags = CommandFlags.None)
        {
            var msg = GetStreamAcknowledgeMessage(key, groupName, messageIds, flags);
            return ExecuteSync(msg, ResultProcessor.Int64);
        }

        public Task<long> StreamAcknowledgeAsync(RedisKey key, RedisValue groupName, RedisValue[] messageIds, CommandFlags flags = CommandFlags.None)
        {
            var msg = GetStreamAcknowledgeMessage(key, groupName, messageIds, flags);
            return ExecuteAsync(msg, ResultProcessor.Int64);
        }

        public RedisValue StreamAdd(RedisKey key, RedisValue streamField, RedisValue streamValue, RedisValue? messageId = null, int? maxLength = null, bool useApproximateMaxLength = false, CommandFlags flags = CommandFlags.None)
        {
            var msg = GetStreamAddMessage(key,
                messageId ?? StreamConstants.AutoGeneratedId,
                maxLength,
                useApproximateMaxLength,
                new NameValueEntry(streamField, streamValue),
                flags);

            return ExecuteSync(msg, ResultProcessor.RedisValue);
        }

        public Task<RedisValue> StreamAddAsync(RedisKey key, RedisValue streamField, RedisValue streamValue, RedisValue? messageId = null, int? maxLength = null, bool useApproximateMaxLength = false, CommandFlags flags = CommandFlags.None)
        {
            var msg = GetStreamAddMessage(key,
                messageId ?? StreamConstants.AutoGeneratedId,
                maxLength,
                useApproximateMaxLength,
                new NameValueEntry(streamField, streamValue),
                flags);

            return ExecuteAsync(msg, ResultProcessor.RedisValue);
        }

        public RedisValue StreamAdd(RedisKey key, NameValueEntry[] streamPairs, RedisValue? messageId = null, int? maxLength = null, bool useApproximateMaxLength = false, CommandFlags flags = CommandFlags.None)
        {
            var msg = GetStreamAddMessage(key,
                messageId ?? StreamConstants.AutoGeneratedId,
                maxLength,
                useApproximateMaxLength,
                streamPairs,
                flags);

            return ExecuteSync(msg, ResultProcessor.RedisValue);
        }

        public Task<RedisValue> StreamAddAsync(RedisKey key, NameValueEntry[] streamPairs, RedisValue? messageId = null, int? maxLength = null, bool useApproximateMaxLength = false, CommandFlags flags = CommandFlags.None)
        {
            var msg = GetStreamAddMessage(key,
                messageId ?? StreamConstants.AutoGeneratedId,
                maxLength,
                useApproximateMaxLength,
                streamPairs,
                flags);

            return ExecuteAsync(msg, ResultProcessor.RedisValue);
        }

        public StreamEntry[]? StreamClaim(RedisKey key, RedisValue consumerGroup, RedisValue claimingConsumer, long minIdleTimeInMs, RedisValue[] messageIds, CommandFlags flags = CommandFlags.None)
        {
            var msg = GetStreamClaimMessage(key,
                consumerGroup,
                claimingConsumer,
                minIdleTimeInMs,
                messageIds,
                returnJustIds: false,
                flags: flags);

            return ExecuteSync(msg, ResultProcessor.SingleStream);
        }

        public Task<StreamEntry[]?> StreamClaimAsync(RedisKey key, RedisValue consumerGroup, RedisValue claimingConsumer, long minIdleTimeInMs, RedisValue[] messageIds, CommandFlags flags = CommandFlags.None)
        {
            var msg = GetStreamClaimMessage(key,
                consumerGroup,
                claimingConsumer,
                minIdleTimeInMs,
                messageIds,
                returnJustIds: false,
                flags: flags);

            return ExecuteAsync(msg, ResultProcessor.SingleStream);
        }

        public RedisValue[]? StreamClaimIdsOnly(RedisKey key, RedisValue consumerGroup, RedisValue claimingConsumer, long minIdleTimeInMs, RedisValue[] messageIds, CommandFlags flags = CommandFlags.None)
        {
            var msg = GetStreamClaimMessage(key,
                consumerGroup,
                claimingConsumer,
                minIdleTimeInMs,
                messageIds,
                returnJustIds: true,
                flags: flags);

            return ExecuteSync(msg, ResultProcessor.RedisValueArray);
        }

        public Task<RedisValue[]?> StreamClaimIdsOnlyAsync(RedisKey key, RedisValue consumerGroup, RedisValue claimingConsumer, long minIdleTimeInMs, RedisValue[] messageIds, CommandFlags flags = CommandFlags.None)
        {
            var msg = GetStreamClaimMessage(key,
                consumerGroup,
                claimingConsumer,
                minIdleTimeInMs,
                messageIds,
                returnJustIds: true,
                flags: flags);

            return ExecuteAsync(msg, ResultProcessor.RedisValueArray);
        }

        public bool StreamConsumerGroupSetPosition(RedisKey key, RedisValue groupName, RedisValue position, CommandFlags flags = CommandFlags.None)
        {
            var msg = Message.Create(Database,
                flags,
                RedisCommand.XGROUP,
                new RedisValue[]
                {
                    StreamConstants.SetId,
                    key.AsRedisValue(),
                    groupName,
                    StreamPosition.Resolve(position, RedisCommand.XGROUP)
                });

            return ExecuteSync(msg, ResultProcessor.Boolean);
        }

        public Task<bool> StreamConsumerGroupSetPositionAsync(RedisKey key, RedisValue groupName, RedisValue position, CommandFlags flags = CommandFlags.None)
        {
            var msg = Message.Create(Database,
                flags,
                RedisCommand.XGROUP,
                new RedisValue[]
                {
                    StreamConstants.SetId,
                    key.AsRedisValue(),
                    groupName,
                    StreamPosition.Resolve(position, RedisCommand.XGROUP)
                });

            return ExecuteAsync(msg, ResultProcessor.Boolean);
        }

        public bool StreamCreateConsumerGroup(RedisKey key, RedisValue groupName, RedisValue? position, CommandFlags flags)
        {
            return StreamCreateConsumerGroup(
                key,
                groupName,
                position,
                true,
                flags);
        }

        public bool StreamCreateConsumerGroup(RedisKey key, RedisValue groupName, RedisValue? position = null, bool createStream = true, CommandFlags flags = CommandFlags.None)
        {
            var msg = GetStreamCreateConsumerGroupMessage(
                key,
                groupName,
                position,
                createStream,
                flags);

            return ExecuteSync(msg, ResultProcessor.Boolean);
        }

        public Task<bool> StreamCreateConsumerGroupAsync(RedisKey key, RedisValue groupName, RedisValue? position, CommandFlags flags)
        {
            return StreamCreateConsumerGroupAsync(
                key,
                groupName,
                position,
                true,
                flags);
        }

        public Task<bool> StreamCreateConsumerGroupAsync(RedisKey key, RedisValue groupName, RedisValue? position = null, bool createStream = true, CommandFlags flags = CommandFlags.None)
        {
            var msg = GetStreamCreateConsumerGroupMessage(
                key,
                groupName,
                position,
                createStream,
                flags);

            return ExecuteAsync(msg, ResultProcessor.Boolean);
        }

        public StreamConsumerInfo[]? StreamConsumerInfo(RedisKey key, RedisValue groupName, CommandFlags flags = CommandFlags.None)
        {
            var msg = Message.Create(Database,
                flags,
                RedisCommand.XINFO,
                new RedisValue[]
                {
                    StreamConstants.Consumers,
                    key.AsRedisValue(),
                    groupName
                });

            return ExecuteSync(msg, ResultProcessor.StreamConsumerInfo);
        }

        public Task<StreamConsumerInfo[]?> StreamConsumerInfoAsync(RedisKey key, RedisValue groupName, CommandFlags flags = CommandFlags.None)
        {
            var msg = Message.Create(Database,
                flags,
                RedisCommand.XINFO,
                new RedisValue[]
                {
                    StreamConstants.Consumers,
                    key.AsRedisValue(),
                    groupName
                });

            return ExecuteAsync(msg, ResultProcessor.StreamConsumerInfo);
        }

        public StreamGroupInfo[]? StreamGroupInfo(RedisKey key, CommandFlags flags = CommandFlags.None)
        {
            var msg = Message.Create(Database, flags, RedisCommand.XINFO, StreamConstants.Groups, key);
            return ExecuteSync(msg, ResultProcessor.StreamGroupInfo);
        }

        public Task<StreamGroupInfo[]?> StreamGroupInfoAsync(RedisKey key, CommandFlags flags = CommandFlags.None)
        {
            var msg = Message.Create(Database, flags, RedisCommand.XINFO, StreamConstants.Groups, key);
            return ExecuteAsync(msg, ResultProcessor.StreamGroupInfo);
        }

        public StreamInfo StreamInfo(RedisKey key, CommandFlags flags = CommandFlags.None)
        {
            var msg = Message.Create(Database, flags, RedisCommand.XINFO, StreamConstants.Stream, key);
            return ExecuteSync(msg, ResultProcessor.StreamInfo);
        }

        public Task<StreamInfo> StreamInfoAsync(RedisKey key, CommandFlags flags = CommandFlags.None)
        {
            var msg = Message.Create(Database, flags, RedisCommand.XINFO, StreamConstants.Stream, key);
            return ExecuteAsync(msg, ResultProcessor.StreamInfo);
        }

        public long StreamLength(RedisKey key, CommandFlags flags = CommandFlags.None)
        {
            var msg = Message.Create(Database, flags, RedisCommand.XLEN, key);
            return ExecuteSync(msg, ResultProcessor.Int64);
        }

        public Task<long> StreamLengthAsync(RedisKey key, CommandFlags flags = CommandFlags.None)
        {
            var msg = Message.Create(Database, flags, RedisCommand.XLEN, key);
            return ExecuteAsync(msg, ResultProcessor.Int64);
        }

        public long StreamDelete(RedisKey key, RedisValue[] messageIds, CommandFlags flags = CommandFlags.None)
        {
            var msg = Message.Create(Database,
                flags,
                RedisCommand.XDEL,
                key,
                messageIds);

            return ExecuteSync(msg, ResultProcessor.Int64);
        }

        public Task<long> StreamDeleteAsync(RedisKey key, RedisValue[] messageIds, CommandFlags flags = CommandFlags.None)
        {
            var msg = Message.Create(Database,
                flags,
                RedisCommand.XDEL,
                key,
                messageIds);

            return ExecuteAsync(msg, ResultProcessor.Int64);
        }

        public long StreamDeleteConsumer(RedisKey key, RedisValue groupName, RedisValue consumerName, CommandFlags flags = CommandFlags.None)
        {
            var msg = Message.Create(Database,
                flags,
                RedisCommand.XGROUP,
                new RedisValue[]
                {
                    StreamConstants.DeleteConsumer,
                    key.AsRedisValue(),
                    groupName,
                    consumerName
                });

            return ExecuteSync(msg, ResultProcessor.Int64);
        }

        public Task<long> StreamDeleteConsumerAsync(RedisKey key, RedisValue groupName, RedisValue consumerName, CommandFlags flags = CommandFlags.None)
        {
            var msg = Message.Create(Database,
                flags,
                RedisCommand.XGROUP,
                new RedisValue[]
                {
                    StreamConstants.DeleteConsumer,
                    key.AsRedisValue(),
                    groupName,
                    consumerName
                });

            return ExecuteAsync(msg, ResultProcessor.Int64);
        }

        public bool StreamDeleteConsumerGroup(RedisKey key, RedisValue groupName, CommandFlags flags = CommandFlags.None)
        {
            var msg = Message.Create(Database,
                flags,
                RedisCommand.XGROUP,
                new RedisValue[]
                {
                    StreamConstants.Destroy,
                    key.AsRedisValue(),
                    groupName
                });

            return ExecuteSync(msg, ResultProcessor.Boolean);
        }

        public Task<bool> StreamDeleteConsumerGroupAsync(RedisKey key, RedisValue groupName, CommandFlags flags = CommandFlags.None)
        {
            var msg = Message.Create(Database,
                flags,
                RedisCommand.XGROUP,
                new RedisValue[]
                {
                    StreamConstants.Destroy,
                    key.AsRedisValue(),
                    groupName
                });

            return ExecuteAsync(msg, ResultProcessor.Boolean);
        }

        public StreamPendingInfo StreamPending(RedisKey key, RedisValue groupName, CommandFlags flags = CommandFlags.None)
        {
            var msg = Message.Create(Database, flags, RedisCommand.XPENDING, key, groupName);
            return ExecuteSync(msg, ResultProcessor.StreamPendingInfo);
        }

        public Task<StreamPendingInfo> StreamPendingAsync(RedisKey key, RedisValue groupName, CommandFlags flags = CommandFlags.None)
        {
            var msg = Message.Create(Database, flags, RedisCommand.XPENDING, key, groupName);
            return ExecuteAsync(msg, ResultProcessor.StreamPendingInfo);
        }

        public StreamPendingMessageInfo[]? StreamPendingMessages(RedisKey key, RedisValue groupName, int count, RedisValue consumerName, RedisValue? minId = null, RedisValue? maxId = null, CommandFlags flags = CommandFlags.None)
        {
            var msg = GetStreamPendingMessagesMessage(key,
                groupName,
                minId,
                maxId,
                count,
                consumerName,
                flags);

            return ExecuteSync(msg, ResultProcessor.StreamPendingMessages);
        }

        public Task<StreamPendingMessageInfo[]?> StreamPendingMessagesAsync(RedisKey key, RedisValue groupName, int count, RedisValue consumerName, RedisValue? minId = null, RedisValue? maxId = null, CommandFlags flags = CommandFlags.None)
        {
            var msg = GetStreamPendingMessagesMessage(key,
                groupName,
                minId,
                maxId,
                count,
                consumerName,
                flags);

            return ExecuteAsync(msg, ResultProcessor.StreamPendingMessages);
        }

        public StreamEntry[]? StreamRange(RedisKey key, RedisValue? minId = null, RedisValue? maxId = null, int? count = null, Order messageOrder = Order.Ascending, CommandFlags flags = CommandFlags.None)
        {
            var msg = GetStreamRangeMessage(key,
                minId,
                maxId,
                count,
                messageOrder,
                flags);

            return ExecuteSync(msg, ResultProcessor.SingleStream);
        }

        public Task<StreamEntry[]?> StreamRangeAsync(RedisKey key, RedisValue? minId = null, RedisValue? maxId = null, int? count = null, Order messageOrder = Order.Ascending, CommandFlags flags = CommandFlags.None)
        {
            var msg = GetStreamRangeMessage(key,
                minId,
                maxId,
                count,
                messageOrder,
                flags);

            return ExecuteAsync(msg, ResultProcessor.SingleStream);
        }

        public StreamEntry[]? StreamRead(RedisKey key, RedisValue position, int? count = null, CommandFlags flags = CommandFlags.None)
        {
            var msg = GetSingleStreamReadMessage(key,
                StreamPosition.Resolve(position, RedisCommand.XREAD),
                count,
                flags);

            return ExecuteSync(msg, ResultProcessor.SingleStreamWithNameSkip);
        }

        public Task<StreamEntry[]?> StreamReadAsync(RedisKey key, RedisValue position, int? count = null, CommandFlags flags = CommandFlags.None)
        {
            var msg = GetSingleStreamReadMessage(key,
                StreamPosition.Resolve(position, RedisCommand.XREAD),
                count,
                flags);

            return ExecuteAsync(msg, ResultProcessor.SingleStreamWithNameSkip);
        }

        public RedisStream[]? StreamRead(StreamPosition[] streamPositions, int? countPerStream = null, CommandFlags flags = CommandFlags.None)
        {
            var msg = GetMultiStreamReadMessage(streamPositions, countPerStream, flags);
            return ExecuteSync(msg, ResultProcessor.MultiStream);
        }

        public Task<RedisStream[]?> StreamReadAsync(StreamPosition[] streamPositions, int? countPerStream = null, CommandFlags flags = CommandFlags.None)
        {
            var msg = GetMultiStreamReadMessage(streamPositions, countPerStream, flags);
            return ExecuteAsync(msg, ResultProcessor.MultiStream);
        }

        public StreamEntry[]? StreamReadGroup(RedisKey key, RedisValue groupName, RedisValue consumerName, RedisValue? position, int? count, CommandFlags flags)
        {
            return StreamReadGroup(key,
                groupName,
                consumerName,
                position,
                count,
                false,
                flags);
        }

        public StreamEntry[]? StreamReadGroup(RedisKey key, RedisValue groupName, RedisValue consumerName, RedisValue? position = null, int? count = null, bool noAck = false, CommandFlags flags = CommandFlags.None)
        {
            var actualPosition = position ?? StreamPosition.NewMessages;

            var msg = GetStreamReadGroupMessage(key,
                groupName,
                consumerName,
                StreamPosition.Resolve(actualPosition, RedisCommand.XREADGROUP),
                count,
                noAck,
                flags);

            return ExecuteSync(msg, ResultProcessor.SingleStreamWithNameSkip);
        }

        public Task<StreamEntry[]?> StreamReadGroupAsync(RedisKey key, RedisValue groupName, RedisValue consumerName, RedisValue? position, int? count, CommandFlags flags)
        {
            return StreamReadGroupAsync(key,
                groupName,
                consumerName,
                position,
                count,
                false,
                flags);
        }

        public Task<StreamEntry[]?> StreamReadGroupAsync(RedisKey key, RedisValue groupName, RedisValue consumerName, RedisValue? position = null, int? count = null, bool noAck = false, CommandFlags flags = CommandFlags.None)
        {
            var actualPosition = position ?? StreamPosition.NewMessages;

            var msg = GetStreamReadGroupMessage(key,
                groupName,
                consumerName,
                StreamPosition.Resolve(actualPosition, RedisCommand.XREADGROUP),
                count,
                noAck,
                flags);

            return ExecuteAsync(msg, ResultProcessor.SingleStreamWithNameSkip);
        }

        public RedisStream[]? StreamReadGroup(StreamPosition[] streamPositions, RedisValue groupName, RedisValue consumerName, int? countPerStream, CommandFlags flags)
        {
            return StreamReadGroup(streamPositions,
                groupName,
                consumerName,
                countPerStream,
                false,
                flags);
        }

        public RedisStream[]? StreamReadGroup(StreamPosition[] streamPositions, RedisValue groupName, RedisValue consumerName, int? countPerStream = null, bool noAck = false, CommandFlags flags = CommandFlags.None)
        {
            var msg = GetMultiStreamReadGroupMessage(streamPositions,
                groupName,
                consumerName,
                countPerStream,
                noAck,
                flags);

            return ExecuteSync(msg, ResultProcessor.MultiStream);
        }

        public Task<RedisStream[]?> StreamReadGroupAsync(StreamPosition[] streamPositions, RedisValue groupName, RedisValue consumerName, int? countPerStream, CommandFlags flags)
        {
            return StreamReadGroupAsync(streamPositions,
                groupName,
                consumerName,
                countPerStream,
                false,
                flags);
        }

        public Task<RedisStream[]?> StreamReadGroupAsync(StreamPosition[] streamPositions, RedisValue groupName, RedisValue consumerName, int? countPerStream = null, bool noAck = false, CommandFlags flags = CommandFlags.None)
        {
            var msg = GetMultiStreamReadGroupMessage(streamPositions,
                groupName,
                consumerName,
                countPerStream,
                noAck,
                flags);

            return ExecuteAsync(msg, ResultProcessor.MultiStream);
        }

        public long StreamTrim(RedisKey key, int maxLength, bool useApproximateMaxLength = false, CommandFlags flags = CommandFlags.None)
        {
            var msg = GetStreamTrimMessage(key, maxLength, useApproximateMaxLength, flags);
            return ExecuteSync(msg, ResultProcessor.Int64);
        }

        public Task<long> StreamTrimAsync(RedisKey key, int maxLength, bool useApproximateMaxLength = false, CommandFlags flags = CommandFlags.None)
        {
            var msg = GetStreamTrimMessage(key, maxLength, useApproximateMaxLength, flags);
            return ExecuteAsync(msg, ResultProcessor.Int64);
        }

        public long StringAppend(RedisKey key, RedisValue value, CommandFlags flags = CommandFlags.None)
        {
            var msg = Message.Create(Database, flags, RedisCommand.APPEND, key, value);
            return ExecuteSync(msg, ResultProcessor.Int64);
        }

        public Task<long> StringAppendAsync(RedisKey key, RedisValue value, CommandFlags flags = CommandFlags.None)
        {
            var msg = Message.Create(Database, flags, RedisCommand.APPEND, key, value);
            return ExecuteAsync(msg, ResultProcessor.Int64);
        }

        public long StringBitCount(RedisKey key, long start = 0, long end = -1, CommandFlags flags = CommandFlags.None)
        {
            var msg = Message.Create(Database, flags, RedisCommand.BITCOUNT, key, start, end);
            return ExecuteSync(msg, ResultProcessor.Int64);
        }

        public Task<long> StringBitCountAsync(RedisKey key, long start = 0, long end = -1, CommandFlags flags = CommandFlags.None)
        {
            var msg = Message.Create(Database, flags, RedisCommand.BITCOUNT, key, start, end);
            return ExecuteAsync(msg, ResultProcessor.Int64);
        }

        public long StringBitOperation(Bitwise operation, RedisKey destination, RedisKey first, RedisKey second, CommandFlags flags = CommandFlags.None)
        {
            var msg = GetStringBitOperationMessage(operation, destination, first, second, flags);
            return ExecuteSync(msg, ResultProcessor.Int64);
        }

        public long StringBitOperation(Bitwise operation, RedisKey destination, RedisKey[] keys, CommandFlags flags = CommandFlags.None)
        {
            var msg = GetStringBitOperationMessage(operation, destination, keys, flags);
            return ExecuteSync(msg, ResultProcessor.Int64);
        }

        public Task<long> StringBitOperationAsync(Bitwise operation, RedisKey destination, RedisKey first, RedisKey second, CommandFlags flags = CommandFlags.None)
        {
            var msg = GetStringBitOperationMessage(operation, destination, first, second, flags);
            return ExecuteAsync(msg, ResultProcessor.Int64);
        }

        public Task<long> StringBitOperationAsync(Bitwise operation, RedisKey destination, RedisKey[] keys, CommandFlags flags = CommandFlags.None)
        {
            var msg = GetStringBitOperationMessage(operation, destination, keys, flags);
            return ExecuteAsync(msg, ResultProcessor.Int64);
        }

        public long StringBitPosition(RedisKey key, bool bit, long start = 0, long end = -1, CommandFlags flags = CommandFlags.None)
        {
            var msg = Message.Create(Database, flags, RedisCommand.BITPOS, key, bit, start, end);
            return ExecuteSync(msg, ResultProcessor.Int64);
        }

        public Task<long> StringBitPositionAsync(RedisKey key, bool value, long start = 0, long end = -1, CommandFlags flags = CommandFlags.None)
        {
            var msg = Message.Create(Database, flags, RedisCommand.BITPOS, key, value, start, end);
            return ExecuteAsync(msg, ResultProcessor.Int64);
        }

        public long StringDecrement(RedisKey key, long value = 1, CommandFlags flags = CommandFlags.None)
        {
            return StringIncrement(key, -value, flags);
        }

        public double StringDecrement(RedisKey key, double value, CommandFlags flags = CommandFlags.None)
        {
            return StringIncrement(key, -value, flags);
        }

        public Task<long> StringDecrementAsync(RedisKey key, long value = 1, CommandFlags flags = CommandFlags.None)
        {
            return StringIncrementAsync(key, -value, flags);
        }

        public Task<double> StringDecrementAsync(RedisKey key, double value, CommandFlags flags = CommandFlags.None)
        {
            return StringIncrementAsync(key, -value, flags);
        }

        public RedisValue StringGet(RedisKey key, CommandFlags flags = CommandFlags.None)
        {
            var msg = Message.Create(Database, flags, RedisCommand.GET, key);
            return ExecuteSync(msg, ResultProcessor.RedisValue);
        }

        public RedisValue[]? StringGet(RedisKey[] keys, CommandFlags flags = CommandFlags.None)
        {
            if (keys == null) throw new ArgumentNullException(nameof(keys));
            if (keys.Length == 0) return Array.Empty<RedisValue>();
            var msg = Message.Create(Database, flags, RedisCommand.MGET, keys);
            return ExecuteSync(msg, ResultProcessor.RedisValueArray);
        }

        public Lease<byte>? StringGetLease(RedisKey key, CommandFlags flags = CommandFlags.None)
        {
            var msg = Message.Create(Database, flags, RedisCommand.GET, key);
            return ExecuteSync(msg, ResultProcessor.Lease);
        }

        public Task<RedisValue> StringGetAsync(RedisKey key, CommandFlags flags = CommandFlags.None)
        {
            var msg = Message.Create(Database, flags, RedisCommand.GET, key);
            return ExecuteAsync(msg, ResultProcessor.RedisValue);
        }

        public Task<Lease<byte>?> StringGetLeaseAsync(RedisKey key, CommandFlags flags = CommandFlags.None)
        {
            var msg = Message.Create(Database, flags, RedisCommand.GET, key);
            return ExecuteAsync(msg, ResultProcessor.Lease);
        }

        public Task<RedisValue[]?> StringGetAsync(RedisKey[] keys, CommandFlags flags = CommandFlags.None)
        {
            if (keys == null) throw new ArgumentNullException(nameof(keys));
            if (keys.Length == 0) return CompletedTask<RedisValue[]>.FromResult(Array.Empty<RedisValue>(), asyncState);
            var msg = Message.Create(Database, flags, RedisCommand.MGET, keys);
            return ExecuteAsync(msg, ResultProcessor.RedisValueArray);
        }

        public bool StringGetBit(RedisKey key, long offset, CommandFlags flags = CommandFlags.None)
        {
            var msg = Message.Create(Database, flags, RedisCommand.GETBIT, key, offset);
            return ExecuteSync(msg, ResultProcessor.Boolean);
        }

        public Task<bool> StringGetBitAsync(RedisKey key, long offset, CommandFlags flags = CommandFlags.None)
        {
            var msg = Message.Create(Database, flags, RedisCommand.GETBIT, key, offset);
            return ExecuteAsync(msg, ResultProcessor.Boolean);
        }

        public RedisValue StringGetRange(RedisKey key, long start, long end, CommandFlags flags = CommandFlags.None)
        {
            var msg = Message.Create(Database, flags, RedisCommand.GETRANGE, key, start, end);
            return ExecuteSync(msg, ResultProcessor.RedisValue);
        }

        public Task<RedisValue> StringGetRangeAsync(RedisKey key, long start, long end, CommandFlags flags = CommandFlags.None)
        {
            var msg = Message.Create(Database, flags, RedisCommand.GETRANGE, key, start, end);
            return ExecuteAsync(msg, ResultProcessor.RedisValue);
        }

        public RedisValue StringGetSet(RedisKey key, RedisValue value, CommandFlags flags = CommandFlags.None)
        {
            var msg = Message.Create(Database, flags, RedisCommand.GETSET, key, value);
            return ExecuteSync(msg, ResultProcessor.RedisValue);
        }

        public Task<RedisValue> StringGetSetAsync(RedisKey key, RedisValue value, CommandFlags flags = CommandFlags.None)
        {
            var msg = Message.Create(Database, flags, RedisCommand.GETSET, key, value);
            return ExecuteAsync(msg, ResultProcessor.RedisValue);
        }

        public RedisValue StringGetDelete(RedisKey key, CommandFlags flags = CommandFlags.None)
        {
            var msg = Message.Create(Database, flags, RedisCommand.GETDEL, key);
            return ExecuteSync(msg, ResultProcessor.RedisValue);
        }

        public Task<RedisValue> StringGetDeleteAsync(RedisKey key, CommandFlags flags = CommandFlags.None)
        {
            var msg = Message.Create(Database, flags, RedisCommand.GETDEL, key);
            return ExecuteAsync(msg, ResultProcessor.RedisValue);
        }

        public RedisValueWithExpiry StringGetWithExpiry(RedisKey key, CommandFlags flags = CommandFlags.None)
        {
            var msg = GetStringGetWithExpiryMessage(key, flags, out ResultProcessor<RedisValueWithExpiry> processor, out ServerEndPoint? server);
            return ExecuteSync(msg, processor, server);
        }

        public Task<RedisValueWithExpiry> StringGetWithExpiryAsync(RedisKey key, CommandFlags flags = CommandFlags.None)
        {
            var msg = GetStringGetWithExpiryMessage(key, flags, out ResultProcessor<RedisValueWithExpiry> processor, out ServerEndPoint? server);
            return ExecuteAsync(msg, processor, server);
        }

        public long StringIncrement(RedisKey key, long value = 1, CommandFlags flags = CommandFlags.None)
        {
            var msg = IncrMessage(key, value, flags);
            return ExecuteSync(msg, ResultProcessor.Int64);
        }

        public double StringIncrement(RedisKey key, double value, CommandFlags flags = CommandFlags.None)
        {
            var msg = value == 0 && (flags & CommandFlags.FireAndForget) != 0
                ? null : Message.Create(Database, flags, RedisCommand.INCRBYFLOAT, key, value);
            return ExecuteSync(msg, ResultProcessor.Double);
        }

        public Task<long> StringIncrementAsync(RedisKey key, long value = 1, CommandFlags flags = CommandFlags.None)
        {
            var msg = IncrMessage(key, value, flags);
            return ExecuteAsync(msg, ResultProcessor.Int64);
        }

        public Task<double> StringIncrementAsync(RedisKey key, double value, CommandFlags flags = CommandFlags.None)
        {
            var msg = value == 0 && (flags & CommandFlags.FireAndForget) != 0
                ? null : Message.Create(Database, flags, RedisCommand.INCRBYFLOAT, key, value);
            return ExecuteAsync(msg, ResultProcessor.Double);
        }

        public long StringLength(RedisKey key, CommandFlags flags = CommandFlags.None)
        {
            var msg = Message.Create(Database, flags, RedisCommand.STRLEN, key);
            return ExecuteSync(msg, ResultProcessor.Int64);
        }

        public Task<long> StringLengthAsync(RedisKey key, CommandFlags flags = CommandFlags.None)
        {
            var msg = Message.Create(Database, flags, RedisCommand.STRLEN, key);
            return ExecuteAsync(msg, ResultProcessor.Int64);
        }

        public bool StringSet(RedisKey key, RedisValue value, TimeSpan? expiry, When when, CommandFlags flags) =>
            StringSet(key, value, expiry, false, when, flags);

        public bool StringSet(RedisKey key, RedisValue value, TimeSpan? expiry = null, bool keepTtl = false, When when = When.Always, CommandFlags flags = CommandFlags.None)
        {
            var msg = GetStringSetMessage(key, value, expiry, keepTtl, when, flags);
            return ExecuteSync(msg, ResultProcessor.Boolean);
        }

        public bool StringSet(KeyValuePair<RedisKey, RedisValue>[] values, When when = When.Always, CommandFlags flags = CommandFlags.None)
        {
            var msg = GetStringSetMessage(values, when, flags);
            return ExecuteSync(msg, ResultProcessor.Boolean);
        }

        public Task<bool> StringSetAsync(RedisKey key, RedisValue value, TimeSpan? expiry, When when, CommandFlags flags) =>
            StringSetAsync(key, value, expiry, false, when, flags);

        public Task<bool> StringSetAsync(RedisKey key, RedisValue value, TimeSpan? expiry = null, bool keepTtl = false, When when = When.Always, CommandFlags flags = CommandFlags.None)
        {
            var msg = GetStringSetMessage(key, value, expiry, keepTtl, when, flags);
            return ExecuteAsync(msg, ResultProcessor.Boolean);
        }

        public Task<bool> StringSetAsync(KeyValuePair<RedisKey, RedisValue>[] values, When when = When.Always, CommandFlags flags = CommandFlags.None)
        {
            var msg = GetStringSetMessage(values, when, flags);
            return ExecuteAsync(msg, ResultProcessor.Boolean);
        }

        public RedisValue StringSetAndGet(RedisKey key, RedisValue value, TimeSpan? expiry, When when, CommandFlags flags) =>
            StringSetAndGet(key, value, expiry, false, when, flags);

        public RedisValue StringSetAndGet(RedisKey key, RedisValue value, TimeSpan? expiry = null, bool keepTtl = false, When when = When.Always, CommandFlags flags = CommandFlags.None)
        {
            var msg = GetStringSetAndGetMessage(key, value, expiry, keepTtl, when, flags);
            return ExecuteSync(msg, ResultProcessor.RedisValue);
        }

        public Task<RedisValue> StringSetAndGetAsync(RedisKey key, RedisValue value, TimeSpan? expiry, When when, CommandFlags flags) =>
            StringSetAndGetAsync(key, value, expiry, false, when, flags);

        public Task<RedisValue> StringSetAndGetAsync(RedisKey key, RedisValue value, TimeSpan? expiry = null, bool keepTtl = false, When when = When.Always, CommandFlags flags = CommandFlags.None)
        {
            var msg = GetStringSetAndGetMessage(key, value, expiry, keepTtl, when, flags);
            return ExecuteAsync(msg, ResultProcessor.RedisValue);
        }

        public bool StringSetBit(RedisKey key, long offset, bool bit, CommandFlags flags = CommandFlags.None)
        {
            var msg = Message.Create(Database, flags, RedisCommand.SETBIT, key, offset, bit);
            return ExecuteSync(msg, ResultProcessor.Boolean);
        }

        public Task<bool> StringSetBitAsync(RedisKey key, long offset, bool value, CommandFlags flags = CommandFlags.None)
        {
            var msg = Message.Create(Database, flags, RedisCommand.SETBIT, key, offset, value);
            return ExecuteAsync(msg, ResultProcessor.Boolean);
        }

        public RedisValue StringSetRange(RedisKey key, long offset, RedisValue value, CommandFlags flags = CommandFlags.None)
        {
            var msg = Message.Create(Database, flags, RedisCommand.SETRANGE, key, offset, value);
            return ExecuteSync(msg, ResultProcessor.RedisValue);
        }

        public bool KeyTouch(RedisKey key, CommandFlags flags = CommandFlags.None)
        {
            var msg = Message.Create(Database, flags, RedisCommand.TOUCH, key);
            return ExecuteSync(msg, ResultProcessor.DemandZeroOrOne);
        }

        public long KeyTouch(RedisKey[] keys, CommandFlags flags = CommandFlags.None)
        {
            if (keys == null) throw new ArgumentNullException(nameof(keys));
            if (keys.Length > 0)
            {
                var msg = keys.Length == 0 ? null : Message.Create(Database, flags, RedisCommand.TOUCH, keys);
                return ExecuteSync(msg, ResultProcessor.Int64);
            }
            return 0;
        }

        public Task<bool> KeyTouchAsync(RedisKey key, CommandFlags flags = CommandFlags.None)
        {
            var msg = Message.Create(Database, flags, RedisCommand.TOUCH, key);
            return ExecuteAsync(msg, ResultProcessor.DemandZeroOrOne);
        }

        public Task<long> KeyTouchAsync(RedisKey[] keys, CommandFlags flags = CommandFlags.None)
        {
            if (keys == null) throw new ArgumentNullException(nameof(keys));
            if (keys.Length > 0)
            {
                var msg = keys.Length == 0 ? null : Message.Create(Database, flags, RedisCommand.TOUCH, keys);
                return ExecuteAsync(msg, ResultProcessor.Int64);
            }
            return CompletedTask<long>.Default(0);
        }

        public Task<RedisValue> StringSetRangeAsync(RedisKey key, long offset, RedisValue value, CommandFlags flags = CommandFlags.None)
        {
            var msg = Message.Create(Database, flags, RedisCommand.SETRANGE, key, offset, value);
            return ExecuteAsync(msg, ResultProcessor.RedisValue);
        }

        private Message GetExpiryMessage(in RedisKey key, CommandFlags flags, TimeSpan? expiry, out ServerEndPoint? server)
        {
            TimeSpan duration;
            if (expiry == null || (duration = expiry.Value) == TimeSpan.MaxValue)
            {
                server = null;
                return Message.Create(Database, flags, RedisCommand.PERSIST, key);
            }
            long milliseconds = duration.Ticks / TimeSpan.TicksPerMillisecond;
            if ((milliseconds % 1000) != 0)
            {
                var features = GetFeatures(key, flags, out server);
                if (server != null && features.MillisecondExpiry && multiplexer.CommandMap.IsAvailable(RedisCommand.PEXPIRE))
                {
                    return Message.Create(Database, flags, RedisCommand.PEXPIRE, key, milliseconds);
                }
            }
            server = null;
            long seconds = milliseconds / 1000;
            return Message.Create(Database, flags, RedisCommand.EXPIRE, key, seconds);
        }

        private Message GetExpiryMessage(in RedisKey key, CommandFlags flags, DateTime? expiry, out ServerEndPoint? server)
        {
            DateTime when;
            if (expiry == null || (when = expiry.Value) == DateTime.MaxValue)
            {
                server = null;
                return Message.Create(Database, flags, RedisCommand.PERSIST, key);
            }
            switch (when.Kind)
            {
                case DateTimeKind.Local:
                case DateTimeKind.Utc:
                    break; // fine, we can work with that
                default:
                    throw new ArgumentException("Expiry time must be either Utc or Local", nameof(expiry));
            }
            long milliseconds = (when.ToUniversalTime() - RedisBase.UnixEpoch).Ticks / TimeSpan.TicksPerMillisecond;

            if ((milliseconds % 1000) != 0)
            {
                var features = GetFeatures(key, flags, out server);
                if (server != null && features.MillisecondExpiry && multiplexer.CommandMap.IsAvailable(RedisCommand.PEXPIREAT))
                {
                    return Message.Create(Database, flags, RedisCommand.PEXPIREAT, key, milliseconds);
                }
            }
            server = null;
            long seconds = milliseconds / 1000;
            return Message.Create(Database, flags, RedisCommand.EXPIREAT, key, seconds);
        }

        private Message? GetHashSetMessage(RedisKey key, HashEntry[] hashFields, CommandFlags flags)
        {
            if (hashFields == null) throw new ArgumentNullException(nameof(hashFields));
            switch (hashFields.Length)
            {
                case 0: return null;
                case 1:
                    return Message.Create(Database, flags, RedisCommand.HMSET, key,
                    hashFields[0].name, hashFields[0].value);
                case 2:
                    return Message.Create(Database, flags, RedisCommand.HMSET, key,
                        hashFields[0].name, hashFields[0].value,
                        hashFields[1].name, hashFields[1].value);
                default:
                    var arr = new RedisValue[hashFields.Length * 2];
                    int offset = 0;
                    for (int i = 0; i < hashFields.Length; i++)
                    {
                        arr[offset++] = hashFields[i].name;
                        arr[offset++] = hashFields[i].value;
                    }
                    return Message.Create(Database, flags, RedisCommand.HMSET, key, arr);
            }
        }

        private ITransaction? GetLockExtendTransaction(RedisKey key, RedisValue value, TimeSpan expiry)
        {
            var tran = CreateTransactionIfAvailable(asyncState);
            if (tran is not null)
            {
                tran.AddCondition(Condition.StringEqual(key, value));
                tran.KeyExpireAsync(key, expiry, CommandFlags.FireAndForget);
            }
            return tran;
        }

        private ITransaction? GetLockReleaseTransaction(RedisKey key, RedisValue value)
        {
            var tran = CreateTransactionIfAvailable(asyncState);
            if (tran is not null)
            {
                tran.AddCondition(Condition.StringEqual(key, value));
                tran.KeyDeleteAsync(key, CommandFlags.FireAndForget);
            }
            return tran;
        }

        private static RedisValue GetLexRange(RedisValue value, Exclude exclude, bool isStart)
        {
            if (value.IsNull)
            {
                return isStart ? RedisLiterals.MinusSymbol : RedisLiterals.PlusSumbol;
            }
            byte[] orig = value!;

            byte[] result = new byte[orig.Length + 1];
            // no defaults here; must always explicitly specify [ / (
            result[0] = (exclude & (isStart ? Exclude.Start : Exclude.Stop)) == 0 ? (byte)'[' : (byte)'(';
            Buffer.BlockCopy(orig, 0, result, 1, orig.Length);
            return result;
        }

        private Message GetMultiStreamReadGroupMessage(StreamPosition[] streamPositions, RedisValue groupName, RedisValue consumerName, int? countPerStream, bool noAck, CommandFlags flags)
        {
            // Example: XREADGROUP GROUP groupName consumerName COUNT countPerStream STREAMS stream1 stream2 id1 id2
            if (streamPositions == null) throw new ArgumentNullException(nameof(streamPositions));
            if (streamPositions.Length == 0) throw new ArgumentOutOfRangeException(nameof(streamPositions), "streamOffsetPairs must contain at least one item.");

            if (countPerStream.HasValue && countPerStream <= 0)
            {
                throw new ArgumentOutOfRangeException(nameof(countPerStream), "countPerStream must be greater than 0.");
            }

            var values = new RedisValue[
                4                                       // Room for GROUP groupName consumerName & STREAMS
                + (streamPositions.Length * 2)          // Enough room for the stream keys and associated IDs.
                + (countPerStream.HasValue ? 2 : 0)     // Room for "COUNT num" or 0 if countPerStream is null.
                + (noAck ? 1 : 0)];                     // Allow for the NOACK subcommand.

            var offset = 0;

            values[offset++] = StreamConstants.Group;
            values[offset++] = groupName;
            values[offset++] = consumerName;

            if (countPerStream.HasValue)
            {
                values[offset++] = StreamConstants.Count;
                values[offset++] = countPerStream;
            }

            if (noAck)
            {
                values[offset++] = StreamConstants.NoAck;
            }

            values[offset++] = StreamConstants.Streams;

            var pairCount = streamPositions.Length;

            for (var i = 0; i < pairCount; i++)
            {
                values[offset] = streamPositions[i].Key.AsRedisValue();
                values[offset + pairCount] = StreamPosition.Resolve(streamPositions[i].Position, RedisCommand.XREADGROUP);

                offset++;
            }

            return Message.Create(Database, flags, RedisCommand.XREADGROUP, values);
        }

        private Message GetMultiStreamReadMessage(StreamPosition[] streamPositions, int? countPerStream, CommandFlags flags)
        {
            // Example: XREAD COUNT 2 STREAMS mystream writers 0-0 0-0

            if (streamPositions == null) throw new ArgumentNullException(nameof(streamPositions));
            if (streamPositions.Length == 0) throw new ArgumentOutOfRangeException(nameof(streamPositions), "streamOffsetPairs must contain at least one item.");

            if (countPerStream.HasValue && countPerStream <= 0)
            {
                throw new ArgumentOutOfRangeException(nameof(countPerStream), "countPerStream must be greater than 0.");
            }

            var values = new RedisValue[
                1                                     // Streams keyword.
                + (streamPositions.Length * 2)          // Room for the stream names and the ID after which to begin reading.
                + (countPerStream.HasValue ? 2 : 0)]; // Room for "COUNT num" or 0 if countPerStream is null.

            var offset = 0;

            if (countPerStream.HasValue)
            {
                values[offset++] = StreamConstants.Count;
                values[offset++] = countPerStream;
            }

            values[offset++] = StreamConstants.Streams;

            // Write the stream names and the message IDs from which to read for the associated stream. Each pair
            // will be separated by an offset of the index of the stream name plus the pair count.

            /*
             * [0] = COUNT
             * [1] = 2
             * [3] = STREAMS
             * [4] = stream1
             * [5] = stream2
             * [6] = stream3
             * [7] = id1
             * [8] = id2
             * [9] = id3
             *
             * */

            var pairCount = streamPositions.Length;

            for (var i = 0; i < pairCount; i++)
            {
                values[offset] = streamPositions[i].Key.AsRedisValue();
                values[offset + pairCount] = StreamPosition.Resolve(streamPositions[i].Position, RedisCommand.XREAD);

                offset++;
            }

            return Message.Create(Database, flags, RedisCommand.XREAD, values);
        }

        private static RedisValue GetRange(double value, Exclude exclude, bool isStart)
        {
            if (isStart)
            {
                if ((exclude & Exclude.Start) == 0) return value; // inclusive is default
            }
            else
            {
                if ((exclude & Exclude.Stop) == 0) return value; // inclusive is default
            }
            return "(" + Format.ToString(value); // '(' prefix means exclusive
        }

        private Message GetRestoreMessage(RedisKey key, byte[] value, TimeSpan? expiry, CommandFlags flags)
        {
            long pttl = (expiry == null || expiry.Value == TimeSpan.MaxValue) ? 0 : (expiry.Value.Ticks / TimeSpan.TicksPerMillisecond);
            return Message.Create(Database, flags, RedisCommand.RESTORE, key, pttl, value);
        }

        private Message GetSortedSetAddMessage(RedisKey key, RedisValue member, double score, When when, CommandFlags flags)
        {
            WhenAlwaysOrExistsOrNotExists(when);
            return when switch
            {
                When.Always => Message.Create(Database, flags, RedisCommand.ZADD, key, score, member),
                When.NotExists => Message.Create(Database, flags, RedisCommand.ZADD, key, RedisLiterals.NX, score, member),
                When.Exists => Message.Create(Database, flags, RedisCommand.ZADD, key, RedisLiterals.XX, score, member),
                _ => throw new ArgumentOutOfRangeException(nameof(when)),
            };
        }

        private Message? GetSortedSetAddMessage(RedisKey key, SortedSetEntry[] values, When when, CommandFlags flags)
        {
            WhenAlwaysOrExistsOrNotExists(when);
            if (values == null) throw new ArgumentNullException(nameof(values));
            switch (values.Length)
            {
                case 0: return null;
                case 1:
                    return GetSortedSetAddMessage(key, values[0].element, values[0].score, when, flags);
                default:
                    RedisValue[] arr;
                    int index = 0;
                    switch (when)
                    {
                        case When.Always:
                            arr = new RedisValue[values.Length * 2];
                            break;
                        case When.NotExists:
                            arr = new RedisValue[(values.Length * 2) + 1];
                            arr[index++] = RedisLiterals.NX;
                            break;
                        case When.Exists:
                            arr = new RedisValue[(values.Length * 2) + 1];
                            arr[index++] = RedisLiterals.XX;
                            break;
                        default: throw new ArgumentOutOfRangeException(nameof(when));
                    }
                    for (int i = 0; i < values.Length; i++)
                    {
                        arr[index++] = values[i].score;
                        arr[index++] = values[i].element;
                    }
                    return Message.Create(Database, flags, RedisCommand.ZADD, key, arr);
            }
        }

        private Message GetSortedSetAddMessage(RedisKey destination, RedisKey key, long skip, long take, Order order, SortType sortType, RedisValue by, RedisValue[]? get, CommandFlags flags)
        {
            // most common cases; no "get", no "by", no "destination", no "skip", no "take"
            if (destination.IsNull && skip == 0 && take == -1 && by.IsNull && (get == null || get.Length == 0))
            {
                switch (order)
                {
                    case Order.Ascending:
                        switch (sortType)
                        {
                            case SortType.Numeric: return Message.Create(Database, flags, RedisCommand.SORT, key);
                            case SortType.Alphabetic: return Message.Create(Database, flags, RedisCommand.SORT, key, RedisLiterals.ALPHA);
                        }
                        break;
                    case Order.Descending:
                        switch (sortType)
                        {
                            case SortType.Numeric: return Message.Create(Database, flags, RedisCommand.SORT, key, RedisLiterals.DESC);
                            case SortType.Alphabetic: return Message.Create(Database, flags, RedisCommand.SORT, key, RedisLiterals.DESC, RedisLiterals.ALPHA);
                        }
                        break;
                }
            }

            // and now: more complicated scenarios...
            var values = new List<RedisValue>();
            if (!by.IsNull)
            {
                values.Add(RedisLiterals.BY);
                values.Add(by);
            }
            if (skip != 0 || take != -1)// these are our defaults that mean "everything"; anything else needs to be sent explicitly
            {
                values.Add(RedisLiterals.LIMIT);
                values.Add(skip);
                values.Add(take);
            }
            switch (order)
            {
                case Order.Ascending:
                    break; // default
                case Order.Descending:
                    values.Add(RedisLiterals.DESC);
                    break;
                default:
                    throw new ArgumentOutOfRangeException(nameof(order));
            }
            switch (sortType)
            {
                case SortType.Numeric:
                    break; // default
                case SortType.Alphabetic:
                    values.Add(RedisLiterals.ALPHA);
                    break;
                default:
                    throw new ArgumentOutOfRangeException(nameof(sortType));
            }
            if (get != null && get.Length != 0)
            {
                foreach (var item in get)
                {
                    values.Add(RedisLiterals.GET);
                    values.Add(item);
                }
            }
            if (destination.IsNull) return Message.Create(Database, flags, RedisCommand.SORT, key, values.ToArray());

            // Because we are using STORE, we need to push this to a primary
            if (Message.GetPrimaryReplicaFlags(flags) == CommandFlags.DemandReplica)
            {
                throw ExceptionFactory.PrimaryOnly(multiplexer.IncludeDetailInExceptions, RedisCommand.SORT, null, null);
            }
            flags = Message.SetPrimaryReplicaFlags(flags, CommandFlags.DemandMaster);
            values.Add(RedisLiterals.STORE);
            return Message.Create(Database, flags, RedisCommand.SORT, key, values.ToArray(), destination);
        }

        private Message GetSortedSetCombineAndStoreCommandMessage(SetOperation operation, RedisKey destination, RedisKey[] keys, double[]? weights, Aggregate aggregate, CommandFlags flags)
        {
            var command = operation switch
            {
                SetOperation.Intersect => RedisCommand.ZINTERSTORE,
                SetOperation.Union => RedisCommand.ZUNIONSTORE,
                _ => throw new ArgumentOutOfRangeException(nameof(operation)),
            };
            if (keys == null) throw new ArgumentNullException(nameof(keys));

            List<RedisValue>? values = null;
            if (weights != null && weights.Length != 0)
            {
                (values ??= new List<RedisValue>()).Add(RedisLiterals.WEIGHTS);
                foreach (var weight in weights)
                    values.Add(weight);
            }
            switch (aggregate)
            {
                case Aggregate.Sum: break; // default
                case Aggregate.Min:
                    (values ??= new List<RedisValue>()).Add(RedisLiterals.AGGREGATE);
                    values.Add(RedisLiterals.MIN);
                    break;
                case Aggregate.Max:
                    (values ??= new List<RedisValue>()).Add(RedisLiterals.AGGREGATE);
                    values.Add(RedisLiterals.MAX);
                    break;
                default:
                    throw new ArgumentOutOfRangeException(nameof(aggregate));
            }
            return new SortedSetCombineAndStoreCommandMessage(Database, flags, command, destination, keys, values?.ToArray() ?? RedisValue.EmptyArray);
        }

        private Message GetSortedSetLengthMessage(RedisKey key, double min, double max, Exclude exclude, CommandFlags flags)
        {
            if (double.IsNegativeInfinity(min) && double.IsPositiveInfinity(max))
                return Message.Create(Database, flags, RedisCommand.ZCARD, key);

            var from = GetRange(min, exclude, true);
            var to = GetRange(max, exclude, false);
            return Message.Create(Database, flags, RedisCommand.ZCOUNT, key, from, to);
        }

        private Message GetSortedSetRangeByScoreMessage(RedisKey key, double start, double stop, Exclude exclude, Order order, long skip, long take, CommandFlags flags, bool withScores)
        {
            // usage: {ZRANGEBYSCORE|ZREVRANGEBYSCORE} key from to [WITHSCORES] [LIMIT offset count]
            // there's basically only 4 layouts; with/without each of scores/limit
            var command = order == Order.Descending ? RedisCommand.ZREVRANGEBYSCORE : RedisCommand.ZRANGEBYSCORE;
            bool unlimited = skip == 0 && take == -1; // these are our defaults that mean "everything"; anything else needs to be sent explicitly

            bool reverseLimits = (order == Order.Ascending) == (start > stop);
            if (reverseLimits)
            {
                var tmp = start;
                start = stop;
                stop = tmp;
                switch (exclude)
                {
                    case Exclude.Start: exclude = Exclude.Stop; break;
                    case Exclude.Stop: exclude = Exclude.Start; break;
                }
            }

            RedisValue from = GetRange(start, exclude, true), to = GetRange(stop, exclude, false);
            if (withScores)
            {
                return unlimited ? Message.Create(Database, flags, command, key, from, to, RedisLiterals.WITHSCORES)
                    : Message.Create(Database, flags, command, key, new[] { from, to, RedisLiterals.WITHSCORES, RedisLiterals.LIMIT, skip, take });
            }
            else
            {
                return unlimited ? Message.Create(Database, flags, command, key, from, to)
                    : Message.Create(Database, flags, command, key, new[] { from, to, RedisLiterals.LIMIT, skip, take });
            }
        }

        private Message GetSortedSetRemoveRangeByScoreMessage(RedisKey key, double start, double stop, Exclude exclude, CommandFlags flags)
        {
            return Message.Create(Database, flags, RedisCommand.ZREMRANGEBYSCORE, key,
                    GetRange(start, exclude, true), GetRange(stop, exclude, false));
        }

        private Message GetStreamAcknowledgeMessage(RedisKey key, RedisValue groupName, RedisValue messageId, CommandFlags flags)
        {
            var values = new RedisValue[]
            {
                key.AsRedisValue(),
                groupName,
                messageId
            };

            return Message.Create(Database, flags, RedisCommand.XACK, values);
        }

        private Message GetStreamAcknowledgeMessage(RedisKey key, RedisValue groupName, RedisValue[] messageIds, CommandFlags flags)
        {
            if (messageIds == null) throw new ArgumentNullException(nameof(messageIds));
            if (messageIds.Length == 0) throw new ArgumentOutOfRangeException(nameof(messageIds), "messageIds must contain at least one item.");

            var values = new RedisValue[messageIds.Length + 2];

            var offset = 0;

            values[offset++] = key.AsRedisValue();
            values[offset++] = groupName;

            for (var i = 0; i < messageIds.Length; i++)
            {
                values[offset++] = messageIds[i];
            }

            return Message.Create(Database, flags, RedisCommand.XACK, values);
        }

        private Message GetStreamAddMessage(RedisKey key, RedisValue messageId, int? maxLength, bool useApproximateMaxLength, NameValueEntry streamPair, CommandFlags flags)
        {
            // Calculate the correct number of arguments:
            //  3 array elements for Entry ID & NameValueEntry.Name & NameValueEntry.Value.
            //  2 elements if using MAXLEN (keyword & value), otherwise 0.
            //  1 element if using Approximate Length (~), otherwise 0.
            var totalLength = 3 + (maxLength.HasValue ? 2 : 0)
                                + (maxLength.HasValue && useApproximateMaxLength ? 1 : 0);

            var values = new RedisValue[totalLength];
            var offset = 0;

            if (maxLength.HasValue)
            {
                values[offset++] = StreamConstants.MaxLen;

                if (useApproximateMaxLength)
                {
                    values[offset++] = StreamConstants.ApproximateMaxLen;
                    values[offset++] = maxLength.Value;
                }
                else
                {
                    values[offset++] = maxLength.Value;
                }
            }

            values[offset++] = messageId;

            values[offset++] = streamPair.Name;
            values[offset] = streamPair.Value;

            return Message.Create(Database, flags, RedisCommand.XADD, key, values);
        }

        private Message GetStreamAddMessage(RedisKey key, RedisValue entryId, int? maxLength, bool useApproximateMaxLength, NameValueEntry[] streamPairs, CommandFlags flags)
        {
            // See https://redis.io/commands/xadd.

            if (streamPairs == null) throw new ArgumentNullException(nameof(streamPairs));
            if (streamPairs.Length == 0) throw new ArgumentOutOfRangeException(nameof(streamPairs), "streamPairs must contain at least one item.");

            if (maxLength.HasValue && maxLength <= 0)
            {
                throw new ArgumentOutOfRangeException(nameof(maxLength), "maxLength must be greater than 0.");
            }

            var includeMaxLen = maxLength.HasValue ? 2 : 0;
            var includeApproxLen = maxLength.HasValue && useApproximateMaxLength ? 1 : 0;

            var totalLength = (streamPairs.Length * 2)     // Room for the name/value pairs
                                + 1                        // The stream entry ID
                                + includeMaxLen            // 2 or 0 (MAXLEN keyword & the count)
                                + includeApproxLen;        // 1 or 0

            var values = new RedisValue[totalLength];

            var offset = 0;

            if (maxLength.HasValue)
            {
                values[offset++] = StreamConstants.MaxLen;

                if (useApproximateMaxLength)
                {
                    values[offset++] = StreamConstants.ApproximateMaxLen;
                }

                values[offset++] = maxLength.Value;
            }

            values[offset++] = entryId;

            for (var i = 0; i < streamPairs.Length; i++)
            {
                values[offset++] = streamPairs[i].Name;
                values[offset++] = streamPairs[i].Value;
            }

            return Message.Create(Database, flags, RedisCommand.XADD, key, values);
        }

        private Message GetStreamClaimMessage(RedisKey key, RedisValue consumerGroup, RedisValue assignToConsumer, long minIdleTimeInMs, RedisValue[] messageIds, bool returnJustIds, CommandFlags flags)
        {
            if (messageIds == null) throw new ArgumentNullException(nameof(messageIds));
            if (messageIds.Length == 0) throw new ArgumentOutOfRangeException(nameof(messageIds), "messageIds must contain at least one item.");

            // XCLAIM <key> <group> <consumer> <min-idle-time> <ID-1> <ID-2> ... <ID-N>
            var values = new RedisValue[4 + messageIds.Length + (returnJustIds ? 1 : 0)];

            var offset = 0;

            values[offset++] = key.AsRedisValue();
            values[offset++] = consumerGroup;
            values[offset++] = assignToConsumer;
            values[offset++] = minIdleTimeInMs;

            for (var i = 0; i < messageIds.Length; i++)
            {
                values[offset++] = messageIds[i];
            }

            if (returnJustIds)
            {
                values[offset] = StreamConstants.JustId;
            }

            return Message.Create(Database, flags, RedisCommand.XCLAIM, values);
        }

        private Message GetStreamCreateConsumerGroupMessage(RedisKey key, RedisValue groupName, RedisValue? position = null, bool createStream = true, CommandFlags flags = CommandFlags.None)
        {
            var actualPosition = position ?? StreamConstants.NewMessages;

            var values = new RedisValue[createStream ? 5 : 4];

            values[0] = StreamConstants.Create;
            values[1] = key.AsRedisValue();
            values[2] = groupName;
            values[3] = StreamPosition.Resolve(actualPosition, RedisCommand.XGROUP);

            if (createStream)
            {
                values[4] = StreamConstants.MkStream;
            }

            return Message.Create(Database,
                flags,
                RedisCommand.XGROUP,
                values);
        }

        private Message GetStreamPendingMessagesMessage(RedisKey key, RedisValue groupName, RedisValue? minId, RedisValue? maxId, int count, RedisValue consumerName, CommandFlags flags)
        {
            // > XPENDING mystream mygroup - + 10 [consumer name]
            // 1) 1) 1526569498055 - 0
            //    2) "Bob"
            //    3) (integer)74170458
            //    4) (integer)1
            // 2) 1) 1526569506935 - 0
            //    2) "Bob"
            //    3) (integer)74170458
            //    4) (integer)1

            // See https://redis.io/topics/streams-intro.

            if (count <= 0)
            {
                throw new ArgumentOutOfRangeException(nameof(count), "count must be greater than 0.");
            }

            var values = new RedisValue[consumerName == RedisValue.Null ? 5 : 6];

            values[0] = key.AsRedisValue();
            values[1] = groupName;
            values[2] = minId ?? StreamConstants.ReadMinValue;
            values[3] = maxId ?? StreamConstants.ReadMaxValue;
            values[4] = count;

            if (consumerName != RedisValue.Null)
            {
                values[5] = consumerName;
            }

            return Message.Create(Database,
                flags,
                RedisCommand.XPENDING,
                values);
        }

        private Message GetStreamRangeMessage(RedisKey key, RedisValue? minId, RedisValue? maxId, int? count, Order messageOrder, CommandFlags flags)
        {
            if (count.HasValue && count <= 0)
            {
                throw new ArgumentOutOfRangeException(nameof(count), "count must be greater than 0.");
            }

            var actualMin = minId ?? StreamConstants.ReadMinValue;
            var actualMax = maxId ?? StreamConstants.ReadMaxValue;

            var values = new RedisValue[2 + (count.HasValue ? 2 : 0)];

            values[0] = (messageOrder == Order.Ascending ? actualMin : actualMax);
            values[1] = (messageOrder == Order.Ascending ? actualMax : actualMin);

            if (count.HasValue)
            {
                values[2] = StreamConstants.Count;
                values[3] = count.Value;
            }

            return Message.Create(Database,
                flags,
                messageOrder == Order.Ascending ? RedisCommand.XRANGE : RedisCommand.XREVRANGE,
                key,
                values);
        }

        private Message GetStreamReadGroupMessage(RedisKey key, RedisValue groupName, RedisValue consumerName, RedisValue afterId, int? count, bool noAck, CommandFlags flags)
        {
            // Example: > XREADGROUP GROUP mygroup Alice COUNT 1 STREAMS mystream >
            if (count.HasValue && count <= 0)
            {
                throw new ArgumentOutOfRangeException(nameof(count), "count must be greater than 0.");
            }

            var totalValueCount = 6 + (count.HasValue ? 2 : 0) + (noAck ? 1 : 0);
            var values = new RedisValue[totalValueCount];

            var offset = 0;

            values[offset++] = StreamConstants.Group;
            values[offset++] = groupName;
            values[offset++] = consumerName;

            if (count.HasValue)
            {
                values[offset++] = StreamConstants.Count;
                values[offset++] = count.Value;
            }

            if (noAck)
            {
                values[offset++] = StreamConstants.NoAck;
            }

            values[offset++] = StreamConstants.Streams;
            values[offset++] = key.AsRedisValue();
            values[offset] = afterId;

            return Message.Create(Database,
                flags,
                RedisCommand.XREADGROUP,
                values);
        }

        private Message GetSingleStreamReadMessage(RedisKey key, RedisValue afterId, int? count, CommandFlags flags)
        {
            if (count.HasValue && count <= 0)
            {
                throw new ArgumentOutOfRangeException(nameof(count), "count must be greater than 0.");
            }

            var values = new RedisValue[3 + (count.HasValue ? 2 : 0)];
            var offset = 0;

            if (count.HasValue)
            {
                values[offset++] = StreamConstants.Count;
                values[offset++] = count.Value;
            }

            values[offset++] = StreamConstants.Streams;
            values[offset++] = key.AsRedisValue();
            values[offset] = afterId;

            // Example: > XREAD COUNT 2 STREAMS writers 1526999352406-0
            return Message.Create(Database,
                flags,
                RedisCommand.XREAD,
                values);
        }

        private Message GetStreamTrimMessage(RedisKey key, int maxLength, bool useApproximateMaxLength, CommandFlags flags)
        {
            if (maxLength < 0)
            {
                throw new ArgumentOutOfRangeException(nameof(maxLength), "maxLength must be equal to or greater than 0.");
            }

            var values = new RedisValue[2 + (useApproximateMaxLength ? 1 : 0)];

            values[0] = StreamConstants.MaxLen;

            if (useApproximateMaxLength)
            {
                values[1] = StreamConstants.ApproximateMaxLen;
                values[2] = maxLength;
            }
            else
            {
                values[1] = maxLength;
            }

            return Message.Create(Database,
                flags,
                RedisCommand.XTRIM,
                key,
                values);
        }

        private Message? GetStringBitOperationMessage(Bitwise operation, RedisKey destination, RedisKey[] keys, CommandFlags flags)
        {
            if (keys == null) throw new ArgumentNullException(nameof(keys));
            if (keys.Length == 0) return null;

            // these ones are too bespoke to warrant custom Message implementations
            var serverSelectionStrategy = multiplexer.ServerSelectionStrategy;
            int slot = serverSelectionStrategy.HashSlot(destination);
            var values = new RedisValue[keys.Length + 2];
            values[0] = RedisLiterals.Get(operation);
            values[1] = destination.AsRedisValue();
            for (int i = 0; i < keys.Length; i++)
            {
                values[i + 2] = keys[i].AsRedisValue();
                slot = serverSelectionStrategy.CombineSlot(slot, keys[i]);
            }
            return Message.CreateInSlot(Database, slot, flags, RedisCommand.BITOP, values);
        }

        private Message GetStringBitOperationMessage(Bitwise operation, RedisKey destination, RedisKey first, RedisKey second, CommandFlags flags)
        {
            // these ones are too bespoke to warrant custom Message implementations
            var op = RedisLiterals.Get(operation);
            var serverSelectionStrategy = multiplexer.ServerSelectionStrategy;
            int slot = serverSelectionStrategy.HashSlot(destination);
            slot = serverSelectionStrategy.CombineSlot(slot, first);
            if (second.IsNull || operation == Bitwise.Not)
            { // unary
                return Message.CreateInSlot(Database, slot, flags, RedisCommand.BITOP, new[] { op, destination.AsRedisValue(), first.AsRedisValue() });
            }
            // binary
            slot = serverSelectionStrategy.CombineSlot(slot, second);
            return Message.CreateInSlot(Database, slot, flags, RedisCommand.BITOP, new[] { op, destination.AsRedisValue(), first.AsRedisValue(), second.AsRedisValue() });
        }

        private Message GetStringGetWithExpiryMessage(RedisKey key, CommandFlags flags, out ResultProcessor<RedisValueWithExpiry> processor, out ServerEndPoint? server)
        {
            if (this is IBatch)
            {
                throw new NotSupportedException("This operation is not possible inside a transaction or batch; please issue separate GetString and KeyTimeToLive requests");
            }
            var features = GetFeatures(key, flags, out server);
            processor = StringGetWithExpiryProcessor.Default;
            if (server != null && features.MillisecondExpiry && multiplexer.CommandMap.IsAvailable(RedisCommand.PTTL))
            {
                return new StringGetWithExpiryMessage(Database, flags, RedisCommand.PTTL, key);
            }
            // if we use TTL, it doesn't matter which server
            server = null;
            return new StringGetWithExpiryMessage(Database, flags, RedisCommand.TTL, key);
        }

        private Message? GetStringSetMessage(KeyValuePair<RedisKey, RedisValue>[] values, When when = When.Always, CommandFlags flags = CommandFlags.None)
        {
            if (values == null) throw new ArgumentNullException(nameof(values));
            switch (values.Length)
            {
                case 0: return null;
                case 1: return GetStringSetMessage(values[0].Key, values[0].Value, null, false, when, flags);
                default:
                    WhenAlwaysOrNotExists(when);
                    int slot = ServerSelectionStrategy.NoSlot, offset = 0;
                    var args = new RedisValue[values.Length * 2];
                    var serverSelectionStrategy = multiplexer.ServerSelectionStrategy;
                    for (int i = 0; i < values.Length; i++)
                    {
                        args[offset++] = values[i].Key.AsRedisValue();
                        args[offset++] = values[i].Value;
                        slot = serverSelectionStrategy.CombineSlot(slot, values[i].Key);
                    }
                    return Message.CreateInSlot(Database, slot, flags, when == When.NotExists ? RedisCommand.MSETNX : RedisCommand.MSET, args);
            }
        }

        private Message GetStringSetMessage(
            RedisKey key,
            RedisValue value,
            TimeSpan? expiry = null,
            bool keepTtl = false,
            When when = When.Always,
            CommandFlags flags = CommandFlags.None)
        {
            WhenAlwaysOrExistsOrNotExists(when);
            if (value.IsNull) return Message.Create(Database, flags, RedisCommand.DEL, key);

            if (expiry == null || expiry.Value == TimeSpan.MaxValue)
            {
                // no expiry
<<<<<<< HEAD
                switch (when)
                {
                    case When.Always: return Message.Create(Database, flags, RedisCommand.SET, key, value);
                    case When.NotExists: return Message.Create(Database, flags, RedisCommand.SETNX, key, value);
                    case When.Exists: return Message.Create(Database, flags, RedisCommand.SET, key, value, RedisLiterals.XX);
                    default: throw new NotSupportedException();
                }
=======
                return when switch
                {
                    When.Always when !keepTtl    => Message.Create(Database, flags, RedisCommand.SET, key, value),
                    When.Always when keepTtl     => Message.Create(Database, flags, RedisCommand.SET, key, value, RedisLiterals.KEEPTTL),
                    When.NotExists when !keepTtl => Message.Create(Database, flags, RedisCommand.SETNX, key, value),
                    When.NotExists when keepTtl  => Message.Create(Database, flags, RedisCommand.SETNX, key, value, RedisLiterals.KEEPTTL),
                    When.Exists when !keepTtl    => Message.Create(Database, flags, RedisCommand.SET, key, value, RedisLiterals.XX),
                    When.Exists when keepTtl     => Message.Create(Database, flags, RedisCommand.SET, key, value, RedisLiterals.XX, RedisLiterals.KEEPTTL),
                    _ => throw new ArgumentOutOfRangeException(nameof(when)),
                };
>>>>>>> 1907f07b
            }
            long milliseconds = expiry.Value.Ticks / TimeSpan.TicksPerMillisecond;

            if ((milliseconds % 1000) == 0)
            {
                // a nice round number of seconds
                long seconds = milliseconds / 1000;
                return when switch
                {
<<<<<<< HEAD
                    case When.Always: return Message.Create(Database, flags, RedisCommand.SETEX, key, seconds, value);
                    case When.Exists: return Message.Create(Database, flags, RedisCommand.SET, key, value, RedisLiterals.EX, seconds, RedisLiterals.XX);
                    case When.NotExists: return Message.Create(Database, flags, RedisCommand.SET, key, value, RedisLiterals.EX, seconds, RedisLiterals.NX);
                    default: throw new NotSupportedException();
                }
=======
                    When.Always    => Message.Create(Database, flags, RedisCommand.SETEX, key, seconds, value),
                    When.Exists    => Message.Create(Database, flags, RedisCommand.SET, key, value, RedisLiterals.EX, seconds, RedisLiterals.XX),
                    When.NotExists => Message.Create(Database, flags, RedisCommand.SET, key, value, RedisLiterals.EX, seconds, RedisLiterals.NX),
                    _ => throw new ArgumentOutOfRangeException(nameof(when)),
                };
>>>>>>> 1907f07b
            }

            return when switch
            {
                When.Always    => Message.Create(Database, flags, RedisCommand.PSETEX, key, milliseconds, value),
                When.Exists    => Message.Create(Database, flags, RedisCommand.SET, key, value, RedisLiterals.PX, milliseconds, RedisLiterals.XX),
                When.NotExists => Message.Create(Database, flags, RedisCommand.SET, key, value, RedisLiterals.PX, milliseconds, RedisLiterals.NX),
                _ => throw new ArgumentOutOfRangeException(nameof(when)),
            };
        }

        private Message GetStringSetAndGetMessage(
            RedisKey key,
            RedisValue value,
            TimeSpan? expiry = null,
            bool keepTtl = false,
            When when = When.Always,
            CommandFlags flags = CommandFlags.None)
        {
            WhenAlwaysOrExistsOrNotExists(when);
            if (value.IsNull) return Message.Create(Database, flags, RedisCommand.GETDEL, key);

            if (expiry == null || expiry.Value == TimeSpan.MaxValue)
            {
                // no expiry
                return when switch
                {
<<<<<<< HEAD
                    case When.Always: return Message.Create(Database, flags, RedisCommand.SET, key, value, RedisLiterals.GET);
                    case When.Exists: return Message.Create(Database, flags, RedisCommand.SET, key, value, RedisLiterals.XX, RedisLiterals.GET);
                    case When.NotExists: return Message.Create(Database, flags, RedisCommand.SET, key, value, RedisLiterals.NX, RedisLiterals.GET);
                    default: throw new NotSupportedException();
                }
=======
                    When.Always when !keepTtl    => Message.Create(Database, flags, RedisCommand.SET, key, value, RedisLiterals.GET),
                    When.Always when keepTtl     => Message.Create(Database, flags, RedisCommand.SET, key, value, RedisLiterals.GET, RedisLiterals.KEEPTTL),
                    When.Exists when !keepTtl    => Message.Create(Database, flags, RedisCommand.SET, key, value, RedisLiterals.XX, RedisLiterals.GET),
                    When.Exists when keepTtl     => Message.Create(Database, flags, RedisCommand.SET, key, value, RedisLiterals.XX, RedisLiterals.GET, RedisLiterals.KEEPTTL),
                    When.NotExists when !keepTtl => Message.Create(Database, flags, RedisCommand.SET, key, value, RedisLiterals.NX, RedisLiterals.GET),
                    When.NotExists when keepTtl  => Message.Create(Database, flags, RedisCommand.SET, key, value, RedisLiterals.NX, RedisLiterals.GET, RedisLiterals.KEEPTTL),
                    _ => throw new ArgumentOutOfRangeException(nameof(when)),
                };
>>>>>>> 1907f07b
            }
            long milliseconds = expiry.Value.Ticks / TimeSpan.TicksPerMillisecond;

            if ((milliseconds % 1000) == 0)
            {
                // a nice round number of seconds
                long seconds = milliseconds / 1000;
                return when switch
                {
<<<<<<< HEAD
                    case When.Always: return Message.Create(Database, flags, RedisCommand.SET, key, value, RedisLiterals.EX, seconds, RedisLiterals.GET);
                    case When.Exists: return Message.Create(Database, flags, RedisCommand.SET, key, value, RedisLiterals.EX, seconds, RedisLiterals.XX, RedisLiterals.GET);
                    case When.NotExists: return Message.Create(Database, flags, RedisCommand.SET, key, value, RedisLiterals.EX, seconds, RedisLiterals.NX, RedisLiterals.GET);
                    default: throw new NotSupportedException();
                }
=======
                    When.Always    => Message.Create(Database, flags, RedisCommand.SET, key, value, RedisLiterals.EX, seconds, RedisLiterals.GET),
                    When.Exists    => Message.Create(Database, flags, RedisCommand.SET, key, value, RedisLiterals.EX, seconds, RedisLiterals.XX, RedisLiterals.GET),
                    When.NotExists => Message.Create(Database, flags, RedisCommand.SET, key, value, RedisLiterals.EX, seconds, RedisLiterals.NX, RedisLiterals.GET),
                    _ => throw new ArgumentOutOfRangeException(nameof(when)),
                };
>>>>>>> 1907f07b
            }

            return when switch
            {
                When.Always    => Message.Create(Database, flags, RedisCommand.SET, key, value, RedisLiterals.PX, milliseconds, RedisLiterals.GET),
                When.Exists    => Message.Create(Database, flags, RedisCommand.SET, key, value, RedisLiterals.PX, milliseconds, RedisLiterals.XX, RedisLiterals.GET),
                When.NotExists => Message.Create(Database, flags, RedisCommand.SET, key, value, RedisLiterals.PX, milliseconds, RedisLiterals.NX, RedisLiterals.GET),
                _ => throw new ArgumentOutOfRangeException(nameof(when)),
            };
        }

<<<<<<< HEAD
        private Message? IncrMessage(RedisKey key, long value, CommandFlags flags)
=======
        private Message IncrMessage(RedisKey key, long value, CommandFlags flags) => value switch
>>>>>>> 1907f07b
        {
            0 => ((flags & CommandFlags.FireAndForget) != 0)
                 ? null
                 : Message.Create(Database, flags, RedisCommand.INCRBY, key, value),
            1   => Message.Create(Database, flags, RedisCommand.INCR, key),
            -1  => Message.Create(Database, flags, RedisCommand.DECR, key),
            > 0 => Message.Create(Database, flags, RedisCommand.INCRBY, key, value),
            _   => Message.Create(Database, flags, RedisCommand.DECRBY, key, -value),
        };

        private static RedisCommand SetOperationCommand(SetOperation operation, bool store) => operation switch
        {
            SetOperation.Difference => store ? RedisCommand.SDIFFSTORE : RedisCommand.SDIFF,
            SetOperation.Intersect => store ? RedisCommand.SINTERSTORE : RedisCommand.SINTER,
            SetOperation.Union => store ? RedisCommand.SUNIONSTORE : RedisCommand.SUNION,
            _ => throw new ArgumentOutOfRangeException(nameof(operation)),
        };

        private CursorEnumerable<T>? TryScan<T>(RedisKey key, RedisValue pattern, int pageSize, long cursor, int pageOffset, CommandFlags flags, RedisCommand command, ResultProcessor<ScanEnumerable<T>.ScanResult> processor, out ServerEndPoint? server)
        {
            server = null;
            if (pageSize <= 0)
                throw new ArgumentOutOfRangeException(nameof(pageSize));
            if (!multiplexer.CommandMap.IsAvailable(command)) return null;

            var features = GetFeatures(key, flags, out server);
            if (!features.Scan) return null;

            if (CursorUtils.IsNil(pattern)) pattern = (byte[]?)null;
            return new ScanEnumerable<T>(this, server, key, pattern, pageSize, cursor, pageOffset, flags, command, processor);
        }

        private Message GetLexMessage(RedisCommand command, RedisKey key, RedisValue min, RedisValue max, Exclude exclude, long skip, long take, CommandFlags flags)
        {
            RedisValue start = GetLexRange(min, exclude, true), stop = GetLexRange(max, exclude, false);

            if (skip == 0 && take == -1)
                return Message.Create(Database, flags, command, key, start, stop);

            return Message.Create(Database, flags, command, key, new[] { start, stop, RedisLiterals.LIMIT, skip, take });
        }

        public long SortedSetLengthByValue(RedisKey key, RedisValue min, RedisValue max, Exclude exclude = Exclude.None, CommandFlags flags = CommandFlags.None)
        {
            var msg = GetLexMessage(RedisCommand.ZLEXCOUNT, key, min, max, exclude, 0, -1, flags);
            return ExecuteSync(msg, ResultProcessor.Int64);
        }

        public RedisValue[]? SortedSetRangeByValue(RedisKey key, RedisValue min, RedisValue max, Exclude exclude, long skip, long take, CommandFlags flags)
            => SortedSetRangeByValue(key, min, max, exclude, Order.Ascending, skip, take, flags);

        private static void ReverseLimits(Order order, ref Exclude exclude, ref RedisValue start, ref RedisValue stop)
        {
            bool reverseLimits = (order == Order.Ascending) == (stop != default && start.CompareTo(stop) > 0);
            if (reverseLimits)
            {
                var tmp = start;
                start = stop;
                stop = tmp;
                switch (exclude)
                {
                    case Exclude.Start: exclude = Exclude.Stop; break;
                    case Exclude.Stop: exclude = Exclude.Start; break;
                }
            }
        }
        public RedisValue[]? SortedSetRangeByValue(RedisKey key, RedisValue min = default, RedisValue max = default,
            Exclude exclude = Exclude.None, Order order = Order.Ascending, long skip = 0, long take = -1, CommandFlags flags = CommandFlags.None)
        {
            ReverseLimits(order, ref exclude, ref min, ref max);
            var msg = GetLexMessage(order == Order.Ascending ? RedisCommand.ZRANGEBYLEX : RedisCommand.ZREVRANGEBYLEX, key, min, max, exclude, skip, take, flags);
            return ExecuteSync(msg, ResultProcessor.RedisValueArray);
        }

        public long SortedSetRemoveRangeByValue(RedisKey key, RedisValue min, RedisValue max, Exclude exclude = Exclude.None, CommandFlags flags = CommandFlags.None)
        {
            var msg = GetLexMessage(RedisCommand.ZREMRANGEBYLEX, key, min, max, exclude, 0, -1, flags);
            return ExecuteSync(msg, ResultProcessor.Int64);
        }

        public Task<long> SortedSetLengthByValueAsync(RedisKey key, RedisValue min, RedisValue max, Exclude exclude = Exclude.None, CommandFlags flags = CommandFlags.None)
        {
            var msg = GetLexMessage(RedisCommand.ZLEXCOUNT, key, min, max, exclude, 0, -1, flags);
            return ExecuteAsync(msg, ResultProcessor.Int64);
        }

        public Task<RedisValue[]?> SortedSetRangeByValueAsync(RedisKey key, RedisValue min, RedisValue max, Exclude exclude, long skip, long take, CommandFlags flags)
            => SortedSetRangeByValueAsync(key, min, max, exclude, Order.Ascending, skip, take, flags);

        public Task<RedisValue[]?> SortedSetRangeByValueAsync(RedisKey key, RedisValue min = default, RedisValue max = default,
            Exclude exclude = Exclude.None, Order order = Order.Ascending, long skip = 0, long take = -1, CommandFlags flags = CommandFlags.None)
        {
            ReverseLimits(order, ref exclude, ref min, ref max);
            var msg = GetLexMessage(order == Order.Ascending ? RedisCommand.ZRANGEBYLEX : RedisCommand.ZREVRANGEBYLEX, key, min, max, exclude, skip, take, flags);
            return ExecuteAsync(msg, ResultProcessor.RedisValueArray);
        }

        public Task<long> SortedSetRemoveRangeByValueAsync(RedisKey key, RedisValue min, RedisValue max, Exclude exclude = Exclude.None, CommandFlags flags = CommandFlags.None)
        {
            var msg = GetLexMessage(RedisCommand.ZREMRANGEBYLEX, key, min, max, exclude, 0, -1, flags);
            return ExecuteAsync(msg, ResultProcessor.Int64);
        }

        internal class ScanEnumerable<T> : CursorEnumerable<T>
        {
            private readonly RedisKey key;
            private readonly RedisValue pattern;
            private readonly RedisCommand command;

            public ScanEnumerable(RedisDatabase database, ServerEndPoint? server, RedisKey key, in RedisValue pattern, int pageSize, in RedisValue cursor, int pageOffset, CommandFlags flags,
                RedisCommand command, ResultProcessor<ScanResult> processor)
                : base(database, server, database.Database, pageSize, cursor, pageOffset, flags)
            {
                this.key = key;
                this.pattern = pattern;
                this.command = command;
                Processor = processor;
            }

            private protected override ResultProcessor<CursorEnumerable<T>.ScanResult> Processor { get; }

            private protected override Message CreateMessage(in RedisValue cursor)
            {
                if (CursorUtils.IsNil(pattern))
                {
                    if (pageSize == CursorUtils.DefaultRedisPageSize)
                    {
                        return Message.Create(db, flags, command, key, cursor);
                    }
                    else
                    {
                        return Message.Create(db, flags, command, key, cursor, RedisLiterals.COUNT, pageSize);
                    }
                }
                else
                {
                    if (pageSize == CursorUtils.DefaultRedisPageSize)
                    {
                        return Message.Create(db, flags, command, key, cursor, RedisLiterals.MATCH, pattern);
                    }
                    else
                    {
                        return Message.Create(db, flags, command, key, new RedisValue[] { cursor, RedisLiterals.MATCH, pattern, RedisLiterals.COUNT, pageSize });
                    }
                }
            }
        }

        internal sealed class ScriptLoadMessage : Message
        {
            internal readonly string Script;
            public ScriptLoadMessage(CommandFlags flags, string script)
                : base(-1, flags, RedisCommand.SCRIPT)
            {
                Script = script ?? throw new ArgumentNullException(nameof(script));
            }

            protected override void WriteImpl(PhysicalConnection physical)
            {
                physical.WriteHeader(Command, 2);
                physical.WriteBulkString(RedisLiterals.LOAD);
                physical.WriteBulkString((RedisValue)Script);
            }
            public override int ArgCount => 2;
        }

        private sealed class HashScanResultProcessor : ScanResultProcessor<HashEntry>
        {
            public static readonly ResultProcessor<ScanEnumerable<HashEntry>.ScanResult> Default = new HashScanResultProcessor();
            private HashScanResultProcessor() { }
            protected override HashEntry[]? Parse(in RawResult result, out int count)
                => HashEntryArray.TryParse(result, out HashEntry[]? pairs, true, out count) ? pairs : null;
        }

        private abstract class ScanResultProcessor<T> : ResultProcessor<ScanEnumerable<T>.ScanResult>
        {
            protected abstract T[]? Parse(in RawResult result, out int count);

            protected override bool SetResultCore(PhysicalConnection connection, Message message, in RawResult result)
            {
                switch (result.Type)
                {
                    case ResultType.MultiBulk:
                        var arr = result.GetItems();
                        if (arr.Length == 2)
                        {
                            ref RawResult inner = ref arr[1];
                            if (inner.Type == ResultType.MultiBulk && arr[0].TryGetInt64(out var i64))
                            {
                                T[]? oversized = Parse(inner, out int count);
                                var sscanResult = new ScanEnumerable<T>.ScanResult(i64, oversized, count, true);
                                SetResult(message, sscanResult);
                                return true;
                            }
                        }
                        break;
                }
                return false;
            }
        }

        internal sealed class ExecuteMessage : Message
        {
            private readonly ICollection<object> _args;
            public new CommandBytes Command { get; }

            public ExecuteMessage(CommandMap? map, int db, CommandFlags flags, string command, ICollection<object>? args) : base(db, flags, RedisCommand.UNKNOWN)
            {
                if (args != null && args.Count >= PhysicalConnection.REDIS_MAX_ARGS) // using >= here because we will be adding 1 for the command itself (which is an arg for the purposes of the multi-bulk protocol)
                {
                    throw ExceptionFactory.TooManyArgs(command, args.Count);
                }
                Command = map?.GetBytes(command) ?? default;
                if (Command.IsEmpty) throw ExceptionFactory.CommandDisabled(command);
                _args = args ?? Array.Empty<object>();
            }

            protected override void WriteImpl(PhysicalConnection physical)
            {
                physical.WriteHeader(RedisCommand.UNKNOWN, _args.Count, Command);
                foreach (object arg in _args)
                {
                    if (arg is RedisKey key)
                    {
                        physical.Write(key);
                    }
                    else if (arg is RedisChannel channel)
                    {
                        physical.Write(channel);
                    }
                    else
                    {   // recognises well-known types
                        var val = RedisValue.TryParse(arg, out var valid);
                        if (!valid) throw new InvalidCastException($"Unable to parse value: '{arg}'");
                        physical.WriteBulkString(val);
                    }
                }
            }

            public override string CommandAndKey => Command.ToString();

            public override int GetHashSlot(ServerSelectionStrategy serverSelectionStrategy)
            {
                int slot = ServerSelectionStrategy.NoSlot;
                foreach (object arg in _args)
                {
                    if (arg is RedisKey key)
                    {
                        slot = serverSelectionStrategy.CombineSlot(slot, key);
                    }
                }
                return slot;
            }
            public override int ArgCount => _args.Count;
        }

        private sealed class ScriptEvalMessage : Message, IMultiMessage
        {
            private readonly RedisKey[] keys;
            private readonly string? script;
            private readonly RedisValue[] values;
            private byte[]? asciiHash;
            private readonly byte[]? hexHash;

            public ScriptEvalMessage(int db, CommandFlags flags, string script, RedisKey[]? keys, RedisValue[]? values)
                : this(db, flags, ResultProcessor.ScriptLoadProcessor.IsSHA1(script) ? RedisCommand.EVALSHA : RedisCommand.EVAL, script, null, keys, values)
            {
                if (script == null) throw new ArgumentNullException(nameof(script));
            }

            public ScriptEvalMessage(int db, CommandFlags flags, byte[] hash, RedisKey[]? keys, RedisValue[]? values)
                : this(db, flags, RedisCommand.EVALSHA, null, hash, keys, values)
            {
                if (hash == null) throw new ArgumentNullException(nameof(hash));
                if (hash.Length != ResultProcessor.ScriptLoadProcessor.Sha1HashLength) throw new ArgumentOutOfRangeException(nameof(hash), "Invalid hash length");
            }

            private ScriptEvalMessage(int db, CommandFlags flags, RedisCommand command, string? script, byte[]? hexHash, RedisKey[]? keys, RedisValue[]? values)
                : base(db, flags, command)
            {
                this.script = script;
                this.hexHash = hexHash;

                if (keys == null) keys = Array.Empty<RedisKey>();
                if (values == null) values = Array.Empty<RedisValue>();
                for (int i = 0; i < keys.Length; i++)
                    keys[i].AssertNotNull();
                this.keys = keys;
                for (int i = 0; i < values.Length; i++)
                    values[i].AssertNotNull();
                this.values = values;
            }

            public override int GetHashSlot(ServerSelectionStrategy serverSelectionStrategy)
            {
                int slot = ServerSelectionStrategy.NoSlot;
                for (int i = 0; i < keys.Length; i++)
                    slot = serverSelectionStrategy.CombineSlot(slot, keys[i]);
                return slot;
            }

            public IEnumerable<Message> GetMessages(PhysicalConnection connection)
            {
                PhysicalBridge? bridge;
                if (script != null && (bridge = connection.BridgeCouldBeNull) != null
                    && bridge.Multiplexer.CommandMap.IsAvailable(RedisCommand.SCRIPT)
                    && (Flags & CommandFlags.NoScriptCache) == 0)
                {
                    // a script was provided (rather than a hash); check it is known and supported
                    asciiHash = bridge.ServerEndPoint.GetScriptHash(script, command);

                    if (asciiHash == null)
                    {
                        var msg = new ScriptLoadMessage(Flags, script);
                        msg.SetInternalCall();
                        msg.SetSource(ResultProcessor.ScriptLoad, null);
                        yield return msg;
                    }
                }
                yield return this;
            }

            protected override void WriteImpl(PhysicalConnection physical)
            {
                if (hexHash != null)
                {
                    physical.WriteHeader(RedisCommand.EVALSHA, 2 + keys.Length + values.Length);
                    physical.WriteSha1AsHex(hexHash);
                }
                else if (asciiHash != null)
                {
                    physical.WriteHeader(RedisCommand.EVALSHA, 2 + keys.Length + values.Length);
                    physical.WriteBulkString((RedisValue)asciiHash);
                }
                else
                {
                    physical.WriteHeader(RedisCommand.EVAL, 2 + keys.Length + values.Length);
                    physical.WriteBulkString((RedisValue)script);
                }
                physical.WriteBulkString(keys.Length);
                for (int i = 0; i < keys.Length; i++)
                    physical.Write(keys[i]);
                for (int i = 0; i < values.Length; i++)
                    physical.WriteBulkString(values[i]);
            }
            public override int ArgCount => 2 + keys.Length + values.Length;
        }

        private sealed class SetScanResultProcessor : ScanResultProcessor<RedisValue>
        {
            public static readonly ResultProcessor<ScanEnumerable<RedisValue>.ScanResult> Default = new SetScanResultProcessor();
            private SetScanResultProcessor() { }
            protected override RedisValue[] Parse(in RawResult result, out int count)
            {
                var items = result.GetItems();
                if (items.IsEmpty)
                {
                    count = 0;
                    return Array.Empty<RedisValue>();
                }
                count = (int)items.Length;
                RedisValue[] arr = ArrayPool<RedisValue>.Shared.Rent(count);
                items.CopyTo(arr, (in RawResult r) => r.AsRedisValue());
                return arr;
            }
        }

        private sealed class SortedSetCombineAndStoreCommandMessage : Message.CommandKeyBase // ZINTERSTORE and ZUNIONSTORE have a very unusual signature
        {
            private readonly RedisKey[] keys;
            private readonly RedisValue[] values;
            public SortedSetCombineAndStoreCommandMessage(int db, CommandFlags flags, RedisCommand command, RedisKey destination, RedisKey[] keys, RedisValue[] values)
                : base(db, flags, command, destination)
            {
                for (int i = 0; i < keys.Length; i++)
                    keys[i].AssertNotNull();
                this.keys = keys;
                for (int i = 0; i < values.Length; i++)
                    values[i].AssertNotNull();
                this.values = values;
            }

            public override int GetHashSlot(ServerSelectionStrategy serverSelectionStrategy)
            {
                int slot = base.GetHashSlot(serverSelectionStrategy);
                for (int i = 0; i < keys.Length; i++)
                    slot = serverSelectionStrategy.CombineSlot(slot, keys[i]);
                return slot;
            }

            protected override void WriteImpl(PhysicalConnection physical)
            {
                physical.WriteHeader(Command, 2 + keys.Length + values.Length);
                physical.Write(Key);
                physical.WriteBulkString(keys.Length);
                for (int i = 0; i < keys.Length; i++)
                    physical.Write(keys[i]);
                for (int i = 0; i < values.Length; i++)
                    physical.WriteBulkString(values[i]);
            }
            public override int ArgCount => 2 + keys.Length + values.Length;
        }

        private sealed class SortedSetScanResultProcessor : ScanResultProcessor<SortedSetEntry>
        {
            public static readonly ResultProcessor<ScanEnumerable<SortedSetEntry>.ScanResult> Default = new SortedSetScanResultProcessor();
            private SortedSetScanResultProcessor() { }
            protected override SortedSetEntry[]? Parse(in RawResult result, out int count)
                => SortedSetWithScores.TryParse(result, out SortedSetEntry[]? pairs, true, out count) ? pairs : null;
        }

        private class StringGetWithExpiryMessage : Message.CommandKeyBase, IMultiMessage
        {
            private readonly RedisCommand ttlCommand;
            private IResultBox<TimeSpan?>? box;

            public StringGetWithExpiryMessage(int db, CommandFlags flags, RedisCommand ttlCommand, in RedisKey key)
                : base(db, flags, RedisCommand.GET, key)
            {
                this.ttlCommand = ttlCommand;
            }

            public override string CommandAndKey => ttlCommand + "+" + RedisCommand.GET + " " + (string?)Key;

            public IEnumerable<Message> GetMessages(PhysicalConnection connection)
            {
                box = SimpleResultBox<TimeSpan?>.Create();
                var ttl = Message.Create(Db, Flags, ttlCommand, Key);
                var proc = ttlCommand == RedisCommand.PTTL ? ResultProcessor.TimeSpanFromMilliseconds : ResultProcessor.TimeSpanFromSeconds;
                ttl.SetSource(proc, box);
                yield return ttl;
                yield return this;
            }

            public bool UnwrapValue(out TimeSpan? value, out Exception? ex)
            {
                if (box != null)
                {
                    value = box.GetResult(out ex);
                    box = null;
                    return ex == null;
                }
                value = null;
                ex = null;
                return false;
            }

            protected override void WriteImpl(PhysicalConnection physical)
            {
                physical.WriteHeader(command, 1);
                physical.Write(Key);
            }
            public override int ArgCount => 1;
        }

        private class StringGetWithExpiryProcessor : ResultProcessor<RedisValueWithExpiry>
        {
            public static readonly ResultProcessor<RedisValueWithExpiry> Default = new StringGetWithExpiryProcessor();
            private StringGetWithExpiryProcessor() { }
            protected override bool SetResultCore(PhysicalConnection connection, Message message, in RawResult result)
            {
                switch (result.Type)
                {
                    case ResultType.Integer:
                    case ResultType.SimpleString:
                    case ResultType.BulkString:
                        RedisValue value = result.AsRedisValue();
                        if (message is StringGetWithExpiryMessage sgwem && sgwem.UnwrapValue(out var expiry, out var ex))
                        {
                            if (ex == null)
                            {
                                SetResult(message, new RedisValueWithExpiry(value, expiry));
                            }
                            else
                            {
                                SetException(message, ex);
                            }
                            return true;
                        }
                        break;
                }
                return false;
            }
        }
    }
}<|MERGE_RESOLUTION|>--- conflicted
+++ resolved
@@ -3529,15 +3529,6 @@
             if (expiry == null || expiry.Value == TimeSpan.MaxValue)
             {
                 // no expiry
-<<<<<<< HEAD
-                switch (when)
-                {
-                    case When.Always: return Message.Create(Database, flags, RedisCommand.SET, key, value);
-                    case When.NotExists: return Message.Create(Database, flags, RedisCommand.SETNX, key, value);
-                    case When.Exists: return Message.Create(Database, flags, RedisCommand.SET, key, value, RedisLiterals.XX);
-                    default: throw new NotSupportedException();
-                }
-=======
                 return when switch
                 {
                     When.Always when !keepTtl    => Message.Create(Database, flags, RedisCommand.SET, key, value),
@@ -3548,7 +3539,6 @@
                     When.Exists when keepTtl     => Message.Create(Database, flags, RedisCommand.SET, key, value, RedisLiterals.XX, RedisLiterals.KEEPTTL),
                     _ => throw new ArgumentOutOfRangeException(nameof(when)),
                 };
->>>>>>> 1907f07b
             }
             long milliseconds = expiry.Value.Ticks / TimeSpan.TicksPerMillisecond;
 
@@ -3558,19 +3548,11 @@
                 long seconds = milliseconds / 1000;
                 return when switch
                 {
-<<<<<<< HEAD
-                    case When.Always: return Message.Create(Database, flags, RedisCommand.SETEX, key, seconds, value);
-                    case When.Exists: return Message.Create(Database, flags, RedisCommand.SET, key, value, RedisLiterals.EX, seconds, RedisLiterals.XX);
-                    case When.NotExists: return Message.Create(Database, flags, RedisCommand.SET, key, value, RedisLiterals.EX, seconds, RedisLiterals.NX);
-                    default: throw new NotSupportedException();
-                }
-=======
                     When.Always    => Message.Create(Database, flags, RedisCommand.SETEX, key, seconds, value),
                     When.Exists    => Message.Create(Database, flags, RedisCommand.SET, key, value, RedisLiterals.EX, seconds, RedisLiterals.XX),
                     When.NotExists => Message.Create(Database, flags, RedisCommand.SET, key, value, RedisLiterals.EX, seconds, RedisLiterals.NX),
                     _ => throw new ArgumentOutOfRangeException(nameof(when)),
                 };
->>>>>>> 1907f07b
             }
 
             return when switch
@@ -3598,13 +3580,6 @@
                 // no expiry
                 return when switch
                 {
-<<<<<<< HEAD
-                    case When.Always: return Message.Create(Database, flags, RedisCommand.SET, key, value, RedisLiterals.GET);
-                    case When.Exists: return Message.Create(Database, flags, RedisCommand.SET, key, value, RedisLiterals.XX, RedisLiterals.GET);
-                    case When.NotExists: return Message.Create(Database, flags, RedisCommand.SET, key, value, RedisLiterals.NX, RedisLiterals.GET);
-                    default: throw new NotSupportedException();
-                }
-=======
                     When.Always when !keepTtl    => Message.Create(Database, flags, RedisCommand.SET, key, value, RedisLiterals.GET),
                     When.Always when keepTtl     => Message.Create(Database, flags, RedisCommand.SET, key, value, RedisLiterals.GET, RedisLiterals.KEEPTTL),
                     When.Exists when !keepTtl    => Message.Create(Database, flags, RedisCommand.SET, key, value, RedisLiterals.XX, RedisLiterals.GET),
@@ -3613,7 +3588,6 @@
                     When.NotExists when keepTtl  => Message.Create(Database, flags, RedisCommand.SET, key, value, RedisLiterals.NX, RedisLiterals.GET, RedisLiterals.KEEPTTL),
                     _ => throw new ArgumentOutOfRangeException(nameof(when)),
                 };
->>>>>>> 1907f07b
             }
             long milliseconds = expiry.Value.Ticks / TimeSpan.TicksPerMillisecond;
 
@@ -3623,19 +3597,11 @@
                 long seconds = milliseconds / 1000;
                 return when switch
                 {
-<<<<<<< HEAD
-                    case When.Always: return Message.Create(Database, flags, RedisCommand.SET, key, value, RedisLiterals.EX, seconds, RedisLiterals.GET);
-                    case When.Exists: return Message.Create(Database, flags, RedisCommand.SET, key, value, RedisLiterals.EX, seconds, RedisLiterals.XX, RedisLiterals.GET);
-                    case When.NotExists: return Message.Create(Database, flags, RedisCommand.SET, key, value, RedisLiterals.EX, seconds, RedisLiterals.NX, RedisLiterals.GET);
-                    default: throw new NotSupportedException();
-                }
-=======
                     When.Always    => Message.Create(Database, flags, RedisCommand.SET, key, value, RedisLiterals.EX, seconds, RedisLiterals.GET),
                     When.Exists    => Message.Create(Database, flags, RedisCommand.SET, key, value, RedisLiterals.EX, seconds, RedisLiterals.XX, RedisLiterals.GET),
                     When.NotExists => Message.Create(Database, flags, RedisCommand.SET, key, value, RedisLiterals.EX, seconds, RedisLiterals.NX, RedisLiterals.GET),
                     _ => throw new ArgumentOutOfRangeException(nameof(when)),
                 };
->>>>>>> 1907f07b
             }
 
             return when switch
@@ -3647,11 +3613,7 @@
             };
         }
 
-<<<<<<< HEAD
-        private Message? IncrMessage(RedisKey key, long value, CommandFlags flags)
-=======
-        private Message IncrMessage(RedisKey key, long value, CommandFlags flags) => value switch
->>>>>>> 1907f07b
+        private Message? IncrMessage(RedisKey key, long value, CommandFlags flags) => value switch
         {
             0 => ((flags & CommandFlags.FireAndForget) != 0)
                  ? null
