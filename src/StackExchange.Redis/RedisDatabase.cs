--- conflicted
+++ resolved
@@ -2194,7 +2194,12 @@
             return ExecuteAsync(msg, ResultProcessor.SortedSetWithScores, defaultValue: Array.Empty<SortedSetEntry>());
         }
 
-<<<<<<< HEAD
+        public Task<SortedSetPopResult> SortedSetPopAsync(RedisKey[] keys, long count, Order order = Order.Ascending, CommandFlags flags = CommandFlags.None)
+        {
+            var msg = GetSortedSetMultiPopMessage(keys, order, count, flags);
+            return ExecuteAsync(msg, ResultProcessor.SortedSetPopResult, defaultValue: SortedSetPopResult.Null);
+        }
+
         public RedisValue[] SortReadOnly(RedisKey key, long skip = 0, long take = -1, Order order = Order.Ascending, SortType sortType = SortType.Numeric, RedisValue by = default, RedisValue[]? get = null, CommandFlags flags = CommandFlags.None)
         {
             var msg = GetSortedSetAddMessage(default(RedisKey), key, skip, take, order, sortType, by, get, true, flags);
@@ -2205,12 +2210,6 @@
         {
             var msg = GetSortedSetAddMessage(default(RedisKey), key, skip, take, order, sortType, by, get, true, flags);
             return ExecuteAsync(msg, ResultProcessor.RedisValueArray, defaultValue: Array.Empty<RedisValue>());
-=======
-        public Task<SortedSetPopResult> SortedSetPopAsync(RedisKey[] keys, long count, Order order = Order.Ascending, CommandFlags flags = CommandFlags.None)
-        {
-            var msg = GetSortedSetMultiPopMessage(keys, order, count, flags);
-            return ExecuteAsync(msg, ResultProcessor.SortedSetPopResult, defaultValue: SortedSetPopResult.Null);
->>>>>>> f0fa79c5
         }
 
         public long StreamAcknowledge(RedisKey key, RedisValue groupName, RedisValue messageId, CommandFlags flags = CommandFlags.None)
