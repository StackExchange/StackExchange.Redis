--- conflicted
+++ resolved
@@ -304,15 +304,11 @@
         /// <summary>
         /// The server version to assume
         /// </summary>
-<<<<<<< HEAD
-        public Version DefaultVersion { get { return defaultVersion ?? (IsAzureEndpoint() ? RedisFeatures.v4_0_0 : RedisFeatures.v3_0_0); } set { defaultVersion = value; } }
-=======
         public Version DefaultVersion
         {
-            get => defaultVersion ?? (IsAzureEndpoint() ? RedisFeatures.v4_0_0 : RedisFeatures.v2_8_0);
+            get => defaultVersion ?? (IsAzureEndpoint() ? RedisFeatures.v4_0_0 : RedisFeatures.v3_0_0);
             set => defaultVersion = value;
         }
->>>>>>> a93ae86a
 
         /// <summary>
         /// The endpoints defined for this configuration
