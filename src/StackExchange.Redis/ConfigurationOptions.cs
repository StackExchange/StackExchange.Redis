﻿using System;
using System.Collections.Generic;
using System.ComponentModel;
using System.Linq;
using System.Net;
using System.Net.Security;
using System.Net.Sockets;
using System.Security.Authentication;
using System.Security.Cryptography.X509Certificates;
using System.Text;
using System.Threading;
using System.Threading.Tasks;
using StackExchange.Redis.Configuration;

namespace StackExchange.Redis
{
    /// <summary>
    /// The options relevant to a set of redis connections.
    /// </summary>
    /// <remarks>
    /// Some options are not observed by a <see cref="ConnectionMultiplexer"/> after initial creation:
    /// <list type="bullet">
    ///     <item><see cref="CommandMap"/></item>
    ///     <item><see cref="ConfigurationChannel"/></item>
    ///     <item><see cref="EndPoints"/></item>
    ///     <item><see cref="SocketManager"/></item>
    /// </list>
    /// </remarks>
    public sealed class ConfigurationOptions : ICloneable
    {
        private static class OptionKeys
        {
            public static int ParseInt32(string key, string value, int minValue = int.MinValue, int maxValue = int.MaxValue)
            {
                if (!Format.TryParseInt32(value, out int tmp)) throw new ArgumentOutOfRangeException(key, $"Keyword '{key}' requires an integer value; the value '{value}' is not recognised.");
                if (tmp < minValue) throw new ArgumentOutOfRangeException(key, $"Keyword '{key}' has a minimum value of '{minValue}'; the value '{tmp}' is not permitted.");
                if (tmp > maxValue) throw new ArgumentOutOfRangeException(key, $"Keyword '{key}' has a maximum value of '{maxValue}'; the value '{tmp}' is not permitted.");
                return tmp;
            }

            internal static bool ParseBoolean(string key, string value)
            {
                if (!Format.TryParseBoolean(value, out bool tmp)) throw new ArgumentOutOfRangeException(key, $"Keyword '{key}' requires a boolean value; the value '{value}' is not recognised.");
                return tmp;
            }

            internal static Version ParseVersion(string key, string value)
            {
                if (!System.Version.TryParse(value, out Version? tmp)) throw new ArgumentOutOfRangeException(key, $"Keyword '{key}' requires a version value; the value '{value}' is not recognised.");
                return tmp;
            }

            internal static Proxy ParseProxy(string key, string value)
            {
                if (!Enum.TryParse(value, true, out Proxy tmp)) throw new ArgumentOutOfRangeException(key, $"Keyword '{key}' requires a proxy value; the value '{value}' is not recognised.");
                return tmp;
            }

            internal static SslProtocols ParseSslProtocols(string key, string? value)
            {
                //Flags expect commas as separators, but we need to use '|' since commas are already used in the connection string to mean something else
                value = value?.Replace("|", ",");

                if (!Enum.TryParse(value, true, out SslProtocols tmp)) throw new ArgumentOutOfRangeException(key, $"Keyword '{key}' requires an SslProtocol value (multiple values separated by '|'); the value '{value}' is not recognised.");

                return tmp;
            }

            internal static void Unknown(string key)
            {
                throw new ArgumentException($"Keyword '{key}' is not supported.", key);
            }

            internal const string
                AbortOnConnectFail = "abortConnect",
                AllowAdmin = "allowAdmin",
                AsyncTimeout = "asyncTimeout",
                ChannelPrefix = "channelPrefix",
                ConfigChannel = "configChannel",
                ConfigCheckSeconds = "configCheckSeconds",
                ConnectRetry = "connectRetry",
                ConnectTimeout = "connectTimeout",
                DefaultDatabase = "defaultDatabase",
                HighPrioritySocketThreads = "highPriorityThreads",
                KeepAlive = "keepAlive",
                ClientName = "name",
                User = "user",
                Password = "password",
                PreserveAsyncOrder = "preserveAsyncOrder",
                Proxy = "proxy",
                ResolveDns = "resolveDns",
                ResponseTimeout = "responseTimeout",
                ServiceName = "serviceName",
                Ssl = "ssl",
                SslHost = "sslHost",
                SslProtocols = "sslProtocols",
                SyncTimeout = "syncTimeout",
                TieBreaker = "tiebreaker",
                Version = "version",
                WriteBuffer = "writeBuffer",
                CheckCertificateRevocation = "checkCertificateRevocation";

            private static readonly Dictionary<string, string> normalizedOptions = new[]
            {
                AbortOnConnectFail,
                AllowAdmin,
                AsyncTimeout,
                ChannelPrefix,
                ClientName,
                ConfigChannel,
                ConfigCheckSeconds,
                ConnectRetry,
                ConnectTimeout,
                DefaultDatabase,
                HighPrioritySocketThreads,
                KeepAlive,
                User,
                Password,
                PreserveAsyncOrder,
                Proxy,
                ResolveDns,
                ServiceName,
                Ssl,
                SslHost,
                SslProtocols,
                SyncTimeout,
                TieBreaker,
                Version,
                WriteBuffer,
                CheckCertificateRevocation
            }.ToDictionary(x => x, StringComparer.OrdinalIgnoreCase);

            public static string TryNormalize(string value)
            {
                if (value != null && normalizedOptions.TryGetValue(value, out string? tmp))
                {
                    return tmp ?? "";
                }
                return value ?? "";
            }
        }

        private DefaultOptionsProvider? defaultOptions;

        private bool? allowAdmin, abortOnConnectFail, resolveDns, ssl, checkCertificateRevocation,
                      includeDetailInExceptions, includePerformanceCountersInExceptions;

        private string? tieBreaker, sslHost, configChannel;

        private CommandMap? commandMap;

        private Version? defaultVersion;

        private int? keepAlive, asyncTimeout, syncTimeout, connectTimeout, responseTimeout, connectRetry, configCheckSeconds;

        private Proxy? proxy;

        private IReconnectRetryPolicy? reconnectRetryPolicy;

        private BacklogPolicy? backlogPolicy;

        /// <summary>
        /// A LocalCertificateSelectionCallback delegate responsible for selecting the certificate used for authentication; note
        /// that this cannot be specified in the configuration-string.
        /// </summary>
        [System.Diagnostics.CodeAnalysis.SuppressMessage("Microsoft.Design", "CA1009:DeclareEventHandlersCorrectly")]
        public event LocalCertificateSelectionCallback? CertificateSelection;

        /// <summary>
        /// A RemoteCertificateValidationCallback delegate responsible for validating the certificate supplied by the remote party; note
        /// that this cannot be specified in the configuration-string.
        /// </summary>
        [System.Diagnostics.CodeAnalysis.SuppressMessage("Microsoft.Design", "CA1009:DeclareEventHandlersCorrectly")]
        public event RemoteCertificateValidationCallback? CertificateValidation;

        /// <summary>
        /// The default (not explicitly configured) options for this connection, fetched based on our parsed endpoints.
        /// </summary>
        public DefaultOptionsProvider Defaults
        {
            get => defaultOptions ??= DefaultOptionsProvider.GetForEndpoints(EndPoints);
            set => defaultOptions = value;
        }

        /// <summary>
        /// Allows modification of a <see cref="Socket"/> between creation and connection.
        /// Passed in is the endpoint we're connecting to, which type of connection it is, and the socket itself.
        /// For example, a specific local IP endpoint could be bound, linger time altered, etc.
        /// </summary>
        public Action<EndPoint, ConnectionType, Socket>? BeforeSocketConnect { get; set; }

        internal Func<ConnectionMultiplexer, Action<string>, Task> AfterConnectAsync => Defaults.AfterConnectAsync;

        /// <summary>
        /// Gets or sets whether connect/configuration timeouts should be explicitly notified via a TimeoutException.
        /// </summary>
        public bool AbortOnConnectFail
        {
            get => abortOnConnectFail ?? Defaults.AbortOnConnectFail;
            set => abortOnConnectFail = value;
        }

        /// <summary>
        /// Indicates whether admin operations should be allowed.
        /// </summary>
        public bool AllowAdmin
        {
            get => allowAdmin ?? Defaults.AllowAdmin;
            set => allowAdmin = value;
        }

        /// <summary>
        /// Specifies the time in milliseconds that the system should allow for asynchronous operations (defaults to SyncTimeout).
        /// </summary>
        public int AsyncTimeout
        {
            get => asyncTimeout ?? SyncTimeout;
            set => asyncTimeout = value;
        }

        /// <summary>
        /// Indicates whether the connection should be encrypted
        /// </summary>
        [Obsolete("Please use .Ssl instead of .UseSsl, will be removed in 3.0."),
         Browsable(false),
         EditorBrowsable(EditorBrowsableState.Never)]
        public bool UseSsl
        {
            get => Ssl;
            set => Ssl = value;
        }

        /// <summary>
        /// Automatically encodes and decodes channels.
        /// </summary>
        public RedisChannel ChannelPrefix { get; set; }

        /// <summary>
        /// A Boolean value that specifies whether the certificate revocation list is checked during authentication.
        /// </summary>
        public bool CheckCertificateRevocation
        {
            get => checkCertificateRevocation ?? Defaults.CheckCertificateRevocation;
            set => checkCertificateRevocation = value;
        }

        /// <summary>
        /// Create a certificate validation check that checks against the supplied issuer even if not known by the machine.
        /// </summary>
        /// <param name="issuerCertificatePath">The file system path to find the certificate at.</param>
        public void TrustIssuer(string issuerCertificatePath) => CertificateValidationCallback = TrustIssuerCallback(issuerCertificatePath);

        /// <summary>
        /// Create a certificate validation check that checks against the supplied issuer even if not known by the machine.
        /// </summary>
        /// <param name="issuer">The issuer to trust.</param>
        public void TrustIssuer(X509Certificate2 issuer) => CertificateValidationCallback = TrustIssuerCallback(issuer);

        internal static RemoteCertificateValidationCallback TrustIssuerCallback(string issuerCertificatePath)
            => TrustIssuerCallback(new X509Certificate2(issuerCertificatePath));
        private static RemoteCertificateValidationCallback TrustIssuerCallback(X509Certificate2 issuer)
        {
            if (issuer == null) throw new ArgumentNullException(nameof(issuer));

            return (object _, X509Certificate? certificate, X509Chain? __, SslPolicyErrors sslPolicyError)
                => sslPolicyError == SslPolicyErrors.RemoteCertificateChainErrors
                    && certificate is X509Certificate2 v2
                    && CheckTrustedIssuer(v2, issuer);
        }

        private static bool CheckTrustedIssuer(X509Certificate2 certificateToValidate, X509Certificate2 authority)
        {
            // reference: https://stackoverflow.com/questions/6497040/how-do-i-validate-that-a-certificate-was-created-by-a-particular-certification-a
            X509Chain chain = new X509Chain();
            chain.ChainPolicy.RevocationMode = X509RevocationMode.NoCheck;
            chain.ChainPolicy.RevocationFlag = X509RevocationFlag.ExcludeRoot;
            chain.ChainPolicy.VerificationFlags = X509VerificationFlags.AllowUnknownCertificateAuthority;
            chain.ChainPolicy.VerificationTime = DateTime.Now;
            chain.ChainPolicy.UrlRetrievalTimeout = new TimeSpan(0, 0, 0);

            chain.ChainPolicy.ExtraStore.Add(authority);
            return chain.Build(certificateToValidate);
        }

        /// <summary>
        /// The client name to use for all connections.
        /// </summary>
        public string? ClientName { get; set; }

        /// <summary>
        /// The number of times to repeat the initial connect cycle if no servers respond promptly.
        /// </summary>
        public int ConnectRetry
        {
            get => connectRetry ?? Defaults.ConnectRetry;
            set => connectRetry = value;
        }

        /// <summary>
        /// The command-map associated with this configuration.
        /// </summary>
        /// <remarks>
        /// This is memoized when a <see cref="ConnectionMultiplexer"/> connects.
        /// Modifying it afterwards will have no effect on already-created multiplexers.
        /// </remarks>
        public CommandMap CommandMap
        {
            get => commandMap ?? Defaults.CommandMap ?? Proxy switch
            {
                Proxy.Twemproxy => CommandMap.Twemproxy,
                Proxy.Envoyproxy => CommandMap.Envoyproxy,
                _ => CommandMap.Default,
            };
            set => commandMap = value ?? throw new ArgumentNullException(nameof(value));
        }

        /// <summary>
        /// Gets the command map for a given server type, since some supersede settings when connecting.
        /// </summary>
        internal CommandMap GetCommandMap(ServerType? serverType) => serverType switch
        {
            ServerType.Sentinel => CommandMap.Sentinel,
            _ => CommandMap,
        };

        /// <summary>
        /// Channel to use for broadcasting and listening for configuration change notification.
        /// </summary>
        /// <remarks>
        /// This is memoized when a <see cref="ConnectionMultiplexer"/> connects.
        /// Modifying it afterwards will have no effect on already-created multiplexers.
        /// </remarks>
        public string ConfigurationChannel
        {
            get => configChannel ?? Defaults.ConfigurationChannel;
            set => configChannel = value;
        }

        /// <summary>
        /// Specifies the time in milliseconds that should be allowed for connection (defaults to 5 seconds unless SyncTimeout is higher).
        /// </summary>
        public int ConnectTimeout
        {
            get => connectTimeout ?? ((int?)Defaults.ConnectTimeout?.TotalMilliseconds) ?? Math.Max(5000, SyncTimeout);
            set => connectTimeout = value;
        }

        /// <summary>
        /// Specifies the default database to be used when calling <see cref="ConnectionMultiplexer.GetDatabase(int, object)"/> without any parameters.
        /// </summary>
        public int? DefaultDatabase { get; set; }

        /// <summary>
        /// The server version to assume.
        /// </summary>
        public Version DefaultVersion
        {
            get => defaultVersion ?? Defaults.DefaultVersion;
            set => defaultVersion = value;
        }

        /// <summary>
        /// The endpoints defined for this configuration.
        /// </summary>
        /// <remarks>
        /// This is memoized when a <see cref="ConnectionMultiplexer"/> connects.
        /// Modifying it afterwards will have no effect on already-created multiplexers.
        /// </remarks>
        public EndPointCollection EndPoints { get; init; } = new EndPointCollection();

        /// <summary>
        /// Use ThreadPriority.AboveNormal for SocketManager reader and writer threads (true by default).
        /// If <see langword="false"/>, <see cref="ThreadPriority.Normal"/> will be used.
        /// </summary>
        [Obsolete($"This setting no longer has any effect, please use {nameof(SocketManager.SocketManagerOptions)}.{nameof(SocketManager.SocketManagerOptions.UseHighPrioritySocketThreads)} instead - this setting will be removed in 3.0.")]
        public bool HighPrioritySocketThreads
        {
            get => false;
            set { }
        }

        /// <summary>
        /// Should exceptions include identifiable details? (key names, additional .Data annotations)
        /// </summary>
        public bool IncludeDetailInExceptions
        {
            get => includeDetailInExceptions ?? Defaults.IncludeDetailInExceptions;
            set => includeDetailInExceptions = value;
        }

        /// <summary>
        /// Should exceptions include performance counter details?
        /// </summary>
        /// <remarks>
        /// CPU usage, etc - note that this can be problematic on some platforms.
        /// </remarks>
        public bool IncludePerformanceCountersInExceptions
        {
            get => includePerformanceCountersInExceptions ?? Defaults.IncludePerformanceCountersInExceptions;
            set => includePerformanceCountersInExceptions = value;
        }

        /// <summary>
        /// Specifies the time in seconds at which connections should be pinged to ensure validity.
        /// -1 Defaults to 60 Seconds
        /// </summary>
        public int KeepAlive
        {
            get => keepAlive ?? (int)Defaults.KeepAliveInterval.TotalSeconds;
            set => keepAlive = value;
        }

        /// <summary>
        /// The user to use to authenticate with the server.
        /// </summary>
        public string? User { get; set; }

        /// <summary>
        /// The password to use to authenticate with the server.
        /// </summary>
        public string? Password { get; set; }

        /// <summary>
        /// Specifies whether asynchronous operations should be invoked in a way that guarantees their original delivery order.
        /// </summary>
        [Obsolete("Not supported; if you require ordered pub/sub, please see " + nameof(ChannelMessageQueue) + " - this will be removed in 3.0.", false)]
        public bool PreserveAsyncOrder
        {
            get => false;
            set { }
        }

        /// <summary>
        /// Type of proxy to use (if any); for example <see cref="Proxy.Twemproxy"/>.
        /// </summary>
        public Proxy Proxy
        {
            get => proxy ?? Defaults.Proxy;
            set => proxy = value;
        }

        /// <summary>
        /// The retry policy to be used for connection reconnects.
        /// </summary>
        public IReconnectRetryPolicy ReconnectRetryPolicy
        {
            get => reconnectRetryPolicy ??= Defaults.ReconnectRetryPolicy ?? new ExponentialRetry(ConnectTimeout / 2);
            set => reconnectRetryPolicy = value;
        }

        /// <summary>
        /// The backlog policy to be used for commands when a connection is unhealthy.
        /// </summary>
        public BacklogPolicy BacklogPolicy
        {
            get => backlogPolicy ?? Defaults.BacklogPolicy;
            set => backlogPolicy = value;
        }

        /// <summary>
        /// Indicates whether endpoints should be resolved via DNS before connecting.
        /// If enabled the ConnectionMultiplexer will not re-resolve DNS when attempting to re-connect after a connection failure.
        /// </summary>
        public bool ResolveDns
        {
            get => resolveDns ?? Defaults.ResolveDns;
            set => resolveDns = value;
        }

        /// <summary>
        /// Specifies the time in milliseconds that the system should allow for responses before concluding that the socket is unhealthy.
        /// </summary>
        [Obsolete("This setting no longer has any effect, and should not be used - will be removed in 3.0.")]
        public int ResponseTimeout
        {
            get => 0;
            set { }
        }

        /// <summary>
        /// The service name used to resolve a service via sentinel.
        /// </summary>
        public string? ServiceName { get; set; }

        /// <summary>
        /// Gets or sets the SocketManager instance to be used with these options.
        /// If this is null a shared cross-multiplexer <see cref="SocketManager"/> is used.
        /// </summary>
<<<<<<< HEAD
        public SocketManager? SocketManager { get; set; }
=======
        /// <remarks>
        /// This is only used when a <see cref="ConnectionMultiplexer"/> is created.
        /// Modifying it afterwards will have no effect on already-created multiplexers.
        /// </remarks>
        public SocketManager SocketManager { get; set; }
>>>>>>> 4dccb0ab

        /// <summary>
        /// Indicates whether the connection should be encrypted.
        /// </summary>
        public bool Ssl
        {
            get => ssl ?? Defaults.GetDefaultSsl(EndPoints);
            set => ssl = value;
        }

        /// <summary>
        /// The target-host to use when validating SSL certificate; setting a value here enables SSL mode.
        /// </summary>
        public string? SslHost
        {
            get => sslHost ?? Defaults.GetSslHostFromEndpoints(EndPoints);
            set => sslHost = value;
        }

        /// <summary>
        /// Configures which SSL/TLS protocols should be allowed.  If not set, defaults are chosen by the .NET framework.
        /// </summary>
        public SslProtocols? SslProtocols { get; set; }

        /// <summary>
        /// Specifies the time in milliseconds that the system should allow for synchronous operations (defaults to 5 seconds).
        /// </summary>
        public int SyncTimeout
        {
            get => syncTimeout ?? (int)Defaults.SyncTimeout.TotalMilliseconds;
            set => syncTimeout = value;
        }

        /// <summary>
        /// Tie-breaker used to choose between primaries (must match the endpoint exactly).
        /// </summary>
        public string TieBreaker
        {
            get => tieBreaker ?? Defaults.TieBreaker;
            set => tieBreaker = value;
        }

        /// <summary>
        /// The size of the output buffer to use.
        /// </summary>
        [Obsolete("This setting no longer has any effect, and should not be used - will be removed in 3.0.")]
        public int WriteBuffer
        {
            get => 0;
            set { }
        }

        internal LocalCertificateSelectionCallback? CertificateSelectionCallback
        {
            get => CertificateSelection;
            private set => CertificateSelection = value;
        }

        // these just rip out the underlying handlers, bypassing the event accessors - needed when creating the SSL stream
        internal RemoteCertificateValidationCallback? CertificateValidationCallback
        {
            get => CertificateValidation;
            private set => CertificateValidation = value;
        }

        /// <summary>
        /// Check configuration every n seconds (every minute by default).
        /// </summary>
        public int ConfigCheckSeconds
        {
            get => configCheckSeconds ?? (int)Defaults.ConfigCheckInterval.TotalSeconds;
            set => configCheckSeconds = value;
        }

        /// <summary>
        /// Parse the configuration from a comma-delimited configuration string.
        /// </summary>
        /// <param name="configuration">The configuration string to parse.</param>
        /// <exception cref="ArgumentNullException"><paramref name="configuration"/> is <see langword="null"/>.</exception>
        /// <exception cref="ArgumentException"><paramref name="configuration"/> is empty.</exception>
        public static ConfigurationOptions Parse(string configuration) => Parse(configuration, false);

        /// <summary>
        /// Parse the configuration from a comma-delimited configuration string.
        /// </summary>
        /// <param name="configuration">The configuration string to parse.</param>
        /// <param name="ignoreUnknown">Whether to ignore unknown elements in <paramref name="configuration"/>.</param>
        /// <exception cref="ArgumentNullException"><paramref name="configuration"/> is <see langword="null"/>.</exception>
        /// <exception cref="ArgumentException"><paramref name="configuration"/> is empty.</exception>
        public static ConfigurationOptions Parse(string configuration, bool ignoreUnknown) =>
            new ConfigurationOptions().DoParse(configuration, ignoreUnknown);

        /// <summary>
        /// Create a copy of the configuration.
        /// </summary>
        public ConfigurationOptions Clone() => new ConfigurationOptions
        {
            defaultOptions = defaultOptions,
            ClientName = ClientName,
            ServiceName = ServiceName,
            keepAlive = keepAlive,
            syncTimeout = syncTimeout,
            asyncTimeout = asyncTimeout,
            allowAdmin = allowAdmin,
            defaultVersion = defaultVersion,
            connectTimeout = connectTimeout,
            User = User,
            Password = Password,
            tieBreaker = tieBreaker,
            ssl = ssl,
            sslHost = sslHost,
            configChannel = configChannel,
            abortOnConnectFail = abortOnConnectFail,
            resolveDns = resolveDns,
            proxy = proxy,
            commandMap = commandMap,
            CertificateValidationCallback = CertificateValidationCallback,
            CertificateSelectionCallback = CertificateSelectionCallback,
            ChannelPrefix = ChannelPrefix.Clone(),
            SocketManager = SocketManager,
            connectRetry = connectRetry,
            configCheckSeconds = configCheckSeconds,
            responseTimeout = responseTimeout,
            DefaultDatabase = DefaultDatabase,
            reconnectRetryPolicy = reconnectRetryPolicy,
            backlogPolicy = backlogPolicy,
            SslProtocols = SslProtocols,
            checkCertificateRevocation = checkCertificateRevocation,
            BeforeSocketConnect = BeforeSocketConnect,
            EndPoints = EndPoints.Clone(),
        };

        /// <summary>
        /// Apply settings to configure this instance of <see cref="ConfigurationOptions"/>, e.g. for a specific scenario.
        /// </summary>
        /// <param name="configure">An action that will update the properties of this <see cref="ConfigurationOptions"/> instance.</param>
        /// <returns>This <see cref="ConfigurationOptions"/> instance, with any changes <paramref name="configure"/> made.</returns>
        public ConfigurationOptions Apply(Action<ConfigurationOptions> configure)
        {
            configure?.Invoke(this);
            return this;
        }

        /// <summary>
        /// Resolve the default port for any endpoints that did not have a port explicitly specified.
        /// </summary>
        public void SetDefaultPorts() => EndPoints.SetDefaultPorts(ServerType.Standalone, ssl: Ssl);

        internal bool IsSentinel => !string.IsNullOrEmpty(ServiceName);

        /// <summary>
        /// Gets a tie breaker if we both have one set, and should be using one.
        /// </summary>
        internal bool TryGetTieBreaker(out RedisKey tieBreaker)
        {
            var key = TieBreaker;
            if (!IsSentinel && !string.IsNullOrWhiteSpace(key))
            {
                tieBreaker = key;
                return true;
            }
            tieBreaker = default;
            return false;
        }

        /// <summary>
        /// Returns the effective configuration string for this configuration, including Redis credentials.
        /// </summary>
        /// <remarks>
        /// Includes password to allow generation of configuration strings used for connecting multiplexer.
        /// </remarks>
        public override string ToString() => ToString(includePassword: true);

        /// <summary>
        /// Returns the effective configuration string for this configuration
        /// with the option to include or exclude the password from the string.
        /// </summary>
        /// <param name="includePassword">Whether to include the password.</param>
        public string ToString(bool includePassword)
        {
            var sb = new StringBuilder();
            foreach (var endpoint in EndPoints)
            {
                Append(sb, Format.ToString(endpoint));
            }
            Append(sb, OptionKeys.ClientName, ClientName);
            Append(sb, OptionKeys.ServiceName, ServiceName);
            Append(sb, OptionKeys.KeepAlive, keepAlive);
            Append(sb, OptionKeys.SyncTimeout, syncTimeout);
            Append(sb, OptionKeys.AsyncTimeout, asyncTimeout);
            Append(sb, OptionKeys.AllowAdmin, allowAdmin);
            Append(sb, OptionKeys.Version, defaultVersion);
            Append(sb, OptionKeys.ConnectTimeout, connectTimeout);
            Append(sb, OptionKeys.User, User);
            Append(sb, OptionKeys.Password, (includePassword || string.IsNullOrEmpty(Password)) ? Password : "*****");
            Append(sb, OptionKeys.TieBreaker, tieBreaker);
            Append(sb, OptionKeys.Ssl, ssl);
            Append(sb, OptionKeys.SslProtocols, SslProtocols?.ToString().Replace(',', '|'));
            Append(sb, OptionKeys.CheckCertificateRevocation, checkCertificateRevocation);
            Append(sb, OptionKeys.SslHost, sslHost);
            Append(sb, OptionKeys.ConfigChannel, configChannel);
            Append(sb, OptionKeys.AbortOnConnectFail, abortOnConnectFail);
            Append(sb, OptionKeys.ResolveDns, resolveDns);
            Append(sb, OptionKeys.ChannelPrefix, (string?)ChannelPrefix);
            Append(sb, OptionKeys.ConnectRetry, connectRetry);
            Append(sb, OptionKeys.Proxy, proxy);
            Append(sb, OptionKeys.ConfigCheckSeconds, configCheckSeconds);
            Append(sb, OptionKeys.ResponseTimeout, responseTimeout);
            Append(sb, OptionKeys.DefaultDatabase, DefaultDatabase);
            commandMap?.AppendDeltas(sb);
            return sb.ToString();
        }

        private static void Append(StringBuilder sb, object value)
        {
            if (value == null) return;
            string s = Format.ToString(value);
            if (!string.IsNullOrWhiteSpace(s))
            {
                if (sb.Length != 0) sb.Append(',');
                sb.Append(s);
            }
        }

        private static void Append(StringBuilder sb, string prefix, object? value)
        {
            string? s = value?.ToString();
            if (!string.IsNullOrWhiteSpace(s))
            {
                if (sb.Length != 0) sb.Append(',');
                if (!string.IsNullOrEmpty(prefix))
                {
                    sb.Append(prefix).Append('=');
                }
                sb.Append(s);
            }
        }

        private void Clear()
        {
            ClientName = ServiceName = User = Password = tieBreaker = sslHost = configChannel = null;
            keepAlive = syncTimeout = asyncTimeout = connectTimeout = connectRetry = configCheckSeconds = DefaultDatabase = null;
            allowAdmin = abortOnConnectFail = resolveDns = ssl = null;
            SslProtocols = null;
            defaultVersion = null;
            EndPoints.Clear();
            commandMap = null;

            CertificateSelection = null;
            CertificateValidation = null;
            ChannelPrefix = default;
            SocketManager = null;
        }

        object ICloneable.Clone() => Clone();

        private ConfigurationOptions DoParse(string configuration, bool ignoreUnknown)
        {
            if (configuration == null)
            {
                throw new ArgumentNullException(nameof(configuration));
            }

            if (string.IsNullOrWhiteSpace(configuration))
            {
                throw new ArgumentException("is empty", nameof(configuration));
            }

            Clear();

            // break it down by commas
            var arr = configuration.Split(StringSplits.Comma);
            Dictionary<string, string?>? map = null;
            foreach (var paddedOption in arr)
            {
                var option = paddedOption.Trim();

                if (string.IsNullOrWhiteSpace(option)) continue;

                // check for special tokens
                int idx = option.IndexOf('=');
                if (idx > 0)
                {
                    var key = option.Substring(0, idx).Trim();
                    var value = option.Substring(idx + 1).Trim();

                    switch (OptionKeys.TryNormalize(key))
                    {
                        case OptionKeys.CheckCertificateRevocation:
                            CheckCertificateRevocation = OptionKeys.ParseBoolean(key, value);
                            break;
                        case OptionKeys.SyncTimeout:
                            SyncTimeout = OptionKeys.ParseInt32(key, value, minValue: 1);
                            break;
                        case OptionKeys.AsyncTimeout:
                            AsyncTimeout = OptionKeys.ParseInt32(key, value, minValue: 1);
                            break;
                        case OptionKeys.AllowAdmin:
                            AllowAdmin = OptionKeys.ParseBoolean(key, value);
                            break;
                        case OptionKeys.AbortOnConnectFail:
                            AbortOnConnectFail = OptionKeys.ParseBoolean(key, value);
                            break;
                        case OptionKeys.ResolveDns:
                            ResolveDns = OptionKeys.ParseBoolean(key, value);
                            break;
                        case OptionKeys.ServiceName:
                            ServiceName = value;
                            break;
                        case OptionKeys.ClientName:
                            ClientName = value;
                            break;
                        case OptionKeys.ChannelPrefix:
                            ChannelPrefix = value;
                            break;
                        case OptionKeys.ConfigChannel:
                            ConfigurationChannel = value;
                            break;
                        case OptionKeys.KeepAlive:
                            KeepAlive = OptionKeys.ParseInt32(key, value);
                            break;
                        case OptionKeys.ConnectTimeout:
                            ConnectTimeout = OptionKeys.ParseInt32(key, value);
                            break;
                        case OptionKeys.ConnectRetry:
                            ConnectRetry = OptionKeys.ParseInt32(key, value);
                            break;
                        case OptionKeys.ConfigCheckSeconds:
                            ConfigCheckSeconds = OptionKeys.ParseInt32(key, value);
                            break;
                        case OptionKeys.Version:
                            DefaultVersion = OptionKeys.ParseVersion(key, value);
                            break;
                        case OptionKeys.User:
                            User = value;
                            break;
                        case OptionKeys.Password:
                            Password = value;
                            break;
                        case OptionKeys.TieBreaker:
                            TieBreaker = value;
                            break;
                        case OptionKeys.Ssl:
                            Ssl = OptionKeys.ParseBoolean(key, value);
                            break;
                        case OptionKeys.SslHost:
                            SslHost = value;
                            break;
                        case OptionKeys.Proxy:
                            Proxy = OptionKeys.ParseProxy(key, value);
                            break;
                        case OptionKeys.DefaultDatabase:
                            DefaultDatabase = OptionKeys.ParseInt32(key, value);
                            break;
                        case OptionKeys.SslProtocols:
                            SslProtocols = OptionKeys.ParseSslProtocols(key, value);
                            break;
                        // Deprecated options we ignore...
                        case OptionKeys.HighPrioritySocketThreads:
                        case OptionKeys.PreserveAsyncOrder:
                        case OptionKeys.ResponseTimeout:
                        case OptionKeys.WriteBuffer:
                            break;
                        default:
                            if (!string.IsNullOrEmpty(key) && key[0] == '$')
                            {
                                var cmdName = option.Substring(1, idx - 1);
                                if (Enum.TryParse(cmdName, true, out RedisCommand cmd))
                                {
                                    map ??= new Dictionary<string, string?>(StringComparer.OrdinalIgnoreCase);
                                    map[cmdName] = value;
                                }
                            }
                            else
                            {
                                if (!ignoreUnknown) OptionKeys.Unknown(key);
                            }
                            break;
                    }
                }
                else
                {
                    var ep = Format.TryParseEndPoint(option);
                    if (ep != null && !EndPoints.Contains(ep)) EndPoints.Add(ep);
                }
            }
            if (map != null && map.Count != 0)
            {
                CommandMap = CommandMap.Create(map);
            }
            return this;
        }
    }
}<|MERGE_RESOLUTION|>--- conflicted
+++ resolved
@@ -486,15 +486,11 @@
         /// Gets or sets the SocketManager instance to be used with these options.
         /// If this is null a shared cross-multiplexer <see cref="SocketManager"/> is used.
         /// </summary>
-<<<<<<< HEAD
-        public SocketManager? SocketManager { get; set; }
-=======
         /// <remarks>
         /// This is only used when a <see cref="ConnectionMultiplexer"/> is created.
         /// Modifying it afterwards will have no effect on already-created multiplexers.
         /// </remarks>
-        public SocketManager SocketManager { get; set; }
->>>>>>> 4dccb0ab
+        public SocketManager? SocketManager { get; set; }
 
         /// <summary>
         /// Indicates whether the connection should be encrypted.
