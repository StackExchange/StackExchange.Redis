--- conflicted
+++ resolved
@@ -361,11 +361,7 @@
         /// <summary>
         /// Limit the query to results that are limited to a specific set of keys
         /// </summary>
-<<<<<<< HEAD
         /// <param name="keys">a list of the TEXT fields in the schemas</param>
-=======
-        /// <param name="fields">fields a list of TEXT fields in the schemas</param>
->>>>>>> ef5af00d
         /// <returns>the query object itself</returns>
         public Query LimitKeys(params string[] keys)
         {
@@ -373,12 +369,6 @@
             return this;
         }
 
-<<<<<<< HEAD
-        public Query ReturnFields(params string[] fields)
-        {
-            _returnFields = fields;
-
-=======
         /// <summary>
         /// Result's projection - the fields to return by the query
         /// </summary>
@@ -387,7 +377,6 @@
         public Query ReturnFields(params string[] fields)
         {
             _returnFields = fields;
->>>>>>> ef5af00d
             return this;
         }
 
