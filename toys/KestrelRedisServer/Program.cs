﻿using KestrelRedisServer;
using Microsoft.AspNetCore.Connections;
using StackExchange.Redis.Server;

var server = new MemoryCacheRedisServer();

var builder = WebApplication.CreateBuilder(args);
builder.Services.AddSingleton<RespServer>(server);
builder.WebHost.ConfigureKestrel(options =>
{
    // HTTP 5000 (test/debug API only)
    options.ListenLocalhost(5000);

<<<<<<< HEAD
        public static IWebHostBuilder CreateWebHostBuilder(string[] args) =>
            WebHost.CreateDefaultBuilder(args)
                .UseKestrel(options =>
                {
                    // Moved to SocketTransportOptions.UnsafePreferInlineScheduling = true;
                    // options.ApplicationSchedulingMode = SchedulingMode.Inline;
=======
    // this is the core of using Kestrel to create a TCP server
    // TCP 6379
    options.ListenLocalhost(6379, builder => builder.UseConnectionHandler<RedisConnectionHandler>());
});
>>>>>>> 4852cca5

var app = builder.Build();

// redis-specific hack - there is a redis command to shutdown the server
_ = server.Shutdown.ContinueWith(static (t, s) =>
{
    try
    {   // if the resp server is shutdown by a client: stop the kestrel server too
        if (t.Result == RespServer.ShutdownReason.ClientInitiated)
        {
            ((IServiceProvider)s!).GetService<IHostApplicationLifetime>()?.StopApplication();
        }
    }
    catch { /* Don't go boom on shutdown */ }
}, app.Services);

// add debug route
app.Run(context => context.Response.WriteAsync(server.GetStats()));

// run the server
await app.RunAsync();<|MERGE_RESOLUTION|>--- conflicted
+++ resolved
@@ -11,34 +11,28 @@
     // HTTP 5000 (test/debug API only)
     options.ListenLocalhost(5000);
 
-<<<<<<< HEAD
-        public static IWebHostBuilder CreateWebHostBuilder(string[] args) =>
-            WebHost.CreateDefaultBuilder(args)
-                .UseKestrel(options =>
-                {
-                    // Moved to SocketTransportOptions.UnsafePreferInlineScheduling = true;
-                    // options.ApplicationSchedulingMode = SchedulingMode.Inline;
-=======
     // this is the core of using Kestrel to create a TCP server
     // TCP 6379
     options.ListenLocalhost(6379, builder => builder.UseConnectionHandler<RedisConnectionHandler>());
 });
->>>>>>> 4852cca5
 
 var app = builder.Build();
 
 // redis-specific hack - there is a redis command to shutdown the server
-_ = server.Shutdown.ContinueWith(static (t, s) =>
-{
-    try
-    {   // if the resp server is shutdown by a client: stop the kestrel server too
-        if (t.Result == RespServer.ShutdownReason.ClientInitiated)
+_ = server.Shutdown.ContinueWith(
+    static (t, s) =>
+    {
+        try
         {
-            ((IServiceProvider)s!).GetService<IHostApplicationLifetime>()?.StopApplication();
+            // if the resp server is shutdown by a client: stop the kestrel server too
+            if (t.Result == RespServer.ShutdownReason.ClientInitiated)
+            {
+                ((IServiceProvider)s!).GetService<IHostApplicationLifetime>()?.StopApplication();
+            }
         }
-    }
-    catch { /* Don't go boom on shutdown */ }
-}, app.Services);
+        catch { /* Don't go boom on shutdown */ }
+    },
+    app.Services);
 
 // add debug route
 app.Run(context => context.Response.WriteAsync(server.GetStats()));
