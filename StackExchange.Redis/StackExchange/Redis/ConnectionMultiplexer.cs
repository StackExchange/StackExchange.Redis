--- conflicted
+++ resolved
@@ -509,11 +509,8 @@
 
         private readonly ConfigurationOptions configuration;
 
-<<<<<<< HEAD
         private readonly IBackgroundWorkQueue backgroundWorkQueue;
 
-=======
->>>>>>> a1a834f6
         internal bool TryResend(int hashSlot, Message message, EndPoint endpoint, bool isMoved)
         {
             return ServerSelectionStrategy.TryResend(hashSlot, message, endpoint, isMoved);
@@ -750,13 +747,10 @@
         /// <summary>
         /// Create a new ConnectionMultiplexer instance
         /// </summary>
-<<<<<<< HEAD
-        public static async Task<ConnectionMultiplexer> ConnectAsync(string configuration, TextWriter log = null, IBackgroundWorkQueue backgroundWorkQueue = null)
-=======
         /// <param name="configuration">The string configuration to use for this multiplexer.</param>
         /// <param name="log">The <see cref="TextWriter"/> to log to.</param>
-        public static async Task<ConnectionMultiplexer> ConnectAsync(string configuration, TextWriter log = null)
->>>>>>> a1a834f6
+        /// <param name="backgroundWorkQueue">The <see cref="IBackgroundWorkQueue"/> on which to do background work.</param>
+        public static async Task<ConnectionMultiplexer> ConnectAsync(string configuration, TextWriter log = null, IBackgroundWorkQueue backgroundWorkQueue = null)
         {
             IDisposable killMe = null;
             try
@@ -780,13 +774,10 @@
         /// <summary>
         /// Create a new ConnectionMultiplexer instance
         /// </summary>
-<<<<<<< HEAD
-        public static async Task<ConnectionMultiplexer> ConnectAsync(ConfigurationOptions configuration, TextWriter log = null, IBackgroundWorkQueue backgroundWorkQueue = null)
-=======
         /// <param name="configuration">The configuration options to use for this multiplexer.</param>
         /// <param name="log">The <see cref="TextWriter"/> to log to.</param>
-        public static async Task<ConnectionMultiplexer> ConnectAsync(ConfigurationOptions configuration, TextWriter log = null)
->>>>>>> a1a834f6
+        /// <param name="backgroundWorkQueue">The <see cref="IBackgroundWorkQueue"/> on which to do backgorund work.</param>
+        public static async Task<ConnectionMultiplexer> ConnectAsync(ConfigurationOptions configuration, TextWriter log = null, IBackgroundWorkQueue backgroundWorkQueue = null)
         {
             IDisposable killMe = null;
             try
@@ -807,11 +798,7 @@
             }
         }
 
-<<<<<<< HEAD
-        static ConnectionMultiplexer CreateMultiplexer(object configuration, IBackgroundWorkQueue backgroundWorkQueue)
-=======
-        private static ConnectionMultiplexer CreateMultiplexer(object configuration)
->>>>>>> a1a834f6
+        private static ConnectionMultiplexer CreateMultiplexer(object configuration, IBackgroundWorkQueue backgroundWorkQueue)
         {
             if (configuration == null) throw new ArgumentNullException(nameof(configuration));
             if (backgroundWorkQueue == null) throw new ArgumentNullException(nameof(backgroundWorkQueue));
@@ -836,13 +823,10 @@
         /// <summary>
         /// Create a new ConnectionMultiplexer instance
         /// </summary>
-<<<<<<< HEAD
-        public static ConnectionMultiplexer Connect(string configuration, TextWriter log = null, IBackgroundWorkQueue backgroundWorkQueue = null)
-=======
         /// <param name="configuration">The string configuration to use for this multiplexer.</param>
         /// <param name="log">The <see cref="TextWriter"/> to log to.</param>
-        public static ConnectionMultiplexer Connect(string configuration, TextWriter log = null)
->>>>>>> a1a834f6
+        /// <param name="backgroundWorkQueue">The <see cref="IBackgroundWorkQueue"/> on which to do background work.</param>
+        public static ConnectionMultiplexer Connect(string configuration, TextWriter log = null, IBackgroundWorkQueue backgroundWorkQueue = null)
         {
             return ConnectImpl(() => CreateMultiplexer(configuration, backgroundWorkQueue ?? ThreadPoolBackgroundWorkQueue.Instance), log);
         }
@@ -850,13 +834,10 @@
         /// <summary>
         /// Create a new ConnectionMultiplexer instance
         /// </summary>
-<<<<<<< HEAD
+        /// <param name="configuration">The string configuration to use for this multiplexer.</param>
+        /// <param name="log">The <see cref="TextWriter"/> to log to.</param>
+        /// <param name="backgroundWorkQueue">The <see cref="IBackgroundWorkQueue"/> on which to do background work.</param>
         public static ConnectionMultiplexer Connect(ConfigurationOptions configuration, TextWriter log = null, IBackgroundWorkQueue backgroundWorkQueue = null)
-=======
-        /// <param name="configuration">The configurtion options to use for this multiplexer.</param>
-        /// <param name="log">The <see cref="TextWriter"/> to log to.</param>
-        public static ConnectionMultiplexer Connect(ConfigurationOptions configuration, TextWriter log = null)
->>>>>>> a1a834f6
         {
             return ConnectImpl(() => CreateMultiplexer(configuration, backgroundWorkQueue ?? ThreadPoolBackgroundWorkQueue.Instance), log);
         }
@@ -932,15 +913,11 @@
         internal readonly CommandMap CommandMap;
         private ConnectionMultiplexer(ConfigurationOptions configuration, IBackgroundWorkQueue backgroundWorkQueue)
         {
-<<<<<<< HEAD
-            if (configuration == null) throw new ArgumentNullException(nameof(configuration));
-            this.backgroundWorkQueue = backgroundWorkQueue ?? throw new ArgumentNullException(nameof(backgroundWorkQueue));
-=======
->>>>>>> a1a834f6
             IncludeDetailInExceptions = true;
             IncludePerformanceCountersInExceptions = false;
 
             this.configuration = configuration ?? throw new ArgumentNullException(nameof(configuration));
+            this.backgroundWorkQueue = backgroundWorkQueue ?? throw new ArgumentNullException(nameof(backgroundWorkQueue));
 
             var map = CommandMap = configuration.CommandMap;
             if (!string.IsNullOrWhiteSpace(configuration.Password)) map.AssertAvailable(RedisCommand.AUTH);
@@ -955,13 +932,8 @@
             TimeoutMilliseconds = configuration.SyncTimeout;
 
             OnCreateReaderWriter(configuration);
-<<<<<<< HEAD
-            unprocessableCompletionManager = new CompletionManager(this, backgroundWorkQueue, "multiplexer");
-            serverSelectionStrategy = new ServerSelectionStrategy(this);
-=======
-            UnprocessableCompletionManager = new CompletionManager(this, "multiplexer");
+            UnprocessableCompletionManager = new CompletionManager(this, backgroundWorkQueue, "multiplexer");
             ServerSelectionStrategy = new ServerSelectionStrategy(this);
->>>>>>> a1a834f6
 
             var configChannel = configuration.ConfigurationChannel;
             if (!string.IsNullOrWhiteSpace(configChannel))
