﻿using System;
using System.Collections;
using System.Collections.Generic;
using System.Diagnostics;
using System.IO;
using System.IO.Compression;
using System.Linq;
using System.Net;
using System.Text;
using System.Threading;
using System.Threading.Tasks;
using System.Collections.Concurrent;
#if NET40
using Microsoft.Runtime.CompilerServices;
#else
using System.Runtime.CompilerServices;
#endif

namespace StackExchange.Redis
{
    internal static partial class TaskExtensions
    {
        private static readonly Action<Task> observeErrors = ObverveErrors;
        private static void ObverveErrors(this Task task)
        {
            if (task != null) GC.KeepAlive(task.Exception);
        }

        public  static Task ObserveErrors(this Task task)
        {
            if (task != null) task.ContinueWith(observeErrors, TaskContinuationOptions.OnlyOnFaulted);
            return task;
        }
        public static Task<T> ObserveErrors<T>(this Task<T> task)
        {
            if (task != null) task.ContinueWith(observeErrors, TaskContinuationOptions.OnlyOnFaulted);
            return task;
        }

        public static ConfiguredTaskAwaitable ForAwait(this Task task)
        {
            return task.ConfigureAwait(false);
        }
        public static ConfiguredTaskAwaitable<T> ForAwait<T>(this Task<T> task)
        {
            return task.ConfigureAwait(false);
        }
    }

    /// <summary>
    /// Represents an inter-related group of connections to redis servers
    /// </summary>
    public sealed partial class ConnectionMultiplexer : IConnectionMultiplexer, IDisposable
    {
        private static TaskFactory _factory = null;

        /// <summary>
        /// Provides a way of overriding the default Task Factory. If not set, it will use the default Task.Factory.
        /// Useful when top level code sets it's own factory which may interfere with Redis queries.
        /// </summary>
        public static TaskFactory Factory
        {
            get
            {
                if (_factory != null)
                {
                    return _factory;
                }

                return Task.Factory;
            }
            set
            {
                _factory = value;
                
            }
        }

        /// <summary>
        /// Get summary statistics associates with this server
        /// </summary>
        public ServerCounters GetCounters()
        {
            var snapshot = serverSnapshot;

            var counters = new ServerCounters(null);
            for (int i = 0; i < snapshot.Length; i++)
            {
                counters.Add(snapshot[i].GetCounters());
            }
            unprocessableCompletionManager.GetCounters(counters.Other);
            return counters;
        }

        /// <summary>
        /// Gets the client-name that will be used on all new connections
        /// </summary>
        public string ClientName { get { return configuration.ClientName ?? Environment.MachineName; } }

        /// <summary>
        /// Gets the configuration of the connection
        /// </summary>
        public string Configuration
        {
            get { return configuration.ToString(); }
        }

        internal void OnConnectionFailed(EndPoint endpoint, ConnectionType connectionType, ConnectionFailureType failureType, Exception exception, bool reconfigure)
        {
            if (isDisposed) return;
            var handler = ConnectionFailed;
            if (handler != null)
            {
                unprocessableCompletionManager.CompleteSyncOrAsync(
                    new ConnectionFailedEventArgs(handler, this, endpoint, connectionType, failureType, exception)
                );
            }
            if (reconfigure)
            {
                ReconfigureIfNeeded(endpoint, false, "connection failed");
            }
        }
        internal void OnInternalError(Exception exception, EndPoint endpoint = null, ConnectionType connectionType = ConnectionType.None, [System.Runtime.CompilerServices.CallerMemberName] string origin = null)
        {
            try
            {
                Trace("Internal error: " + origin + ", " + exception == null ? "unknown" : exception.Message);
                if (isDisposed) return;
                var handler = InternalError;
                if (handler != null)
                {
                    unprocessableCompletionManager.CompleteSyncOrAsync(
                        new InternalErrorEventArgs(handler, this, endpoint, connectionType, exception, origin)
                    );
                }
            }
            catch
            { // our internal error event failed; whatcha gonna do, exactly?
            }
        }

        internal void OnConnectionRestored(EndPoint endpoint, ConnectionType connectionType)
        {
            if (isDisposed) return;
            var handler = ConnectionRestored;
            if (handler != null)
            {
                unprocessableCompletionManager.CompleteSyncOrAsync(
                    new ConnectionFailedEventArgs(handler, this, endpoint, connectionType, ConnectionFailureType.None, null)
                );
            }
            ReconfigureIfNeeded(endpoint, false, "connection restored");
        }


        private void OnEndpointChanged(EndPoint endpoint, EventHandler<EndPointEventArgs> handler)
        {
            if (isDisposed) return;
            if (handler != null)
            {
                unprocessableCompletionManager.CompleteSyncOrAsync(
                    new EndPointEventArgs(handler, this, endpoint)
                );
            }
        }
        internal void OnConfigurationChanged(EndPoint endpoint)
        {
            OnEndpointChanged(endpoint, ConfigurationChanged);
        }
        internal void OnConfigurationChangedBroadcast(EndPoint endpoint)
        {
            OnEndpointChanged(endpoint, ConfigurationChangedBroadcast);
        }

        /// <summary>
        /// A server replied with an error message;
        /// </summary>
        public event EventHandler<RedisErrorEventArgs> ErrorMessage;
        internal void OnErrorMessage(EndPoint endpoint, string message)
        {
            if (isDisposed) return;
            var handler = ErrorMessage;
            if (handler != null)
            {
                unprocessableCompletionManager.CompleteSyncOrAsync(
                    new RedisErrorEventArgs(handler, this, endpoint, message)
                );
            }
        }

#if !NET40
        [System.Diagnostics.CodeAnalysis.SuppressMessage("Microsoft.Usage", "CA2202:Do not dispose objects multiple times")]
        static void Write<T>(ZipArchive zip, string name, Task task, Action<T, StreamWriter> callback)
        {
            var entry = zip.CreateEntry(name,
#if __MonoCS__
                CompressionLevel.Fastest
#else
                CompressionLevel.Optimal
#endif
                );
            using (var stream = entry.Open())
            using (var writer = new StreamWriter(stream))
            {
                TaskStatus status = task.Status;
                switch (status)
                {
                    case TaskStatus.RanToCompletion:
                        T val = ((Task<T>)task).Result;
                        callback(val, writer);
                        break;
                    case TaskStatus.Faulted:
                        writer.WriteLine(string.Join(", ", task.Exception.InnerExceptions.Select(x => x.Message)));
                        break;
                    default:
                        writer.WriteLine(status.ToString());
                        break;
                }
            }
        }
        /// <summary>
        /// Write the configuration of all servers to an output stream
        /// </summary>
        public void ExportConfiguration(Stream destination, ExportOptions options = ExportOptions.All)
        {
            if (destination == null) throw new ArgumentNullException("destination");

            // what is possible, given the command map?
            ExportOptions mask = 0;
            if (CommandMap.IsAvailable(RedisCommand.INFO)) mask |= ExportOptions.Info;
            if (CommandMap.IsAvailable(RedisCommand.CONFIG)) mask |= ExportOptions.Config;
            if (CommandMap.IsAvailable(RedisCommand.CLIENT)) mask |= ExportOptions.Client;
            if (CommandMap.IsAvailable(RedisCommand.CLUSTER)) mask |= ExportOptions.Cluster;
            options &= mask;

            using (var zip = new ZipArchive(destination, ZipArchiveMode.Create, true))
            {
                var arr = serverSnapshot;
                foreach (var server in arr)
                {
                    const CommandFlags flags = CommandFlags.None;
                    if (!server.IsConnected) continue;
                    var api = GetServer(server.EndPoint);

                    List<Task> tasks = new List<Task>();
                    if ((options & ExportOptions.Info) != 0)
                    {
                        tasks.Add(api.InfoRawAsync(flags: flags));
                    }
                    if ((options & ExportOptions.Config) != 0)
                    {
                        tasks.Add(api.ConfigGetAsync(flags: flags));
                    }
                    if ((options & ExportOptions.Client) != 0)
                    {
                        tasks.Add(api.ClientListAsync(flags: flags));
                    }
                    if ((options & ExportOptions.Cluster) != 0)
                    {
                        tasks.Add(api.ClusterNodesRawAsync(flags: flags));
                    }

                    WaitAllIgnoreErrors(tasks.ToArray());

                    int index = 0;
                    var prefix = Format.ToString(server.EndPoint);
                    if ((options & ExportOptions.Info) != 0)
                    {
                        Write<string>(zip, prefix + "/info.txt", tasks[index++], WriteNormalizingLineEndings);
                    }
                    if ((options & ExportOptions.Config) != 0)
                    {
                        Write<KeyValuePair<string, string>[]>(zip, prefix + "/config.txt", tasks[index++], (settings, writer) =>
                        {
                            foreach (var setting in settings)
                            {
                                writer.WriteLine("{0}={1}", setting.Key, setting.Value);
                            }
                        });
                    }
                    if ((options & ExportOptions.Client) != 0)
                    {
                        Write<ClientInfo[]>(zip, prefix + "/clients.txt", tasks[index++], (clients, writer) =>
                        {
                            foreach (var client in clients)
                            {
                                writer.WriteLine(client.Raw);
                            }
                        });
                    }
                    if ((options & ExportOptions.Cluster) != 0)
                    {
                        Write<string>(zip, prefix + "/nodes.txt", tasks[index++], WriteNormalizingLineEndings);
                    }
                }
            }
        }
#endif

        internal void MakeMaster(ServerEndPoint server, ReplicationChangeOptions options, TextWriter log)
        {
            CommandMap.AssertAvailable(RedisCommand.SLAVEOF);
            if (!configuration.AllowAdmin) throw ExceptionFactory.AdminModeNotEnabled(IncludeDetailInExceptions, RedisCommand.SLAVEOF, null, server);

            if (server == null) throw new ArgumentNullException("server");
            var srv = new RedisServer(this, server, null);
            if (!srv.IsConnected) throw ExceptionFactory.NoConnectionAvailable(IncludeDetailInExceptions, RedisCommand.SLAVEOF, null, server);

            if (log == null) log = TextWriter.Null;
            CommandMap.AssertAvailable(RedisCommand.SLAVEOF);

            const CommandFlags flags = CommandFlags.NoRedirect | CommandFlags.HighPriority;
            Message msg;

            LogLocked(log, "Checking {0} is available...", Format.ToString(srv.EndPoint));
            try
            {
                srv.Ping(flags); // if it isn't happy, we're not happy
            } catch (Exception ex)
            {
                LogLocked(log, "Operation failed on {0}, aborting: {1}", Format.ToString(srv.EndPoint), ex.Message);
                throw;
            }

            var nodes = serverSnapshot;
            RedisValue newMaster = Format.ToString(server.EndPoint);

            RedisKey tieBreakerKey = default(RedisKey);
            // try and write this everywhere; don't worry if some folks reject our advances
            if ((options & ReplicationChangeOptions.SetTiebreaker) != 0 && !string.IsNullOrWhiteSpace(configuration.TieBreaker)
                && CommandMap.IsAvailable(RedisCommand.SET))
            {
                tieBreakerKey = configuration.TieBreaker;

                foreach (var node in nodes)
                {
                    if (!node.IsConnected) continue;
                    LogLocked(log, "Attempting to set tie-breaker on {0}...", Format.ToString(node.EndPoint));
                    msg = Message.Create(0, flags, RedisCommand.SET, tieBreakerKey, newMaster);
                    node.QueueDirectFireAndForget(msg, ResultProcessor.DemandOK);
                }
            }

            // deslave...
            LogLocked(log, "Making {0} a master...", Format.ToString(srv.EndPoint));
            try
            {
                srv.SlaveOf(null, flags);
            } catch (Exception ex)
            {
                LogLocked(log, "Operation failed on {0}, aborting: {1}", Format.ToString(srv.EndPoint), ex.Message);
                throw;
            }

            // also, in case it was a slave a moment ago, and hasn't got the tie-breaker yet, we re-send the tie-breaker to this one
            if (!tieBreakerKey.IsNull)
            {
                LogLocked(log, "Resending tie-breaker to {0}...", Format.ToString(server.EndPoint));
                msg = Message.Create(0, flags, RedisCommand.SET, tieBreakerKey, newMaster);
                server.QueueDirectFireAndForget(msg, ResultProcessor.DemandOK);
            }



            // try and broadcast this everywhere, to catch the maximum audience
            if ((options & ReplicationChangeOptions.Broadcast) != 0 && ConfigurationChangedChannel != null
                && CommandMap.IsAvailable(RedisCommand.PUBLISH))
            {
                RedisValue channel = ConfigurationChangedChannel;
                foreach (var node in nodes)
                {
                    if (!node.IsConnected) continue;
                    LogLocked(log, "Broadcasting via {0}...", Format.ToString(node.EndPoint));
                    msg = Message.Create(-1, flags, RedisCommand.PUBLISH, channel, newMaster);
                    node.QueueDirectFireAndForget(msg, ResultProcessor.Int64);
                }
            }


            if ((options & ReplicationChangeOptions.EnslaveSubordinates) != 0)
            {
                foreach (var node in nodes)
                {
                    if (node == server || node.ServerType != ServerType.Standalone) continue;

                    LogLocked(log, "Enslaving {0}...", Format.ToString(node.EndPoint));
                    msg = RedisServer.CreateSlaveOfMessage(server.EndPoint, flags);
                    node.QueueDirectFireAndForget(msg, ResultProcessor.DemandOK);
                }
            }

            // and reconfigure the muxer
            LogLocked(log, "Reconfiguring all endpoints...");
            if (!ReconfigureAsync(false, true, log, srv.EndPoint, "make master").ObserveErrors().Wait(5000))
            {
                LogLocked(log, "Verifying the configuration was incomplete; please verify");
            }
        }

        /// <summary>
        /// Used internally to synchronize loggine without depending on locking the log instance
        /// </summary>
        private object LogSyncLock { get { return UniqueId; } } // we know this has strong identity: readonly and unique to us

        internal void LogLocked(TextWriter log, string line)
        {
            if(log != null) lock (LogSyncLock) { log.WriteLine(line); }
        }
        internal void LogLocked(TextWriter log, string line, object arg)
        {
            if (log != null) lock (LogSyncLock) { log.WriteLine(line, arg); }
        }
        internal void LogLocked(TextWriter log, string line, object arg0, object arg1)
        {
            if (log != null) lock (LogSyncLock) { log.WriteLine(line, arg0, arg1); }
        }
        internal void LogLocked(TextWriter log, string line, object arg0, object arg1, object arg2)
        {
            if (log != null) lock (LogSyncLock) { log.WriteLine(line, arg0, arg1, arg2); }
        }
        internal void LogLocked(TextWriter log, string line, params object[] args)
        {
            if (log != null) lock (LogSyncLock) { log.WriteLine(line, args); }
        }

        internal void CheckMessage(Message message)
        {
            if (!configuration.AllowAdmin && message.IsAdmin)
                throw ExceptionFactory.AdminModeNotEnabled(IncludeDetailInExceptions, message.Command, message, null);
            CommandMap.AssertAvailable(message.Command);
        }

        static void WriteNormalizingLineEndings(string source, StreamWriter writer)
        {
            using (var reader = new StringReader(source))
            {
                string line;
                while ((line = reader.ReadLine()) != null)
                    writer.WriteLine(line); // normalize line endings
            }
        }

        /// <summary>
        /// Raised whenever a physical connection fails
        /// </summary>
        public event EventHandler<ConnectionFailedEventArgs> ConnectionFailed;

        /// <summary>
        /// Raised whenever an internal error occurs (this is primarily for debugging)
        /// </summary>
        public event EventHandler<InternalErrorEventArgs> InternalError;

        /// <summary>
        /// Raised whenever a physical connection is established
        /// </summary>
        public event EventHandler<ConnectionFailedEventArgs> ConnectionRestored;

        /// <summary>
        /// Raised when configuration changes are detected
        /// </summary>
        public event EventHandler<EndPointEventArgs> ConfigurationChanged;

        /// <summary>
        /// Raised when nodes are explicitly requested to reconfigure via broadcast;
        /// this usually means master/slave changes
        /// </summary>
        public event EventHandler<EndPointEventArgs> ConfigurationChangedBroadcast;

        /// <summary>
        /// Gets the timeout associated with the connections
        /// </summary>
        public int TimeoutMilliseconds
        {
            get { return timeoutMilliseconds; }
        }

        /// <summary>
        /// Gets all endpoints defined on the server
        /// </summary>
        /// <returns></returns>
        public EndPoint[] GetEndPoints(bool configuredOnly = false)
        {
            if (configuredOnly) return configuration.EndPoints.ToArray();

            return Array.ConvertAll(serverSnapshot, x => x.EndPoint);
        }

        private readonly int timeoutMilliseconds;

        private readonly ConfigurationOptions configuration;


        internal bool TryResend(int hashSlot, Message message, EndPoint endpoint, bool isMoved)
        {
            return serverSelectionStrategy.TryResend(hashSlot, message, endpoint, isMoved);
        }


        /// <summary>
        /// Wait for a given asynchronous operation to complete (or timeout)
        /// </summary>
        public void Wait(Task task)
        {
            if (task == null) throw new ArgumentNullException("task");
            if (!task.Wait(timeoutMilliseconds)) throw new TimeoutException();
        }

        /// <summary>
        /// Wait for a given asynchronous operation to complete (or timeout)
        /// </summary>

        public T Wait<T>(Task<T> task)
        {
            if (task == null) throw new ArgumentNullException("task");
            if (!task.Wait(timeoutMilliseconds)) throw new TimeoutException();
            return task.Result;
        }
        /// <summary>
        /// Wait for the given asynchronous operations to complete (or timeout)
        /// </summary>
        public void WaitAll(params Task[] tasks)
        {
            if (tasks == null) throw new ArgumentNullException("tasks");
            if (tasks.Length == 0) return;
            if (!Task.WaitAll(tasks, timeoutMilliseconds)) throw new TimeoutException();
        }

        private bool WaitAllIgnoreErrors(Task[] tasks)
        {
            return WaitAllIgnoreErrors(tasks, timeoutMilliseconds);
        }
        private static bool WaitAllIgnoreErrors(Task[] tasks, int timeout)
        {
            if (tasks == null) throw new ArgumentNullException("tasks");
            if (tasks.Length == 0) return true;
            var watch = Stopwatch.StartNew();
            try
            {
                // if none error, great
                if (Task.WaitAll(tasks, timeout)) return true;
            }
            catch
            { }
            // if we get problems, need to give the non-failing ones time to finish
            // to be fair and reasonable
            for (int i = 0; i < tasks.Length; i++)
            {
                var task = tasks[i];
                if (!task.IsCanceled && !task.IsCompleted && !task.IsFaulted)
                {
                    var remaining = timeout - checked((int)watch.ElapsedMilliseconds);
                    if (remaining <= 0) return false;
                    try
                    {
                        task.Wait(remaining);
                    }
                    catch
                    { }
                }
            }
            return false;
        }
        private void LogLockedWithThreadPoolStats(TextWriter log, string message, out int busyWorkerCount)
        {
            busyWorkerCount = 0;
            if(log != null)
            {
                var sb = new StringBuilder();
                sb.Append(message);
                string iocp, worker;
                busyWorkerCount = GetThreadPoolStats(out iocp, out worker);
                sb.Append(", IOCP: ").Append(iocp).Append(", WORKER: ").Append(worker);
                LogLocked(log, sb.ToString());
            }
        }
        static bool AllComplete(Task[] tasks)
        {
            for(int i = 0 ; i < tasks.Length ; i++)
            {
                var task = tasks[i];
                if (!task.IsCanceled && !task.IsCompleted && !task.IsFaulted)
                    return false;
            }
            return true;
        }
        private async Task<bool> WaitAllIgnoreErrorsAsync(Task[] tasks, int timeoutMilliseconds, TextWriter log)
        {
            if (tasks == null) throw new ArgumentNullException("tasks");
            if (tasks.Length == 0)
            {
                LogLocked(log, "No tasks to await");
                return true;
            }

            if (AllComplete(tasks))
            {
                LogLocked(log, "All tasks are already complete");
                return true;
            }

            var watch = Stopwatch.StartNew();
            int busyWorkerCount;
            LogLockedWithThreadPoolStats(log, "Awaiting task completion", out busyWorkerCount);

            try
            {
                // if none error, great
                var remaining = timeoutMilliseconds - checked((int)watch.ElapsedMilliseconds);
                if (remaining <= 0)
                {
                    LogLockedWithThreadPoolStats(log, "Timeout before awaiting for tasks", out busyWorkerCount);
                    return false;
                }

#if NET40
                var allTasks = TaskEx.WhenAll(tasks).ObserveErrors();
                var any = TaskEx.WhenAny(allTasks, TaskEx.Delay(remaining)).ObserveErrors();
#else
                var allTasks = Task.WhenAll(tasks).ObserveErrors();
                var any = Task.WhenAny(allTasks, Task.Delay(remaining)).ObserveErrors();
#endif
                bool all = await any.ForAwait() == allTasks;
                LogLockedWithThreadPoolStats(log, all ? "All tasks completed cleanly" : "Not all tasks completed cleanly", out busyWorkerCount);
                return all;
            }
            catch
            { }

            // if we get problems, need to give the non-failing ones time to finish
            // to be fair and reasonable
            for (int i = 0; i < tasks.Length; i++)
            {
                var task = tasks[i];
                if (!task.IsCanceled && !task.IsCompleted && !task.IsFaulted)
                {
                    var remaining = timeoutMilliseconds - checked((int)watch.ElapsedMilliseconds);
                    if (remaining <= 0)
                    {
                        LogLockedWithThreadPoolStats(log, "Timeout awaiting tasks", out busyWorkerCount);
                        return false;
                    }
                    try
                    {
#if NET40
                        var any = TaskEx.WhenAny(task, TaskEx.Delay(remaining)).ObserveErrors();
#else
                        var any = Task.WhenAny(task, Task.Delay(remaining)).ObserveErrors();
#endif
                        await any.ForAwait();
                    }
                    catch
                    { }
                }
            }
            LogLockedWithThreadPoolStats(log, "Finished awaiting tasks", out busyWorkerCount);
            return false;
        }

        private static async Task<Task<T>> WaitFirstNonNullIgnoreErrorsAsync<T>(Task<T>[] tasks)
        {
            if (tasks == null) throw new ArgumentNullException("tasks");
            if (tasks.Length == 0) return null;
            var typeNullable = (Nullable.GetUnderlyingType(typeof(T)) != null);
            var taskList = tasks.Cast<Task>().ToList();

            try
            {
                while (taskList.Count() > 0)
                {
#if NET40
                    var allTasksAwaitingAny = TaskEx.WhenAny(taskList).ObserveErrors();
#else
                    var allTasksAwaitingAny = Task.WhenAny(taskList).ObserveErrors();
#endif
                    var result = await allTasksAwaitingAny.ForAwait();
                    taskList.Remove((Task<T>)result);
                    if (((Task<T>)result).IsFaulted) continue;
                    if ((!typeNullable) || ((Task<T>)result).Result != null)
                        return (Task<T>)result;
                }
            }
            catch
            { }

            return null;
        }


        /// <summary>
        /// Raised when a hash-slot has been relocated
        /// </summary>
        public event EventHandler<HashSlotMovedEventArgs> HashSlotMoved;

        internal void OnHashSlotMoved(int hashSlot, EndPoint old, EndPoint @new)
        {
            var handler = HashSlotMoved;
            if (handler != null)
            {
                unprocessableCompletionManager.CompleteSyncOrAsync(
                    new HashSlotMovedEventArgs(handler, this, hashSlot, old, @new)
                );
            }
        }

        /// <summary>
        /// Compute the hash-slot of a specified key
        /// </summary>
        public int HashSlot(RedisKey key)
        {
            return serverSelectionStrategy.HashSlot(key);
        }



        internal ServerEndPoint AnyConnected(ServerType serverType, uint startOffset, RedisCommand command, CommandFlags flags)
        {
            var tmp = serverSnapshot;
            int len = tmp.Length;
            ServerEndPoint fallback = null;
            for (int i = 0; i < len; i++)
            {
                var server = tmp[(int)(((uint)i + startOffset) % len)];
                if (server != null && server.ServerType == serverType && server.IsSelectable(command))
                {
                    if (server.IsSlave)
                    {
                        switch (flags)
                        {
                            case CommandFlags.DemandSlave:
                            case CommandFlags.PreferSlave:
                                return server;
                            case CommandFlags.PreferMaster:
                                fallback = server;
                                break;
                        }
                    } else
                    {
                        switch (flags)
                        {
                            case CommandFlags.DemandMaster:
                            case CommandFlags.PreferMaster:
                                return server;
                            case CommandFlags.PreferSlave:
                                fallback = server;
                                break;
                        }
                    }
                }
            }
            return fallback;
        }

        volatile bool isDisposed;
        internal bool IsDisposed { get { return isDisposed; } }
        /// <summary>
        /// Create a new ConnectionMultiplexer instance
        /// </summary>
        public static async Task<ConnectionMultiplexer> ConnectAsync(string configuration, TextWriter log = null)
        {
            IDisposable killMe = null;
            try
            {
                var muxer = CreateMultiplexer(configuration);
                killMe = muxer;
                bool configured = await muxer.ReconfigureAsync(true, false, log, null, "connect").ObserveErrors().ForAwait();
                if (!configured)
                {
                    throw ExceptionFactory.UnableToConnect(muxer.failureMessage);
                }
                killMe = null;
                return muxer;
            } finally
            {
                if (killMe != null) try { killMe.Dispose(); } catch { }
            }
        }

        /// <summary>
        /// Create a new ConnectionMultiplexer instance
        /// </summary>
        public static async Task<ConnectionMultiplexer> ConnectAsync(ConfigurationOptions configuration, TextWriter log = null)
        {
            IDisposable killMe = null;
            try
            {
                var muxer = CreateMultiplexer(configuration);
                killMe = muxer;
                bool configured = await muxer.ReconfigureAsync(true, false, log, null, "connect").ObserveErrors().ForAwait();
                if (!configured)
                {
                    throw ExceptionFactory.UnableToConnect(muxer.failureMessage);
                }
                killMe = null;
                return muxer;
            } finally
            {
                if (killMe != null) try { killMe.Dispose(); } catch { }
            }
        }

        static ConnectionMultiplexer CreateMultiplexer(object configuration)
        {
            if (configuration == null) throw new ArgumentNullException("configuration");
            ConfigurationOptions config;
            if (configuration is string)
            {
                config = ConfigurationOptions.Parse((string)configuration);
            } else if (configuration is ConfigurationOptions)
            {
                config = ((ConfigurationOptions)configuration).Clone();
            } else
            {
                throw new ArgumentException("configuration");
            }
            if ((config.EndPoints.Count == 0) && (config.SentinelConnection == null)) throw new ArgumentException("No endpoints specified", "configuration");
            config.SetDefaultPorts();
            return new ConnectionMultiplexer(config);
        }
        /// <summary>
        /// Create a new ConnectionMultiplexer instance
        /// </summary>
        public static ConnectionMultiplexer Connect(string configuration, TextWriter log = null)
        {
            return ConnectImpl(() => CreateMultiplexer(configuration), log);
        }

        /// <summary>
        /// Create a new ConnectionMultiplexer instance
        /// </summary>
        public static ConnectionMultiplexer Connect(ConfigurationOptions configuration, TextWriter log = null)
        {
            return ConnectImpl(() => CreateMultiplexer(configuration), log);
        }

        private static ConnectionMultiplexer ConnectImpl(Func<ConnectionMultiplexer> multiplexerFactory, TextWriter log)
        {
            IDisposable killMe = null;
            try
            {
                var muxer = multiplexerFactory();
                killMe = muxer;
<<<<<<< HEAD
                // note that task has timeouts internally and 500ms are allowed for sentinel query if used, so it might take *just over* the regular timeout
                var task = muxer.ReconfigureAsync(true, false, log, null, "connect");
=======
                // note that task has timeouts internally, so it might take *just over* the regular timeout
                // wrap into task to force async execution
                var task = Factory.StartNew(() => { return muxer.ReconfigureAsync(true, false, log, null, "connect").Result; });

>>>>>>> 83a046eb
                if (!task.Wait(muxer.SyncConnectTimeout(true)))
                {
                    task.ObserveErrors();
                    if (muxer.RawConfig.AbortOnConnectFail)
                    {
                        throw ExceptionFactory.UnableToConnect("Timeout");
                    }
                }
                if (!task.Result) throw ExceptionFactory.UnableToConnect(muxer.failureMessage);
                killMe = null;
                return muxer;
            }
            finally
            {
                if (killMe != null) try { killMe.Dispose(); } catch { }
            }
        }

        private string failureMessage;
        private readonly Hashtable servers = new Hashtable();
        private volatile ServerEndPoint[] serverSnapshot = NilServers;

        private static readonly ServerEndPoint[] NilServers = new ServerEndPoint[0];

        internal ServerEndPoint GetServerEndPoint(EndPoint endpoint)
        {
            if (endpoint == null) return null;
            var server = (ServerEndPoint)servers[endpoint];
            if (server == null)
            {
                lock (servers)
                {
                    server = (ServerEndPoint)servers[endpoint];
                    if (server == null)
                    {
                        if (isDisposed) throw new ObjectDisposedException(ToString());

                        server = new ServerEndPoint(this, endpoint, null);
                        servers.Add(endpoint, server);

                        var newSnapshot = serverSnapshot;
                        Array.Resize(ref newSnapshot, newSnapshot.Length + 1);
                        newSnapshot[newSnapshot.Length - 1] = server;
                        serverSnapshot = newSnapshot;
                    }

                }
            }
            return server;
        }

        internal readonly CommandMap CommandMap;
        private ConnectionMultiplexer(ConfigurationOptions configuration)
        {
            if (configuration == null) throw new ArgumentNullException("configuration");
            IncludeDetailInExceptions = true;
            
            this.configuration = configuration;
            
            var map = this.CommandMap = configuration.CommandMap;
            if (!string.IsNullOrWhiteSpace(configuration.Password)) map.AssertAvailable(RedisCommand.AUTH);

            if(!map.IsAvailable(RedisCommand.ECHO) && !map.IsAvailable(RedisCommand.PING) && !map.IsAvailable(RedisCommand.TIME))
            { // I mean really, give me a CHANCE! I need *something* to check the server is available to me...
                // see also: SendTracer (matching logic)
                map.AssertAvailable(RedisCommand.EXISTS);
            }

            PreserveAsyncOrder = true; // safest default
            this.timeoutMilliseconds = configuration.SyncTimeout;

            OnCreateReaderWriter(configuration);
            unprocessableCompletionManager = new CompletionManager(this, "multiplexer");
            serverSelectionStrategy = new ServerSelectionStrategy(this);

            var configChannel = configuration.ConfigurationChannel;
            if (!string.IsNullOrWhiteSpace(configChannel))
            {
                ConfigurationChangedChannel = Encoding.UTF8.GetBytes(configChannel);
            }
            lastHeartbeatTicks = Environment.TickCount;
        }

        partial void OnCreateReaderWriter(ConfigurationOptions configuration);

        internal const int MillisecondsPerHeartbeat = 1000;

        private static readonly TimerCallback heartbeat = state =>
        {
            ((ConnectionMultiplexer)state).OnHeartbeat();
        };
        private void OnHeartbeat()
        {
            try
            {
                int now = Environment.TickCount;
                Interlocked.Exchange(ref lastHeartbeatTicks, now);
                Interlocked.Exchange(ref lastGlobalHeartbeatTicks, now);
                Trace("heartbeat");

                var tmp = serverSnapshot;
                for (int i = 0; i < tmp.Length; i++)
                    tmp[i].OnHeartbeat();
            } catch(Exception ex)
            {
                OnInternalError(ex);
            }
        }

        private int lastHeartbeatTicks;
        private static int lastGlobalHeartbeatTicks = Environment.TickCount;
        internal long LastHeartbeatSecondsAgo {
            get {
                if (pulse == null) return -1;
                return unchecked(Environment.TickCount - Thread.VolatileRead(ref lastHeartbeatTicks)) / 1000;
            }
        }
        internal static long LastGlobalHeartbeatSecondsAgo
        { get { return unchecked(Environment.TickCount - Thread.VolatileRead(ref lastGlobalHeartbeatTicks)) / 1000; } }

        internal CompletionManager UnprocessableCompletionManager { get { return unprocessableCompletionManager; } }

        internal EndPoint GetConfiguredMasterForService(int timeoutmillis = -1)
        {
            Task<EndPoint>[] sentinelMasters = this.serverSnapshot
                        .Where(s => s.ServerType == ServerType.Sentinel)
                        .Select(s => this.GetServer(s.EndPoint).SentinelGetMasterAddressByNameAsync(RawConfig.ServiceName))
                        .ToArray();

            Task<Task<EndPoint>> firstCompleteRequest = WaitFirstNonNullIgnoreErrorsAsync(sentinelMasters);
            if (!firstCompleteRequest.Wait(timeoutmillis))
                throw new TimeoutException("Timeout resolving master for service");
            if (firstCompleteRequest.Result.Result == null)
                throw new Exception("Unable to determine master");

            return firstCompleteRequest.Result.Result;
        }

        /// <summary>
        /// Obtain a pub/sub subscriber connection to the specified server
        /// </summary>
        public ISubscriber GetSubscriber(object asyncState = null)
        {
            if (RawConfig.Proxy == Proxy.Twemproxy) throw new NotSupportedException("The pub/sub API is not available via twemproxy");
            return new RedisSubscriber(this, asyncState);
        }
        /// <summary>
        /// Obtain an interactive connection to a database inside redis
        /// </summary>
        public IDatabase GetDatabase(int db = -1, object asyncState = null)
        {
            if (db == -1)
                db = configuration.DefaultDatabase ?? 0;

            if (db < 0) throw new ArgumentOutOfRangeException("db");
            if (db != 0 && RawConfig.Proxy == Proxy.Twemproxy) throw new NotSupportedException("Twemproxy only supports database 0");
            return new RedisDatabase(this, db, asyncState);
        }


        /// <summary>
        /// Obtain a configuration API for an individual server
        /// </summary>
        public IServer GetServer(string host, int port, object asyncState = null)
        {
            return GetServer(Format.ParseEndPoint(host, port), asyncState);
        }
        /// <summary>
        /// Obtain a configuration API for an individual server
        /// </summary>
        public IServer GetServer(string hostAndPort, object asyncState = null)
        {
            return GetServer(Format.TryParseEndPoint(hostAndPort), asyncState);
        }
        /// <summary>
        /// Obtain a configuration API for an individual server
        /// </summary>
        public IServer GetServer(IPAddress host, int port)
        {
            return GetServer(new IPEndPoint(host, port));
        }

        /// <summary>
        /// Obtain a configuration API for an individual server
        /// </summary>
        public IServer GetServer(EndPoint endpoint, object asyncState = null)
        {
            if (endpoint == null) throw new ArgumentNullException("endpoint");
            if (RawConfig.Proxy == Proxy.Twemproxy) throw new NotSupportedException("The server API is not available via twemproxy");
            var server = (ServerEndPoint)servers[endpoint];
            if (server == null) throw new ArgumentException("The specified endpoint is not defined", "endpoint");
            return new RedisServer(this, server, asyncState);
        }


        [Conditional("VERBOSE")]
        internal void Trace(string message, [System.Runtime.CompilerServices.CallerMemberName] string category = null)
        {
            OnTrace(message, category);
        }
        [Conditional("VERBOSE")]
        internal void Trace(bool condition, string message, [System.Runtime.CompilerServices.CallerMemberName] string category = null)
        {
            if (condition) OnTrace(message, category);
        }

        partial void OnTrace(string message, string category);
        static partial void OnTraceWithoutContext(string message, string category);

        [Conditional("VERBOSE")]
        internal static void TraceWithoutContext(string message, [System.Runtime.CompilerServices.CallerMemberName] string category = null)
        {
            OnTraceWithoutContext(message, category);
        }
        [Conditional("VERBOSE")]
        internal static void TraceWithoutContext(bool condition, string message, [System.Runtime.CompilerServices.CallerMemberName] string category = null)
        {
            if(condition) OnTraceWithoutContext(message, category);
        }

        private readonly CompletionManager unprocessableCompletionManager;

        /// <summary>
        /// The number of operations that have been performed on all connections
        /// </summary>
        public long OperationCount {
            get
            {
                long total = 0;
                var snapshot = serverSnapshot;
                for (int i = 0; i < snapshot.Length; i++) total += snapshot[i].OperationCount;
                return total;
            }
        }

        string activeConfigCause;

        internal bool ReconfigureIfNeeded(EndPoint blame, bool fromBroadcast, string cause, bool publishReconfigure = false, CommandFlags flags = CommandFlags.None)
        {
            if (fromBroadcast)
            {
                OnConfigurationChangedBroadcast(blame);
            }
            string activeCause = Interlocked.CompareExchange(ref activeConfigCause, null, null);
            if (activeCause == null)
            {
                bool reconfigureAll = fromBroadcast || publishReconfigure;
                Trace("Configuration change detected; checking nodes", "Configuration");
                ReconfigureAsync(false, reconfigureAll, null, blame, cause, publishReconfigure, flags).ObserveErrors();
                return true;
            } else
            {
                Trace("Configuration change skipped; already in progress via " + activeCause, "Configuration");
                return false;
            }
        }

        /// <summary>
        /// Reconfigure the current connections based on the existing configuration
        /// </summary>
        public Task<bool> ConfigureAsync(TextWriter log = null)
        {
            return ReconfigureAsync(false, true, log, null, "configure").ObserveErrors();
        }
        /// <summary>
        /// Reconfigure the current connections based on the existing configuration
        /// </summary>
        public bool Configure(TextWriter log = null)
        {
            // note we expect ReconfigureAsync to internally allow [n] duration,
            // so to avoid near misses, here we wait 2*[n]
            var task = ReconfigureAsync(false, true, log, null, "configure");
            if (!task.Wait(SyncConnectTimeout(false)))
            {
                task.ObserveErrors();
                if (configuration.AbortOnConnectFail)
                {
                    throw new TimeoutException();
                }
                return false;
            }
            return task.Result;
        }

        internal int SyncConnectTimeout(bool forConnect)
        {
            int retryCount = forConnect ? RawConfig.ConnectRetry : 1;
            if (retryCount <= 0) retryCount = 1;

            int timeout = configuration.ConnectTimeout;            
            if (timeout >= int.MaxValue / retryCount) return int.MaxValue;

            timeout *= retryCount;
            if (timeout >= int.MaxValue - 1000) return int.MaxValue;
            return timeout + Math.Min(1000, timeout);
        }
        /// <summary>
        /// Provides a text overview of the status of all connections
        /// </summary>
        public string GetStatus()
        {
            using(var sw = new StringWriter())
            {
                GetStatus(sw);
                return sw.ToString();
            }
        }
        /// <summary>
        /// Provides a text overview of the status of all connections
        /// </summary>
        public void GetStatus(TextWriter log)
        {
            if (log == null) return;

            var tmp = serverSnapshot;
            foreach (var server in tmp)
            {
                LogLocked(log, server.Summary());
                LogLocked(log, server.GetCounters().ToString());
                LogLocked(log, server.GetProfile());
            }
            LogLocked(log, "Sync timeouts: {0}; fire and forget: {1}; last heartbeat: {2}s ago",
                Interlocked.Read(ref syncTimeouts), Interlocked.Read(ref fireAndForgets), LastHeartbeatSecondsAgo);
        }
        internal async Task<bool> ReconfigureAsync(bool first, bool reconfigureAll, TextWriter log, EndPoint blame, string cause, bool publishReconfigure = false, CommandFlags publishReconfigureFlags = CommandFlags.None)
        {
            if (isDisposed) throw new ObjectDisposedException(ToString());
            bool showStats = true;

            if (log == null)
            {
                log = TextWriter.Null;
                showStats = false;
            }
            bool ranThisCall = false;
            try
            {   // note that "activeReconfigs" starts at one; we don't need to set it the first time
                ranThisCall = first || Interlocked.CompareExchange(ref activeConfigCause, cause, null) == null;

                if (!ranThisCall)
                {
                    LogLocked(log, "Reconfiguration was already in progress");
                    return false;
                }
                Trace("Starting reconfiguration...");
                Trace(blame != null, "Blaming: " + Format.ToString(blame));

                if (configuration.SentinelConnection != null)
                {
                    ISubscriber sub = configuration.SentinelConnection.GetSubscriber();
                    if (sub.SubscribedEndpoint("+switch-master") == null)
                    {
                        sub.Subscribe("+switch-master", (channel, message) =>
                        {
                            string[] messageParts = ((string)message).Split(new[] { ' ' }, StringSplitOptions.RemoveEmptyEntries);
                            EndPoint switchBlame = Format.TryParseEndPoint(string.Format("{0}:{1}", messageParts[1], messageParts[2]));
                            ReconfigureAsync(false, false, log, switchBlame, "master switch", false, CommandFlags.PreferMaster).Wait();
                        });
                    }

                    EndPoint masterEndPoint = null;
                    while (masterEndPoint == null)
                    {
                            masterEndPoint = this.configuration.SentinelConnection.GetConfiguredMasterForService();
                    }
                    if (!this.servers.Contains(masterEndPoint))
                    {
                        this.configuration.EndPoints.Clear();
                        this.servers.Clear();
                        this.configuration.EndPoints.Add(masterEndPoint);
                        Trace(string.Format("Switching master to {0}", masterEndPoint));
                    }
                }

                LogLocked(log, Configuration);
                LogLocked(log, "");


                if (first)
                {
                    if (configuration.ResolveDns && configuration.HasDnsEndPoints())
                    {
                        var dns = configuration.ResolveEndPointsAsync(this, log).ObserveErrors();
#if NET40
                        var any = TaskEx.WhenAny(dns, TaskEx.Delay(timeoutMilliseconds));
#else
                        var any = Task.WhenAny(dns, Task.Delay(timeoutMilliseconds));
#endif
                        if ((await any.ForAwait()) != dns)
                        {
                            throw new TimeoutException("Timeout resolving endpoints");
                        }
                    }
                    int index = 0;
                    lock (this.servers)
                    {
                        serverSnapshot = new ServerEndPoint[configuration.EndPoints.Count];
                        foreach (var endpoint in configuration.EndPoints)
                        {
                            var server = new ServerEndPoint(this, endpoint, log);
                            serverSnapshot[index++] = server;
                            this.servers.Add(endpoint, server);
                        }
                    }
                    foreach (var server in serverSnapshot)
                    {
                        server.Activate(ConnectionType.Interactive, log);
                        if (this.CommandMap.IsAvailable(RedisCommand.SUBSCRIBE))
                        {
                            server.Activate(ConnectionType.Subscription, null); // no need to log the SUB stuff
                        }
                    }
                }
                int attemptsLeft = first ? configuration.ConnectRetry : 1;

                bool healthy = false;
                do
                {
                    if (first)
                    {
                        attemptsLeft--;
                    }
                    int standaloneCount = 0, clusterCount = 0, sentinelCount = 0;
                    var endpoints = configuration.EndPoints;
                    LogLocked(log, "{0} unique nodes specified", endpoints.Count);

                    if (endpoints.Count == 0)
                    {
                        throw new InvalidOperationException("No nodes to consider");
                    }

                    const CommandFlags flags = CommandFlags.NoRedirect | CommandFlags.HighPriority;
                    var available = new Task<bool>[endpoints.Count];
                    var servers = new ServerEndPoint[available.Length];
                    bool useTieBreakers = !string.IsNullOrWhiteSpace(configuration.TieBreaker);
                    var tieBreakers = useTieBreakers ? new Task<string>[endpoints.Count] : null;
                    RedisKey tieBreakerKey = useTieBreakers ? (RedisKey)configuration.TieBreaker : default(RedisKey);
                    for (int i = 0; i < available.Length; i++)
                    {
                        Trace("Testing: " + Format.ToString(endpoints[i]));
                        var server = GetServerEndPoint(endpoints[i]);
                        //server.ReportNextFailure();
                        servers[i] = server;
                        if (reconfigureAll && server.IsConnected)
                        {
                            LogLocked(log, "Refreshing {0}...", Format.ToString(server.EndPoint));
                            // note that these will be processed synchronously *BEFORE* the tracer is processed,
                            // so we know that the configuration will be up to date if we see the tracer
                            server.AutoConfigure(null);
                        }
                        available[i] = server.SendTracer(log);
                        if (useTieBreakers)
                        {
                            LogLocked(log, "Requesting tie-break from {0} > {1}...", Format.ToString(server.EndPoint), configuration.TieBreaker);
                            Message msg = Message.Create(0, flags, RedisCommand.GET, tieBreakerKey);
                            msg.SetInternalCall();
                            msg = LoggingMessage.Create(log, msg);
                            tieBreakers[i] = server.QueueDirectAsync(msg, ResultProcessor.String);
                        }
                    }

                    LogLocked(log, "Allowing endpoints {0} to respond...", TimeSpan.FromMilliseconds(configuration.ConnectTimeout));
                    Trace("Allowing endpoints " + TimeSpan.FromMilliseconds(configuration.ConnectTimeout) + " to respond...");
                    await WaitAllIgnoreErrorsAsync(available, configuration.ConnectTimeout, log).ForAwait();
                    List<ServerEndPoint> masters = new List<ServerEndPoint>(available.Length);

                    for (int i = 0; i < available.Length; i++)
                    {
                        var task = available[i];
                        Trace(Format.ToString(endpoints[i]) + ": " + task.Status);
                        if (task.IsFaulted)
                        {
                            servers[i].SetUnselectable(UnselectableFlags.DidNotRespond);
                            var aex = task.Exception;
                            foreach (var ex in aex.InnerExceptions)
                            {
                                LogLocked(log, "{0} faulted: {1}", Format.ToString(endpoints[i]), ex.Message);
                                failureMessage = ex.Message;
                            }
                        }
                        else if (task.IsCanceled)
                        {
                            servers[i].SetUnselectable(UnselectableFlags.DidNotRespond);
                            LogLocked(log, "{0} was canceled", Format.ToString(endpoints[i]));
                        }
                        else if (task.IsCompleted)
                        {
                            var server = servers[i];
                            if (task.Result)
                            {
                                servers[i].ClearUnselectable(UnselectableFlags.DidNotRespond);
                                LogLocked(log, "{0} returned with success", Format.ToString(endpoints[i]));

                                // count the server types
                                switch (server.ServerType) 
                                {
                                    case ServerType.Twemproxy:
                                    case ServerType.Standalone:
                                        standaloneCount++;
                                        break;
                                    case ServerType.Sentinel:
                                        sentinelCount++;
                                        break;
                                    case ServerType.Cluster:
                                        clusterCount++;
                                        break;
                                }

                                // set the server UnselectableFlags and update masters list
                                switch (server.ServerType) 
                                {
                                    case ServerType.Twemproxy:
                                    case ServerType.Sentinel:
                                    case ServerType.Standalone:
                                    case ServerType.Cluster:
                                        servers[i].ClearUnselectable(UnselectableFlags.ServerType);
                                        if (server.IsSlave) 
                                        {
                                            servers[i].ClearUnselectable(UnselectableFlags.RedundantMaster);
                                        } 
                                        else 
                                        {
                                            masters.Add(server);
                                        }
                                        break;
                                    default:
                                        servers[i].SetUnselectable(UnselectableFlags.ServerType);
                                        break;
                                }
                            }
                            else
                            {
                                servers[i].SetUnselectable(UnselectableFlags.DidNotRespond);
                                LogLocked(log, "{0} returned, but incorrectly", Format.ToString(endpoints[i]));
                            }
                        }
                        else
                        {
                            servers[i].SetUnselectable(UnselectableFlags.DidNotRespond);
                            LogLocked(log, "{0} did not respond", Format.ToString(endpoints[i]));
                        }
                    }

                    if (clusterCount == 0)
                    {
                        // set the serverSelectionStrategy
                        if (RawConfig.Proxy == Proxy.Twemproxy) 
                        {
                            this.serverSelectionStrategy.ServerType = ServerType.Twemproxy;
                        } 
                        else if (standaloneCount == 0 && sentinelCount > 0) 
                        {
                            this.serverSelectionStrategy.ServerType = ServerType.Sentinel;
                        } 
                        else 
                        {
                            this.serverSelectionStrategy.ServerType = ServerType.Standalone;
                        }
                        var preferred = await NominatePreferredMaster(log, servers, useTieBreakers, tieBreakers, masters).ObserveErrors().ForAwait();
                        foreach (var master in masters)
                        {
                            if (master == preferred)
                            {
                                master.ClearUnselectable(UnselectableFlags.RedundantMaster);
                            }
                            else
                            {
                                master.SetUnselectable(UnselectableFlags.RedundantMaster);
                            }
                        }
                    }
                    else
                    {
                        serverSelectionStrategy.ServerType = ServerType.Cluster;
                        long coveredSlots = serverSelectionStrategy.CountCoveredSlots();
                        LogLocked(log, "Cluster: {0} of {1} slots covered",
                            coveredSlots, serverSelectionStrategy.TotalSlots);

                    }
                    if (!first)
                    {
                        long subscriptionChanges = ValidateSubscriptions();
                        if (subscriptionChanges == 0)
                        {
                            LogLocked(log, "No subscription changes necessary");
                        }
                        else
                        {
                            LogLocked(log, "Subscriptions reconfigured: {0}", subscriptionChanges);
                        }
                    }
                    if (showStats)
                    {
                        GetStatus(log);
                    }

                    string stormLog = GetStormLog();
                    if (!string.IsNullOrWhiteSpace(stormLog))
                    {
                        LogLocked(log, "");
                        LogLocked(log, stormLog);
                    }
                    healthy = standaloneCount != 0 || clusterCount != 0 || sentinelCount != 0;
                    if (first && !healthy && attemptsLeft > 0)
                    {
                        LogLocked(log, "resetting failing connections to retry...");
                        ResetAllNonConnected();
                        LogLocked(log, "retrying; attempts left: " + attemptsLeft + "...");
                    }
                    //WTF("?: " + attempts);
                } while (first && !healthy && attemptsLeft > 0);

                if(first && configuration.AbortOnConnectFail && !healthy)
                {
                    return false;
                }
                if (first)
                {
                    LogLocked(log, "Starting heartbeat...");
                    pulse = new Timer(heartbeat, this, MillisecondsPerHeartbeat, MillisecondsPerHeartbeat);
                }
                if(publishReconfigure)
                {
                    try
                    {
                        LogLocked(log, "Broadcasting reconfigure...");
                        PublishReconfigureImpl(publishReconfigureFlags);
                    }
                    catch
                    { }
                }
                return true;

            } catch (Exception ex)
            {
                Trace(ex.Message);
                throw;
            }
            finally
            {
                Trace("Exiting reconfiguration...");
                OnTraceLog(log);
                if (ranThisCall) Interlocked.Exchange(ref activeConfigCause, null);
                if (!first) OnConfigurationChanged(blame);
                Trace("Reconfiguration exited");
            }
        }

        private void ResetAllNonConnected()
        {
            var snapshot = serverSnapshot;
            foreach(var server in snapshot)
            {
                server.ResetNonConnected();
            }
        }

        partial void OnTraceLog(TextWriter log, [System.Runtime.CompilerServices.CallerMemberName] string caller = null);
        private async Task<ServerEndPoint> NominatePreferredMaster(TextWriter log, ServerEndPoint[] servers, bool useTieBreakers, Task<string>[] tieBreakers, List<ServerEndPoint> masters)
        {
            Dictionary<string, int> uniques = null;
            if (useTieBreakers)
            {   // count the votes
                uniques = new Dictionary<string, int>(StringComparer.InvariantCultureIgnoreCase);
                await WaitAllIgnoreErrorsAsync(tieBreakers, 50, log).ForAwait();
                for (int i = 0; i < tieBreakers.Length; i++)
                {
                    var ep = servers[i].EndPoint;
                    var status = tieBreakers[i].Status;
                    switch (status)
                    {
                        case TaskStatus.RanToCompletion:
                            string s = tieBreakers[i].Result;
                            if (string.IsNullOrWhiteSpace(s))
                            {
                                LogLocked(log, "{0} had no tiebreaker set", Format.ToString(ep));
                            }
                            else
                            {
                                LogLocked(log, "{0} nominates: {1}", Format.ToString(ep), s);
                                int count;
                                if (!uniques.TryGetValue(s, out count)) count = 0;
                                uniques[s] = count + 1;
                            }
                            break;
                        case TaskStatus.Faulted:
                            LogLocked(log, "{0} failed to nominate ({1})", Format.ToString(ep), status);
                            foreach (var ex in tieBreakers[i].Exception.InnerExceptions)
                            {
                                if (ex.Message.StartsWith("MOVED ") || ex.Message.StartsWith("ASK ")) continue;
                                LogLocked(log, "> {0}", ex.Message);
                            }
                            break;
                        default:
                            LogLocked(log, "{0} failed to nominate ({1})", Format.ToString(ep), status);
                            break;
                    }
                }
            }


            switch (masters.Count)
            {
                case 0:
                    LogLocked(log, "No masters detected");
                    return null;
                case 1:
                    LogLocked(log, "Single master detected: " + Format.ToString(masters[0].EndPoint));
                    return masters[0];
                default:
                    LogLocked(log, "Multiple masters detected...");
                    if (useTieBreakers && uniques != null)
                    {
                        switch (uniques.Count)
                        {
                            case 0:
                                LogLocked(log, "nobody nominated a tie-breaker");
                                break;
                            case 1:
                                string unanimous = uniques.Keys.Single();
                                LogLocked(log, "tie-break is unanimous at {0}", unanimous);
                                var found = SelectServerByElection(servers, unanimous, log);
                                if (found != null)
                                {
                                    LogLocked(log, "Elected: {0}", Format.ToString(found.EndPoint));
                                    return found;
                                }
                                break;
                            default:
                                LogLocked(log, "tie-break is contested:");
                                ServerEndPoint highest = null;
                                bool arbitrary = false;
                                foreach (var pair in uniques.OrderByDescending(x => x.Value))
                                {
                                    LogLocked(log, "{0} has {1} votes", pair.Key, pair.Value);
                                    if (highest == null)
                                    {
                                        highest = SelectServerByElection(servers, pair.Key, log);
                                        if (highest != null)
                                        {
                                            // any more with this vote? if so: arbitrary
                                            arbitrary = uniques.Where(x => x.Value == pair.Value).Skip(1).Any();
                                        }
                                    }
                                }
                                if (highest != null)
                                {
                                    if (arbitrary)
                                    {
                                        LogLocked(log, "Choosing master arbitrarily: {0}", Format.ToString(highest.EndPoint));
                                    }
                                    else
                                    {
                                        LogLocked(log, "Elected: {0}", Format.ToString(highest.EndPoint));
                                    }
                                    return highest;
                                }
                                break;

                        }

                    }
                    break;
            }

            LogLocked(log, "Choosing master arbitrarily: {0}", Format.ToString(masters[0].EndPoint));
            return masters[0];

        }

        private ServerEndPoint SelectServerByElection(ServerEndPoint[] servers, string endpoint, TextWriter log)
        {
            if (servers == null || string.IsNullOrWhiteSpace(endpoint)) return null;
            for (int i = 0; i < servers.Length; i++)
            {
                if (string.Equals(Format.ToString(servers[i].EndPoint), endpoint, StringComparison.OrdinalIgnoreCase))
                    return servers[i];
            }
            LogLocked(log, "...but we couldn't find that");
            var deDottedEndpoint = DeDotifyHost(endpoint);
            for (int i = 0; i < servers.Length; i++)
            {
                if (string.Equals(DeDotifyHost(Format.ToString(servers[i].EndPoint)), deDottedEndpoint, StringComparison.OrdinalIgnoreCase))
                {
                    LogLocked(log, "...but we did find instead: {0}", deDottedEndpoint);
                    return servers[i];
                }
            }
            return null;
        }

        static string DeDotifyHost(string input)
        {
            if (string.IsNullOrWhiteSpace(input)) return input; // GIGO

            if (!char.IsLetter(input[0])) return input; // need first char to be alpha for this to work

            int periodPosition = input.IndexOf('.');
            if (periodPosition <= 0) return input; // no period or starts with a period? nothing useful to split

            int colonPosition = input.IndexOf(':');
            if (colonPosition > 0)
            { // has a port specifier
                return input.Substring(0, periodPosition) + input.Substring(colonPosition);
            }
            else
            {
                return input.Substring(0, periodPosition);
            }
        }

        internal void UpdateClusterRange(ClusterConfiguration configuration)
        {
            if (configuration == null) return;
            foreach (var node in configuration.Nodes)
            {
                if (node.IsSlave || node.Slots.Count == 0) continue;
                foreach (var slot in node.Slots)
                {
                    var server = GetServerEndPoint(node.EndPoint);
                    if (server != null) serverSelectionStrategy.UpdateClusterRange(slot.From, slot.To, server);
                }
            }
        }

        private Timer pulse;

        private readonly ServerSelectionStrategy serverSelectionStrategy;

        internal ServerEndPoint SelectServer(Message message)
        {
            if (message == null) return null;
            return serverSelectionStrategy.Select(message);
        }

        internal ServerEndPoint SelectServer(int db, RedisCommand command, CommandFlags flags, RedisKey key)
        {
            return serverSelectionStrategy.Select(db, command, key, flags);
        }
        private bool TryPushMessageToBridge<T>(Message message, ResultProcessor<T> processor, ResultBox<T> resultBox, ref ServerEndPoint server)
        {
            message.SetSource(processor, resultBox);

            if (server == null)
            {   // infer a server automatically
                server = SelectServer(message);
            }
            else // a server was specified; do we trust their choice, though?
            {

                if (message.IsMasterOnly() && server.IsSlave)
                {
                    throw ExceptionFactory.MasterOnly(IncludeDetailInExceptions, message.Command, message, server);
                }

                switch(server.ServerType)
                {
                    case ServerType.Cluster:
                    case ServerType.Twemproxy: // strictly speaking twemproxy uses a different hashing algo, but the hash-tag behavior is
                                               // the same, so this does a pretty good job of spotting illegal commands before sending them
                        if (message.GetHashSlot(ServerSelectionStrategy) == ServerSelectionStrategy.MultipleSlots)
                        {
                            throw ExceptionFactory.MultiSlot(IncludeDetailInExceptions, message);
                        }
                        break;
                }
                if (!server.IsConnected)
                {
                    // well, that's no use!
                    server = null;
                }
            }
            
            if (server != null)
            {
                if (profiler != null)
                {
                    var profCtx = profiler.GetContext();

                    if(profCtx != null)
                    {
                        ConcurrentProfileStorageCollection inFlightForCtx;
                        if (profiledCommands.TryGetValue(profCtx, out inFlightForCtx))
                        {
                            message.SetProfileStorage(ProfileStorage.NewWithContext(inFlightForCtx, server));
                        }
                    }
                }

                if (message.Db >= 0)
                {
                    int availableDatabases = server.Databases;
                    if (availableDatabases > 0 && message.Db >= availableDatabases) throw ExceptionFactory.DatabaseOutfRange(
                        IncludeDetailInExceptions, message.Db, message, server);
                }

                Trace("Queueing on server: " + message);
                if (server.TryEnqueue(message)) return true;
            }
            Trace("No server or server unavailable - aborting: " + message);
            return false;
        }


        /// <summary>
        /// See Object.ToString()
        /// </summary>
        public override string ToString()
        {
            string s = ClientName;
            if (string.IsNullOrWhiteSpace(s)) s = GetType().Name;
            return s;
        }

        internal readonly byte[] ConfigurationChangedChannel; // this gets accessed for every received event; let's make sure we can process it "raw"
        internal readonly byte[] UniqueId = Guid.NewGuid().ToByteArray(); // unique identifier used when tracing


        /// <summary>
        /// Gets or sets whether asynchronous operations should be invoked in a way that guarantees their original delivery order
        /// </summary>
        public bool PreserveAsyncOrder { get; set; }

        /// <summary>
        /// Indicates whether any servers are connected
        /// </summary>
        public bool IsConnected
        {
            get
            {
                var tmp = serverSnapshot;
                for (int i = 0; i < tmp.Length; i++)
                    if (tmp[i].IsConnected) return true;
                return false;
            }
        }

        internal ConfigurationOptions RawConfig { get { return configuration; } }

        internal ServerSelectionStrategy ServerSelectionStrategy { get { return serverSelectionStrategy; } }


        /// <summary>
        /// Close all connections and release all resources associated with this object
        /// </summary>
        public void Close(bool allowCommandsToComplete = true)
        {
            isDisposed = true;
            using (var tmp = pulse)
            {
                pulse = null;
            }

            if (allowCommandsToComplete)
            {
                var quits = QuitAllServers();
                WaitAllIgnoreErrors(quits);
            }
            DisposeAndClearServers();
            OnCloseReaderWriter();
        }
        partial void OnCloseReaderWriter();

        private void DisposeAndClearServers()
        {
            lock (servers)
            {
                var iter = servers.GetEnumerator();
                while (iter.MoveNext())
                {
                    var server = (ServerEndPoint)iter.Value;
                    server.Dispose();
                }
                servers.Clear();
            }
        }

        private Task[] QuitAllServers()
        {
            Task[] quits = new Task[servers.Count];
            lock (servers)
            {
                var iter = servers.GetEnumerator();
                int index = 0;
                while (iter.MoveNext())
                {
                    var server = (ServerEndPoint)iter.Value;
                    quits[index++] = server.Close();
                }
            }
            return quits;
        }

        /// <summary>
        /// Close all connections and release all resources associated with this object
        /// </summary>
        public async Task CloseAsync(bool allowCommandsToComplete = true)
        {
            isDisposed = true;
            using (var tmp = pulse)
            {
                pulse = null;
            }

            if (allowCommandsToComplete)
            {
                var quits = QuitAllServers();
                await WaitAllIgnoreErrorsAsync(quits, configuration.SyncTimeout, null).ForAwait();
            }

            DisposeAndClearServers();
        }

        /// <summary>
        /// Release all resources associated with this object
        /// </summary>
        public void Dispose()
        {
            Close(!isDisposed);
        }


        internal Task<T> ExecuteAsyncImpl<T>(Message message, ResultProcessor<T> processor, object state, ServerEndPoint server)
        {
            if (isDisposed) throw new ObjectDisposedException(ToString());

            if (message == null)
            {
                return CompletedTask<T>.Default(state);
            }
            
            if (message.IsFireAndForget)
            {
                TryPushMessageToBridge(message, processor, null, ref server);
                return CompletedTask<T>.Default(null); // F+F explicitly does not get async-state
            }
            else
            {
                var tcs = TaskSource.CreateDenyExecSync<T>(state);
                var source = ResultBox<T>.Get(tcs);
                if (!TryPushMessageToBridge(message, processor, source, ref server))
                {
                    ThrowFailed(tcs, ExceptionFactory.NoConnectionAvailable(IncludeDetailInExceptions, message.Command, message, server));
                }
                return tcs.Task;
            }
        }

        internal static void ThrowFailed<T>(TaskCompletionSource<T> source, Exception unthrownException)
        {
            try
            {
                throw unthrownException;
            } catch (Exception ex)
            {
                source.TrySetException(ex);
                GC.KeepAlive(source.Task.Exception);
                GC.SuppressFinalize(source.Task);
            }
        }
        internal T ExecuteSyncImpl<T>(Message message, ResultProcessor<T> processor, ServerEndPoint server)
        {
            if (isDisposed) throw new ObjectDisposedException(ToString());

            if (message == null) // fire-and forget could involve a no-op, represented by null - for example Increment by 0
            {
                return default(T);
            }

            if (message.IsFireAndForget)
            {
                TryPushMessageToBridge(message, processor, null, ref server);
                Interlocked.Increment(ref fireAndForgets);
                return default(T);
            }
            else
            {
                var source = ResultBox<T>.Get(null);

                lock (source)
                {
                    if (!TryPushMessageToBridge(message, processor, source, ref server))
                    {
                        throw ExceptionFactory.NoConnectionAvailable(IncludeDetailInExceptions, message.Command, message, server);
                    }

                    if (Monitor.Wait(source, timeoutMilliseconds))
                    {
                        Trace("Timeley response to " + message.ToString());
                    }
                    else
                    {
                        Trace("Timeout performing " + message.ToString());
                        Interlocked.Increment(ref syncTimeouts);
                        string errMessage;
                        List<Tuple<string, string>> data = null;
                        if (server == null || !IncludeDetailInExceptions)
                        {
                            errMessage = "Timeout performing " + message.Command.ToString();
                        }
                        else
                        {
                            int inst, qu, qs, qc, wr, wq, @in, ar;
                            string iocp, worker;
#if !__MonoCS__
                            var mgrState = socketManager.State;
                            var lastError = socketManager.LastErrorTimeRelative();

#endif
                            var sb = new StringBuilder("Timeout performing ").Append(message.CommandAndKey);
                            data = new List<Tuple<string, string>> {Tuple.Create("Message", message.CommandAndKey)};
                            Action<string, string, string> add = (lk, sk, v) =>
                            {
                                data.Add(Tuple.Create(lk, v));
                                sb.Append(", " + sk + ": " + v);
                            };

                            int queue = server.GetOutstandingCount(message.Command, out inst, out qu, out qs, out qc, out wr, out wq, out @in, out ar);
                            int busyWorkerCount = GetThreadPoolStats(out iocp, out worker);
                            add("Instantaneous", "inst", inst.ToString());
#if !__MonoCS__
                            add("Manager-State", "mgr", mgrState.ToString());
                            add("Last-Error", "err", lastError);
#endif
                            add("Queue-Length", "queue", queue.ToString());
                            add("Queue-Outstanding", "qu", qu.ToString());
                            add("Queue-Awaiting-Response", "qs", qs.ToString());
                            add("Queue-Completion-Outstanding", "qc", qc.ToString());
                            add("Active-Writers", "wr", wr.ToString());
                            add("Write-Queue", "wq", wq.ToString());
                            add("Inbound-Bytes", "in", @in.ToString());
                            add("Active-Readers", "ar", ar.ToString());

                            add("ThreadPool-IO-Completion", "IOCP", iocp);
                            add("ThreadPool-Workers", "WORKER", worker);
                            add("Client-Name", "clientName", ClientName);
                            data.Add(Tuple.Create("Busy-Workers", busyWorkerCount.ToString()));
                            errMessage = sb.ToString();
                            if (stormLogThreshold >= 0 && queue >= stormLogThreshold && Interlocked.CompareExchange(ref haveStormLog, 1, 0) == 0)
                            {
                                var log = server.GetStormLog(message.Command);
                                if (string.IsNullOrWhiteSpace(log)) Interlocked.Exchange(ref haveStormLog, 0);
                                else Interlocked.Exchange(ref stormLogSnapshot, log);
                            }
                        }
                        var timeoutEx = ExceptionFactory.Timeout(IncludeDetailInExceptions, errMessage, message, server);
                        if (data != null)
                        {
                            foreach (var kv in data)
                            {
                                timeoutEx.Data["Redis-" + kv.Item1] = kv.Item2;
                            }
                        }
                        throw timeoutEx;
                        // very important not to return "source" to the pool here
                    }
                }
                // snapshot these so that we can recycle the box
                Exception ex;
                T val;
                ResultBox<T>.UnwrapAndRecycle(source, out val, out ex); // now that we aren't locking it...
                if (ex != null) throw ex;
                Trace(message + " received " + val);
                return val;
            }
        }
        private static int GetThreadPoolStats(out string iocp, out string worker)
        {
            //BusyThreads =  TP.GetMaxThreads() –TP.GetAVailable();
            //If BusyThreads >= TP.GetMinThreads(), then threadpool growth throttling is possible.

            int maxIoThreads, maxWorkerThreads;
            ThreadPool.GetMaxThreads(out maxWorkerThreads, out maxIoThreads);

            int freeIoThreads, freeWorkerThreads;
            ThreadPool.GetAvailableThreads(out freeWorkerThreads, out freeIoThreads);

            int minIoThreads, minWorkerThreads;
            ThreadPool.GetMinThreads(out minWorkerThreads, out minIoThreads);

            int busyIoThreads = maxIoThreads - freeIoThreads;
            int busyWorkerThreads = maxWorkerThreads - freeWorkerThreads;

            iocp = string.Format("(Busy={0},Free={1},Min={2},Max={3})", busyIoThreads, freeIoThreads, minIoThreads, maxIoThreads);
            worker = string.Format("(Busy={0},Free={1},Min={2},Max={3})", busyWorkerThreads, freeWorkerThreads, minWorkerThreads, maxWorkerThreads);
            return busyWorkerThreads;
        }

        /// <summary>
        /// Should exceptions include identifiable details? (key names, additional .Data annotations)
        /// </summary>
        public bool IncludeDetailInExceptions { get; set; }

        int haveStormLog = 0, stormLogThreshold = 15;
        string stormLogSnapshot;
        /// <summary>
        /// Limit at which to start recording unusual busy patterns (only one log will be retained at a time;
        /// set to a negative value to disable this feature)
        /// </summary>
        public int StormLogThreshold { get { return stormLogThreshold; } set { stormLogThreshold = value; } }
        /// <summary>
        /// Obtains the log of unusual busy patterns
        /// </summary>
        public string GetStormLog()
        {
            var result = Interlocked.CompareExchange(ref stormLogSnapshot, null, null);
            return result;
        }
        /// <summary>
        /// Resets the log of unusual busy patterns
        /// </summary>
        public void ResetStormLog()
        {
            Interlocked.Exchange(ref stormLogSnapshot, null);
            Interlocked.Exchange(ref haveStormLog, 0);
        }
        private long syncTimeouts, fireAndForgets;

        /// <summary>
        /// Request all compatible clients to reconfigure or reconnect
        /// </summary>
        /// <returns>The number of instances known to have received the message (however, the actual number can be higher; returns -1 if the operation is pending)</returns>
        public long PublishReconfigure(CommandFlags flags = CommandFlags.None)
        {
            byte[] channel = ConfigurationChangedChannel;
            if (channel == null) return 0;
            if (ReconfigureIfNeeded(null, false, "PublishReconfigure", true, flags))
            {
                return -1;
            }
            else
            {
                return PublishReconfigureImpl(flags);
            }
        }
        private long PublishReconfigureImpl(CommandFlags flags)
        {
            byte[] channel = ConfigurationChangedChannel;
            if (channel == null) return 0;
            return GetSubscriber().Publish(channel, RedisLiterals.Wildcard, flags);
        }

        /// <summary>
        /// Request all compatible clients to reconfigure or reconnect
        /// </summary>
        /// <returns>The number of instances known to have received the message (however, the actual number can be higher)</returns>
        public Task<long> PublishReconfigureAsync(CommandFlags flags = CommandFlags.None)
        {
            byte[] channel = ConfigurationChangedChannel;
            if (channel == null) return CompletedTask<long>.Default(null);

            return GetSubscriber().PublishAsync(channel, RedisLiterals.Wildcard, flags);
        }
    }   
}<|MERGE_RESOLUTION|>--- conflicted
+++ resolved
@@ -839,15 +839,11 @@
             {
                 var muxer = multiplexerFactory();
                 killMe = muxer;
-<<<<<<< HEAD
+
                 // note that task has timeouts internally and 500ms are allowed for sentinel query if used, so it might take *just over* the regular timeout
-                var task = muxer.ReconfigureAsync(true, false, log, null, "connect");
-=======
-                // note that task has timeouts internally, so it might take *just over* the regular timeout
                 // wrap into task to force async execution
                 var task = Factory.StartNew(() => { return muxer.ReconfigureAsync(true, false, log, null, "connect").Result; });
 
->>>>>>> 83a046eb
                 if (!task.Wait(muxer.SyncConnectTimeout(true)))
                 {
                     task.ObserveErrors();
