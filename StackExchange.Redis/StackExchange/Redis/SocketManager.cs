--- conflicted
+++ resolved
@@ -65,7 +65,7 @@
     /// <summary>
     /// A SocketManager monitors multiple sockets for availability of data; this is done using
     /// the Socket.Select API and a dedicated reader-thread, which allows for fast responses
-    /// even when the system is under ambient load. 
+    /// even when the system is under ambient load.
     /// </summary>
     public sealed partial class SocketManager : IDisposable
     {
@@ -171,10 +171,6 @@
 
         internal SocketToken BeginConnect(EndPoint endpoint, ISocketCallback callback, ConnectionMultiplexer multiplexer, TextWriter log)
         {
-<<<<<<< HEAD
-=======
-#if !NETSTANDARD1_5
->>>>>>> bbad0492
             void RunWithCompletionType(Func<AsyncCallback, IAsyncResult> beginAsync, AsyncCallback asyncCallback)
             {
                 void proxyCallback(IAsyncResult ar)
@@ -192,10 +188,6 @@
                     asyncCallback(result);
                 }
             }
-<<<<<<< HEAD
-=======
-#endif
->>>>>>> bbad0492
 
             var addressFamily = endpoint.AddressFamily == AddressFamily.Unspecified ? AddressFamily.InterNetwork : endpoint.AddressFamily;
             var socket = new Socket(addressFamily, SocketType.Stream, ProtocolType.Tcp);
@@ -209,17 +201,6 @@
                 // A work-around for a Mono bug in BeginConnect(EndPoint endpoint, AsyncCallback callback, object state)
                 if (endpoint is DnsEndPoint dnsEndpoint)
                 {
-<<<<<<< HEAD
-=======
-#if NETSTANDARD1_5 // No BeginConnect there, because everything was an Async push...we should drop this
-                    socket.ConnectAsync(dnsEndpoint.Host, dnsEndpoint.Port).ContinueWith(t =>
-                    {
-                        multiplexer.LogLocked(log, "EndConnect: {0}", formattedEndpoint);
-                        EndConnectImpl(t, multiplexer, log, tuple);
-                        multiplexer.LogLocked(log, "Connect complete: {0}", formattedEndpoint);
-                    });
-#else
->>>>>>> bbad0492
                     RunWithCompletionType(
                         cb => socket.BeginConnect(dnsEndpoint.Host, dnsEndpoint.Port, cb, tuple),
                         ar => {
@@ -227,23 +208,9 @@
                             EndConnectImpl(ar, multiplexer, log, tuple);
                             multiplexer.LogLocked(log, "Connect complete: {0}", formattedEndpoint);
                         });
-<<<<<<< HEAD
                 }
                 else
                 {
-=======
-#endif
-                }
-                else
-                {
-#if NETSTANDARD1_5 // No BeginConnect there, because everything was an Async push...we should drop this
-                    socket.ConnectAsync(endpoint).ContinueWith(t =>
-                    {
-                        multiplexer.LogLocked(log, "EndConnect: {0}", formattedEndpoint);
-                        EndConnectImpl(t, multiplexer, log, tuple);
-                    });
-#else
->>>>>>> bbad0492
                     RunWithCompletionType(
                         cb => socket.BeginConnect(endpoint, cb, tuple),
                         ar => {
@@ -251,10 +218,6 @@
                             EndConnectImpl(ar, multiplexer, log, tuple);
                             multiplexer.LogLocked(log, "Connect complete: {0}", formattedEndpoint);
                         });
-<<<<<<< HEAD
-=======
-#endif
->>>>>>> bbad0492
                 }
             }
             catch (NotImplementedException ex)
@@ -272,7 +235,7 @@
         internal void SetFastLoopbackOption(Socket socket)
         {
             // SIO_LOOPBACK_FAST_PATH (https://msdn.microsoft.com/en-us/library/windows/desktop/jj841212%28v=vs.85%29.aspx)
-            // Speeds up localhost operations significantly. OK to apply to a socket that will not be hooked up to localhost, 
+            // Speeds up localhost operations significantly. OK to apply to a socket that will not be hooked up to localhost,
             // or will be subject to WFP filtering.
             const int SIO_LOOPBACK_FAST_PATH = -1744830448;
 
@@ -379,7 +342,7 @@
         partial void OnShutdown(Socket socket);
 
         partial void ShouldIgnoreConnect(ISocketCallback callback, ref bool ignore);
-        
+
         [System.Diagnostics.CodeAnalysis.SuppressMessage("Microsoft.Usage", "CA2202:Do not dispose objects multiple times")]
         private void Shutdown(Socket socket)
         {
