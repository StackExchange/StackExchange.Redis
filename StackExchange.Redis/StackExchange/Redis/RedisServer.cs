--- conflicted
+++ resolved
@@ -302,14 +302,6 @@
             return ExecuteSync(msg, ResultProcessor.RedisKeyArray);
         }
         
-        public RedisKey[] Keys(ref long refCursor, int database = 0, RedisValue pattern = default(RedisValue), int pageSize = CursorUtils.DefaultPageSize, long cursor = CursorUtils.Origin, int pageOffset = 0, CommandFlags flags = CommandFlags.None)
-        {
-            if (pageSize <= 0) throw new ArgumentOutOfRangeException(nameof(pageSize));
-            if (CursorUtils.IsNil(pattern)) pattern = RedisLiterals.Wildcard;
-            KeysScanIteration KeysScanIteration = new KeysScanIteration(this, database, pattern, pageSize, cursor, pageOffset, flags);
-            RedisKey[] result = KeysScanIteration.GetPageSync(cursor, ref refCursor);
-            return result;
-        }
 
         public DateTime LastSave(CommandFlags flags = CommandFlags.None)
         {
@@ -758,105 +750,7 @@
                 }
             }
         }
-        /// <summary>
-        /// lqy
-        /// </summary>
-        private sealed class KeysScanIteration
-        {
-            private readonly RedisValue pattern;
-            private readonly RedisBase redis;
-            private readonly ServerEndPoint server;
-            private readonly int db;
-            private readonly CommandFlags flags;
-            private readonly int pageSize, initialOffset;
-            private readonly long initialCursor;
-            //private volatile IScanningCursor activeCursor;
-            public KeysScanIteration(RedisServer server, int db, RedisValue pattern, int pageSize, long cursor, int pageOffset, CommandFlags flags)
-            {
-                this.pattern = pattern;
-                if (pageOffset < 0) throw new ArgumentOutOfRangeException(nameof(pageOffset));
-                this.redis = server;
-                this.server = server.server;
-                this.flags = flags;
-                this.db = db;
-                this.pageSize = pageSize;
-                initialCursor = cursor;
-                initialOffset = pageOffset;
-            }
-            private Message CreateMessage(long cursor)
-            {
-                if (CursorUtils.IsNil(pattern))
-                {
-                    if (pageSize == CursorUtils.DefaultPageSize)
-                    {
-                        return Message.Create(db, flags, RedisCommand.SCAN, cursor);
-                    }
-                    else
-                    {
-                        return Message.Create(db, flags, RedisCommand.SCAN, cursor, RedisLiterals.COUNT, pageSize);
-                    }
-                }
-                else
-                {
-                    if (pageSize == CursorUtils.DefaultPageSize)
-                    {
-                        return Message.Create(db, flags, RedisCommand.SCAN, cursor, RedisLiterals.MATCH, pattern);
-                    }
-                    else
-                    {
-                        return Message.Create(db, flags, RedisCommand.SCAN, cursor, RedisLiterals.MATCH, pattern, RedisLiterals.COUNT, pageSize);
-                    }
-                }
-            }
-
-            private static readonly ResultProcessor<ScanResult> processor = new KeysResultProcessor();
-            private ResultProcessor<ScanResult> Processor => processor;
-            private ScanResult GetNextPageSync(long cursor)
-            {
-                return redis.ExecuteSync(CreateMessage(cursor), Processor, server);
-            }
-
-            public RedisKey[] GetPageSync(long cursor, ref long refCursor)
-            {
-                var scanResult = GetNextPageSync(cursor);
-                refCursor = scanResult.Cursor;
-                return scanResult.Values;
-            }
-
-            internal struct ScanResult
-            {
-                public readonly long Cursor;
-                public readonly RedisKey[] Values;
-                public ScanResult(long cursor, RedisKey[] values)
-                {
-                    Cursor = cursor;
-                    Values = values;
-                }
-            }
-
-            private class KeysResultProcessor : ResultProcessor<ScanResult>
-            {
-                protected override bool SetResultCore(PhysicalConnection connection, Message message, RawResult result)
-                {
-                    switch (result.Type)
-                    {
-                        case ResultType.MultiBulk:
-                            var arr = result.GetItems();
-                            long i64;
-                            if (arr.Length == 2 && arr[1].Type == ResultType.MultiBulk && arr[0].TryGetInt64(out i64))
-                            {
-                                var keysResult = new ScanResult(i64, arr[1].GetItemsAsKeys());
-                                SetResult(message, keysResult);
-                                return true;
-                            }
-                            break;
-                    }
-                    return false;
-                }
-            }
-
-
-        }
+        
         #region Sentinel
 
         public EndPoint SentinelGetMasterAddressByName(string serviceName, CommandFlags flags = CommandFlags.None)
@@ -918,7 +812,7 @@
             var msg = Message.Create(-1, flags, RedisCommand.SENTINEL, RedisLiterals.SLAVES, (RedisValue)serviceName);
             return ExecuteAsync(msg, ResultProcessor.SentinelArrayOfArrays);
         }
-<<<<<<< HEAD
+
 
         public KeyValuePair<string, string>[][] SentinelSentinels(string serviceName, CommandFlags flags = CommandFlags.None)
         {  
@@ -932,20 +826,6 @@
             return ExecuteAsync(msg, ResultProcessor.SentinelArrayOfArrays);  
         }  
 
-=======
-        
-        public KeyValuePair<string, string>[][] SentinelSentinels(string serviceName, CommandFlags flags = CommandFlags.None)
-        {
-            var msg = Message.Create(-1, flags, RedisCommand.SENTINEL, RedisLiterals.Sentinels, (RedisValue)serviceName);
-            return ExecuteSync(msg, ResultProcessor.SentinelArrayOfArrays);
-        }
-        
-        public Task<KeyValuePair<string, string>[][]> SentinelSentinelsAsync(string serviceName, CommandFlags flags = CommandFlags.None)
-        {
-            var msg = Message.Create(-1, flags, RedisCommand.SENTINEL, RedisLiterals.Sentinels, (RedisValue)serviceName);
-            return ExecuteAsync(msg, ResultProcessor.SentinelArrayOfArrays);
-        }
->>>>>>> e01f7444
         #endregion
     }
 }