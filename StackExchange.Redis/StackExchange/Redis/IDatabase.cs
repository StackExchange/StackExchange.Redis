--- conflicted
+++ resolved
@@ -1,2023 +1,1061 @@
-<<<<<<< HEAD
-using System;
-using System.Collections.Generic;
-using System.Net;
-
-namespace StackExchange.Redis
-{
-
-    /// <summary>
-    /// Describes functionality that is common to both standalone redis servers and redis clusters
-    /// </summary>
-    public interface IDatabase : IRedis, IDatabaseAsync
-    {
-
-        /// <summary>
-        /// The numeric identifier of this database
-        /// </summary>
-        int Database { get; }
-
-        /// <summary>
-        /// Allows creation of a group of operations that will be sent to the server as a single unit,
-        /// but which may or may not be processed on the server contiguously.
-        /// </summary>
-        [IgnoreNamePrefix]
-        IBatch CreateBatch(object asyncState = null);
-
-
-        /// <summary>
-        /// Atomically transfer a key from a source Redis instance to a destination Redis instance. On success the key is deleted from the original instance by default, and is guaranteed to exist in the target instance.
-        /// </summary>
-        /// <remarks>http://redis.io/commands/MIGRATE</remarks>
-        void KeyMigrate(RedisKey key, EndPoint toServer, int toDatabase = 0, int timeoutMilliseconds = 0, MigrateOptions migrateOptions = MigrateOptions.None, CommandFlags flags = CommandFlags.None);
-
-
-        /// <summary>
-        /// Allows creation of a group of operations that will be sent to the server as a single unit,
-        /// and processed on the server as a single unit.
-        /// </summary>
-        [IgnoreNamePrefix]
-        ITransaction CreateTransaction(object asyncState = null);
-
-        /// <summary>
-        /// Returns the raw DEBUG OBJECT output for a key; this command is not fully documented and should be avoided unless you have good reason, and then avoided anyway.
-        /// </summary>
-        /// <remarks>http://redis.io/commands/debug-object</remarks>
-        RedisValue DebugObject(RedisKey key, CommandFlags flags = CommandFlags.None);
-
-        /// <summary>
-        /// Decrements the number stored at field in the hash stored at key by decrement. If key does not exist, a new key holding a hash is created. If field does not exist or holds a string that cannot be interpreted as integer, the value is set to 0 before the operation is performed.
-        /// </summary>
-        /// <remarks>The range of values supported by HINCRBY is limited to 64 bit signed integers.</remarks>
-        /// <returns>the value at field after the decrement operation.</returns>
-        /// <remarks>http://redis.io/commands/hincrby</remarks>
-        long HashDecrement(RedisKey key, RedisValue hashField, long value = 1, CommandFlags flags = CommandFlags.None);
-
-        /// <summary>
-        /// Decrement the specified field of an hash stored at key, and representing a floating point number, by the specified decrement. If the field does not exist, it is set to 0 before performing the operation.
-        /// </summary>
-        /// <remarks>The precision of the output is fixed at 17 digits after the decimal point regardless of the actual internal precision of the computation.</remarks>
-        /// <returns>the value at field after the decrement operation.</returns>
-        /// <remarks>http://redis.io/commands/hincrbyfloat</remarks>
-        double HashDecrement(RedisKey key, RedisValue hashField, double value, CommandFlags flags = CommandFlags.None);
-
-        /// <summary>
-        /// Removes the specified fields from the hash stored at key. Non-existing fields are ignored. Non-existing keys are treated as empty hashes and this command returns 0.
-        /// </summary>
-        /// <remarks>http://redis.io/commands/hdel</remarks>
-        /// <returns>The number of fields that were removed.</returns>
-        bool HashDelete(RedisKey key, RedisValue hashField, CommandFlags flags = CommandFlags.None);
-
-        /// <summary>
-        /// Removes the specified fields from the hash stored at key. Non-existing fields are ignored. Non-existing keys are treated as empty hashes and this command returns 0.
-        /// </summary>
-        /// <remarks>http://redis.io/commands/hdel</remarks>
-        /// <returns>The number of fields that were removed.</returns>
-        long HashDelete(RedisKey key, RedisValue[] hashFields, CommandFlags flags = CommandFlags.None);
-
-        /// <summary>
-        /// Returns if field is an existing field in the hash stored at key.
-        /// </summary>
-        /// <returns>1 if the hash contains field. 0 if the hash does not contain field, or key does not exist.</returns>
-        /// <remarks>http://redis.io/commands/hexists</remarks>
-        bool HashExists(RedisKey key, RedisValue hashField, CommandFlags flags = CommandFlags.None);
-
-        /// <summary>
-        /// Returns the value associated with field in the hash stored at key.
-        /// </summary>
-        /// <returns>the value associated with field, or nil when field is not present in the hash or key does not exist.</returns>
-        /// <remarks>http://redis.io/commands/hget</remarks>
-        RedisValue HashGet(RedisKey key, RedisValue hashField, CommandFlags flags = CommandFlags.None);
-
-        /// <summary>
-        /// Returns the values associated with the specified fields in the hash stored at key.
-        /// For every field that does not exist in the hash, a nil value is returned.Because a non-existing keys are treated as empty hashes, running HMGET against a non-existing key will return a list of nil values.
-        /// </summary>
-        /// <returns>list of values associated with the given fields, in the same order as they are requested.</returns>
-        /// <remarks>http://redis.io/commands/hmget</remarks>
-        RedisValue[] HashGet(RedisKey key, RedisValue[] hashFields, CommandFlags flags = CommandFlags.None);
-
-        /// <summary>
-        /// Returns all fields and values of the hash stored at key. 
-        /// </summary>
-        /// <returns>list of fields and their values stored in the hash, or an empty list when key does not exist.</returns>
-        /// <remarks>http://redis.io/commands/hgetall</remarks>
-        HashEntry[] HashGetAll(RedisKey key, CommandFlags flags = CommandFlags.None);
-
-        /// <summary>
-        /// Increments the number stored at field in the hash stored at key by increment. If key does not exist, a new key holding a hash is created. If field does not exist or holds a string that cannot be interpreted as integer, the value is set to 0 before the operation is performed.
-        /// </summary>
-        /// <remarks>The range of values supported by HINCRBY is limited to 64 bit signed integers.</remarks>
-        /// <returns>the value at field after the increment operation.</returns>
-        /// <remarks>http://redis.io/commands/hincrby</remarks>
-        long HashIncrement(RedisKey key, RedisValue hashField, long value = 1, CommandFlags flags = CommandFlags.None);
-
-        /// <summary>
-        /// Increment the specified field of an hash stored at key, and representing a floating point number, by the specified increment. If the field does not exist, it is set to 0 before performing the operation.
-        /// </summary>
-        /// <remarks>The precision of the output is fixed at 17 digits after the decimal point regardless of the actual internal precision of the computation.</remarks>
-        /// <returns>the value at field after the increment operation.</returns>
-        /// <remarks>http://redis.io/commands/hincrbyfloat</remarks>
-        double HashIncrement(RedisKey key, RedisValue hashField, double value, CommandFlags flags = CommandFlags.None);
-
-        /// <summary>
-        /// Returns all field names in the hash stored at key.
-        /// </summary>
-        /// <returns>list of fields in the hash, or an empty list when key does not exist.</returns>
-        /// <remarks>http://redis.io/commands/hkeys</remarks>
-        RedisValue[] HashKeys(RedisKey key, CommandFlags flags = CommandFlags.None);
-
-        /// <summary>
-        /// Returns the number of fields contained in the hash stored at key.
-        /// </summary>
-        /// <returns>number of fields in the hash, or 0 when key does not exist.</returns>
-        /// <remarks>http://redis.io/commands/hlen</remarks>
-        long HashLength(RedisKey key, CommandFlags flags = CommandFlags.None);
-
-        /// <summary>
-        /// The HSCAN command is used to incrementally iterate over a hash
-        /// </summary>
-        /// <returns>yields all elements of the hash.</returns>
-        /// <remarks>http://redis.io/commands/hscan</remarks>
-        IEnumerable<HashEntry> HashScan(RedisKey key, RedisValue pattern, int pageSize, CommandFlags flags);
-
-        /// <summary>
-        /// The HSCAN command is used to incrementally iterate over a hash; note: to resume an iteration via <i>cursor</i>, cast the original enumerable or enumerator to <i>IScanningCursor</i>.
-        /// </summary>
-        /// <returns>yields all elements of the hash.</returns>
-        /// <remarks>http://redis.io/commands/hscan</remarks>
-        IEnumerable<HashEntry> HashScan(RedisKey key, RedisValue pattern = default(RedisValue), int pageSize = RedisBase.CursorUtils.DefaultPageSize, long cursor = RedisBase.CursorUtils.Origin, int pageOffset = 0, CommandFlags flags = CommandFlags.None);
-
-        /// <summary>
-        /// Sets the specified fields to their respective values in the hash stored at key. This command overwrites any existing fields in the hash. If key does not exist, a new key holding a hash is created.
-        /// </summary>
-        /// <remarks>http://redis.io/commands/hmset</remarks>
-        void HashSet(RedisKey key, HashEntry[] hashFields, CommandFlags flags = CommandFlags.None);
-
-        /// <summary>
-        /// Sets field in the hash stored at key to value. If key does not exist, a new key holding a hash is created. If field already exists in the hash, it is overwritten.
-        /// </summary>
-        /// <returns>1 if field is a new field in the hash and value was set. 0 if field already exists in the hash and the value was updated.</returns>
-        /// <remarks>http://redis.io/commands/hset</remarks>
-        /// <remarks>http://redis.io/commands/hsetnx</remarks>
-        bool HashSet(RedisKey key, RedisValue hashField, RedisValue value, When when = When.Always, CommandFlags flags = CommandFlags.None);
-
-        /// <summary>
-        /// Returns all values in the hash stored at key.
-        /// </summary>
-        /// <returns>list of values in the hash, or an empty list when key does not exist.</returns>
-        /// <remarks>http://redis.io/commands/hvals</remarks>
-        RedisValue[] HashValues(RedisKey key, CommandFlags flags = CommandFlags.None);
-
-        /// <summary>
-        /// Adds the element to the HyperLogLog data structure stored at the variable name specified as first argument.
-        /// </summary>
-        /// <returns>true if at least 1 HyperLogLog internal register was altered. false otherwise.</returns>
-        /// <remarks>http://redis.io/commands/pfadd</remarks>
-        bool HyperLogLogAdd(RedisKey key, RedisValue value, CommandFlags flags = CommandFlags.None);
-
-        /// <summary>
-        /// Adds all the element arguments to the HyperLogLog data structure stored at the variable name specified as first argument.
-        /// </summary>
-        /// <returns>true if at least 1 HyperLogLog internal register was altered. false otherwise.</returns>
-        /// <remarks>http://redis.io/commands/pfadd</remarks>
-        bool HyperLogLogAdd(RedisKey key, RedisValue[] values, CommandFlags flags = CommandFlags.None);
-
-        /// <summary>
-        /// Returns the approximated cardinality computed by the HyperLogLog data structure stored at the specified variable, or 0 if the variable does not exist.
-        /// </summary>
-        /// <returns>The approximated number of unique elements observed via HyperLogLogAdd.</returns>
-        /// <remarks>http://redis.io/commands/pfcount</remarks>
-        long HyperLogLogLength(RedisKey key, CommandFlags flags = CommandFlags.None);
-
-        /// <summary>
-        /// Returns the approximated cardinality of the union of the HyperLogLogs passed, by internally merging the HyperLogLogs stored at the provided keys into a temporary hyperLogLog, or 0 if the variable does not exist.
-        /// </summary>
-        /// <returns>The approximated number of unique elements observed via HyperLogLogAdd.</returns>
-        /// <remarks>http://redis.io/commands/pfcount</remarks>
-        long HyperLogLogLength(RedisKey[] keys, CommandFlags flags = CommandFlags.None);
-
-        /// <summary>
-        /// Merge multiple HyperLogLog values into an unique value that will approximate the cardinality of the union of the observed Sets of the source HyperLogLog structures.
-        /// </summary>
-        /// <remarks>http://redis.io/commands/pfmerge</remarks>
-        void HyperLogLogMerge(RedisKey destination, RedisKey first, RedisKey second, CommandFlags flags = CommandFlags.None);
-
-        /// <summary>
-        /// Merge multiple HyperLogLog values into an unique value that will approximate the cardinality of the union of the observed Sets of the source HyperLogLog structures.
-        /// </summary>
-        /// <remarks>http://redis.io/commands/pfmerge</remarks>
-        void HyperLogLogMerge(RedisKey destination, RedisKey[] sourceKeys, CommandFlags flags = CommandFlags.None);
-
-        /// <summary>
-        /// Inidicate exactly which redis server we are talking to
-        /// </summary>
-        [IgnoreNamePrefix]
-        EndPoint IdentifyEndpoint(RedisKey key = default(RedisKey), CommandFlags flags = CommandFlags.None);
-
-        /// <summary>
-        /// Removes the specified key. A key is ignored if it does not exist.
-        /// </summary>
-        /// <returns>True if the key was removed.</returns>
-        /// <remarks>http://redis.io/commands/del</remarks>
-        bool KeyDelete(RedisKey key, CommandFlags flags = CommandFlags.None);
-
-        /// <summary>
-        /// Removes the specified keys. A key is ignored if it does not exist.
-        /// </summary>
-        /// <returns>The number of keys that were removed.</returns>
-        /// <remarks>http://redis.io/commands/del</remarks>
-        long KeyDelete(RedisKey[] keys, CommandFlags flags = CommandFlags.None);
-
-        /// <summary>
-        /// Serialize the value stored at key in a Redis-specific format and return it to the user. The returned value can be synthesized back into a Redis key using the RESTORE command.
-        /// </summary>
-        /// <returns>the serialized value.</returns>
-        /// <remarks>http://redis.io/commands/dump</remarks>
-        byte[] KeyDump(RedisKey key, CommandFlags flags = CommandFlags.None);
-
-        /// <summary>
-        /// Returns if key exists.
-        /// </summary>
-        /// <returns>1 if the key exists. 0 if the key does not exist.</returns>
-        /// <remarks>http://redis.io/commands/exists</remarks>
-        bool KeyExists(RedisKey key, CommandFlags flags = CommandFlags.None);
-
-        /// <summary>
-        /// Set a timeout on key. After the timeout has expired, the key will automatically be deleted. A key with an associated timeout is said to be volatile in Redis terminology.
-        /// </summary>
-        /// <remarks>If key is updated before the timeout has expired, then the timeout is removed as if the PERSIST command was invoked on key.
-        /// For Redis versions &lt; 2.1.3, existing timeouts cannot be overwritten. So, if key already has an associated timeout, it will do nothing and return 0. Since Redis 2.1.3, you can update the timeout of a key. It is also possible to remove the timeout using the PERSIST command. See the page on key expiry for more information.</remarks>
-        /// <returns>1 if the timeout was set. 0 if key does not exist or the timeout could not be set.</returns>
-        /// <remarks>http://redis.io/commands/expire</remarks>
-        /// <remarks>http://redis.io/commands/pexpire</remarks>
-        /// <remarks>http://redis.io/commands/persist</remarks>
-        bool KeyExpire(RedisKey key, TimeSpan? expiry, CommandFlags flags = CommandFlags.None);
-
-        /// <summary>
-        /// Set a timeout on key. After the timeout has expired, the key will automatically be deleted. A key with an associated timeout is said to be volatile in Redis terminology.
-        /// </summary>
-        /// <remarks>If key is updated before the timeout has expired, then the timeout is removed as if the PERSIST command was invoked on key.
-        /// For Redis versions &lt; 2.1.3, existing timeouts cannot be overwritten. So, if key already has an associated timeout, it will do nothing and return 0. Since Redis 2.1.3, you can update the timeout of a key. It is also possible to remove the timeout using the PERSIST command. See the page on key expiry for more information.</remarks>
-        /// <returns>1 if the timeout was set. 0 if key does not exist or the timeout could not be set.</returns>
-        /// <remarks>http://redis.io/commands/expireat</remarks>
-        /// <remarks>http://redis.io/commands/pexpireat</remarks>
-        /// <remarks>http://redis.io/commands/persist</remarks>
-        bool KeyExpire(RedisKey key, DateTime? expiry, CommandFlags flags = CommandFlags.None);
-
-        /// <summary>
-        /// Move key from the currently selected database (see SELECT) to the specified destination database. When key already exists in the destination database, or it does not exist in the source database, it does nothing. It is possible to use MOVE as a locking primitive because of this.
-        /// </summary>
-        /// <returns>1 if key was moved; 0 if key was not moved.</returns>
-        /// <remarks>http://redis.io/commands/move</remarks>
-        bool KeyMove(RedisKey key, int database, CommandFlags flags = CommandFlags.None);
-
-        /// <summary>Remove the existing timeout on key, turning the key from volatile (a key with an expire set) to persistent (a key that will never expire as no timeout is associated).</summary>
-        /// <returns>1 if the timeout was removed. 0 if key does not exist or does not have an associated timeout.</returns>
-        /// <remarks>http://redis.io/commands/persist</remarks>
-        bool KeyPersist(RedisKey key, CommandFlags flags = CommandFlags.None);
-
-        /// <summary>
-        /// Return a random key from the currently selected database.
-        /// </summary>
-        /// <returns>the random key, or nil when the database is empty.</returns>
-        /// <remarks>http://redis.io/commands/randomkey</remarks>
-        RedisKey KeyRandom(CommandFlags flags = CommandFlags.None);
-
-        /// <summary>
-        /// Renames key to newkey. It returns an error when the source and destination names are the same, or when key does not exist. 
-        /// </summary>
-        /// <returns>http://redis.io/commands/rename</returns>
-        /// <remarks>http://redis.io/commands/renamenx</remarks>
-        bool KeyRename(RedisKey key, RedisKey newKey, When when = When.Always, CommandFlags flags = CommandFlags.None);
-
-        /// <summary>
-        /// Create a key associated with a value that is obtained by deserializing the provided serialized value (obtained via DUMP).
-        /// If ttl is 0 the key is created without any expire, otherwise the specified expire time(in milliseconds) is set.
-        /// </summary>
-        /// <remarks>http://redis.io/commands/restore</remarks>
-        void KeyRestore(RedisKey key, byte[] value, TimeSpan? expiry = null, CommandFlags flags = CommandFlags.None);
-
-        /// <summary>
-        /// Returns the remaining time to live of a key that has a timeout.  This introspection capability allows a Redis client to check how many seconds a given key will continue to be part of the dataset.
-        /// </summary>
-        /// <returns>TTL, or nil when key does not exist or does not have a timeout.</returns>
-        /// <remarks>http://redis.io/commands/ttl</remarks>
-        TimeSpan? KeyTimeToLive(RedisKey key, CommandFlags flags = CommandFlags.None);
-
-        /// <summary>
-        /// Returns the string representation of the type of the value stored at key. The different types that can be returned are: string, list, set, zset and hash.
-        /// </summary>
-        /// <returns>type of key, or none when key does not exist.</returns>
-        /// <remarks>http://redis.io/commands/type</remarks>
-        RedisType KeyType(RedisKey key, CommandFlags flags = CommandFlags.None);
-
-        /// <summary>
-        /// Returns the element at index index in the list stored at key. The index is zero-based, so 0 means the first element, 1 the second element and so on. Negative indices can be used to designate elements starting at the tail of the list. Here, -1 means the last element, -2 means the penultimate and so forth.
-        /// </summary>
-        /// <returns>the requested element, or nil when index is out of range.</returns>
-        /// <remarks>http://redis.io/commands/lindex</remarks>
-        RedisValue ListGetByIndex(RedisKey key, long index, CommandFlags flags = CommandFlags.None);
-
-        /// <summary>
-        /// Inserts value in the list stored at key either before or after the reference value pivot.
-        /// When key does not exist, it is considered an empty list and no operation is performed.
-        /// </summary>
-        /// <returns>the length of the list after the insert operation, or -1 when the value pivot was not found.</returns>
-        /// <remarks>http://redis.io/commands/linsert</remarks>
-        long ListInsertAfter(RedisKey key, RedisValue pivot, RedisValue value, CommandFlags flags = CommandFlags.None);
-
-        /// <summary>
-        /// Inserts value in the list stored at key either before or after the reference value pivot.
-        /// When key does not exist, it is considered an empty list and no operation is performed.
-        /// </summary>
-        /// <returns>the length of the list after the insert operation, or -1 when the value pivot was not found.</returns>
-        /// <remarks>http://redis.io/commands/linsert</remarks>
-        long ListInsertBefore(RedisKey key, RedisValue pivot, RedisValue value, CommandFlags flags = CommandFlags.None);
-
-        /// <summary>
-        /// Removes and returns the first element of the list stored at key.
-        /// </summary>
-        /// <returns>the value of the first element, or nil when key does not exist.</returns>
-        /// <remarks>http://redis.io/commands/lpop</remarks>
-        RedisValue ListLeftPop(RedisKey key, CommandFlags flags = CommandFlags.None);
-
-        /// <summary>
-        /// Insert the specified value at the head of the list stored at key. If key does not exist, it is created as empty list before performing the push operations.
-        /// </summary>
-        /// <returns>the length of the list after the push operations.</returns>
-        /// <remarks>http://redis.io/commands/lpush</remarks>
-        /// <remarks>http://redis.io/commands/lpushx</remarks>
-        long ListLeftPush(RedisKey key, RedisValue value, When when = When.Always, CommandFlags flags = CommandFlags.None);
-
-        /// <summary>
-        /// Insert all the specified values at the head of the list stored at key. If key does not exist, it is created as empty list before performing the push operations.
-        /// Elements are inserted one after the other to the head of the list, from the leftmost element to the rightmost element. So for instance the command LPUSH mylist a b c will result into a list containing c as first element, b as second element and a as third element.
-        /// </summary>
-        /// <returns>the length of the list after the push operations.</returns>
-        /// <remarks>http://redis.io/commands/lpush</remarks>
-        long ListLeftPush(RedisKey key, RedisValue[] values, CommandFlags flags = CommandFlags.None);
-
-        /// <summary>
-        /// Returns the length of the list stored at key. If key does not exist, it is interpreted as an empty list and 0 is returned. 
-        /// </summary>
-        /// <returns>the length of the list at key.</returns>
-        /// <remarks>http://redis.io/commands/llen</remarks>
-        long ListLength(RedisKey key, CommandFlags flags = CommandFlags.None);
-
-        /// <summary>
-        /// Returns the specified elements of the list stored at key. The offsets start and stop are zero-based indexes, with 0 being the first element of the list (the head of the list), 1 being the next element and so on.
-        /// These offsets can also be negative numbers indicating offsets starting at the end of the list.For example, -1 is the last element of the list, -2 the penultimate, and so on.
-        /// Note that if you have a list of numbers from 0 to 100, LRANGE list 0 10 will return 11 elements, that is, the rightmost item is included. 
-        /// </summary>
-        /// <returns>list of elements in the specified range.</returns>
-        /// <remarks>http://redis.io/commands/lrange</remarks>
-        RedisValue[] ListRange(RedisKey key, long start = 0, long stop = -1, CommandFlags flags = CommandFlags.None);
-
-        /// <summary>
-        /// Removes the first count occurrences of elements equal to value from the list stored at key. The count argument influences the operation in the following ways:
-        /// count &gt; 0: Remove elements equal to value moving from head to tail.
-        /// count &lt; 0: Remove elements equal to value moving from tail to head.
-        /// count = 0: Remove all elements equal to value.
-        /// </summary>
-        /// <returns>the number of removed elements.</returns>
-        /// <remarks>http://redis.io/commands/lrem</remarks>
-        long ListRemove(RedisKey key, RedisValue value, long count = 0, CommandFlags flags = CommandFlags.None);
-
-        /// <summary>
-        /// Removes and returns the last element of the list stored at key.
-        /// </summary>
-        /// <remarks>http://redis.io/commands/rpop</remarks>
-        RedisValue ListRightPop(RedisKey key, CommandFlags flags = CommandFlags.None);
-
-        /// <summary>
-        /// Atomically returns and removes the last element (tail) of the list stored at source, and pushes the element at the first element (head) of the list stored at destination.
-        /// </summary>
-        /// <returns>the element being popped and pushed.</returns>
-        /// <remarks>http://redis.io/commands/rpoplpush</remarks>
-        RedisValue ListRightPopLeftPush(RedisKey source, RedisKey destination, CommandFlags flags = CommandFlags.None);
-
-        /// <summary>
-        /// Insert the specified value at the tail of the list stored at key. If key does not exist, it is created as empty list before performing the push operation.
-        /// </summary>
-        /// <returns>the length of the list after the push operation.</returns>
-        /// <remarks>http://redis.io/commands/rpush</remarks>
-        /// <remarks>http://redis.io/commands/rpushx</remarks>
-        long ListRightPush(RedisKey key, RedisValue value, When when = When.Always, CommandFlags flags = CommandFlags.None);
-
-        /// <summary>
-        /// Insert all the specified values at the tail of the list stored at key. If key does not exist, it is created as empty list before performing the push operation. 
-        /// Elements are inserted one after the other to the tail of the list, from the leftmost element to the rightmost element. So for instance the command RPUSH mylist a b c will result into a list containing a as first element, b as second element and c as third element.
-        /// </summary>
-        /// <returns>the length of the list after the push operation.</returns>
-        /// <remarks>http://redis.io/commands/rpush</remarks>
-        long ListRightPush(RedisKey key, RedisValue[] values, CommandFlags flags = CommandFlags.None);
-
-        /// <summary>
-        /// Sets the list element at index to value. For more information on the index argument, see ListGetByIndex. An error is returned for out of range indexes.
-        /// </summary>
-        /// <remarks>http://redis.io/commands/lset</remarks>
-        void ListSetByIndex(RedisKey key, long index, RedisValue value, CommandFlags flags = CommandFlags.None);
-
-        /// <summary>
-        /// Trim an existing list so that it will contain only the specified range of elements specified. Both start and stop are zero-based indexes, where 0 is the first element of the list (the head), 1 the next element and so on.
-        /// For example: LTRIM foobar 0 2 will modify the list stored at foobar so that only the first three elements of the list will remain.
-        /// start and end can also be negative numbers indicating offsets from the end of the list, where -1 is the last element of the list, -2 the penultimate element and so on.
-        /// </summary>
-        /// <remarks>http://redis.io/commands/ltrim</remarks>
-        void ListTrim(RedisKey key, long start, long stop, CommandFlags flags = CommandFlags.None);
-
-        /// <summary>
-        /// Extends a lock, if the token value is correct
-        /// </summary>
-        bool LockExtend(RedisKey key, RedisValue value, TimeSpan expiry, CommandFlags flags = CommandFlags.None);
-
-        /// <summary>
-        /// Queries the token held against a lock
-        /// </summary>
-        RedisValue LockQuery(RedisKey key, CommandFlags flags = CommandFlags.None);
-
-        /// <summary>
-        /// Releases a lock, if the token value is correct
-        /// </summary>
-        bool LockRelease(RedisKey key, RedisValue value, CommandFlags flags = CommandFlags.None);
-
-        /// <summary>
-        /// Takes a lock (specifying a token value) if it is not already taken
-        /// </summary>
-        bool LockTake(RedisKey key, RedisValue value, TimeSpan expiry, CommandFlags flags = CommandFlags.None);
-
-        /// <summary>
-        /// Posts a message to the given channel.
-        /// </summary>
-        /// <returns>the number of clients that received the message.</returns>
-        /// <remarks>http://redis.io/commands/publish</remarks>
-        long Publish(RedisChannel channel, RedisValue message, CommandFlags flags = CommandFlags.None);
-        
-        /// <summary>
-        /// Execute a Lua script against the server
-        /// </summary>
-        /// <remarks>http://redis.io/commands/eval, http://redis.io/commands/evalsha</remarks>
-        /// <returns>A dynamic representation of the script's result</returns>
-        RedisResult ScriptEvaluate(string script, RedisKey[] keys = null, RedisValue[] values = null, CommandFlags flags = CommandFlags.None);
-
-        /// <summary>
-        /// Execute a Lua script against the server using just the SHA1 hash
-        /// </summary>
-        /// <remarks>http://redis.io/commands/evalsha</remarks>
-        /// <returns>A dynamic representation of the script's result</returns>
-        RedisResult ScriptEvaluate(byte[] hash, RedisKey[] keys = null, RedisValue[] values = null, CommandFlags flags = CommandFlags.None);
-
-        /// <summary>
-        /// Execute a lua script against the server, using previously prepared script.
-        /// Named parameters, if any, are provided by the `parameters` object.
-        /// </summary>
-        RedisResult ScriptEvaluate(LuaScript script, object parameters = null, CommandFlags flags = CommandFlags.None);
-
-        /// <summary>
-        /// Execute a lua script against the server, using previously prepared and loaded script.
-        /// This method sends only the SHA1 hash of the lua script to Redis.
-        /// Named parameters, if any, are provided by the `parameters` object.
-        /// </summary>
-        RedisResult ScriptEvaluate(LoadedLuaScript script, object parameters = null, CommandFlags flags = CommandFlags.None);
-
-        /// <summary>
-        /// Add the specified member to the set stored at key. Specified members that are already a member of this set are ignored. If key does not exist, a new set is created before adding the specified members.
-        /// </summary>
-        /// <returns>True if the specified member was not already present in the set, else False</returns>
-        /// <remarks>http://redis.io/commands/sadd</remarks>
-        bool SetAdd(RedisKey key, RedisValue value, CommandFlags flags = CommandFlags.None);
-
-        /// <summary>
-        /// Add the specified members to the set stored at key. Specified members that are already a member of this set are ignored. If key does not exist, a new set is created before adding the specified members.
-        /// </summary>
-        /// <returns>the number of elements that were added to the set, not including all the elements already present into the set.</returns>
-        /// <remarks>http://redis.io/commands/sadd</remarks>
-        long SetAdd(RedisKey key, RedisValue[] values, CommandFlags flags = CommandFlags.None);
-
-        /// <summary>
-        /// Returns the members of the set resulting from the specified operation against the given sets.
-        /// </summary>
-        /// <returns>list with members of the resulting set.</returns>
-        /// <remarks>http://redis.io/commands/sunion</remarks>
-        /// <remarks>http://redis.io/commands/sinter</remarks>
-        /// <remarks>http://redis.io/commands/sdiff</remarks>
-        RedisValue[] SetCombine(SetOperation operation, RedisKey first, RedisKey second, CommandFlags flags = CommandFlags.None);
-
-        /// <summary>
-        /// Returns the members of the set resulting from the specified operation against the given sets.
-        /// </summary>
-        /// <returns>list with members of the resulting set.</returns>
-        /// <remarks>http://redis.io/commands/sunion</remarks>
-        /// <remarks>http://redis.io/commands/sinter</remarks>
-        /// <remarks>http://redis.io/commands/sdiff</remarks>
-        RedisValue[] SetCombine(SetOperation operation, RedisKey[] keys, CommandFlags flags = CommandFlags.None);
-
-        /// <summary>
-        /// This command is equal to SetCombine, but instead of returning the resulting set, it is stored in destination. If destination already exists, it is overwritten.
-        /// </summary>
-        /// <returns>the number of elements in the resulting set.</returns>
-        /// <remarks>http://redis.io/commands/sunionstore</remarks>
-        /// <remarks>http://redis.io/commands/sinterstore</remarks>
-        /// <remarks>http://redis.io/commands/sdiffstore</remarks>
-        long SetCombineAndStore(SetOperation operation, RedisKey destination, RedisKey first, RedisKey second, CommandFlags flags = CommandFlags.None);
-
-        /// <summary>
-        /// This command is equal to SetCombine, but instead of returning the resulting set, it is stored in destination. If destination already exists, it is overwritten.
-        /// </summary>
-        /// <returns>the number of elements in the resulting set.</returns>
-        /// <remarks>http://redis.io/commands/sunionstore</remarks>
-        /// <remarks>http://redis.io/commands/sinterstore</remarks>
-        /// <remarks>http://redis.io/commands/sdiffstore</remarks>
-        long SetCombineAndStore(SetOperation operation, RedisKey destination, RedisKey[] keys, CommandFlags flags = CommandFlags.None);
-
-        /// <summary>
-        /// Returns if member is a member of the set stored at key.
-        /// </summary>
-        /// <returns>1 if the element is a member of the set. 0 if the element is not a member of the set, or if key does not exist.</returns>
-        /// <remarks>http://redis.io/commands/sismember</remarks>
-        bool SetContains(RedisKey key, RedisValue value, CommandFlags flags = CommandFlags.None);
-
-        /// <summary>
-        /// Returns the set cardinality (number of elements) of the set stored at key.
-        /// </summary>
-        /// <returns>the cardinality (number of elements) of the set, or 0 if key does not exist.</returns>
-        /// <remarks>http://redis.io/commands/scard</remarks>
-        long SetLength(RedisKey key, CommandFlags flags = CommandFlags.None);
-
-        /// <summary>
-        /// Returns all the members of the set value stored at key.
-        /// </summary>
-        /// <returns>all elements of the set.</returns>
-        /// <remarks>http://redis.io/commands/smembers</remarks>
-        RedisValue[] SetMembers(RedisKey key, CommandFlags flags = CommandFlags.None);
-
-        /// <summary>
-        /// Move member from the set at source to the set at destination. This operation is atomic. In every given moment the element will appear to be a member of source or destination for other clients.
-        /// When the specified element already exists in the destination set, it is only removed from the source set.
-        /// </summary>
-        /// <returns>1 if the element is moved. 0 if the element is not a member of source and no operation was performed.</returns>
-        /// <remarks>http://redis.io/commands/smove</remarks>
-        bool SetMove(RedisKey source, RedisKey destination, RedisValue value, CommandFlags flags = CommandFlags.None);
-
-        /// <summary>
-        /// Removes and returns a random element from the set value stored at key.
-        /// </summary>
-        /// <returns>the removed element, or nil when key does not exist.</returns>
-        /// <remarks>http://redis.io/commands/spop</remarks>
-        RedisValue SetPop(RedisKey key, CommandFlags flags = CommandFlags.None);
-
-        /// <summary>
-        /// Return a random element from the set value stored at key.
-        /// </summary>
-        /// <returns>the randomly selected element, or nil when key does not exist</returns>
-        /// <remarks>http://redis.io/commands/srandmember</remarks>
-        RedisValue SetRandomMember(RedisKey key, CommandFlags flags = CommandFlags.None);
-
-        /// <summary>
-        /// Return an array of count distinct elements if count is positive. If called with a negative count the behavior changes and the command is allowed to return the same element multiple times.
-        /// In this case the numer of returned elements is the absolute value of the specified count.
-        /// </summary>
-        /// <returns>an array of elements, or an empty array when key does not exist</returns>
-        /// <remarks>http://redis.io/commands/srandmember</remarks>
-        RedisValue[] SetRandomMembers(RedisKey key, long count, CommandFlags flags = CommandFlags.None);
-
-        /// <summary>
-        /// Remove the specified member from the set stored at key.  Specified members that are not a member of this set are ignored.
-        /// </summary>
-        /// <returns>True if the specified member was already present in the set, else False</returns>
-        /// <remarks>http://redis.io/commands/srem</remarks>
-        bool SetRemove(RedisKey key, RedisValue value, CommandFlags flags = CommandFlags.None);
-
-        /// <summary>
-        /// Remove the specified members from the set stored at key. Specified members that are not a member of this set are ignored.
-        /// </summary>
-        /// <returns>the number of members that were removed from the set, not including non existing members.</returns>
-        /// <remarks>http://redis.io/commands/srem</remarks>
-        long SetRemove(RedisKey key, RedisValue[] values, CommandFlags flags = CommandFlags.None);
-
-        /// <summary>
-        /// The SSCAN command is used to incrementally iterate over set
-        /// </summary>
-        /// <returns>yields all elements of the set.</returns>
-        /// <remarks>http://redis.io/commands/sscan</remarks>
-        IEnumerable<RedisValue> SetScan(RedisKey key, RedisValue pattern, int pageSize, CommandFlags flags);
-
-        /// <summary>
-        /// The SSCAN command is used to incrementally iterate over set; note: to resume an iteration via <i>cursor</i>, cast the original enumerable or enumerator to <i>IScanningCursor</i>.
-        /// </summary>
-        /// <returns>yields all elements of the set.</returns>
-        /// <remarks>http://redis.io/commands/sscan</remarks>
-        IEnumerable<RedisValue> SetScan(RedisKey key, RedisValue pattern = default(RedisValue), int pageSize = RedisBase.CursorUtils.DefaultPageSize, long cursor = RedisBase.CursorUtils.Origin, int pageOffset = 0, CommandFlags flags = CommandFlags.None);
-
-        /// <summary>
-        /// Sorts a list, set or sorted set (numerically or alphabetically, ascending by default); By default, the elements themselves are compared, but the values can also be
-        /// used to perform external key-lookups using the <c>by</c> parameter. By default, the elements themselves are returned, but external key-lookups (one or many) can
-        /// be performed instead by specifying the <c>get</c> parameter (note that <c>#</c> specifies the element itself, when used in <c>get</c>).
-        /// Referring to the <a href="http://redis.io/commands/sort">redis SORT documentation </a> for examples is recommended. When used in hashes, <c>by</c> and <c>get</c>
-        /// can be used to specify fields using <c>-&gt;</c> notation (again, refer to redis documentation).
-        /// </summary>
-        /// <remarks>http://redis.io/commands/sort</remarks>
-        /// <returns>Returns the sorted elements, or the external values if <c>get</c> is specified</returns>
-        [IgnoreNamePrefix]
-        RedisValue[] Sort(RedisKey key, long skip = 0, long take = -1, Order order = Order.Ascending, SortType sortType = SortType.Numeric, RedisValue by = default(RedisValue), RedisValue[] get = null, CommandFlags flags = CommandFlags.None);
-
-        /// <summary>
-        /// Sorts a list, set or sorted set (numerically or alphabetically, ascending by default); By default, the elements themselves are compared, but the values can also be
-        /// used to perform external key-lookups using the <c>by</c> parameter. By default, the elements themselves are returned, but external key-lookups (one or many) can
-        /// be performed instead by specifying the <c>get</c> parameter (note that <c>#</c> specifies the element itself, when used in <c>get</c>).
-        /// Referring to the <a href="http://redis.io/commands/sort">redis SORT documentation </a> for examples is recommended. When used in hashes, <c>by</c> and <c>get</c>
-        /// can be used to specify fields using <c>-&gt;</c> notation (again, refer to redis documentation).
-        /// </summary>
-        /// <remarks>http://redis.io/commands/sort</remarks>
-        /// <returns>Returns the number of elements stored in the new list</returns>
-        [IgnoreNamePrefix]
-        long SortAndStore(RedisKey destination, RedisKey key, long skip = 0, long take = -1, Order order = Order.Ascending, SortType sortType = SortType.Numeric, RedisValue by = default(RedisValue), RedisValue[] get = null, CommandFlags flags = CommandFlags.None);
-
-        /// <summary>
-        /// Adds the specified member with the specified score to the sorted set stored at key. If the specified member is already a member of the sorted set, the score is updated and the element reinserted at the right position to ensure the correct ordering.
-        /// </summary>
-        /// <returns>True if the value was added, False if it already existed (the score is still updated)</returns>
-        /// <remarks>http://redis.io/commands/zadd</remarks>
-        bool SortedSetAdd(RedisKey key, RedisValue member, double score, CommandFlags flags);
-
-        /// <summary>
-        /// Adds the specified member with the specified score to the sorted set stored at key. If the specified member is already a member of the sorted set, the score is updated and the element reinserted at the right position to ensure the correct ordering.
-        /// </summary>
-        /// <returns>True if the value was added, False if it already existed (the score is still updated)</returns>
-        /// <remarks>http://redis.io/commands/zadd</remarks>
-        bool SortedSetAdd(RedisKey key, RedisValue member, double score, When when = When.Always, CommandFlags flags = CommandFlags.None);
-
-        /// <summary>
-        /// Adds all the specified members with the specified scores to the sorted set stored at key. If a specified member is already a member of the sorted set, the score is updated and the element reinserted at the right position to ensure the correct ordering.
-        /// </summary>
-        /// <returns>The number of elements added to the sorted sets, not including elements already existing for which the score was updated.</returns>
-        /// <remarks>http://redis.io/commands/zadd</remarks>
-        long SortedSetAdd(RedisKey key, SortedSetEntry[] values, CommandFlags flags);
-
-        /// <summary>
-        /// Adds all the specified members with the specified scores to the sorted set stored at key. If a specified member is already a member of the sorted set, the score is updated and the element reinserted at the right position to ensure the correct ordering.
-        /// </summary>
-        /// <returns>The number of elements added to the sorted sets, not including elements already existing for which the score was updated.</returns>
-        /// <remarks>http://redis.io/commands/zadd</remarks>
-        long SortedSetAdd(RedisKey key, SortedSetEntry[] values, When when = When.Always, CommandFlags flags = CommandFlags.None);
-
-        /// <summary>
-        /// Computes a set operation over two sorted sets, and stores the result in destination, optionally performing 
-        /// a specific aggregation (defaults to sum)
-        /// </summary>
-        /// <remarks>http://redis.io/commands/zunionstore</remarks>
-        /// <remarks>http://redis.io/commands/zinterstore</remarks>
-        /// <returns>the number of elements in the resulting sorted set at destination</returns>
-        long SortedSetCombineAndStore(SetOperation operation, RedisKey destination, RedisKey first, RedisKey second, Aggregate aggregate = Aggregate.Sum, CommandFlags flags = CommandFlags.None);
-
-        /// <summary>
-        /// Computes a set operation over multiple sorted sets (optionally using per-set weights), and stores the result in destination, optionally performing 
-        /// a specific aggregation (defaults to sum)
-        /// </summary>
-        /// <remarks>http://redis.io/commands/zunionstore</remarks>
-        /// <remarks>http://redis.io/commands/zinterstore</remarks>
-        /// <returns>the number of elements in the resulting sorted set at destination</returns>
-        long SortedSetCombineAndStore(SetOperation operation, RedisKey destination, RedisKey[] keys, double[] weights = null, Aggregate aggregate = Aggregate.Sum, CommandFlags flags = CommandFlags.None);
-
-        /// <summary>
-        /// Decrements the score of member in the sorted set stored at key by decrement. If member does not exist in the sorted set, it is added with -decrement as its score (as if its previous score was 0.0).
-        /// </summary>
-        /// <returns>the new score of member</returns>
-        /// <remarks>http://redis.io/commands/zincrby</remarks>
-        double SortedSetDecrement(RedisKey key, RedisValue member, double value, CommandFlags flags = CommandFlags.None);
-
-        /// <summary>
-        /// Increments the score of member in the sorted set stored at key by increment. If member does not exist in the sorted set, it is added with increment as its score (as if its previous score was 0.0).
-        /// </summary>
-        /// <returns>the new score of member</returns>
-        /// <remarks>http://redis.io/commands/zincrby</remarks>
-        double SortedSetIncrement(RedisKey key, RedisValue member, double value, CommandFlags flags = CommandFlags.None);
-
-        /// <summary>
-        /// Returns the sorted set cardinality (number of elements) of the sorted set stored at key.
-        /// </summary>
-        /// <returns>the cardinality (number of elements) of the sorted set, or 0 if key does not exist.</returns>
-        /// <remarks>http://redis.io/commands/zcard</remarks>
-        long SortedSetLength(RedisKey key, double min = double.NegativeInfinity, double max = double.PositiveInfinity, Exclude exclude = Exclude.None, CommandFlags flags = CommandFlags.None);
-
-        /// <summary>
-        /// When all the elements in a sorted set are inserted with the same score, in order to force lexicographical ordering, this command returns the number of elements in the sorted set at key with a value between min and max.
-        /// </summary>
-        /// <returns>the number of elements in the specified score range.</returns>
-        /// <remarks>When all the elements in a sorted set are inserted with the same score, in order to force lexicographical ordering, this command returns all the elements in the sorted set at key with a value between min and max.</remarks>
-        long SortedSetLengthByValue(RedisKey key, RedisValue min, RedisValue max, Exclude exclude = Exclude.None, CommandFlags flags = CommandFlags.None);
-
-        /// <summary>
-        /// Returns the specified range of elements in the sorted set stored at key. By default the elements are considered to be ordered from the lowest to the highest score. Lexicographical order is used for elements with equal score.
-        /// Both start and stop are zero-based indexes, where 0 is the first element, 1 is the next element and so on. They can also be negative numbers indicating offsets from the end of the sorted set, with -1 being the last element of the sorted set, -2 the penultimate element and so on.
-        /// </summary>
-        /// <returns>list of elements in the specified range</returns>
-        /// <remarks>http://redis.io/commands/zrange</remarks>
-        /// <remarks>http://redis.io/commands/zrevrange</remarks>
-        RedisValue[] SortedSetRangeByRank(RedisKey key, long start = 0, long stop = -1, Order order = Order.Ascending, CommandFlags flags = CommandFlags.None);
-
-        /// <summary>
-        /// Returns the specified range of elements in the sorted set stored at key. By default the elements are considered to be ordered from the lowest to the highest score. Lexicographical order is used for elements with equal score.
-        /// Both start and stop are zero-based indexes, where 0 is the first element, 1 is the next element and so on. They can also be negative numbers indicating offsets from the end of the sorted set, with -1 being the last element of the sorted set, -2 the penultimate element and so on.
-        /// </summary>
-        /// <returns>list of elements in the specified range</returns>
-        /// <remarks>http://redis.io/commands/zrange</remarks>
-        /// <remarks>http://redis.io/commands/zrevrange</remarks>
-        SortedSetEntry[] SortedSetRangeByRankWithScores(RedisKey key, long start = 0, long stop = -1, Order order = Order.Ascending, CommandFlags flags = CommandFlags.None);
-
-
-
-        /// <summary>
-        /// Returns the specified range of elements in the sorted set stored at key. By default the elements are considered to be ordered from the lowest to the highest score. Lexicographical order is used for elements with equal score.
-        /// Start and stop are used to specify the min and max range for score values. Similar to other range methods the values are inclusive.
-        /// </summary>
-        /// <returns>list of elements in the specified score range</returns>
-        /// <remarks>http://redis.io/commands/zrangebyscore</remarks>
-        /// <remarks>http://redis.io/commands/zrevrangebyscore</remarks>
-        RedisValue[] SortedSetRangeByScore(RedisKey key,
-            double start = double.NegativeInfinity, double stop = double.PositiveInfinity,
-            Exclude exclude = Exclude.None, Order order = Order.Ascending, long skip = 0, long take = -1,
-            CommandFlags flags = CommandFlags.None);
-
-        /// <summary>
-        /// Returns the specified range of elements in the sorted set stored at key. By default the elements are considered to be ordered from the lowest to the highest score. Lexicographical order is used for elements with equal score.
-        /// Start and stop are used to specify the min and max range for score values. Similar to other range methods the values are inclusive.
-        /// </summary>
-        /// <returns>list of elements in the specified score range</returns>
-        /// <remarks>http://redis.io/commands/zrangebyscore</remarks>
-        /// <remarks>http://redis.io/commands/zrevrangebyscore</remarks>
-        SortedSetEntry[] SortedSetRangeByScoreWithScores(RedisKey key,
-            double start = double.NegativeInfinity, double stop = double.PositiveInfinity,
-            Exclude exclude = Exclude.None, Order order = Order.Ascending, long skip = 0, long take = -1,
-            CommandFlags flags = CommandFlags.None);
-
-        /// <summary>
-        /// When all the elements in a sorted set are inserted with the same score, in order to force lexicographical ordering, this command returns all the elements in the sorted set at key with a value between min and max.
-        /// </summary>
-        /// <remarks>http://redis.io/commands/zrangebylex</remarks>
-        /// <returns>list of elements in the specified score range.</returns>
-        RedisValue[] SortedSetRangeByValue(RedisKey key, RedisValue min = default(RedisValue), RedisValue max = default(RedisValue),
-            Exclude exclude = Exclude.None, long skip = 0, long take = -1,
-            CommandFlags flags = CommandFlags.None);
-
-        /// <summary>
-        /// Returns the rank of member in the sorted set stored at key, by default with the scores ordered from low to high. The rank (or index) is 0-based, which means that the member with the lowest score has rank 0.
-        /// </summary>
-        /// <returns>If member exists in the sorted set, the rank of member; If member does not exist in the sorted set or key does not exist, null</returns>
-        /// <remarks>http://redis.io/commands/zrank</remarks>
-        /// <remarks>http://redis.io/commands/zrevrank</remarks>
-        long? SortedSetRank(RedisKey key, RedisValue member, Order order = Order.Ascending, CommandFlags flags = CommandFlags.None);
-
-        /// <summary>
-        /// Removes the specified member from the sorted set stored at key. Non existing members are ignored.
-        /// </summary>
-        /// <returns>True if the member existed in the sorted set and was removed; False otherwise.</returns>
-        /// <remarks>http://redis.io/commands/zrem</remarks>
-        bool SortedSetRemove(RedisKey key, RedisValue member, CommandFlags flags = CommandFlags.None);
-
-        /// <summary>
-        /// Removes the specified members from the sorted set stored at key. Non existing members are ignored.
-        /// </summary>
-        /// <returns>The number of members removed from the sorted set, not including non existing members.</returns>
-        /// <remarks>http://redis.io/commands/zrem</remarks>
-        long SortedSetRemove(RedisKey key, RedisValue[] members, CommandFlags flags = CommandFlags.None);
-
-        /// <summary>
-        /// Removes all elements in the sorted set stored at key with rank between start and stop. Both start and stop are 0 -based indexes with 0 being the element with the lowest score. These indexes can be negative numbers, where they indicate offsets starting at the element with the highest score. For example: -1 is the element with the highest score, -2 the element with the second highest score and so forth.
-        /// </summary>
-        /// <returns> the number of elements removed.</returns>
-        /// <remarks>http://redis.io/commands/zremrangebyrank</remarks>
-        long SortedSetRemoveRangeByRank(RedisKey key, long start, long stop, CommandFlags flags = CommandFlags.None);
-
-        /// <summary>
-        /// Removes all elements in the sorted set stored at key with a score between min and max (inclusive by default).
-        /// </summary>
-        /// <returns> the number of elements removed.</returns>
-        /// <remarks>http://redis.io/commands/zremrangebyscore</remarks>
-        long SortedSetRemoveRangeByScore(RedisKey key, double start, double stop, Exclude exclude = Exclude.None, CommandFlags flags = CommandFlags.None);
-
-        /// <summary>
-        /// When all the elements in a sorted set are inserted with the same score, in order to force lexicographical ordering, this command removes all elements in the sorted set stored at key between the lexicographical range specified by min and max.
-        /// </summary>
-        /// <remarks>http://redis.io/commands/zremrangebylex</remarks>
-        /// <returns>the number of elements removed.</returns>
-        long SortedSetRemoveRangeByValue(RedisKey key, RedisValue min, RedisValue max, Exclude exclude = Exclude.None, CommandFlags flags = CommandFlags.None);
-        /// <summary>
-        /// The ZSCAN command is used to incrementally iterate over a sorted set
-        /// </summary>
-        /// <returns>yields all elements of the sorted set.</returns>
-        /// <remarks>http://redis.io/commands/zscan</remarks>
-        IEnumerable<SortedSetEntry> SortedSetScan(RedisKey key, RedisValue pattern, int pageSize, CommandFlags flags);
-
-        /// <summary>
-        /// The ZSCAN command is used to incrementally iterate over a sorted set; note: to resume an iteration via <i>cursor</i>, cast the original enumerable or enumerator to <i>IScanningCursor</i>.
-        /// </summary>
-        /// <returns>yields all elements of the sorted set.</returns>
-        /// <remarks>http://redis.io/commands/zscan</remarks>
-        IEnumerable<SortedSetEntry> SortedSetScan(RedisKey key, RedisValue pattern = default(RedisValue), int pageSize = RedisBase.CursorUtils.DefaultPageSize, long cursor = RedisBase.CursorUtils.Origin, int pageOffset = 0, CommandFlags flags = CommandFlags.None);
-        /// <summary>
-        /// Returns the score of member in the sorted set at key; If member does not exist in the sorted set, or key does not exist, nil is returned.
-        /// </summary>
-        /// <returns>the score of member</returns>
-        /// <remarks>http://redis.io/commands/zscore</remarks>
-        double? SortedSetScore(RedisKey key, RedisValue member, CommandFlags flags = CommandFlags.None);
-
-
-
-
-
-        /// <summary>
-        /// If key already exists and is a string, this command appends the value at the end of the string. If key does not exist it is created and set as an empty string,
-        /// so APPEND will be similar to SET in this special case.
-        /// </summary>
-        /// <returns>the length of the string after the append operation.</returns>
-        /// <remarks>http://redis.io/commands/append</remarks>
-        long StringAppend(RedisKey key, RedisValue value, CommandFlags flags = CommandFlags.None);
-
-        /// <summary>
-        /// Count the number of set bits (population counting) in a string.
-        /// By default all the bytes contained in the string are examined.It is possible to specify the counting operation only in an interval passing the additional arguments start and end.
-        /// Like for the GETRANGE command start and end can contain negative values in order to index bytes starting from the end of the string, where -1 is the last byte, -2 is the penultimate, and so forth.
-        /// </summary>
-        /// <returns>The number of bits set to 1</returns>
-        /// <remarks>http://redis.io/commands/bitcount</remarks>
-        long StringBitCount(RedisKey key, long start = 0, long end = -1, CommandFlags flags = CommandFlags.None);
-
-        /// <summary>
-        /// Perform a bitwise operation between multiple keys (containing string values) and store the result in the destination key.
-        /// The BITOP command supports four bitwise operations; note that NOT is a unary operator: the second key should be omitted in this case
-        /// and only the first key will be considered.
-        /// The result of the operation is always stored at destkey.
-        /// </summary>
-        /// <returns>The size of the string stored in the destination key, that is equal to the size of the longest input string.</returns>
-        /// <remarks>http://redis.io/commands/bitop</remarks>
-        long StringBitOperation(Bitwise operation, RedisKey destination, RedisKey first, RedisKey second = default(RedisKey), CommandFlags flags = CommandFlags.None);
-
-        /// <summary>
-        /// Perform a bitwise operation between multiple keys (containing string values) and store the result in the destination key.
-        /// The BITOP command supports four bitwise operations; note that NOT is a unary operator.
-        /// The result of the operation is always stored at destkey.
-        /// </summary>
-        /// <returns>The size of the string stored in the destination key, that is equal to the size of the longest input string.</returns>
-        /// <remarks>http://redis.io/commands/bitop</remarks>
-        long StringBitOperation(Bitwise operation, RedisKey destination, RedisKey[] keys, CommandFlags flags = CommandFlags.None);
-
-        /// <summary>
-        /// Return the position of the first bit set to 1 or 0 in a string.
-        /// The position is returned thinking at the string as an array of bits from left to right where the first byte most significant bit is at position 0, the second byte most significant bit is at position 8 and so forth.
-        /// An start and end may be specified; these are in bytes, not bits; start and end can contain negative values in order to index bytes starting from the end of the string, where -1 is the last byte, -2 is the penultimate, and so forth.
-        /// </summary>
-        /// <returns>The command returns the position of the first bit set to 1 or 0 according to the request.
-        /// If we look for set bits(the bit argument is 1) and the string is empty or composed of just zero bytes, -1 is returned.</returns>
-        /// <remarks>http://redis.io/commands/bitpos</remarks>
-        long StringBitPosition(RedisKey key, bool bit, long start = 0, long end = -1, CommandFlags flags = CommandFlags.None);
-
-        /// <summary>
-        /// Decrements the number stored at key by decrement. If the key does not exist, it is set to 0 before performing the operation.
-        /// An error is returned if the key contains a value of the wrong type or contains a string that is not representable as integer. This operation is limited to 64 bit signed integers.
-        /// </summary>
-        /// <returns> the value of key after the decrement</returns>
-        /// <remarks>http://redis.io/commands/decrby</remarks>
-        /// <remarks>http://redis.io/commands/decr</remarks>
-        long StringDecrement(RedisKey key, long value = 1, CommandFlags flags = CommandFlags.None);
-
-        /// <summary>
-        /// Decrements the string representing a floating point number stored at key by the specified decrement. If the key does not exist, it is set to 0 before performing the operation. The precision of the output is fixed at 17 digits after the decimal point regardless of the actual internal precision of the computation.
-        /// </summary>
-        /// <returns>the value of key after the decrement</returns>
-        /// <remarks>http://redis.io/commands/incrbyfloat</remarks>
-        double StringDecrement(RedisKey key, double value, CommandFlags flags = CommandFlags.None);
-
-        /// <summary>
-        /// Get the value of key. If the key does not exist the special value nil is returned. An error is returned if the value stored at key is not a string, because GET only handles string values.
-        /// </summary>
-        /// <returns>the value of key, or nil when key does not exist.</returns>
-        /// <remarks>http://redis.io/commands/get</remarks>
-        RedisValue StringGet(RedisKey key, CommandFlags flags = CommandFlags.None);
-        /// <summary>
-        /// Returns the values of all specified keys. For every key that does not hold a string value or does not exist, the special value nil is returned.
-        /// </summary>
-        /// <remarks>http://redis.io/commands/mget</remarks>
-        RedisValue[] StringGet(RedisKey[] keys, CommandFlags flags = CommandFlags.None);
-
-        /// <summary>
-        /// Returns the bit value at offset in the string value stored at key.
-        /// When offset is beyond the string length, the string is assumed to be a contiguous space with 0 bits.
-        /// </summary>
-        /// <returns>the bit value stored at offset.</returns>
-        /// <remarks>http://redis.io/commands/getbit</remarks>
-        bool StringGetBit(RedisKey key, long offset, CommandFlags flags = CommandFlags.None);
-
-        /// <summary>
-        /// Returns the substring of the string value stored at key, determined by the offsets start and end (both are inclusive). Negative offsets can be used in order to provide an offset starting from the end of the string. So -1 means the last character, -2 the penultimate and so forth.
-        /// </summary>
-        /// <returns>the substring of the string value stored at key</returns>
-        /// <remarks>http://redis.io/commands/getrange</remarks>
-        RedisValue StringGetRange(RedisKey key, long start, long end, CommandFlags flags = CommandFlags.None);
-
-        /// <summary>
-        /// Atomically sets key to value and returns the old value stored at key.
-        /// </summary>
-        /// <remarks>http://redis.io/commands/getset</remarks>
-        /// <returns> the old value stored at key, or nil when key did not exist.</returns>
-        RedisValue StringGetSet(RedisKey key, RedisValue value, CommandFlags flags = CommandFlags.None);
-
-        /// <summary>
-        /// Get the value of key. If the key does not exist the special value nil is returned. An error is returned if the value stored at key is not a string, because GET only handles string values.
-        /// </summary>
-        /// <returns>the value of key, or nil when key does not exist.</returns>
-        /// <remarks>http://redis.io/commands/get</remarks>
-        RedisValueWithExpiry StringGetWithExpiry(RedisKey key, CommandFlags flags = CommandFlags.None);
-
-        /// <summary>
-        /// Increments the number stored at key by increment. If the key does not exist, it is set to 0 before performing the operation. An error is returned if the key contains a value of the wrong type or contains a string that is not representable as integer. This operation is limited to 64 bit signed integers.
-        /// </summary>
-        /// <returns> the value of key after the increment</returns>
-        /// <remarks>http://redis.io/commands/incrby</remarks>
-        /// <remarks>http://redis.io/commands/incr</remarks>
-        long StringIncrement(RedisKey key, long value = 1, CommandFlags flags = CommandFlags.None);
-
-        /// <summary>
-        /// Increments the string representing a floating point number stored at key by the specified increment. If the key does not exist, it is set to 0 before performing the operation. The precision of the output is fixed at 17 digits after the decimal point regardless of the actual internal precision of the computation.
-        /// </summary>
-        /// <returns>the value of key after the increment</returns>
-        /// <remarks>http://redis.io/commands/incrbyfloat</remarks>
-        double StringIncrement(RedisKey key, double value, CommandFlags flags = CommandFlags.None);
-
-        /// <summary>
-        /// Returns the length of the string value stored at key.
-        /// </summary>
-        /// <returns>the length of the string at key, or 0 when key does not exist.</returns>
-        /// <remarks>http://redis.io/commands/strlen</remarks>
-        long StringLength(RedisKey key, CommandFlags flags = CommandFlags.None);
-
-        /// <summary>
-        /// Set key to hold the string value. If key already holds a value, it is overwritten, regardless of its type.
-        /// </summary>
-        /// <remarks>http://redis.io/commands/set</remarks>
-        bool StringSet(RedisKey key, RedisValue value, TimeSpan? expiry = null, When when = When.Always, CommandFlags flags = CommandFlags.None);
-        /// <summary>
-        /// Sets the given keys to their respective values. If "not exists" is specified, this will not perform any operation at all even if just a single key already exists.
-        /// </summary>
-        /// <returns>True if the keys were set, else False</returns>
-        /// <remarks>http://redis.io/commands/mset</remarks>
-        /// <remarks>http://redis.io/commands/msetnx</remarks>
-        bool StringSet(KeyValuePair<RedisKey, RedisValue>[] values, When when = When.Always, CommandFlags flags = CommandFlags.None);
-
-        /// <summary>
-        /// Sets or clears the bit at offset in the string value stored at key.
-        /// The bit is either set or cleared depending on value, which can be either 0 or 1. When key does not exist, a new string value is created.The string is grown to make sure it can hold a bit at offset.
-        /// </summary>
-        /// <returns>the original bit value stored at offset.</returns>
-        /// <remarks>http://redis.io/commands/setbit</remarks>
-        bool StringSetBit(RedisKey key, long offset, bool bit, CommandFlags flags = CommandFlags.None);
-        /// <summary>
-        /// Overwrites part of the string stored at key, starting at the specified offset, for the entire length of value. If the offset is larger than the current length of the string at key, the string is padded with zero-bytes to make offset fit. Non-existing keys are considered as empty strings, so this command will make sure it holds a string large enough to be able to set value at offset.
-        /// </summary>
-        /// <returns>the length of the string after it was modified by the command.</returns>
-        /// <remarks>http://redis.io/commands/setrange</remarks>
-        RedisValue StringSetRange(RedisKey key, long offset, RedisValue value, CommandFlags flags = CommandFlags.None);
-    }
-}
-=======
-using System;
-using System.Collections.Generic;
-using System.Net;
-
-namespace StackExchange.Redis
-{
-
-    /// <summary>
-    /// Describes functionality that is common to both standalone redis servers and redis clusters
-    /// </summary>
-    public interface IDatabase : IRedis, IDatabaseAsync
-    {
-
-        /// <summary>
-        /// The numeric identifier of this database
-        /// </summary>
-        int Database { get; }
-
-        /// <summary>
-        /// Allows creation of a group of operations that will be sent to the server as a single unit,
-        /// but which may or may not be processed on the server contiguously.
-        /// </summary>
-        [IgnoreNamePrefix]
-        IBatch CreateBatch(object asyncState = null);
-
-
-        /// <summary>
-        /// Atomically transfer a key from a source Redis instance to a destination Redis instance. On success the key is deleted from the original instance by default, and is guaranteed to exist in the target instance.
-        /// </summary>
-        /// <remarks>http://redis.io/commands/MIGRATE</remarks>
-        void KeyMigrate(RedisKey key, EndPoint toServer, int toDatabase = 0, int timeoutMilliseconds = 0, MigrateOptions migrateOptions = MigrateOptions.None, CommandFlags flags = CommandFlags.None);
-
-
-        /// <summary>
-        /// Allows creation of a group of operations that will be sent to the server as a single unit,
-        /// and processed on the server as a single unit.
-        /// </summary>
-        [IgnoreNamePrefix]
-        ITransaction CreateTransaction(object asyncState = null);
-
-        /// <summary>
-        /// Returns the raw DEBUG OBJECT output for a key; this command is not fully documented and should be avoided unless you have good reason, and then avoided anyway.
-        /// </summary>
-        /// <remarks>http://redis.io/commands/debug-object</remarks>
-        RedisValue DebugObject(RedisKey key, CommandFlags flags = CommandFlags.None);
-
-        /// <summary>
-        /// Add the specified member to the set stored at key. Specified members that are already a member of this set are ignored. If key does not exist, a new set is created before adding the specified members.
-        /// </summary>
-        /// <returns>True if the specified member was not already present in the set, else False</returns>
-        /// <remarks>http://redis.io/commands/geoadd</remarks>
-        bool GeoAdd(RedisKey key, double longitude, double latitude, RedisValue member, CommandFlags flags = CommandFlags.None);
-
-
-        /// <summary>
-        /// Add the specified member to the set stored at key. Specified members that are already a member of this set are ignored. If key does not exist, a new set is created before adding the specified members.
-        /// </summary>
-        /// <returns>True if the specified member was not already present in the set, else False</returns>
-        /// <remarks>http://redis.io/commands/geoadd</remarks>
-        bool GeoAdd(RedisKey key, StackExchange.Redis.GeoEntry geoPosition, RedisValue member, CommandFlags flags = CommandFlags.None);
-
-
-        /// <summary>
-        /// Add the specified members to the set stored at key. Specified members that are already a member of this set are ignored. If key does not exist, a new set is created before adding the specified members.
-        /// </summary>
-        /// <returns>the number of elements that were added to the set, not including all the elements already present into the set.</returns>
-        /// <remarks>http://redis.io/commands/geoadd</remarks>
-        long GeoAdd(RedisKey key, GeoEntry[] geoEntries, CommandFlags flags = CommandFlags.None);
-
-        /// <summary>
-        /// Removes the specified member from the geo sorted set stored at key. Non existing members are ignored.
-        /// </summary>
-        /// <returns>True if the member existed in the sorted set and was removed; False otherwise.</returns>
-        /// <remarks>http://redis.io/commands/zrem</remarks>
-        bool GeoRemove(RedisKey key, RedisValue member, CommandFlags flags = CommandFlags.None);
-
-        /// <summary>
-        /// Return the distance between two members in the geospatial index represented by the sorted set.
-        /// </summary>
-        /// <returns>The command returns the distance as a double (represented as a string) in the specified unit, or NULL if one or both the elements are missing.</returns>
-        /// <remarks>http://redis.io/commands/geodist</remarks>
-        double GeoDistance(RedisKey key, RedisValue member1, RedisValue member2, GeoUnit geoUnit = GeoUnit.Meters, CommandFlags flags = CommandFlags.None);
-
-        /// <summary>
-        /// Return valid Geohash strings representing the position of one or more elements in a sorted set value representing a geospatial index (where elements were added using GEOADD).
-        /// </summary>
-        /// <returns>The command returns an array where each element is the Geohash corresponding to each member name passed as argument to the command.</returns>
-        /// <remarks>http://redis.io/commands/geohash</remarks>
-        string[] GeoHash(RedisKey key, string[] members, CommandFlags flags = CommandFlags.None);
-
-        /// <summary>
-        /// Return valid Geohash strings representing the position of one or more elements in a sorted set value representing a geospatial index (where elements were added using GEOADD).
-        /// </summary>
-        /// <returns>The command returns an array where each element is the Geohash corresponding to each member name passed as argument to the command.</returns>
-        /// <remarks>http://redis.io/commands/geohash</remarks>
-        string[] GeoHash(RedisKey key, string member, CommandFlags flags = CommandFlags.None);
-
-
-        /// <summary>
-        /// Return the positions (longitude,latitude) of all the specified members of the geospatial index represented by the sorted set at key.
-        /// </summary>
-        /// <returns>The command returns an array where each element is a two elements array representing longitude and latitude (x,y) of each member name passed as argument to the command.Non existing elements are reported as NULL elements of the array.</returns>
-        /// <remarks>http://redis.io/commands/geopos</remarks>
-        GeoPosition?[] GeoPos(RedisKey key, string[] members, CommandFlags flags = CommandFlags.None);
-
-        /// <summary>
-        /// Return the positions (longitude,latitude) of all the specified members of the geospatial index represented by the sorted set at key.
-        /// </summary>
-        /// <returns>The command returns an array where each element is a two elements array representing longitude and latitude (x,y) of each member name passed as argument to the command.Non existing elements are reported as NULL elements of the array.</returns>
-        /// <remarks>http://redis.io/commands/geopos</remarks>
-        GeoPosition? GeoPos(RedisKey key, string member, CommandFlags flags = CommandFlags.None);
-
-        /// <summary>
-        /// Return the members of a sorted set populated with geospatial information using GEOADD, which are within the borders of the area specified with the center location and the maximum distance from the center (the radius).
-        /// </summary>
-        /// <returns>GeoRadiusResult[]</returns>
-        /// <remarks>http://redis.io/commands/georadius</remarks>
-        GeoRadiusResult[] GeoRadius(RedisKey redisKey, GeoRadius geoRadius, CommandFlags flags = CommandFlags.None);
-
-        /// <summary>
-        /// Decrements the number stored at field in the hash stored at key by decrement. If key does not exist, a new key holding a hash is created. If field does not exist or holds a string that cannot be interpreted as integer, the value is set to 0 before the operation is performed.
-        /// </summary>
-        /// <remarks>The range of values supported by HINCRBY is limited to 64 bit signed integers.</remarks>
-        /// <returns>the value at field after the decrement operation.</returns>
-        /// <remarks>http://redis.io/commands/hincrby</remarks>
-        long HashDecrement(RedisKey key, RedisValue hashField, long value = 1, CommandFlags flags = CommandFlags.None);
-
-        /// <summary>
-        /// Decrement the specified field of an hash stored at key, and representing a floating point number, by the specified decrement. If the field does not exist, it is set to 0 before performing the operation.
-        /// </summary>
-        /// <remarks>The precision of the output is fixed at 17 digits after the decimal point regardless of the actual internal precision of the computation.</remarks>
-        /// <returns>the value at field after the decrement operation.</returns>
-        /// <remarks>http://redis.io/commands/hincrbyfloat</remarks>
-        double HashDecrement(RedisKey key, RedisValue hashField, double value, CommandFlags flags = CommandFlags.None);
-
-        /// <summary>
-        /// Removes the specified fields from the hash stored at key. Non-existing fields are ignored. Non-existing keys are treated as empty hashes and this command returns 0.
-        /// </summary>
-        /// <remarks>http://redis.io/commands/hdel</remarks>
-        /// <returns>The number of fields that were removed.</returns>
-        bool HashDelete(RedisKey key, RedisValue hashField, CommandFlags flags = CommandFlags.None);
-
-        /// <summary>
-        /// Removes the specified fields from the hash stored at key. Non-existing fields are ignored. Non-existing keys are treated as empty hashes and this command returns 0.
-        /// </summary>
-        /// <remarks>http://redis.io/commands/hdel</remarks>
-        /// <returns>The number of fields that were removed.</returns>
-        long HashDelete(RedisKey key, RedisValue[] hashFields, CommandFlags flags = CommandFlags.None);
-
-        /// <summary>
-        /// Returns if field is an existing field in the hash stored at key.
-        /// </summary>
-        /// <returns>1 if the hash contains field. 0 if the hash does not contain field, or key does not exist.</returns>
-        /// <remarks>http://redis.io/commands/hexists</remarks>
-        bool HashExists(RedisKey key, RedisValue hashField, CommandFlags flags = CommandFlags.None);
-
-        /// <summary>
-        /// Returns the value associated with field in the hash stored at key.
-        /// </summary>
-        /// <returns>the value associated with field, or nil when field is not present in the hash or key does not exist.</returns>
-        /// <remarks>http://redis.io/commands/hget</remarks>
-        RedisValue HashGet(RedisKey key, RedisValue hashField, CommandFlags flags = CommandFlags.None);
-
-        /// <summary>
-        /// Returns the values associated with the specified fields in the hash stored at key.
-        /// For every field that does not exist in the hash, a nil value is returned.Because a non-existing keys are treated as empty hashes, running HMGET against a non-existing key will return a list of nil values.
-        /// </summary>
-        /// <returns>list of values associated with the given fields, in the same order as they are requested.</returns>
-        /// <remarks>http://redis.io/commands/hmget</remarks>
-        RedisValue[] HashGet(RedisKey key, RedisValue[] hashFields, CommandFlags flags = CommandFlags.None);
-
-        /// <summary>
-        /// Returns all fields and values of the hash stored at key. 
-        /// </summary>
-        /// <returns>list of fields and their values stored in the hash, or an empty list when key does not exist.</returns>
-        /// <remarks>http://redis.io/commands/hgetall</remarks>
-        HashEntry[] HashGetAll(RedisKey key, CommandFlags flags = CommandFlags.None);
-
-        /// <summary>
-        /// Increments the number stored at field in the hash stored at key by increment. If key does not exist, a new key holding a hash is created. If field does not exist or holds a string that cannot be interpreted as integer, the value is set to 0 before the operation is performed.
-        /// </summary>
-        /// <remarks>The range of values supported by HINCRBY is limited to 64 bit signed integers.</remarks>
-        /// <returns>the value at field after the increment operation.</returns>
-        /// <remarks>http://redis.io/commands/hincrby</remarks>
-        long HashIncrement(RedisKey key, RedisValue hashField, long value = 1, CommandFlags flags = CommandFlags.None);
-
-        /// <summary>
-        /// Increment the specified field of an hash stored at key, and representing a floating point number, by the specified increment. If the field does not exist, it is set to 0 before performing the operation.
-        /// </summary>
-        /// <remarks>The precision of the output is fixed at 17 digits after the decimal point regardless of the actual internal precision of the computation.</remarks>
-        /// <returns>the value at field after the increment operation.</returns>
-        /// <remarks>http://redis.io/commands/hincrbyfloat</remarks>
-        double HashIncrement(RedisKey key, RedisValue hashField, double value, CommandFlags flags = CommandFlags.None);
-
-        /// <summary>
-        /// Returns all field names in the hash stored at key.
-        /// </summary>
-        /// <returns>list of fields in the hash, or an empty list when key does not exist.</returns>
-        /// <remarks>http://redis.io/commands/hkeys</remarks>
-        RedisValue[] HashKeys(RedisKey key, CommandFlags flags = CommandFlags.None);
-
-        /// <summary>
-        /// Returns the number of fields contained in the hash stored at key.
-        /// </summary>
-        /// <returns>number of fields in the hash, or 0 when key does not exist.</returns>
-        /// <remarks>http://redis.io/commands/hlen</remarks>
-        long HashLength(RedisKey key, CommandFlags flags = CommandFlags.None);
-
-        /// <summary>
-        /// The HSCAN command is used to incrementally iterate over a hash
-        /// </summary>
-        /// <returns>yields all elements of the hash.</returns>
-        /// <remarks>http://redis.io/commands/hscan</remarks>
-        IEnumerable<HashEntry> HashScan(RedisKey key, RedisValue pattern, int pageSize, CommandFlags flags);
-
-        /// <summary>
-        /// The HSCAN command is used to incrementally iterate over a hash; note: to resume an iteration via <i>cursor</i>, cast the original enumerable or enumerator to <i>IScanningCursor</i>.
-        /// </summary>
-        /// <returns>yields all elements of the hash.</returns>
-        /// <remarks>http://redis.io/commands/hscan</remarks>
-        IEnumerable<HashEntry> HashScan(RedisKey key, RedisValue pattern = default(RedisValue), int pageSize = RedisBase.CursorUtils.DefaultPageSize, long cursor = RedisBase.CursorUtils.Origin, int pageOffset = 0, CommandFlags flags = CommandFlags.None);
-
-        /// <summary>
-        /// Sets the specified fields to their respective values in the hash stored at key. This command overwrites any existing fields in the hash. If key does not exist, a new key holding a hash is created.
-        /// </summary>
-        /// <remarks>http://redis.io/commands/hmset</remarks>
-        void HashSet(RedisKey key, HashEntry[] hashFields, CommandFlags flags = CommandFlags.None);
-
-        /// <summary>
-        /// Sets field in the hash stored at key to value. If key does not exist, a new key holding a hash is created. If field already exists in the hash, it is overwritten.
-        /// </summary>
-        /// <returns>1 if field is a new field in the hash and value was set. 0 if field already exists in the hash and the value was updated.</returns>
-        /// <remarks>http://redis.io/commands/hset</remarks>
-        /// <remarks>http://redis.io/commands/hsetnx</remarks>
-        bool HashSet(RedisKey key, RedisValue hashField, RedisValue value, When when = When.Always, CommandFlags flags = CommandFlags.None);
-
-        /// <summary>
-        /// Returns all values in the hash stored at key.
-        /// </summary>
-        /// <returns>list of values in the hash, or an empty list when key does not exist.</returns>
-        /// <remarks>http://redis.io/commands/hvals</remarks>
-        RedisValue[] HashValues(RedisKey key, CommandFlags flags = CommandFlags.None);
-
-        /// <summary>
-        /// Adds the element to the HyperLogLog data structure stored at the variable name specified as first argument.
-        /// </summary>
-        /// <returns>true if at least 1 HyperLogLog internal register was altered. false otherwise.</returns>
-        /// <remarks>http://redis.io/commands/pfadd</remarks>
-        bool HyperLogLogAdd(RedisKey key, RedisValue value, CommandFlags flags = CommandFlags.None);
-
-        /// <summary>
-        /// Adds all the element arguments to the HyperLogLog data structure stored at the variable name specified as first argument.
-        /// </summary>
-        /// <returns>true if at least 1 HyperLogLog internal register was altered. false otherwise.</returns>
-        /// <remarks>http://redis.io/commands/pfadd</remarks>
-        bool HyperLogLogAdd(RedisKey key, RedisValue[] values, CommandFlags flags = CommandFlags.None);
-
-        /// <summary>
-        /// Returns the approximated cardinality computed by the HyperLogLog data structure stored at the specified variable, or 0 if the variable does not exist.
-        /// </summary>
-        /// <returns>The approximated number of unique elements observed via HyperLogLogAdd.</returns>
-        /// <remarks>http://redis.io/commands/pfcount</remarks>
-        long HyperLogLogLength(RedisKey key, CommandFlags flags = CommandFlags.None);
-
-        /// <summary>
-        /// Returns the approximated cardinality of the union of the HyperLogLogs passed, by internally merging the HyperLogLogs stored at the provided keys into a temporary hyperLogLog, or 0 if the variable does not exist.
-        /// </summary>
-        /// <returns>The approximated number of unique elements observed via HyperLogLogAdd.</returns>
-        /// <remarks>http://redis.io/commands/pfcount</remarks>
-        long HyperLogLogLength(RedisKey[] keys, CommandFlags flags = CommandFlags.None);
-
-        /// <summary>
-        /// Merge multiple HyperLogLog values into an unique value that will approximate the cardinality of the union of the observed Sets of the source HyperLogLog structures.
-        /// </summary>
-        /// <remarks>http://redis.io/commands/pfmerge</remarks>
-        void HyperLogLogMerge(RedisKey destination, RedisKey first, RedisKey second, CommandFlags flags = CommandFlags.None);
-
-        /// <summary>
-        /// Merge multiple HyperLogLog values into an unique value that will approximate the cardinality of the union of the observed Sets of the source HyperLogLog structures.
-        /// </summary>
-        /// <remarks>http://redis.io/commands/pfmerge</remarks>
-        void HyperLogLogMerge(RedisKey destination, RedisKey[] sourceKeys, CommandFlags flags = CommandFlags.None);
-
-        /// <summary>
-        /// Inidicate exactly which redis server we are talking to
-        /// </summary>
-        [IgnoreNamePrefix]
-        EndPoint IdentifyEndpoint(RedisKey key = default(RedisKey), CommandFlags flags = CommandFlags.None);
-
-        /// <summary>
-        /// Removes the specified key. A key is ignored if it does not exist.
-        /// </summary>
-        /// <returns>True if the key was removed.</returns>
-        /// <remarks>http://redis.io/commands/del</remarks>
-        bool KeyDelete(RedisKey key, CommandFlags flags = CommandFlags.None);
-
-        /// <summary>
-        /// Removes the specified keys. A key is ignored if it does not exist.
-        /// </summary>
-        /// <returns>The number of keys that were removed.</returns>
-        /// <remarks>http://redis.io/commands/del</remarks>
-        long KeyDelete(RedisKey[] keys, CommandFlags flags = CommandFlags.None);
-
-        /// <summary>
-        /// Serialize the value stored at key in a Redis-specific format and return it to the user. The returned value can be synthesized back into a Redis key using the RESTORE command.
-        /// </summary>
-        /// <returns>the serialized value.</returns>
-        /// <remarks>http://redis.io/commands/dump</remarks>
-        byte[] KeyDump(RedisKey key, CommandFlags flags = CommandFlags.None);
-
-        /// <summary>
-        /// Returns if key exists.
-        /// </summary>
-        /// <returns>1 if the key exists. 0 if the key does not exist.</returns>
-        /// <remarks>http://redis.io/commands/exists</remarks>
-        bool KeyExists(RedisKey key, CommandFlags flags = CommandFlags.None);
-
-        /// <summary>
-        /// Set a timeout on key. After the timeout has expired, the key will automatically be deleted. A key with an associated timeout is said to be volatile in Redis terminology.
-        /// </summary>
-        /// <remarks>If key is updated before the timeout has expired, then the timeout is removed as if the PERSIST command was invoked on key.
-        /// For Redis versions &lt; 2.1.3, existing timeouts cannot be overwritten. So, if key already has an associated timeout, it will do nothing and return 0. Since Redis 2.1.3, you can update the timeout of a key. It is also possible to remove the timeout using the PERSIST command. See the page on key expiry for more information.</remarks>
-        /// <returns>1 if the timeout was set. 0 if key does not exist or the timeout could not be set.</returns>
-        /// <remarks>http://redis.io/commands/expire</remarks>
-        /// <remarks>http://redis.io/commands/pexpire</remarks>
-        /// <remarks>http://redis.io/commands/persist</remarks>
-        bool KeyExpire(RedisKey key, TimeSpan? expiry, CommandFlags flags = CommandFlags.None);
-
-        /// <summary>
-        /// Set a timeout on key. After the timeout has expired, the key will automatically be deleted. A key with an associated timeout is said to be volatile in Redis terminology.
-        /// </summary>
-        /// <remarks>If key is updated before the timeout has expired, then the timeout is removed as if the PERSIST command was invoked on key.
-        /// For Redis versions &lt; 2.1.3, existing timeouts cannot be overwritten. So, if key already has an associated timeout, it will do nothing and return 0. Since Redis 2.1.3, you can update the timeout of a key. It is also possible to remove the timeout using the PERSIST command. See the page on key expiry for more information.</remarks>
-        /// <returns>1 if the timeout was set. 0 if key does not exist or the timeout could not be set.</returns>
-        /// <remarks>http://redis.io/commands/expireat</remarks>
-        /// <remarks>http://redis.io/commands/pexpireat</remarks>
-        /// <remarks>http://redis.io/commands/persist</remarks>
-        bool KeyExpire(RedisKey key, DateTime? expiry, CommandFlags flags = CommandFlags.None);
-
-        /// <summary>
-        /// Move key from the currently selected database (see SELECT) to the specified destination database. When key already exists in the destination database, or it does not exist in the source database, it does nothing. It is possible to use MOVE as a locking primitive because of this.
-        /// </summary>
-        /// <returns>1 if key was moved; 0 if key was not moved.</returns>
-        /// <remarks>http://redis.io/commands/move</remarks>
-        bool KeyMove(RedisKey key, int database, CommandFlags flags = CommandFlags.None);
-
-        /// <summary>Remove the existing timeout on key, turning the key from volatile (a key with an expire set) to persistent (a key that will never expire as no timeout is associated).</summary>
-        /// <returns>1 if the timeout was removed. 0 if key does not exist or does not have an associated timeout.</returns>
-        /// <remarks>http://redis.io/commands/persist</remarks>
-        bool KeyPersist(RedisKey key, CommandFlags flags = CommandFlags.None);
-
-        /// <summary>
-        /// Return a random key from the currently selected database.
-        /// </summary>
-        /// <returns>the random key, or nil when the database is empty.</returns>
-        /// <remarks>http://redis.io/commands/randomkey</remarks>
-        RedisKey KeyRandom(CommandFlags flags = CommandFlags.None);
-
-        /// <summary>
-        /// Renames key to newkey. It returns an error when the source and destination names are the same, or when key does not exist. 
-        /// </summary>
-        /// <returns>http://redis.io/commands/rename</returns>
-        /// <remarks>http://redis.io/commands/renamenx</remarks>
-        bool KeyRename(RedisKey key, RedisKey newKey, When when = When.Always, CommandFlags flags = CommandFlags.None);
-
-        /// <summary>
-        /// Create a key associated with a value that is obtained by deserializing the provided serialized value (obtained via DUMP).
-        /// If ttl is 0 the key is created without any expire, otherwise the specified expire time(in milliseconds) is set.
-        /// </summary>
-        /// <remarks>http://redis.io/commands/restore</remarks>
-        void KeyRestore(RedisKey key, byte[] value, TimeSpan? expiry = null, CommandFlags flags = CommandFlags.None);
-
-        /// <summary>
-        /// Returns the remaining time to live of a key that has a timeout.  This introspection capability allows a Redis client to check how many seconds a given key will continue to be part of the dataset.
-        /// </summary>
-        /// <returns>TTL, or nil when key does not exist or does not have a timeout.</returns>
-        /// <remarks>http://redis.io/commands/ttl</remarks>
-        TimeSpan? KeyTimeToLive(RedisKey key, CommandFlags flags = CommandFlags.None);
-
-        /// <summary>
-        /// Returns the string representation of the type of the value stored at key. The different types that can be returned are: string, list, set, zset and hash.
-        /// </summary>
-        /// <returns>type of key, or none when key does not exist.</returns>
-        /// <remarks>http://redis.io/commands/type</remarks>
-        RedisType KeyType(RedisKey key, CommandFlags flags = CommandFlags.None);
-
-        /// <summary>
-        /// Returns the element at index index in the list stored at key. The index is zero-based, so 0 means the first element, 1 the second element and so on. Negative indices can be used to designate elements starting at the tail of the list. Here, -1 means the last element, -2 means the penultimate and so forth.
-        /// </summary>
-        /// <returns>the requested element, or nil when index is out of range.</returns>
-        /// <remarks>http://redis.io/commands/lindex</remarks>
-        RedisValue ListGetByIndex(RedisKey key, long index, CommandFlags flags = CommandFlags.None);
-
-        /// <summary>
-        /// Inserts value in the list stored at key either before or after the reference value pivot.
-        /// When key does not exist, it is considered an empty list and no operation is performed.
-        /// </summary>
-        /// <returns>the length of the list after the insert operation, or -1 when the value pivot was not found.</returns>
-        /// <remarks>http://redis.io/commands/linsert</remarks>
-        long ListInsertAfter(RedisKey key, RedisValue pivot, RedisValue value, CommandFlags flags = CommandFlags.None);
-
-        /// <summary>
-        /// Inserts value in the list stored at key either before or after the reference value pivot.
-        /// When key does not exist, it is considered an empty list and no operation is performed.
-        /// </summary>
-        /// <returns>the length of the list after the insert operation, or -1 when the value pivot was not found.</returns>
-        /// <remarks>http://redis.io/commands/linsert</remarks>
-        long ListInsertBefore(RedisKey key, RedisValue pivot, RedisValue value, CommandFlags flags = CommandFlags.None);
-
-        /// <summary>
-        /// Removes and returns the first element of the list stored at key.
-        /// </summary>
-        /// <returns>the value of the first element, or nil when key does not exist.</returns>
-        /// <remarks>http://redis.io/commands/lpop</remarks>
-        RedisValue ListLeftPop(RedisKey key, CommandFlags flags = CommandFlags.None);
-
-        /// <summary>
-        /// Insert the specified value at the head of the list stored at key. If key does not exist, it is created as empty list before performing the push operations.
-        /// </summary>
-        /// <returns>the length of the list after the push operations.</returns>
-        /// <remarks>http://redis.io/commands/lpush</remarks>
-        /// <remarks>http://redis.io/commands/lpushx</remarks>
-        long ListLeftPush(RedisKey key, RedisValue value, When when = When.Always, CommandFlags flags = CommandFlags.None);
-
-        /// <summary>
-        /// Insert all the specified values at the head of the list stored at key. If key does not exist, it is created as empty list before performing the push operations.
-        /// Elements are inserted one after the other to the head of the list, from the leftmost element to the rightmost element. So for instance the command LPUSH mylist a b c will result into a list containing c as first element, b as second element and a as third element.
-        /// </summary>
-        /// <returns>the length of the list after the push operations.</returns>
-        /// <remarks>http://redis.io/commands/lpush</remarks>
-        long ListLeftPush(RedisKey key, RedisValue[] values, CommandFlags flags = CommandFlags.None);
-
-        /// <summary>
-        /// Returns the length of the list stored at key. If key does not exist, it is interpreted as an empty list and 0 is returned. 
-        /// </summary>
-        /// <returns>the length of the list at key.</returns>
-        /// <remarks>http://redis.io/commands/llen</remarks>
-        long ListLength(RedisKey key, CommandFlags flags = CommandFlags.None);
-
-        /// <summary>
-        /// Returns the specified elements of the list stored at key. The offsets start and stop are zero-based indexes, with 0 being the first element of the list (the head of the list), 1 being the next element and so on.
-        /// These offsets can also be negative numbers indicating offsets starting at the end of the list.For example, -1 is the last element of the list, -2 the penultimate, and so on.
-        /// Note that if you have a list of numbers from 0 to 100, LRANGE list 0 10 will return 11 elements, that is, the rightmost item is included. 
-        /// </summary>
-        /// <returns>list of elements in the specified range.</returns>
-        /// <remarks>http://redis.io/commands/lrange</remarks>
-        RedisValue[] ListRange(RedisKey key, long start = 0, long stop = -1, CommandFlags flags = CommandFlags.None);
-
-        /// <summary>
-        /// Removes the first count occurrences of elements equal to value from the list stored at key. The count argument influences the operation in the following ways:
-        /// count &gt; 0: Remove elements equal to value moving from head to tail.
-        /// count &lt; 0: Remove elements equal to value moving from tail to head.
-        /// count = 0: Remove all elements equal to value.
-        /// </summary>
-        /// <returns>the number of removed elements.</returns>
-        /// <remarks>http://redis.io/commands/lrem</remarks>
-        long ListRemove(RedisKey key, RedisValue value, long count = 0, CommandFlags flags = CommandFlags.None);
-
-        /// <summary>
-        /// Removes and returns the last element of the list stored at key.
-        /// </summary>
-        /// <remarks>http://redis.io/commands/rpop</remarks>
-        RedisValue ListRightPop(RedisKey key, CommandFlags flags = CommandFlags.None);
-
-        /// <summary>
-        /// Atomically returns and removes the last element (tail) of the list stored at source, and pushes the element at the first element (head) of the list stored at destination.
-        /// </summary>
-        /// <returns>the element being popped and pushed.</returns>
-        /// <remarks>http://redis.io/commands/rpoplpush</remarks>
-        RedisValue ListRightPopLeftPush(RedisKey source, RedisKey destination, CommandFlags flags = CommandFlags.None);
-
-        /// <summary>
-        /// Insert the specified value at the tail of the list stored at key. If key does not exist, it is created as empty list before performing the push operation.
-        /// </summary>
-        /// <returns>the length of the list after the push operation.</returns>
-        /// <remarks>http://redis.io/commands/rpush</remarks>
-        /// <remarks>http://redis.io/commands/rpushx</remarks>
-        long ListRightPush(RedisKey key, RedisValue value, When when = When.Always, CommandFlags flags = CommandFlags.None);
-
-        /// <summary>
-        /// Insert all the specified values at the tail of the list stored at key. If key does not exist, it is created as empty list before performing the push operation. 
-        /// Elements are inserted one after the other to the tail of the list, from the leftmost element to the rightmost element. So for instance the command RPUSH mylist a b c will result into a list containing a as first element, b as second element and c as third element.
-        /// </summary>
-        /// <returns>the length of the list after the push operation.</returns>
-        /// <remarks>http://redis.io/commands/rpush</remarks>
-        long ListRightPush(RedisKey key, RedisValue[] values, CommandFlags flags = CommandFlags.None);
-
-        /// <summary>
-        /// Sets the list element at index to value. For more information on the index argument, see ListGetByIndex. An error is returned for out of range indexes.
-        /// </summary>
-        /// <remarks>http://redis.io/commands/lset</remarks>
-        void ListSetByIndex(RedisKey key, long index, RedisValue value, CommandFlags flags = CommandFlags.None);
-
-        /// <summary>
-        /// Trim an existing list so that it will contain only the specified range of elements specified. Both start and stop are zero-based indexes, where 0 is the first element of the list (the head), 1 the next element and so on.
-        /// For example: LTRIM foobar 0 2 will modify the list stored at foobar so that only the first three elements of the list will remain.
-        /// start and end can also be negative numbers indicating offsets from the end of the list, where -1 is the last element of the list, -2 the penultimate element and so on.
-        /// </summary>
-        /// <remarks>http://redis.io/commands/ltrim</remarks>
-        void ListTrim(RedisKey key, long start, long stop, CommandFlags flags = CommandFlags.None);
-
-        /// <summary>
-        /// Extends a lock, if the token value is correct
-        /// </summary>
-        bool LockExtend(RedisKey key, RedisValue value, TimeSpan expiry, CommandFlags flags = CommandFlags.None);
-
-        /// <summary>
-        /// Queries the token held against a lock
-        /// </summary>
-        RedisValue LockQuery(RedisKey key, CommandFlags flags = CommandFlags.None);
-
-        /// <summary>
-        /// Releases a lock, if the token value is correct
-        /// </summary>
-        bool LockRelease(RedisKey key, RedisValue value, CommandFlags flags = CommandFlags.None);
-
-        /// <summary>
-        /// Takes a lock (specifying a token value) if it is not already taken
-        /// </summary>
-        bool LockTake(RedisKey key, RedisValue value, TimeSpan expiry, CommandFlags flags = CommandFlags.None);
-
-        /// <summary>
-        /// Posts a message to the given channel.
-        /// </summary>
-        /// <returns>the number of clients that received the message.</returns>
-        /// <remarks>http://redis.io/commands/publish</remarks>
-        long Publish(RedisChannel channel, RedisValue message, CommandFlags flags = CommandFlags.None);
-        
-        /// <summary>
-        /// Execute a Lua script against the server
-        /// </summary>
-        /// <remarks>http://redis.io/commands/eval, http://redis.io/commands/evalsha</remarks>
-        /// <returns>A dynamic representation of the script's result</returns>
-        RedisResult ScriptEvaluate(string script, RedisKey[] keys = null, RedisValue[] values = null, CommandFlags flags = CommandFlags.None);
-
-        /// <summary>
-        /// Execute a Lua script against the server using just the SHA1 hash
-        /// </summary>
-        /// <remarks>http://redis.io/commands/evalsha</remarks>
-        /// <returns>A dynamic representation of the script's result</returns>
-        RedisResult ScriptEvaluate(byte[] hash, RedisKey[] keys = null, RedisValue[] values = null, CommandFlags flags = CommandFlags.None);
-
-        /// <summary>
-        /// Execute a lua script against the server, using previously prepared script.
-        /// Named parameters, if any, are provided by the `parameters` object.
-        /// </summary>
-        RedisResult ScriptEvaluate(LuaScript script, object parameters = null, CommandFlags flags = CommandFlags.None);
-
-        /// <summary>
-        /// Execute a lua script against the server, using previously prepared and loaded script.
-        /// This method sends only the SHA1 hash of the lua script to Redis.
-        /// Named parameters, if any, are provided by the `parameters` object.
-        /// </summary>
-        RedisResult ScriptEvaluate(LoadedLuaScript script, object parameters = null, CommandFlags flags = CommandFlags.None);
-
-        /// <summary>
-        /// Add the specified member to the set stored at key. Specified members that are already a member of this set are ignored. If key does not exist, a new set is created before adding the specified members.
-        /// </summary>
-        /// <returns>True if the specified member was not already present in the set, else False</returns>
-        /// <remarks>http://redis.io/commands/sadd</remarks>
-        bool SetAdd(RedisKey key, RedisValue value, CommandFlags flags = CommandFlags.None);
-        /// <summary>
-        /// Add the specified members to the set stored at key. Specified members that are already a member of this set are ignored. If key does not exist, a new set is created before adding the specified members.
-        /// </summary>
-        /// <returns>the number of elements that were added to the set, not including all the elements already present into the set.</returns>
-        /// <remarks>http://redis.io/commands/sadd</remarks>
-        long SetAdd(RedisKey key, RedisValue[] values, CommandFlags flags = CommandFlags.None);
-
-        /// <summary>
-        /// Returns the members of the set resulting from the specified operation against the given sets.
-        /// </summary>
-        /// <returns>list with members of the resulting set.</returns>
-        /// <remarks>http://redis.io/commands/sunion</remarks>
-        /// <remarks>http://redis.io/commands/sinter</remarks>
-        /// <remarks>http://redis.io/commands/sdiff</remarks>
-        RedisValue[] SetCombine(SetOperation operation, RedisKey first, RedisKey second, CommandFlags flags = CommandFlags.None);
-
-        /// <summary>
-        /// Returns the members of the set resulting from the specified operation against the given sets.
-        /// </summary>
-        /// <returns>list with members of the resulting set.</returns>
-        /// <remarks>http://redis.io/commands/sunion</remarks>
-        /// <remarks>http://redis.io/commands/sinter</remarks>
-        /// <remarks>http://redis.io/commands/sdiff</remarks>
-        RedisValue[] SetCombine(SetOperation operation, RedisKey[] keys, CommandFlags flags = CommandFlags.None);
-
-        /// <summary>
-        /// This command is equal to SetCombine, but instead of returning the resulting set, it is stored in destination. If destination already exists, it is overwritten.
-        /// </summary>
-        /// <returns>the number of elements in the resulting set.</returns>
-        /// <remarks>http://redis.io/commands/sunionstore</remarks>
-        /// <remarks>http://redis.io/commands/sinterstore</remarks>
-        /// <remarks>http://redis.io/commands/sdiffstore</remarks>
-        long SetCombineAndStore(SetOperation operation, RedisKey destination, RedisKey first, RedisKey second, CommandFlags flags = CommandFlags.None);
-
-        /// <summary>
-        /// This command is equal to SetCombine, but instead of returning the resulting set, it is stored in destination. If destination already exists, it is overwritten.
-        /// </summary>
-        /// <returns>the number of elements in the resulting set.</returns>
-        /// <remarks>http://redis.io/commands/sunionstore</remarks>
-        /// <remarks>http://redis.io/commands/sinterstore</remarks>
-        /// <remarks>http://redis.io/commands/sdiffstore</remarks>
-        long SetCombineAndStore(SetOperation operation, RedisKey destination, RedisKey[] keys, CommandFlags flags = CommandFlags.None);
-
-        /// <summary>
-        /// Returns if member is a member of the set stored at key.
-        /// </summary>
-        /// <returns>1 if the element is a member of the set. 0 if the element is not a member of the set, or if key does not exist.</returns>
-        /// <remarks>http://redis.io/commands/sismember</remarks>
-        bool SetContains(RedisKey key, RedisValue value, CommandFlags flags = CommandFlags.None);
-
-        /// <summary>
-        /// Returns the set cardinality (number of elements) of the set stored at key.
-        /// </summary>
-        /// <returns>the cardinality (number of elements) of the set, or 0 if key does not exist.</returns>
-        /// <remarks>http://redis.io/commands/scard</remarks>
-        long SetLength(RedisKey key, CommandFlags flags = CommandFlags.None);
-
-        /// <summary>
-        /// Returns all the members of the set value stored at key.
-        /// </summary>
-        /// <returns>all elements of the set.</returns>
-        /// <remarks>http://redis.io/commands/smembers</remarks>
-        RedisValue[] SetMembers(RedisKey key, CommandFlags flags = CommandFlags.None);
-
-        /// <summary>
-        /// Move member from the set at source to the set at destination. This operation is atomic. In every given moment the element will appear to be a member of source or destination for other clients.
-        /// When the specified element already exists in the destination set, it is only removed from the source set.
-        /// </summary>
-        /// <returns>1 if the element is moved. 0 if the element is not a member of source and no operation was performed.</returns>
-        /// <remarks>http://redis.io/commands/smove</remarks>
-        bool SetMove(RedisKey source, RedisKey destination, RedisValue value, CommandFlags flags = CommandFlags.None);
-
-        /// <summary>
-        /// Removes and returns a random element from the set value stored at key.
-        /// </summary>
-        /// <returns>the removed element, or nil when key does not exist.</returns>
-        /// <remarks>http://redis.io/commands/spop</remarks>
-        RedisValue SetPop(RedisKey key, CommandFlags flags = CommandFlags.None);
-
-        /// <summary>
-        /// Return a random element from the set value stored at key.
-        /// </summary>
-        /// <returns>the randomly selected element, or nil when key does not exist</returns>
-        /// <remarks>http://redis.io/commands/srandmember</remarks>
-        RedisValue SetRandomMember(RedisKey key, CommandFlags flags = CommandFlags.None);
-
-        /// <summary>
-        /// Return an array of count distinct elements if count is positive. If called with a negative count the behavior changes and the command is allowed to return the same element multiple times.
-        /// In this case the numer of returned elements is the absolute value of the specified count.
-        /// </summary>
-        /// <returns>an array of elements, or an empty array when key does not exist</returns>
-        /// <remarks>http://redis.io/commands/srandmember</remarks>
-        RedisValue[] SetRandomMembers(RedisKey key, long count, CommandFlags flags = CommandFlags.None);
-
-        /// <summary>
-        /// Remove the specified member from the set stored at key.  Specified members that are not a member of this set are ignored.
-        /// </summary>
-        /// <returns>True if the specified member was already present in the set, else False</returns>
-        /// <remarks>http://redis.io/commands/srem</remarks>
-        bool SetRemove(RedisKey key, RedisValue value, CommandFlags flags = CommandFlags.None);
-
-        /// <summary>
-        /// Remove the specified members from the set stored at key. Specified members that are not a member of this set are ignored.
-        /// </summary>
-        /// <returns>the number of members that were removed from the set, not including non existing members.</returns>
-        /// <remarks>http://redis.io/commands/srem</remarks>
-        long SetRemove(RedisKey key, RedisValue[] values, CommandFlags flags = CommandFlags.None);
-
-        /// <summary>
-        /// The SSCAN command is used to incrementally iterate over set
-        /// </summary>
-        /// <returns>yields all elements of the set.</returns>
-        /// <remarks>http://redis.io/commands/sscan</remarks>
-        IEnumerable<RedisValue> SetScan(RedisKey key, RedisValue pattern, int pageSize, CommandFlags flags);
-
-        /// <summary>
-        /// The SSCAN command is used to incrementally iterate over set; note: to resume an iteration via <i>cursor</i>, cast the original enumerable or enumerator to <i>IScanningCursor</i>.
-        /// </summary>
-        /// <returns>yields all elements of the set.</returns>
-        /// <remarks>http://redis.io/commands/sscan</remarks>
-        IEnumerable<RedisValue> SetScan(RedisKey key, RedisValue pattern = default(RedisValue), int pageSize = RedisBase.CursorUtils.DefaultPageSize, long cursor = RedisBase.CursorUtils.Origin, int pageOffset = 0, CommandFlags flags = CommandFlags.None);
-
-        /// <summary>
-        /// Sorts a list, set or sorted set (numerically or alphabetically, ascending by default); By default, the elements themselves are compared, but the values can also be
-        /// used to perform external key-lookups using the <c>by</c> parameter. By default, the elements themselves are returned, but external key-lookups (one or many) can
-        /// be performed instead by specifying the <c>get</c> parameter (note that <c>#</c> specifies the element itself, when used in <c>get</c>).
-        /// Referring to the <a href="http://redis.io/commands/sort">redis SORT documentation </a> for examples is recommended. When used in hashes, <c>by</c> and <c>get</c>
-        /// can be used to specify fields using <c>-&gt;</c> notation (again, refer to redis documentation).
-        /// </summary>
-        /// <remarks>http://redis.io/commands/sort</remarks>
-        /// <returns>Returns the sorted elements, or the external values if <c>get</c> is specified</returns>
-        [IgnoreNamePrefix]
-        RedisValue[] Sort(RedisKey key, long skip = 0, long take = -1, Order order = Order.Ascending, SortType sortType = SortType.Numeric, RedisValue by = default(RedisValue), RedisValue[] get = null, CommandFlags flags = CommandFlags.None);
-
-        /// <summary>
-        /// Sorts a list, set or sorted set (numerically or alphabetically, ascending by default); By default, the elements themselves are compared, but the values can also be
-        /// used to perform external key-lookups using the <c>by</c> parameter. By default, the elements themselves are returned, but external key-lookups (one or many) can
-        /// be performed instead by specifying the <c>get</c> parameter (note that <c>#</c> specifies the element itself, when used in <c>get</c>).
-        /// Referring to the <a href="http://redis.io/commands/sort">redis SORT documentation </a> for examples is recommended. When used in hashes, <c>by</c> and <c>get</c>
-        /// can be used to specify fields using <c>-&gt;</c> notation (again, refer to redis documentation).
-        /// </summary>
-        /// <remarks>http://redis.io/commands/sort</remarks>
-        /// <returns>Returns the number of elements stored in the new list</returns>
-        [IgnoreNamePrefix]
-        long SortAndStore(RedisKey destination, RedisKey key, long skip = 0, long take = -1, Order order = Order.Ascending, SortType sortType = SortType.Numeric, RedisValue by = default(RedisValue), RedisValue[] get = null, CommandFlags flags = CommandFlags.None);
-
-        /// <summary>
-        /// Adds the specified member with the specified score to the sorted set stored at key. If the specified member is already a member of the sorted set, the score is updated and the element reinserted at the right position to ensure the correct ordering.
-        /// </summary>
-        /// <returns>True if the value was added, False if it already existed (the score is still updated)</returns>
-        /// <remarks>http://redis.io/commands/zadd</remarks>
-        bool SortedSetAdd(RedisKey key, RedisValue member, double score, CommandFlags flags = CommandFlags.None);
-
-        /// <summary>
-        /// Adds all the specified members with the specified scores to the sorted set stored at key. If a specified member is already a member of the sorted set, the score is updated and the element reinserted at the right position to ensure the correct ordering.
-        /// </summary>
-        /// <returns>The number of elements added to the sorted sets, not including elements already existing for which the score was updated.</returns>
-        /// <remarks>http://redis.io/commands/zadd</remarks>
-        long SortedSetAdd(RedisKey key, SortedSetEntry[] values, CommandFlags flags = CommandFlags.None);
-
-        /// <summary>
-        /// Computes a set operation over two sorted sets, and stores the result in destination, optionally performing 
-        /// a specific aggregation (defaults to sum)
-        /// </summary>
-        /// <remarks>http://redis.io/commands/zunionstore</remarks>
-        /// <remarks>http://redis.io/commands/zinterstore</remarks>
-        /// <returns>the number of elements in the resulting sorted set at destination</returns>
-        long SortedSetCombineAndStore(SetOperation operation, RedisKey destination, RedisKey first, RedisKey second, Aggregate aggregate = Aggregate.Sum, CommandFlags flags = CommandFlags.None);
-
-        /// <summary>
-        /// Computes a set operation over multiple sorted sets (optionally using per-set weights), and stores the result in destination, optionally performing 
-        /// a specific aggregation (defaults to sum)
-        /// </summary>
-        /// <remarks>http://redis.io/commands/zunionstore</remarks>
-        /// <remarks>http://redis.io/commands/zinterstore</remarks>
-        /// <returns>the number of elements in the resulting sorted set at destination</returns>
-        long SortedSetCombineAndStore(SetOperation operation, RedisKey destination, RedisKey[] keys, double[] weights = null, Aggregate aggregate = Aggregate.Sum, CommandFlags flags = CommandFlags.None);
-
-        /// <summary>
-        /// Decrements the score of member in the sorted set stored at key by decrement. If member does not exist in the sorted set, it is added with -decrement as its score (as if its previous score was 0.0).
-        /// </summary>
-        /// <returns>the new score of member</returns>
-        /// <remarks>http://redis.io/commands/zincrby</remarks>
-        double SortedSetDecrement(RedisKey key, RedisValue member, double value, CommandFlags flags = CommandFlags.None);
-
-        /// <summary>
-        /// Increments the score of member in the sorted set stored at key by increment. If member does not exist in the sorted set, it is added with increment as its score (as if its previous score was 0.0).
-        /// </summary>
-        /// <returns>the new score of member</returns>
-        /// <remarks>http://redis.io/commands/zincrby</remarks>
-        double SortedSetIncrement(RedisKey key, RedisValue member, double value, CommandFlags flags = CommandFlags.None);
-
-        /// <summary>
-        /// Returns the sorted set cardinality (number of elements) of the sorted set stored at key.
-        /// </summary>
-        /// <returns>the cardinality (number of elements) of the sorted set, or 0 if key does not exist.</returns>
-        /// <remarks>http://redis.io/commands/zcard</remarks>
-        long SortedSetLength(RedisKey key, double min = double.NegativeInfinity, double max = double.PositiveInfinity, Exclude exclude = Exclude.None, CommandFlags flags = CommandFlags.None);
-
-        /// <summary>
-        /// When all the elements in a sorted set are inserted with the same score, in order to force lexicographical ordering, this command returns the number of elements in the sorted set at key with a value between min and max.
-        /// </summary>
-        /// <returns>the number of elements in the specified score range.</returns>
-        /// <remarks>When all the elements in a sorted set are inserted with the same score, in order to force lexicographical ordering, this command returns all the elements in the sorted set at key with a value between min and max.</remarks>
-        long SortedSetLengthByValue(RedisKey key, RedisValue min, RedisValue max, Exclude exclude = Exclude.None, CommandFlags flags = CommandFlags.None);
-
-        /// <summary>
-        /// Returns the specified range of elements in the sorted set stored at key. By default the elements are considered to be ordered from the lowest to the highest score. Lexicographical order is used for elements with equal score.
-        /// Both start and stop are zero-based indexes, where 0 is the first element, 1 is the next element and so on. They can also be negative numbers indicating offsets from the end of the sorted set, with -1 being the last element of the sorted set, -2 the penultimate element and so on.
-        /// </summary>
-        /// <returns>list of elements in the specified range</returns>
-        /// <remarks>http://redis.io/commands/zrange</remarks>
-        /// <remarks>http://redis.io/commands/zrevrange</remarks>
-        RedisValue[] SortedSetRangeByRank(RedisKey key, long start = 0, long stop = -1, Order order = Order.Ascending, CommandFlags flags = CommandFlags.None);
-
-        /// <summary>
-        /// Returns the specified range of elements in the sorted set stored at key. By default the elements are considered to be ordered from the lowest to the highest score. Lexicographical order is used for elements with equal score.
-        /// Both start and stop are zero-based indexes, where 0 is the first element, 1 is the next element and so on. They can also be negative numbers indicating offsets from the end of the sorted set, with -1 being the last element of the sorted set, -2 the penultimate element and so on.
-        /// </summary>
-        /// <returns>list of elements in the specified range</returns>
-        /// <remarks>http://redis.io/commands/zrange</remarks>
-        /// <remarks>http://redis.io/commands/zrevrange</remarks>
-        SortedSetEntry[] SortedSetRangeByRankWithScores(RedisKey key, long start = 0, long stop = -1, Order order = Order.Ascending, CommandFlags flags = CommandFlags.None);
-
-
-
-        /// <summary>
-        /// Returns the specified range of elements in the sorted set stored at key. By default the elements are considered to be ordered from the lowest to the highest score. Lexicographical order is used for elements with equal score.
-        /// Start and stop are used to specify the min and max range for score values. Similar to other range methods the values are inclusive.
-        /// </summary>
-        /// <returns>list of elements in the specified score range</returns>
-        /// <remarks>http://redis.io/commands/zrangebyscore</remarks>
-        /// <remarks>http://redis.io/commands/zrevrangebyscore</remarks>
-        RedisValue[] SortedSetRangeByScore(RedisKey key,
-            double start = double.NegativeInfinity, double stop = double.PositiveInfinity,
-            Exclude exclude = Exclude.None, Order order = Order.Ascending, long skip = 0, long take = -1,
-            CommandFlags flags = CommandFlags.None);
-
-        /// <summary>
-        /// Returns the specified range of elements in the sorted set stored at key. By default the elements are considered to be ordered from the lowest to the highest score. Lexicographical order is used for elements with equal score.
-        /// Start and stop are used to specify the min and max range for score values. Similar to other range methods the values are inclusive.
-        /// </summary>
-        /// <returns>list of elements in the specified score range</returns>
-        /// <remarks>http://redis.io/commands/zrangebyscore</remarks>
-        /// <remarks>http://redis.io/commands/zrevrangebyscore</remarks>
-        SortedSetEntry[] SortedSetRangeByScoreWithScores(RedisKey key,
-            double start = double.NegativeInfinity, double stop = double.PositiveInfinity,
-            Exclude exclude = Exclude.None, Order order = Order.Ascending, long skip = 0, long take = -1,
-            CommandFlags flags = CommandFlags.None);
-
-        /// <summary>
-        /// When all the elements in a sorted set are inserted with the same score, in order to force lexicographical ordering, this command returns all the elements in the sorted set at key with a value between min and max.
-        /// </summary>
-        /// <remarks>http://redis.io/commands/zrangebylex</remarks>
-        /// <returns>list of elements in the specified score range.</returns>
-        RedisValue[] SortedSetRangeByValue(RedisKey key, RedisValue min = default(RedisValue), RedisValue max = default(RedisValue),
-            Exclude exclude = Exclude.None, long skip = 0, long take = -1,
-            CommandFlags flags = CommandFlags.None);
-
-        /// <summary>
-        /// Returns the rank of member in the sorted set stored at key, by default with the scores ordered from low to high. The rank (or index) is 0-based, which means that the member with the lowest score has rank 0.
-        /// </summary>
-        /// <returns>If member exists in the sorted set, the rank of member; If member does not exist in the sorted set or key does not exist, null</returns>
-        /// <remarks>http://redis.io/commands/zrank</remarks>
-        /// <remarks>http://redis.io/commands/zrevrank</remarks>
-        long? SortedSetRank(RedisKey key, RedisValue member, Order order = Order.Ascending, CommandFlags flags = CommandFlags.None);
-
-        /// <summary>
-        /// Removes the specified member from the sorted set stored at key. Non existing members are ignored.
-        /// </summary>
-        /// <returns>True if the member existed in the sorted set and was removed; False otherwise.</returns>
-        /// <remarks>http://redis.io/commands/zrem</remarks>
-        bool SortedSetRemove(RedisKey key, RedisValue member, CommandFlags flags = CommandFlags.None);
-
-        /// <summary>
-        /// Removes the specified members from the sorted set stored at key. Non existing members are ignored.
-        /// </summary>
-        /// <returns>The number of members removed from the sorted set, not including non existing members.</returns>
-        /// <remarks>http://redis.io/commands/zrem</remarks>
-        long SortedSetRemove(RedisKey key, RedisValue[] members, CommandFlags flags = CommandFlags.None);
-
-        /// <summary>
-        /// Removes all elements in the sorted set stored at key with rank between start and stop. Both start and stop are 0 -based indexes with 0 being the element with the lowest score. These indexes can be negative numbers, where they indicate offsets starting at the element with the highest score. For example: -1 is the element with the highest score, -2 the element with the second highest score and so forth.
-        /// </summary>
-        /// <returns> the number of elements removed.</returns>
-        /// <remarks>http://redis.io/commands/zremrangebyrank</remarks>
-        long SortedSetRemoveRangeByRank(RedisKey key, long start, long stop, CommandFlags flags = CommandFlags.None);
-
-        /// <summary>
-        /// Removes all elements in the sorted set stored at key with a score between min and max (inclusive by default).
-        /// </summary>
-        /// <returns> the number of elements removed.</returns>
-        /// <remarks>http://redis.io/commands/zremrangebyscore</remarks>
-        long SortedSetRemoveRangeByScore(RedisKey key, double start, double stop, Exclude exclude = Exclude.None, CommandFlags flags = CommandFlags.None);
-
-        /// <summary>
-        /// When all the elements in a sorted set are inserted with the same score, in order to force lexicographical ordering, this command removes all elements in the sorted set stored at key between the lexicographical range specified by min and max.
-        /// </summary>
-        /// <remarks>http://redis.io/commands/zremrangebylex</remarks>
-        /// <returns>the number of elements removed.</returns>
-        long SortedSetRemoveRangeByValue(RedisKey key, RedisValue min, RedisValue max, Exclude exclude = Exclude.None, CommandFlags flags = CommandFlags.None);
-        /// <summary>
-        /// The ZSCAN command is used to incrementally iterate over a sorted set
-        /// </summary>
-        /// <returns>yields all elements of the sorted set.</returns>
-        /// <remarks>http://redis.io/commands/zscan</remarks>
-        IEnumerable<SortedSetEntry> SortedSetScan(RedisKey key, RedisValue pattern, int pageSize, CommandFlags flags);
-
-        /// <summary>
-        /// The ZSCAN command is used to incrementally iterate over a sorted set; note: to resume an iteration via <i>cursor</i>, cast the original enumerable or enumerator to <i>IScanningCursor</i>.
-        /// </summary>
-        /// <returns>yields all elements of the sorted set.</returns>
-        /// <remarks>http://redis.io/commands/zscan</remarks>
-        IEnumerable<SortedSetEntry> SortedSetScan(RedisKey key, RedisValue pattern = default(RedisValue), int pageSize = RedisBase.CursorUtils.DefaultPageSize, long cursor = RedisBase.CursorUtils.Origin, int pageOffset = 0, CommandFlags flags = CommandFlags.None);
-        /// <summary>
-        /// Returns the score of member in the sorted set at key; If member does not exist in the sorted set, or key does not exist, nil is returned.
-        /// </summary>
-        /// <returns>the score of member</returns>
-        /// <remarks>http://redis.io/commands/zscore</remarks>
-        double? SortedSetScore(RedisKey key, RedisValue member, CommandFlags flags = CommandFlags.None);
-
-
-
-
-
-        /// <summary>
-        /// If key already exists and is a string, this command appends the value at the end of the string. If key does not exist it is created and set as an empty string,
-        /// so APPEND will be similar to SET in this special case.
-        /// </summary>
-        /// <returns>the length of the string after the append operation.</returns>
-        /// <remarks>http://redis.io/commands/append</remarks>
-        long StringAppend(RedisKey key, RedisValue value, CommandFlags flags = CommandFlags.None);
-
-        /// <summary>
-        /// Count the number of set bits (population counting) in a string.
-        /// By default all the bytes contained in the string are examined.It is possible to specify the counting operation only in an interval passing the additional arguments start and end.
-        /// Like for the GETRANGE command start and end can contain negative values in order to index bytes starting from the end of the string, where -1 is the last byte, -2 is the penultimate, and so forth.
-        /// </summary>
-        /// <returns>The number of bits set to 1</returns>
-        /// <remarks>http://redis.io/commands/bitcount</remarks>
-        long StringBitCount(RedisKey key, long start = 0, long end = -1, CommandFlags flags = CommandFlags.None);
-
-        /// <summary>
-        /// Perform a bitwise operation between multiple keys (containing string values) and store the result in the destination key.
-        /// The BITOP command supports four bitwise operations; note that NOT is a unary operator: the second key should be omitted in this case
-        /// and only the first key will be considered.
-        /// The result of the operation is always stored at destkey.
-        /// </summary>
-        /// <returns>The size of the string stored in the destination key, that is equal to the size of the longest input string.</returns>
-        /// <remarks>http://redis.io/commands/bitop</remarks>
-        long StringBitOperation(Bitwise operation, RedisKey destination, RedisKey first, RedisKey second = default(RedisKey), CommandFlags flags = CommandFlags.None);
-
-        /// <summary>
-        /// Perform a bitwise operation between multiple keys (containing string values) and store the result in the destination key.
-        /// The BITOP command supports four bitwise operations; note that NOT is a unary operator.
-        /// The result of the operation is always stored at destkey.
-        /// </summary>
-        /// <returns>The size of the string stored in the destination key, that is equal to the size of the longest input string.</returns>
-        /// <remarks>http://redis.io/commands/bitop</remarks>
-        long StringBitOperation(Bitwise operation, RedisKey destination, RedisKey[] keys, CommandFlags flags = CommandFlags.None);
-
-        /// <summary>
-        /// Return the position of the first bit set to 1 or 0 in a string.
-        /// The position is returned thinking at the string as an array of bits from left to right where the first byte most significant bit is at position 0, the second byte most significant bit is at position 8 and so forth.
-        /// An start and end may be specified; these are in bytes, not bits; start and end can contain negative values in order to index bytes starting from the end of the string, where -1 is the last byte, -2 is the penultimate, and so forth.
-        /// </summary>
-        /// <returns>The command returns the position of the first bit set to 1 or 0 according to the request.
-        /// If we look for set bits(the bit argument is 1) and the string is empty or composed of just zero bytes, -1 is returned.</returns>
-        /// <remarks>http://redis.io/commands/bitpos</remarks>
-        long StringBitPosition(RedisKey key, bool bit, long start = 0, long end = -1, CommandFlags flags = CommandFlags.None);
-
-        /// <summary>
-        /// Decrements the number stored at key by decrement. If the key does not exist, it is set to 0 before performing the operation.
-        /// An error is returned if the key contains a value of the wrong type or contains a string that is not representable as integer. This operation is limited to 64 bit signed integers.
-        /// </summary>
-        /// <returns> the value of key after the decrement</returns>
-        /// <remarks>http://redis.io/commands/decrby</remarks>
-        /// <remarks>http://redis.io/commands/decr</remarks>
-        long StringDecrement(RedisKey key, long value = 1, CommandFlags flags = CommandFlags.None);
-
-        /// <summary>
-        /// Decrements the string representing a floating point number stored at key by the specified decrement. If the key does not exist, it is set to 0 before performing the operation. The precision of the output is fixed at 17 digits after the decimal point regardless of the actual internal precision of the computation.
-        /// </summary>
-        /// <returns>the value of key after the decrement</returns>
-        /// <remarks>http://redis.io/commands/incrbyfloat</remarks>
-        double StringDecrement(RedisKey key, double value, CommandFlags flags = CommandFlags.None);
-
-        /// <summary>
-        /// Get the value of key. If the key does not exist the special value nil is returned. An error is returned if the value stored at key is not a string, because GET only handles string values.
-        /// </summary>
-        /// <returns>the value of key, or nil when key does not exist.</returns>
-        /// <remarks>http://redis.io/commands/get</remarks>
-        RedisValue StringGet(RedisKey key, CommandFlags flags = CommandFlags.None);
-        /// <summary>
-        /// Returns the values of all specified keys. For every key that does not hold a string value or does not exist, the special value nil is returned.
-        /// </summary>
-        /// <remarks>http://redis.io/commands/mget</remarks>
-        RedisValue[] StringGet(RedisKey[] keys, CommandFlags flags = CommandFlags.None);
-
-        /// <summary>
-        /// Returns the bit value at offset in the string value stored at key.
-        /// When offset is beyond the string length, the string is assumed to be a contiguous space with 0 bits.
-        /// </summary>
-        /// <returns>the bit value stored at offset.</returns>
-        /// <remarks>http://redis.io/commands/getbit</remarks>
-        bool StringGetBit(RedisKey key, long offset, CommandFlags flags = CommandFlags.None);
-
-        /// <summary>
-        /// Returns the substring of the string value stored at key, determined by the offsets start and end (both are inclusive). Negative offsets can be used in order to provide an offset starting from the end of the string. So -1 means the last character, -2 the penultimate and so forth.
-        /// </summary>
-        /// <returns>the substring of the string value stored at key</returns>
-        /// <remarks>http://redis.io/commands/getrange</remarks>
-        RedisValue StringGetRange(RedisKey key, long start, long end, CommandFlags flags = CommandFlags.None);
-
-        /// <summary>
-        /// Atomically sets key to value and returns the old value stored at key.
-        /// </summary>
-        /// <remarks>http://redis.io/commands/getset</remarks>
-        /// <returns> the old value stored at key, or nil when key did not exist.</returns>
-        RedisValue StringGetSet(RedisKey key, RedisValue value, CommandFlags flags = CommandFlags.None);
-
-        /// <summary>
-        /// Get the value of key. If the key does not exist the special value nil is returned. An error is returned if the value stored at key is not a string, because GET only handles string values.
-        /// </summary>
-        /// <returns>the value of key, or nil when key does not exist.</returns>
-        /// <remarks>http://redis.io/commands/get</remarks>
-        RedisValueWithExpiry StringGetWithExpiry(RedisKey key, CommandFlags flags = CommandFlags.None);
-
-        /// <summary>
-        /// Increments the number stored at key by increment. If the key does not exist, it is set to 0 before performing the operation. An error is returned if the key contains a value of the wrong type or contains a string that is not representable as integer. This operation is limited to 64 bit signed integers.
-        /// </summary>
-        /// <returns> the value of key after the increment</returns>
-        /// <remarks>http://redis.io/commands/incrby</remarks>
-        /// <remarks>http://redis.io/commands/incr</remarks>
-        long StringIncrement(RedisKey key, long value = 1, CommandFlags flags = CommandFlags.None);
-
-        /// <summary>
-        /// Increments the string representing a floating point number stored at key by the specified increment. If the key does not exist, it is set to 0 before performing the operation. The precision of the output is fixed at 17 digits after the decimal point regardless of the actual internal precision of the computation.
-        /// </summary>
-        /// <returns>the value of key after the increment</returns>
-        /// <remarks>http://redis.io/commands/incrbyfloat</remarks>
-        double StringIncrement(RedisKey key, double value, CommandFlags flags = CommandFlags.None);
-
-        /// <summary>
-        /// Returns the length of the string value stored at key.
-        /// </summary>
-        /// <returns>the length of the string at key, or 0 when key does not exist.</returns>
-        /// <remarks>http://redis.io/commands/strlen</remarks>
-        long StringLength(RedisKey key, CommandFlags flags = CommandFlags.None);
-
-        /// <summary>
-        /// Set key to hold the string value. If key already holds a value, it is overwritten, regardless of its type.
-        /// </summary>
-        /// <remarks>http://redis.io/commands/set</remarks>
-        bool StringSet(RedisKey key, RedisValue value, TimeSpan? expiry = null, When when = When.Always, CommandFlags flags = CommandFlags.None);
-        /// <summary>
-        /// Sets the given keys to their respective values. If "not exists" is specified, this will not perform any operation at all even if just a single key already exists.
-        /// </summary>
-        /// <returns>True if the keys were set, else False</returns>
-        /// <remarks>http://redis.io/commands/mset</remarks>
-        /// <remarks>http://redis.io/commands/msetnx</remarks>
-        bool StringSet(KeyValuePair<RedisKey, RedisValue>[] values, When when = When.Always, CommandFlags flags = CommandFlags.None);
-
-        /// <summary>
-        /// Sets or clears the bit at offset in the string value stored at key.
-        /// The bit is either set or cleared depending on value, which can be either 0 or 1. When key does not exist, a new string value is created.The string is grown to make sure it can hold a bit at offset.
-        /// </summary>
-        /// <returns>the original bit value stored at offset.</returns>
-        /// <remarks>http://redis.io/commands/setbit</remarks>
-        bool StringSetBit(RedisKey key, long offset, bool bit, CommandFlags flags = CommandFlags.None);
-        /// <summary>
-        /// Overwrites part of the string stored at key, starting at the specified offset, for the entire length of value. If the offset is larger than the current length of the string at key, the string is padded with zero-bytes to make offset fit. Non-existing keys are considered as empty strings, so this command will make sure it holds a string large enough to be able to set value at offset.
-        /// </summary>
-        /// <returns>the length of the string after it was modified by the command.</returns>
-        /// <remarks>http://redis.io/commands/setrange</remarks>
-        RedisValue StringSetRange(RedisKey key, long offset, RedisValue value, CommandFlags flags = CommandFlags.None);
-    }
-}
->>>>>>> d0d108bf
+using System;
+using System.Collections.Generic;
+using System.Net;
+
+namespace StackExchange.Redis
+{
+
+    /// <summary>
+    /// Describes functionality that is common to both standalone redis servers and redis clusters
+    /// </summary>
+    public interface IDatabase : IRedis, IDatabaseAsync
+    {
+
+        /// <summary>
+        /// The numeric identifier of this database
+        /// </summary>
+        int Database { get; }
+
+        /// <summary>
+        /// Allows creation of a group of operations that will be sent to the server as a single unit,
+        /// but which may or may not be processed on the server contiguously.
+        /// </summary>
+        [IgnoreNamePrefix]
+        IBatch CreateBatch(object asyncState = null);
+
+
+        /// <summary>
+        /// Atomically transfer a key from a source Redis instance to a destination Redis instance. On success the key is deleted from the original instance by default, and is guaranteed to exist in the target instance.
+        /// </summary>
+        /// <remarks>http://redis.io/commands/MIGRATE</remarks>
+        void KeyMigrate(RedisKey key, EndPoint toServer, int toDatabase = 0, int timeoutMilliseconds = 0, MigrateOptions migrateOptions = MigrateOptions.None, CommandFlags flags = CommandFlags.None);
+
+
+        /// <summary>
+        /// Allows creation of a group of operations that will be sent to the server as a single unit,
+        /// and processed on the server as a single unit.
+        /// </summary>
+        [IgnoreNamePrefix]
+        ITransaction CreateTransaction(object asyncState = null);
+
+        /// <summary>
+        /// Returns the raw DEBUG OBJECT output for a key; this command is not fully documented and should be avoided unless you have good reason, and then avoided anyway.
+        /// </summary>
+        /// <remarks>http://redis.io/commands/debug-object</remarks>
+        RedisValue DebugObject(RedisKey key, CommandFlags flags = CommandFlags.None);
+
+        /// <summary>
+        /// Add the specified member to the set stored at key. Specified members that are already a member of this set are ignored. If key does not exist, a new set is created before adding the specified members.
+        /// </summary>
+        /// <returns>True if the specified member was not already present in the set, else False</returns>
+        /// <remarks>http://redis.io/commands/geoadd</remarks>
+        bool GeoAdd(RedisKey key, double longitude, double latitude, RedisValue member, CommandFlags flags = CommandFlags.None);
+
+
+        /// <summary>
+        /// Add the specified member to the set stored at key. Specified members that are already a member of this set are ignored. If key does not exist, a new set is created before adding the specified members.
+        /// </summary>
+        /// <returns>True if the specified member was not already present in the set, else False</returns>
+        /// <remarks>http://redis.io/commands/geoadd</remarks>
+        bool GeoAdd(RedisKey key, StackExchange.Redis.GeoEntry value, CommandFlags flags = CommandFlags.None);
+
+
+        /// <summary>
+        /// Add the specified members to the set stored at key. Specified members that are already a member of this set are ignored. If key does not exist, a new set is created before adding the specified members.
+        /// </summary>
+        /// <returns>the number of elements that were added to the set, not including all the elements already present into the set.</returns>
+        /// <remarks>http://redis.io/commands/geoadd</remarks>
+        long GeoAdd(RedisKey key, GeoEntry[] values, CommandFlags flags = CommandFlags.None);
+
+        /// <summary>
+        /// Removes the specified member from the geo sorted set stored at key. Non existing members are ignored.
+        /// </summary>
+        /// <returns>True if the member existed in the sorted set and was removed; False otherwise.</returns>
+        /// <remarks>http://redis.io/commands/zrem</remarks>
+        bool GeoRemove(RedisKey key, RedisValue member, CommandFlags flags = CommandFlags.None);
+
+        /// <summary>
+        /// Return the distance between two members in the geospatial index represented by the sorted set.
+        /// </summary>
+        /// <returns>The command returns the distance as a double (represented as a string) in the specified unit, or NULL if one or both the elements are missing.</returns>
+        /// <remarks>http://redis.io/commands/geodist</remarks>
+        double GeoDistance(RedisKey key, RedisValue member1, RedisValue member2, GeoUnit unit = GeoUnit.Meters, CommandFlags flags = CommandFlags.None);
+
+        /// <summary>
+        /// Return valid Geohash strings representing the position of one or more elements in a sorted set value representing a geospatial index (where elements were added using GEOADD).
+        /// </summary>
+        /// <returns>The command returns an array where each element is the Geohash corresponding to each member name passed as argument to the command.</returns>
+        /// <remarks>http://redis.io/commands/geohash</remarks>
+        string[] GeoHash(RedisKey key, RedisValue[] members, CommandFlags flags = CommandFlags.None);
+
+        /// <summary>
+        /// Return valid Geohash strings representing the position of one or more elements in a sorted set value representing a geospatial index (where elements were added using GEOADD).
+        /// </summary>
+        /// <returns>The command returns an array where each element is the Geohash corresponding to each member name passed as argument to the command.</returns>
+        /// <remarks>http://redis.io/commands/geohash</remarks>
+        string[] GeoHash(RedisKey key, RedisValue member, CommandFlags flags = CommandFlags.None);
+
+
+        /// <summary>
+        /// Return the positions (longitude,latitude) of all the specified members of the geospatial index represented by the sorted set at key.
+        /// </summary>
+        /// <returns>The command returns an array where each element is a two elements array representing longitude and latitude (x,y) of each member name passed as argument to the command.Non existing elements are reported as NULL elements of the array.</returns>
+        /// <remarks>http://redis.io/commands/geopos</remarks>
+        GeoPosition?[] GeoPosition(RedisKey key, RedisValue[] members, CommandFlags flags = CommandFlags.None);
+
+        /// <summary>
+        /// Return the positions (longitude,latitude) of all the specified members of the geospatial index represented by the sorted set at key.
+        /// </summary>
+        /// <returns>The command returns an array where each element is a two elements array representing longitude and latitude (x,y) of each member name passed as argument to the command.Non existing elements are reported as NULL elements of the array.</returns>
+        /// <remarks>http://redis.io/commands/geopos</remarks>
+        GeoPosition? GeoPosition(RedisKey key, RedisValue member, CommandFlags flags = CommandFlags.None);
+
+        /// <summary>
+        /// Return the members of a sorted set populated with geospatial information using GEOADD, which are within the borders of the area specified with the center location and the maximum distance from the center (the radius).
+        /// </summary>
+        /// <returns>GeoRadiusResult[]</returns>
+        /// <remarks>http://redis.io/commands/georadius</remarks>
+        GeoRadiusResult[] GeoRadius(RedisKey key, RedisValue member, double radius, GeoUnit unit = GeoUnit.Meters, int count = -1, Order? order = null, GeoRadiusOptions options = GeoRadiusOptions.Default, CommandFlags flags = CommandFlags.None);
+
+        /// <summary>
+        /// Return the members of a sorted set populated with geospatial information using GEOADD, which are within the borders of the area specified with the center location and the maximum distance from the center (the radius).
+        /// </summary>
+        /// <returns>GeoRadiusResult[]</returns>
+        /// <remarks>http://redis.io/commands/georadius</remarks>
+        GeoRadiusResult[] GeoRadius(RedisKey key, double longitude, double latitude, double radius, GeoUnit unit = GeoUnit.Meters, int count = -1, Order? order = null, GeoRadiusOptions options = GeoRadiusOptions.Default, CommandFlags flags = CommandFlags.None);
+
+        /// <summary>
+        /// Decrements the number stored at field in the hash stored at key by decrement. If key does not exist, a new key holding a hash is created. If field does not exist or holds a string that cannot be interpreted as integer, the value is set to 0 before the operation is performed.
+        /// </summary>
+        /// <remarks>The range of values supported by HINCRBY is limited to 64 bit signed integers.</remarks>
+        /// <returns>the value at field after the decrement operation.</returns>
+        /// <remarks>http://redis.io/commands/hincrby</remarks>
+        long HashDecrement(RedisKey key, RedisValue hashField, long value = 1, CommandFlags flags = CommandFlags.None);
+
+        /// <summary>
+        /// Decrement the specified field of an hash stored at key, and representing a floating point number, by the specified decrement. If the field does not exist, it is set to 0 before performing the operation.
+        /// </summary>
+        /// <remarks>The precision of the output is fixed at 17 digits after the decimal point regardless of the actual internal precision of the computation.</remarks>
+        /// <returns>the value at field after the decrement operation.</returns>
+        /// <remarks>http://redis.io/commands/hincrbyfloat</remarks>
+        double HashDecrement(RedisKey key, RedisValue hashField, double value, CommandFlags flags = CommandFlags.None);
+
+        /// <summary>
+        /// Removes the specified fields from the hash stored at key. Non-existing fields are ignored. Non-existing keys are treated as empty hashes and this command returns 0.
+        /// </summary>
+        /// <remarks>http://redis.io/commands/hdel</remarks>
+        /// <returns>The number of fields that were removed.</returns>
+        bool HashDelete(RedisKey key, RedisValue hashField, CommandFlags flags = CommandFlags.None);
+
+        /// <summary>
+        /// Removes the specified fields from the hash stored at key. Non-existing fields are ignored. Non-existing keys are treated as empty hashes and this command returns 0.
+        /// </summary>
+        /// <remarks>http://redis.io/commands/hdel</remarks>
+        /// <returns>The number of fields that were removed.</returns>
+        long HashDelete(RedisKey key, RedisValue[] hashFields, CommandFlags flags = CommandFlags.None);
+
+        /// <summary>
+        /// Returns if field is an existing field in the hash stored at key.
+        /// </summary>
+        /// <returns>1 if the hash contains field. 0 if the hash does not contain field, or key does not exist.</returns>
+        /// <remarks>http://redis.io/commands/hexists</remarks>
+        bool HashExists(RedisKey key, RedisValue hashField, CommandFlags flags = CommandFlags.None);
+
+        /// <summary>
+        /// Returns the value associated with field in the hash stored at key.
+        /// </summary>
+        /// <returns>the value associated with field, or nil when field is not present in the hash or key does not exist.</returns>
+        /// <remarks>http://redis.io/commands/hget</remarks>
+        RedisValue HashGet(RedisKey key, RedisValue hashField, CommandFlags flags = CommandFlags.None);
+
+        /// <summary>
+        /// Returns the values associated with the specified fields in the hash stored at key.
+        /// For every field that does not exist in the hash, a nil value is returned.Because a non-existing keys are treated as empty hashes, running HMGET against a non-existing key will return a list of nil values.
+        /// </summary>
+        /// <returns>list of values associated with the given fields, in the same order as they are requested.</returns>
+        /// <remarks>http://redis.io/commands/hmget</remarks>
+        RedisValue[] HashGet(RedisKey key, RedisValue[] hashFields, CommandFlags flags = CommandFlags.None);
+
+        /// <summary>
+        /// Returns all fields and values of the hash stored at key. 
+        /// </summary>
+        /// <returns>list of fields and their values stored in the hash, or an empty list when key does not exist.</returns>
+        /// <remarks>http://redis.io/commands/hgetall</remarks>
+        HashEntry[] HashGetAll(RedisKey key, CommandFlags flags = CommandFlags.None);
+
+        /// <summary>
+        /// Increments the number stored at field in the hash stored at key by increment. If key does not exist, a new key holding a hash is created. If field does not exist or holds a string that cannot be interpreted as integer, the value is set to 0 before the operation is performed.
+        /// </summary>
+        /// <remarks>The range of values supported by HINCRBY is limited to 64 bit signed integers.</remarks>
+        /// <returns>the value at field after the increment operation.</returns>
+        /// <remarks>http://redis.io/commands/hincrby</remarks>
+        long HashIncrement(RedisKey key, RedisValue hashField, long value = 1, CommandFlags flags = CommandFlags.None);
+
+        /// <summary>
+        /// Increment the specified field of an hash stored at key, and representing a floating point number, by the specified increment. If the field does not exist, it is set to 0 before performing the operation.
+        /// </summary>
+        /// <remarks>The precision of the output is fixed at 17 digits after the decimal point regardless of the actual internal precision of the computation.</remarks>
+        /// <returns>the value at field after the increment operation.</returns>
+        /// <remarks>http://redis.io/commands/hincrbyfloat</remarks>
+        double HashIncrement(RedisKey key, RedisValue hashField, double value, CommandFlags flags = CommandFlags.None);
+
+        /// <summary>
+        /// Returns all field names in the hash stored at key.
+        /// </summary>
+        /// <returns>list of fields in the hash, or an empty list when key does not exist.</returns>
+        /// <remarks>http://redis.io/commands/hkeys</remarks>
+        RedisValue[] HashKeys(RedisKey key, CommandFlags flags = CommandFlags.None);
+
+        /// <summary>
+        /// Returns the number of fields contained in the hash stored at key.
+        /// </summary>
+        /// <returns>number of fields in the hash, or 0 when key does not exist.</returns>
+        /// <remarks>http://redis.io/commands/hlen</remarks>
+        long HashLength(RedisKey key, CommandFlags flags = CommandFlags.None);
+
+        /// <summary>
+        /// The HSCAN command is used to incrementally iterate over a hash
+        /// </summary>
+        /// <returns>yields all elements of the hash.</returns>
+        /// <remarks>http://redis.io/commands/hscan</remarks>
+        IEnumerable<HashEntry> HashScan(RedisKey key, RedisValue pattern, int pageSize, CommandFlags flags);
+
+        /// <summary>
+        /// The HSCAN command is used to incrementally iterate over a hash; note: to resume an iteration via <i>cursor</i>, cast the original enumerable or enumerator to <i>IScanningCursor</i>.
+        /// </summary>
+        /// <returns>yields all elements of the hash.</returns>
+        /// <remarks>http://redis.io/commands/hscan</remarks>
+        IEnumerable<HashEntry> HashScan(RedisKey key, RedisValue pattern = default(RedisValue), int pageSize = RedisBase.CursorUtils.DefaultPageSize, long cursor = RedisBase.CursorUtils.Origin, int pageOffset = 0, CommandFlags flags = CommandFlags.None);
+
+        /// <summary>
+        /// Sets the specified fields to their respective values in the hash stored at key. This command overwrites any existing fields in the hash. If key does not exist, a new key holding a hash is created.
+        /// </summary>
+        /// <remarks>http://redis.io/commands/hmset</remarks>
+        void HashSet(RedisKey key, HashEntry[] hashFields, CommandFlags flags = CommandFlags.None);
+
+        /// <summary>
+        /// Sets field in the hash stored at key to value. If key does not exist, a new key holding a hash is created. If field already exists in the hash, it is overwritten.
+        /// </summary>
+        /// <returns>1 if field is a new field in the hash and value was set. 0 if field already exists in the hash and the value was updated.</returns>
+        /// <remarks>http://redis.io/commands/hset</remarks>
+        /// <remarks>http://redis.io/commands/hsetnx</remarks>
+        bool HashSet(RedisKey key, RedisValue hashField, RedisValue value, When when = When.Always, CommandFlags flags = CommandFlags.None);
+
+        /// <summary>
+        /// Returns all values in the hash stored at key.
+        /// </summary>
+        /// <returns>list of values in the hash, or an empty list when key does not exist.</returns>
+        /// <remarks>http://redis.io/commands/hvals</remarks>
+        RedisValue[] HashValues(RedisKey key, CommandFlags flags = CommandFlags.None);
+
+        /// <summary>
+        /// Adds the element to the HyperLogLog data structure stored at the variable name specified as first argument.
+        /// </summary>
+        /// <returns>true if at least 1 HyperLogLog internal register was altered. false otherwise.</returns>
+        /// <remarks>http://redis.io/commands/pfadd</remarks>
+        bool HyperLogLogAdd(RedisKey key, RedisValue value, CommandFlags flags = CommandFlags.None);
+
+        /// <summary>
+        /// Adds all the element arguments to the HyperLogLog data structure stored at the variable name specified as first argument.
+        /// </summary>
+        /// <returns>true if at least 1 HyperLogLog internal register was altered. false otherwise.</returns>
+        /// <remarks>http://redis.io/commands/pfadd</remarks>
+        bool HyperLogLogAdd(RedisKey key, RedisValue[] values, CommandFlags flags = CommandFlags.None);
+
+        /// <summary>
+        /// Returns the approximated cardinality computed by the HyperLogLog data structure stored at the specified variable, or 0 if the variable does not exist.
+        /// </summary>
+        /// <returns>The approximated number of unique elements observed via HyperLogLogAdd.</returns>
+        /// <remarks>http://redis.io/commands/pfcount</remarks>
+        long HyperLogLogLength(RedisKey key, CommandFlags flags = CommandFlags.None);
+
+        /// <summary>
+        /// Returns the approximated cardinality of the union of the HyperLogLogs passed, by internally merging the HyperLogLogs stored at the provided keys into a temporary hyperLogLog, or 0 if the variable does not exist.
+        /// </summary>
+        /// <returns>The approximated number of unique elements observed via HyperLogLogAdd.</returns>
+        /// <remarks>http://redis.io/commands/pfcount</remarks>
+        long HyperLogLogLength(RedisKey[] keys, CommandFlags flags = CommandFlags.None);
+
+        /// <summary>
+        /// Merge multiple HyperLogLog values into an unique value that will approximate the cardinality of the union of the observed Sets of the source HyperLogLog structures.
+        /// </summary>
+        /// <remarks>http://redis.io/commands/pfmerge</remarks>
+        void HyperLogLogMerge(RedisKey destination, RedisKey first, RedisKey second, CommandFlags flags = CommandFlags.None);
+
+        /// <summary>
+        /// Merge multiple HyperLogLog values into an unique value that will approximate the cardinality of the union of the observed Sets of the source HyperLogLog structures.
+        /// </summary>
+        /// <remarks>http://redis.io/commands/pfmerge</remarks>
+        void HyperLogLogMerge(RedisKey destination, RedisKey[] sourceKeys, CommandFlags flags = CommandFlags.None);
+
+        /// <summary>
+        /// Inidicate exactly which redis server we are talking to
+        /// </summary>
+        [IgnoreNamePrefix]
+        EndPoint IdentifyEndpoint(RedisKey key = default(RedisKey), CommandFlags flags = CommandFlags.None);
+
+        /// <summary>
+        /// Removes the specified key. A key is ignored if it does not exist.
+        /// </summary>
+        /// <returns>True if the key was removed.</returns>
+        /// <remarks>http://redis.io/commands/del</remarks>
+        bool KeyDelete(RedisKey key, CommandFlags flags = CommandFlags.None);
+
+        /// <summary>
+        /// Removes the specified keys. A key is ignored if it does not exist.
+        /// </summary>
+        /// <returns>The number of keys that were removed.</returns>
+        /// <remarks>http://redis.io/commands/del</remarks>
+        long KeyDelete(RedisKey[] keys, CommandFlags flags = CommandFlags.None);
+
+        /// <summary>
+        /// Serialize the value stored at key in a Redis-specific format and return it to the user. The returned value can be synthesized back into a Redis key using the RESTORE command.
+        /// </summary>
+        /// <returns>the serialized value.</returns>
+        /// <remarks>http://redis.io/commands/dump</remarks>
+        byte[] KeyDump(RedisKey key, CommandFlags flags = CommandFlags.None);
+
+        /// <summary>
+        /// Returns if key exists.
+        /// </summary>
+        /// <returns>1 if the key exists. 0 if the key does not exist.</returns>
+        /// <remarks>http://redis.io/commands/exists</remarks>
+        bool KeyExists(RedisKey key, CommandFlags flags = CommandFlags.None);
+
+        /// <summary>
+        /// Set a timeout on key. After the timeout has expired, the key will automatically be deleted. A key with an associated timeout is said to be volatile in Redis terminology.
+        /// </summary>
+        /// <remarks>If key is updated before the timeout has expired, then the timeout is removed as if the PERSIST command was invoked on key.
+        /// For Redis versions &lt; 2.1.3, existing timeouts cannot be overwritten. So, if key already has an associated timeout, it will do nothing and return 0. Since Redis 2.1.3, you can update the timeout of a key. It is also possible to remove the timeout using the PERSIST command. See the page on key expiry for more information.</remarks>
+        /// <returns>1 if the timeout was set. 0 if key does not exist or the timeout could not be set.</returns>
+        /// <remarks>http://redis.io/commands/expire</remarks>
+        /// <remarks>http://redis.io/commands/pexpire</remarks>
+        /// <remarks>http://redis.io/commands/persist</remarks>
+        bool KeyExpire(RedisKey key, TimeSpan? expiry, CommandFlags flags = CommandFlags.None);
+
+        /// <summary>
+        /// Set a timeout on key. After the timeout has expired, the key will automatically be deleted. A key with an associated timeout is said to be volatile in Redis terminology.
+        /// </summary>
+        /// <remarks>If key is updated before the timeout has expired, then the timeout is removed as if the PERSIST command was invoked on key.
+        /// For Redis versions &lt; 2.1.3, existing timeouts cannot be overwritten. So, if key already has an associated timeout, it will do nothing and return 0. Since Redis 2.1.3, you can update the timeout of a key. It is also possible to remove the timeout using the PERSIST command. See the page on key expiry for more information.</remarks>
+        /// <returns>1 if the timeout was set. 0 if key does not exist or the timeout could not be set.</returns>
+        /// <remarks>http://redis.io/commands/expireat</remarks>
+        /// <remarks>http://redis.io/commands/pexpireat</remarks>
+        /// <remarks>http://redis.io/commands/persist</remarks>
+        bool KeyExpire(RedisKey key, DateTime? expiry, CommandFlags flags = CommandFlags.None);
+
+        /// <summary>
+        /// Move key from the currently selected database (see SELECT) to the specified destination database. When key already exists in the destination database, or it does not exist in the source database, it does nothing. It is possible to use MOVE as a locking primitive because of this.
+        /// </summary>
+        /// <returns>1 if key was moved; 0 if key was not moved.</returns>
+        /// <remarks>http://redis.io/commands/move</remarks>
+        bool KeyMove(RedisKey key, int database, CommandFlags flags = CommandFlags.None);
+
+        /// <summary>Remove the existing timeout on key, turning the key from volatile (a key with an expire set) to persistent (a key that will never expire as no timeout is associated).</summary>
+        /// <returns>1 if the timeout was removed. 0 if key does not exist or does not have an associated timeout.</returns>
+        /// <remarks>http://redis.io/commands/persist</remarks>
+        bool KeyPersist(RedisKey key, CommandFlags flags = CommandFlags.None);
+
+        /// <summary>
+        /// Return a random key from the currently selected database.
+        /// </summary>
+        /// <returns>the random key, or nil when the database is empty.</returns>
+        /// <remarks>http://redis.io/commands/randomkey</remarks>
+        RedisKey KeyRandom(CommandFlags flags = CommandFlags.None);
+
+        /// <summary>
+        /// Renames key to newkey. It returns an error when the source and destination names are the same, or when key does not exist. 
+        /// </summary>
+        /// <returns>http://redis.io/commands/rename</returns>
+        /// <remarks>http://redis.io/commands/renamenx</remarks>
+        bool KeyRename(RedisKey key, RedisKey newKey, When when = When.Always, CommandFlags flags = CommandFlags.None);
+
+        /// <summary>
+        /// Create a key associated with a value that is obtained by deserializing the provided serialized value (obtained via DUMP).
+        /// If ttl is 0 the key is created without any expire, otherwise the specified expire time(in milliseconds) is set.
+        /// </summary>
+        /// <remarks>http://redis.io/commands/restore</remarks>
+        void KeyRestore(RedisKey key, byte[] value, TimeSpan? expiry = null, CommandFlags flags = CommandFlags.None);
+
+        /// <summary>
+        /// Returns the remaining time to live of a key that has a timeout.  This introspection capability allows a Redis client to check how many seconds a given key will continue to be part of the dataset.
+        /// </summary>
+        /// <returns>TTL, or nil when key does not exist or does not have a timeout.</returns>
+        /// <remarks>http://redis.io/commands/ttl</remarks>
+        TimeSpan? KeyTimeToLive(RedisKey key, CommandFlags flags = CommandFlags.None);
+
+        /// <summary>
+        /// Returns the string representation of the type of the value stored at key. The different types that can be returned are: string, list, set, zset and hash.
+        /// </summary>
+        /// <returns>type of key, or none when key does not exist.</returns>
+        /// <remarks>http://redis.io/commands/type</remarks>
+        RedisType KeyType(RedisKey key, CommandFlags flags = CommandFlags.None);
+
+        /// <summary>
+        /// Returns the element at index index in the list stored at key. The index is zero-based, so 0 means the first element, 1 the second element and so on. Negative indices can be used to designate elements starting at the tail of the list. Here, -1 means the last element, -2 means the penultimate and so forth.
+        /// </summary>
+        /// <returns>the requested element, or nil when index is out of range.</returns>
+        /// <remarks>http://redis.io/commands/lindex</remarks>
+        RedisValue ListGetByIndex(RedisKey key, long index, CommandFlags flags = CommandFlags.None);
+
+        /// <summary>
+        /// Inserts value in the list stored at key either before or after the reference value pivot.
+        /// When key does not exist, it is considered an empty list and no operation is performed.
+        /// </summary>
+        /// <returns>the length of the list after the insert operation, or -1 when the value pivot was not found.</returns>
+        /// <remarks>http://redis.io/commands/linsert</remarks>
+        long ListInsertAfter(RedisKey key, RedisValue pivot, RedisValue value, CommandFlags flags = CommandFlags.None);
+
+        /// <summary>
+        /// Inserts value in the list stored at key either before or after the reference value pivot.
+        /// When key does not exist, it is considered an empty list and no operation is performed.
+        /// </summary>
+        /// <returns>the length of the list after the insert operation, or -1 when the value pivot was not found.</returns>
+        /// <remarks>http://redis.io/commands/linsert</remarks>
+        long ListInsertBefore(RedisKey key, RedisValue pivot, RedisValue value, CommandFlags flags = CommandFlags.None);
+
+        /// <summary>
+        /// Removes and returns the first element of the list stored at key.
+        /// </summary>
+        /// <returns>the value of the first element, or nil when key does not exist.</returns>
+        /// <remarks>http://redis.io/commands/lpop</remarks>
+        RedisValue ListLeftPop(RedisKey key, CommandFlags flags = CommandFlags.None);
+
+        /// <summary>
+        /// Insert the specified value at the head of the list stored at key. If key does not exist, it is created as empty list before performing the push operations.
+        /// </summary>
+        /// <returns>the length of the list after the push operations.</returns>
+        /// <remarks>http://redis.io/commands/lpush</remarks>
+        /// <remarks>http://redis.io/commands/lpushx</remarks>
+        long ListLeftPush(RedisKey key, RedisValue value, When when = When.Always, CommandFlags flags = CommandFlags.None);
+
+        /// <summary>
+        /// Insert all the specified values at the head of the list stored at key. If key does not exist, it is created as empty list before performing the push operations.
+        /// Elements are inserted one after the other to the head of the list, from the leftmost element to the rightmost element. So for instance the command LPUSH mylist a b c will result into a list containing c as first element, b as second element and a as third element.
+        /// </summary>
+        /// <returns>the length of the list after the push operations.</returns>
+        /// <remarks>http://redis.io/commands/lpush</remarks>
+        long ListLeftPush(RedisKey key, RedisValue[] values, CommandFlags flags = CommandFlags.None);
+
+        /// <summary>
+        /// Returns the length of the list stored at key. If key does not exist, it is interpreted as an empty list and 0 is returned. 
+        /// </summary>
+        /// <returns>the length of the list at key.</returns>
+        /// <remarks>http://redis.io/commands/llen</remarks>
+        long ListLength(RedisKey key, CommandFlags flags = CommandFlags.None);
+
+        /// <summary>
+        /// Returns the specified elements of the list stored at key. The offsets start and stop are zero-based indexes, with 0 being the first element of the list (the head of the list), 1 being the next element and so on.
+        /// These offsets can also be negative numbers indicating offsets starting at the end of the list.For example, -1 is the last element of the list, -2 the penultimate, and so on.
+        /// Note that if you have a list of numbers from 0 to 100, LRANGE list 0 10 will return 11 elements, that is, the rightmost item is included. 
+        /// </summary>
+        /// <returns>list of elements in the specified range.</returns>
+        /// <remarks>http://redis.io/commands/lrange</remarks>
+        RedisValue[] ListRange(RedisKey key, long start = 0, long stop = -1, CommandFlags flags = CommandFlags.None);
+
+        /// <summary>
+        /// Removes the first count occurrences of elements equal to value from the list stored at key. The count argument influences the operation in the following ways:
+        /// count &gt; 0: Remove elements equal to value moving from head to tail.
+        /// count &lt; 0: Remove elements equal to value moving from tail to head.
+        /// count = 0: Remove all elements equal to value.
+        /// </summary>
+        /// <returns>the number of removed elements.</returns>
+        /// <remarks>http://redis.io/commands/lrem</remarks>
+        long ListRemove(RedisKey key, RedisValue value, long count = 0, CommandFlags flags = CommandFlags.None);
+
+        /// <summary>
+        /// Removes and returns the last element of the list stored at key.
+        /// </summary>
+        /// <remarks>http://redis.io/commands/rpop</remarks>
+        RedisValue ListRightPop(RedisKey key, CommandFlags flags = CommandFlags.None);
+
+        /// <summary>
+        /// Atomically returns and removes the last element (tail) of the list stored at source, and pushes the element at the first element (head) of the list stored at destination.
+        /// </summary>
+        /// <returns>the element being popped and pushed.</returns>
+        /// <remarks>http://redis.io/commands/rpoplpush</remarks>
+        RedisValue ListRightPopLeftPush(RedisKey source, RedisKey destination, CommandFlags flags = CommandFlags.None);
+
+        /// <summary>
+        /// Insert the specified value at the tail of the list stored at key. If key does not exist, it is created as empty list before performing the push operation.
+        /// </summary>
+        /// <returns>the length of the list after the push operation.</returns>
+        /// <remarks>http://redis.io/commands/rpush</remarks>
+        /// <remarks>http://redis.io/commands/rpushx</remarks>
+        long ListRightPush(RedisKey key, RedisValue value, When when = When.Always, CommandFlags flags = CommandFlags.None);
+
+        /// <summary>
+        /// Insert all the specified values at the tail of the list stored at key. If key does not exist, it is created as empty list before performing the push operation. 
+        /// Elements are inserted one after the other to the tail of the list, from the leftmost element to the rightmost element. So for instance the command RPUSH mylist a b c will result into a list containing a as first element, b as second element and c as third element.
+        /// </summary>
+        /// <returns>the length of the list after the push operation.</returns>
+        /// <remarks>http://redis.io/commands/rpush</remarks>
+        long ListRightPush(RedisKey key, RedisValue[] values, CommandFlags flags = CommandFlags.None);
+
+        /// <summary>
+        /// Sets the list element at index to value. For more information on the index argument, see ListGetByIndex. An error is returned for out of range indexes.
+        /// </summary>
+        /// <remarks>http://redis.io/commands/lset</remarks>
+        void ListSetByIndex(RedisKey key, long index, RedisValue value, CommandFlags flags = CommandFlags.None);
+
+        /// <summary>
+        /// Trim an existing list so that it will contain only the specified range of elements specified. Both start and stop are zero-based indexes, where 0 is the first element of the list (the head), 1 the next element and so on.
+        /// For example: LTRIM foobar 0 2 will modify the list stored at foobar so that only the first three elements of the list will remain.
+        /// start and end can also be negative numbers indicating offsets from the end of the list, where -1 is the last element of the list, -2 the penultimate element and so on.
+        /// </summary>
+        /// <remarks>http://redis.io/commands/ltrim</remarks>
+        void ListTrim(RedisKey key, long start, long stop, CommandFlags flags = CommandFlags.None);
+
+        /// <summary>
+        /// Extends a lock, if the token value is correct
+        /// </summary>
+        bool LockExtend(RedisKey key, RedisValue value, TimeSpan expiry, CommandFlags flags = CommandFlags.None);
+
+        /// <summary>
+        /// Queries the token held against a lock
+        /// </summary>
+        RedisValue LockQuery(RedisKey key, CommandFlags flags = CommandFlags.None);
+
+        /// <summary>
+        /// Releases a lock, if the token value is correct
+        /// </summary>
+        bool LockRelease(RedisKey key, RedisValue value, CommandFlags flags = CommandFlags.None);
+
+        /// <summary>
+        /// Takes a lock (specifying a token value) if it is not already taken
+        /// </summary>
+        bool LockTake(RedisKey key, RedisValue value, TimeSpan expiry, CommandFlags flags = CommandFlags.None);
+
+        /// <summary>
+        /// Posts a message to the given channel.
+        /// </summary>
+        /// <returns>the number of clients that received the message.</returns>
+        /// <remarks>http://redis.io/commands/publish</remarks>
+        long Publish(RedisChannel channel, RedisValue message, CommandFlags flags = CommandFlags.None);
+        
+        /// <summary>
+        /// Execute a Lua script against the server
+        /// </summary>
+        /// <remarks>http://redis.io/commands/eval, http://redis.io/commands/evalsha</remarks>
+        /// <returns>A dynamic representation of the script's result</returns>
+        RedisResult ScriptEvaluate(string script, RedisKey[] keys = null, RedisValue[] values = null, CommandFlags flags = CommandFlags.None);
+
+        /// <summary>
+        /// Execute a Lua script against the server using just the SHA1 hash
+        /// </summary>
+        /// <remarks>http://redis.io/commands/evalsha</remarks>
+        /// <returns>A dynamic representation of the script's result</returns>
+        RedisResult ScriptEvaluate(byte[] hash, RedisKey[] keys = null, RedisValue[] values = null, CommandFlags flags = CommandFlags.None);
+
+        /// <summary>
+        /// Execute a lua script against the server, using previously prepared script.
+        /// Named parameters, if any, are provided by the `parameters` object.
+        /// </summary>
+        RedisResult ScriptEvaluate(LuaScript script, object parameters = null, CommandFlags flags = CommandFlags.None);
+
+        /// <summary>
+        /// Execute a lua script against the server, using previously prepared and loaded script.
+        /// This method sends only the SHA1 hash of the lua script to Redis.
+        /// Named parameters, if any, are provided by the `parameters` object.
+        /// </summary>
+        RedisResult ScriptEvaluate(LoadedLuaScript script, object parameters = null, CommandFlags flags = CommandFlags.None);
+
+        /// <summary>
+        /// Add the specified member to the set stored at key. Specified members that are already a member of this set are ignored. If key does not exist, a new set is created before adding the specified members.
+        /// </summary>
+        /// <returns>True if the specified member was not already present in the set, else False</returns>
+        /// <remarks>http://redis.io/commands/sadd</remarks>
+        bool SetAdd(RedisKey key, RedisValue value, CommandFlags flags = CommandFlags.None);
+
+        /// <summary>
+        /// Add the specified members to the set stored at key. Specified members that are already a member of this set are ignored. If key does not exist, a new set is created before adding the specified members.
+        /// </summary>
+        /// <returns>the number of elements that were added to the set, not including all the elements already present into the set.</returns>
+        /// <remarks>http://redis.io/commands/sadd</remarks>
+        long SetAdd(RedisKey key, RedisValue[] values, CommandFlags flags = CommandFlags.None);
+
+        /// <summary>
+        /// Returns the members of the set resulting from the specified operation against the given sets.
+        /// </summary>
+        /// <returns>list with members of the resulting set.</returns>
+        /// <remarks>http://redis.io/commands/sunion</remarks>
+        /// <remarks>http://redis.io/commands/sinter</remarks>
+        /// <remarks>http://redis.io/commands/sdiff</remarks>
+        RedisValue[] SetCombine(SetOperation operation, RedisKey first, RedisKey second, CommandFlags flags = CommandFlags.None);
+
+        /// <summary>
+        /// Returns the members of the set resulting from the specified operation against the given sets.
+        /// </summary>
+        /// <returns>list with members of the resulting set.</returns>
+        /// <remarks>http://redis.io/commands/sunion</remarks>
+        /// <remarks>http://redis.io/commands/sinter</remarks>
+        /// <remarks>http://redis.io/commands/sdiff</remarks>
+        RedisValue[] SetCombine(SetOperation operation, RedisKey[] keys, CommandFlags flags = CommandFlags.None);
+
+        /// <summary>
+        /// This command is equal to SetCombine, but instead of returning the resulting set, it is stored in destination. If destination already exists, it is overwritten.
+        /// </summary>
+        /// <returns>the number of elements in the resulting set.</returns>
+        /// <remarks>http://redis.io/commands/sunionstore</remarks>
+        /// <remarks>http://redis.io/commands/sinterstore</remarks>
+        /// <remarks>http://redis.io/commands/sdiffstore</remarks>
+        long SetCombineAndStore(SetOperation operation, RedisKey destination, RedisKey first, RedisKey second, CommandFlags flags = CommandFlags.None);
+
+        /// <summary>
+        /// This command is equal to SetCombine, but instead of returning the resulting set, it is stored in destination. If destination already exists, it is overwritten.
+        /// </summary>
+        /// <returns>the number of elements in the resulting set.</returns>
+        /// <remarks>http://redis.io/commands/sunionstore</remarks>
+        /// <remarks>http://redis.io/commands/sinterstore</remarks>
+        /// <remarks>http://redis.io/commands/sdiffstore</remarks>
+        long SetCombineAndStore(SetOperation operation, RedisKey destination, RedisKey[] keys, CommandFlags flags = CommandFlags.None);
+
+        /// <summary>
+        /// Returns if member is a member of the set stored at key.
+        /// </summary>
+        /// <returns>1 if the element is a member of the set. 0 if the element is not a member of the set, or if key does not exist.</returns>
+        /// <remarks>http://redis.io/commands/sismember</remarks>
+        bool SetContains(RedisKey key, RedisValue value, CommandFlags flags = CommandFlags.None);
+
+        /// <summary>
+        /// Returns the set cardinality (number of elements) of the set stored at key.
+        /// </summary>
+        /// <returns>the cardinality (number of elements) of the set, or 0 if key does not exist.</returns>
+        /// <remarks>http://redis.io/commands/scard</remarks>
+        long SetLength(RedisKey key, CommandFlags flags = CommandFlags.None);
+
+        /// <summary>
+        /// Returns all the members of the set value stored at key.
+        /// </summary>
+        /// <returns>all elements of the set.</returns>
+        /// <remarks>http://redis.io/commands/smembers</remarks>
+        RedisValue[] SetMembers(RedisKey key, CommandFlags flags = CommandFlags.None);
+
+        /// <summary>
+        /// Move member from the set at source to the set at destination. This operation is atomic. In every given moment the element will appear to be a member of source or destination for other clients.
+        /// When the specified element already exists in the destination set, it is only removed from the source set.
+        /// </summary>
+        /// <returns>1 if the element is moved. 0 if the element is not a member of source and no operation was performed.</returns>
+        /// <remarks>http://redis.io/commands/smove</remarks>
+        bool SetMove(RedisKey source, RedisKey destination, RedisValue value, CommandFlags flags = CommandFlags.None);
+
+        /// <summary>
+        /// Removes and returns a random element from the set value stored at key.
+        /// </summary>
+        /// <returns>the removed element, or nil when key does not exist.</returns>
+        /// <remarks>http://redis.io/commands/spop</remarks>
+        RedisValue SetPop(RedisKey key, CommandFlags flags = CommandFlags.None);
+
+        /// <summary>
+        /// Return a random element from the set value stored at key.
+        /// </summary>
+        /// <returns>the randomly selected element, or nil when key does not exist</returns>
+        /// <remarks>http://redis.io/commands/srandmember</remarks>
+        RedisValue SetRandomMember(RedisKey key, CommandFlags flags = CommandFlags.None);
+
+        /// <summary>
+        /// Return an array of count distinct elements if count is positive. If called with a negative count the behavior changes and the command is allowed to return the same element multiple times.
+        /// In this case the numer of returned elements is the absolute value of the specified count.
+        /// </summary>
+        /// <returns>an array of elements, or an empty array when key does not exist</returns>
+        /// <remarks>http://redis.io/commands/srandmember</remarks>
+        RedisValue[] SetRandomMembers(RedisKey key, long count, CommandFlags flags = CommandFlags.None);
+
+        /// <summary>
+        /// Remove the specified member from the set stored at key.  Specified members that are not a member of this set are ignored.
+        /// </summary>
+        /// <returns>True if the specified member was already present in the set, else False</returns>
+        /// <remarks>http://redis.io/commands/srem</remarks>
+        bool SetRemove(RedisKey key, RedisValue value, CommandFlags flags = CommandFlags.None);
+
+        /// <summary>
+        /// Remove the specified members from the set stored at key. Specified members that are not a member of this set are ignored.
+        /// </summary>
+        /// <returns>the number of members that were removed from the set, not including non existing members.</returns>
+        /// <remarks>http://redis.io/commands/srem</remarks>
+        long SetRemove(RedisKey key, RedisValue[] values, CommandFlags flags = CommandFlags.None);
+
+        /// <summary>
+        /// The SSCAN command is used to incrementally iterate over set
+        /// </summary>
+        /// <returns>yields all elements of the set.</returns>
+        /// <remarks>http://redis.io/commands/sscan</remarks>
+        IEnumerable<RedisValue> SetScan(RedisKey key, RedisValue pattern, int pageSize, CommandFlags flags);
+
+        /// <summary>
+        /// The SSCAN command is used to incrementally iterate over set; note: to resume an iteration via <i>cursor</i>, cast the original enumerable or enumerator to <i>IScanningCursor</i>.
+        /// </summary>
+        /// <returns>yields all elements of the set.</returns>
+        /// <remarks>http://redis.io/commands/sscan</remarks>
+        IEnumerable<RedisValue> SetScan(RedisKey key, RedisValue pattern = default(RedisValue), int pageSize = RedisBase.CursorUtils.DefaultPageSize, long cursor = RedisBase.CursorUtils.Origin, int pageOffset = 0, CommandFlags flags = CommandFlags.None);
+
+        /// <summary>
+        /// Sorts a list, set or sorted set (numerically or alphabetically, ascending by default); By default, the elements themselves are compared, but the values can also be
+        /// used to perform external key-lookups using the <c>by</c> parameter. By default, the elements themselves are returned, but external key-lookups (one or many) can
+        /// be performed instead by specifying the <c>get</c> parameter (note that <c>#</c> specifies the element itself, when used in <c>get</c>).
+        /// Referring to the <a href="http://redis.io/commands/sort">redis SORT documentation </a> for examples is recommended. When used in hashes, <c>by</c> and <c>get</c>
+        /// can be used to specify fields using <c>-&gt;</c> notation (again, refer to redis documentation).
+        /// </summary>
+        /// <remarks>http://redis.io/commands/sort</remarks>
+        /// <returns>Returns the sorted elements, or the external values if <c>get</c> is specified</returns>
+        [IgnoreNamePrefix]
+        RedisValue[] Sort(RedisKey key, long skip = 0, long take = -1, Order order = Order.Ascending, SortType sortType = SortType.Numeric, RedisValue by = default(RedisValue), RedisValue[] get = null, CommandFlags flags = CommandFlags.None);
+
+        /// <summary>
+        /// Sorts a list, set or sorted set (numerically or alphabetically, ascending by default); By default, the elements themselves are compared, but the values can also be
+        /// used to perform external key-lookups using the <c>by</c> parameter. By default, the elements themselves are returned, but external key-lookups (one or many) can
+        /// be performed instead by specifying the <c>get</c> parameter (note that <c>#</c> specifies the element itself, when used in <c>get</c>).
+        /// Referring to the <a href="http://redis.io/commands/sort">redis SORT documentation </a> for examples is recommended. When used in hashes, <c>by</c> and <c>get</c>
+        /// can be used to specify fields using <c>-&gt;</c> notation (again, refer to redis documentation).
+        /// </summary>
+        /// <remarks>http://redis.io/commands/sort</remarks>
+        /// <returns>Returns the number of elements stored in the new list</returns>
+        [IgnoreNamePrefix]
+        long SortAndStore(RedisKey destination, RedisKey key, long skip = 0, long take = -1, Order order = Order.Ascending, SortType sortType = SortType.Numeric, RedisValue by = default(RedisValue), RedisValue[] get = null, CommandFlags flags = CommandFlags.None);
+
+        /// <summary>
+        /// Adds the specified member with the specified score to the sorted set stored at key. If the specified member is already a member of the sorted set, the score is updated and the element reinserted at the right position to ensure the correct ordering.
+        /// </summary>
+        /// <returns>True if the value was added, False if it already existed (the score is still updated)</returns>
+        /// <remarks>http://redis.io/commands/zadd</remarks>
+        bool SortedSetAdd(RedisKey key, RedisValue member, double score, CommandFlags flags);
+
+        /// <summary>
+        /// Adds the specified member with the specified score to the sorted set stored at key. If the specified member is already a member of the sorted set, the score is updated and the element reinserted at the right position to ensure the correct ordering.
+        /// </summary>
+        /// <returns>True if the value was added, False if it already existed (the score is still updated)</returns>
+        /// <remarks>http://redis.io/commands/zadd</remarks>
+        bool SortedSetAdd(RedisKey key, RedisValue member, double score, When when = When.Always, CommandFlags flags = CommandFlags.None);
+
+        /// <summary>
+        /// Adds all the specified members with the specified scores to the sorted set stored at key. If a specified member is already a member of the sorted set, the score is updated and the element reinserted at the right position to ensure the correct ordering.
+        /// </summary>
+        /// <returns>The number of elements added to the sorted sets, not including elements already existing for which the score was updated.</returns>
+        /// <remarks>http://redis.io/commands/zadd</remarks>
+        long SortedSetAdd(RedisKey key, SortedSetEntry[] values, CommandFlags flags);
+
+        /// <summary>
+        /// Adds all the specified members with the specified scores to the sorted set stored at key. If a specified member is already a member of the sorted set, the score is updated and the element reinserted at the right position to ensure the correct ordering.
+        /// </summary>
+        /// <returns>The number of elements added to the sorted sets, not including elements already existing for which the score was updated.</returns>
+        /// <remarks>http://redis.io/commands/zadd</remarks>
+        long SortedSetAdd(RedisKey key, SortedSetEntry[] values, When when = When.Always, CommandFlags flags = CommandFlags.None);
+
+        /// <summary>
+        /// Computes a set operation over two sorted sets, and stores the result in destination, optionally performing 
+        /// a specific aggregation (defaults to sum)
+        /// </summary>
+        /// <remarks>http://redis.io/commands/zunionstore</remarks>
+        /// <remarks>http://redis.io/commands/zinterstore</remarks>
+        /// <returns>the number of elements in the resulting sorted set at destination</returns>
+        long SortedSetCombineAndStore(SetOperation operation, RedisKey destination, RedisKey first, RedisKey second, Aggregate aggregate = Aggregate.Sum, CommandFlags flags = CommandFlags.None);
+
+        /// <summary>
+        /// Computes a set operation over multiple sorted sets (optionally using per-set weights), and stores the result in destination, optionally performing 
+        /// a specific aggregation (defaults to sum)
+        /// </summary>
+        /// <remarks>http://redis.io/commands/zunionstore</remarks>
+        /// <remarks>http://redis.io/commands/zinterstore</remarks>
+        /// <returns>the number of elements in the resulting sorted set at destination</returns>
+        long SortedSetCombineAndStore(SetOperation operation, RedisKey destination, RedisKey[] keys, double[] weights = null, Aggregate aggregate = Aggregate.Sum, CommandFlags flags = CommandFlags.None);
+
+        /// <summary>
+        /// Decrements the score of member in the sorted set stored at key by decrement. If member does not exist in the sorted set, it is added with -decrement as its score (as if its previous score was 0.0).
+        /// </summary>
+        /// <returns>the new score of member</returns>
+        /// <remarks>http://redis.io/commands/zincrby</remarks>
+        double SortedSetDecrement(RedisKey key, RedisValue member, double value, CommandFlags flags = CommandFlags.None);
+
+        /// <summary>
+        /// Increments the score of member in the sorted set stored at key by increment. If member does not exist in the sorted set, it is added with increment as its score (as if its previous score was 0.0).
+        /// </summary>
+        /// <returns>the new score of member</returns>
+        /// <remarks>http://redis.io/commands/zincrby</remarks>
+        double SortedSetIncrement(RedisKey key, RedisValue member, double value, CommandFlags flags = CommandFlags.None);
+
+        /// <summary>
+        /// Returns the sorted set cardinality (number of elements) of the sorted set stored at key.
+        /// </summary>
+        /// <returns>the cardinality (number of elements) of the sorted set, or 0 if key does not exist.</returns>
+        /// <remarks>http://redis.io/commands/zcard</remarks>
+        long SortedSetLength(RedisKey key, double min = double.NegativeInfinity, double max = double.PositiveInfinity, Exclude exclude = Exclude.None, CommandFlags flags = CommandFlags.None);
+
+        /// <summary>
+        /// When all the elements in a sorted set are inserted with the same score, in order to force lexicographical ordering, this command returns the number of elements in the sorted set at key with a value between min and max.
+        /// </summary>
+        /// <returns>the number of elements in the specified score range.</returns>
+        /// <remarks>When all the elements in a sorted set are inserted with the same score, in order to force lexicographical ordering, this command returns all the elements in the sorted set at key with a value between min and max.</remarks>
+        long SortedSetLengthByValue(RedisKey key, RedisValue min, RedisValue max, Exclude exclude = Exclude.None, CommandFlags flags = CommandFlags.None);
+
+        /// <summary>
+        /// Returns the specified range of elements in the sorted set stored at key. By default the elements are considered to be ordered from the lowest to the highest score. Lexicographical order is used for elements with equal score.
+        /// Both start and stop are zero-based indexes, where 0 is the first element, 1 is the next element and so on. They can also be negative numbers indicating offsets from the end of the sorted set, with -1 being the last element of the sorted set, -2 the penultimate element and so on.
+        /// </summary>
+        /// <returns>list of elements in the specified range</returns>
+        /// <remarks>http://redis.io/commands/zrange</remarks>
+        /// <remarks>http://redis.io/commands/zrevrange</remarks>
+        RedisValue[] SortedSetRangeByRank(RedisKey key, long start = 0, long stop = -1, Order order = Order.Ascending, CommandFlags flags = CommandFlags.None);
+
+        /// <summary>
+        /// Returns the specified range of elements in the sorted set stored at key. By default the elements are considered to be ordered from the lowest to the highest score. Lexicographical order is used for elements with equal score.
+        /// Both start and stop are zero-based indexes, where 0 is the first element, 1 is the next element and so on. They can also be negative numbers indicating offsets from the end of the sorted set, with -1 being the last element of the sorted set, -2 the penultimate element and so on.
+        /// </summary>
+        /// <returns>list of elements in the specified range</returns>
+        /// <remarks>http://redis.io/commands/zrange</remarks>
+        /// <remarks>http://redis.io/commands/zrevrange</remarks>
+        SortedSetEntry[] SortedSetRangeByRankWithScores(RedisKey key, long start = 0, long stop = -1, Order order = Order.Ascending, CommandFlags flags = CommandFlags.None);
+
+
+
+        /// <summary>
+        /// Returns the specified range of elements in the sorted set stored at key. By default the elements are considered to be ordered from the lowest to the highest score. Lexicographical order is used for elements with equal score.
+        /// Start and stop are used to specify the min and max range for score values. Similar to other range methods the values are inclusive.
+        /// </summary>
+        /// <returns>list of elements in the specified score range</returns>
+        /// <remarks>http://redis.io/commands/zrangebyscore</remarks>
+        /// <remarks>http://redis.io/commands/zrevrangebyscore</remarks>
+        RedisValue[] SortedSetRangeByScore(RedisKey key,
+            double start = double.NegativeInfinity, double stop = double.PositiveInfinity,
+            Exclude exclude = Exclude.None, Order order = Order.Ascending, long skip = 0, long take = -1,
+            CommandFlags flags = CommandFlags.None);
+
+        /// <summary>
+        /// Returns the specified range of elements in the sorted set stored at key. By default the elements are considered to be ordered from the lowest to the highest score. Lexicographical order is used for elements with equal score.
+        /// Start and stop are used to specify the min and max range for score values. Similar to other range methods the values are inclusive.
+        /// </summary>
+        /// <returns>list of elements in the specified score range</returns>
+        /// <remarks>http://redis.io/commands/zrangebyscore</remarks>
+        /// <remarks>http://redis.io/commands/zrevrangebyscore</remarks>
+        SortedSetEntry[] SortedSetRangeByScoreWithScores(RedisKey key,
+            double start = double.NegativeInfinity, double stop = double.PositiveInfinity,
+            Exclude exclude = Exclude.None, Order order = Order.Ascending, long skip = 0, long take = -1,
+            CommandFlags flags = CommandFlags.None);
+
+        /// <summary>
+        /// When all the elements in a sorted set are inserted with the same score, in order to force lexicographical ordering, this command returns all the elements in the sorted set at key with a value between min and max.
+        /// </summary>
+        /// <remarks>http://redis.io/commands/zrangebylex</remarks>
+        /// <returns>list of elements in the specified score range.</returns>
+        RedisValue[] SortedSetRangeByValue(RedisKey key, RedisValue min = default(RedisValue), RedisValue max = default(RedisValue),
+            Exclude exclude = Exclude.None, long skip = 0, long take = -1,
+            CommandFlags flags = CommandFlags.None);
+
+        /// <summary>
+        /// Returns the rank of member in the sorted set stored at key, by default with the scores ordered from low to high. The rank (or index) is 0-based, which means that the member with the lowest score has rank 0.
+        /// </summary>
+        /// <returns>If member exists in the sorted set, the rank of member; If member does not exist in the sorted set or key does not exist, null</returns>
+        /// <remarks>http://redis.io/commands/zrank</remarks>
+        /// <remarks>http://redis.io/commands/zrevrank</remarks>
+        long? SortedSetRank(RedisKey key, RedisValue member, Order order = Order.Ascending, CommandFlags flags = CommandFlags.None);
+
+        /// <summary>
+        /// Removes the specified member from the sorted set stored at key. Non existing members are ignored.
+        /// </summary>
+        /// <returns>True if the member existed in the sorted set and was removed; False otherwise.</returns>
+        /// <remarks>http://redis.io/commands/zrem</remarks>
+        bool SortedSetRemove(RedisKey key, RedisValue member, CommandFlags flags = CommandFlags.None);
+
+        /// <summary>
+        /// Removes the specified members from the sorted set stored at key. Non existing members are ignored.
+        /// </summary>
+        /// <returns>The number of members removed from the sorted set, not including non existing members.</returns>
+        /// <remarks>http://redis.io/commands/zrem</remarks>
+        long SortedSetRemove(RedisKey key, RedisValue[] members, CommandFlags flags = CommandFlags.None);
+
+        /// <summary>
+        /// Removes all elements in the sorted set stored at key with rank between start and stop. Both start and stop are 0 -based indexes with 0 being the element with the lowest score. These indexes can be negative numbers, where they indicate offsets starting at the element with the highest score. For example: -1 is the element with the highest score, -2 the element with the second highest score and so forth.
+        /// </summary>
+        /// <returns> the number of elements removed.</returns>
+        /// <remarks>http://redis.io/commands/zremrangebyrank</remarks>
+        long SortedSetRemoveRangeByRank(RedisKey key, long start, long stop, CommandFlags flags = CommandFlags.None);
+
+        /// <summary>
+        /// Removes all elements in the sorted set stored at key with a score between min and max (inclusive by default).
+        /// </summary>
+        /// <returns> the number of elements removed.</returns>
+        /// <remarks>http://redis.io/commands/zremrangebyscore</remarks>
+        long SortedSetRemoveRangeByScore(RedisKey key, double start, double stop, Exclude exclude = Exclude.None, CommandFlags flags = CommandFlags.None);
+
+        /// <summary>
+        /// When all the elements in a sorted set are inserted with the same score, in order to force lexicographical ordering, this command removes all elements in the sorted set stored at key between the lexicographical range specified by min and max.
+        /// </summary>
+        /// <remarks>http://redis.io/commands/zremrangebylex</remarks>
+        /// <returns>the number of elements removed.</returns>
+        long SortedSetRemoveRangeByValue(RedisKey key, RedisValue min, RedisValue max, Exclude exclude = Exclude.None, CommandFlags flags = CommandFlags.None);
+        /// <summary>
+        /// The ZSCAN command is used to incrementally iterate over a sorted set
+        /// </summary>
+        /// <returns>yields all elements of the sorted set.</returns>
+        /// <remarks>http://redis.io/commands/zscan</remarks>
+        IEnumerable<SortedSetEntry> SortedSetScan(RedisKey key, RedisValue pattern, int pageSize, CommandFlags flags);
+
+        /// <summary>
+        /// The ZSCAN command is used to incrementally iterate over a sorted set; note: to resume an iteration via <i>cursor</i>, cast the original enumerable or enumerator to <i>IScanningCursor</i>.
+        /// </summary>
+        /// <returns>yields all elements of the sorted set.</returns>
+        /// <remarks>http://redis.io/commands/zscan</remarks>
+        IEnumerable<SortedSetEntry> SortedSetScan(RedisKey key, RedisValue pattern = default(RedisValue), int pageSize = RedisBase.CursorUtils.DefaultPageSize, long cursor = RedisBase.CursorUtils.Origin, int pageOffset = 0, CommandFlags flags = CommandFlags.None);
+        /// <summary>
+        /// Returns the score of member in the sorted set at key; If member does not exist in the sorted set, or key does not exist, nil is returned.
+        /// </summary>
+        /// <returns>the score of member</returns>
+        /// <remarks>http://redis.io/commands/zscore</remarks>
+        double? SortedSetScore(RedisKey key, RedisValue member, CommandFlags flags = CommandFlags.None);
+
+
+
+
+
+        /// <summary>
+        /// If key already exists and is a string, this command appends the value at the end of the string. If key does not exist it is created and set as an empty string,
+        /// so APPEND will be similar to SET in this special case.
+        /// </summary>
+        /// <returns>the length of the string after the append operation.</returns>
+        /// <remarks>http://redis.io/commands/append</remarks>
+        long StringAppend(RedisKey key, RedisValue value, CommandFlags flags = CommandFlags.None);
+
+        /// <summary>
+        /// Count the number of set bits (population counting) in a string.
+        /// By default all the bytes contained in the string are examined.It is possible to specify the counting operation only in an interval passing the additional arguments start and end.
+        /// Like for the GETRANGE command start and end can contain negative values in order to index bytes starting from the end of the string, where -1 is the last byte, -2 is the penultimate, and so forth.
+        /// </summary>
+        /// <returns>The number of bits set to 1</returns>
+        /// <remarks>http://redis.io/commands/bitcount</remarks>
+        long StringBitCount(RedisKey key, long start = 0, long end = -1, CommandFlags flags = CommandFlags.None);
+
+        /// <summary>
+        /// Perform a bitwise operation between multiple keys (containing string values) and store the result in the destination key.
+        /// The BITOP command supports four bitwise operations; note that NOT is a unary operator: the second key should be omitted in this case
+        /// and only the first key will be considered.
+        /// The result of the operation is always stored at destkey.
+        /// </summary>
+        /// <returns>The size of the string stored in the destination key, that is equal to the size of the longest input string.</returns>
+        /// <remarks>http://redis.io/commands/bitop</remarks>
+        long StringBitOperation(Bitwise operation, RedisKey destination, RedisKey first, RedisKey second = default(RedisKey), CommandFlags flags = CommandFlags.None);
+
+        /// <summary>
+        /// Perform a bitwise operation between multiple keys (containing string values) and store the result in the destination key.
+        /// The BITOP command supports four bitwise operations; note that NOT is a unary operator.
+        /// The result of the operation is always stored at destkey.
+        /// </summary>
+        /// <returns>The size of the string stored in the destination key, that is equal to the size of the longest input string.</returns>
+        /// <remarks>http://redis.io/commands/bitop</remarks>
+        long StringBitOperation(Bitwise operation, RedisKey destination, RedisKey[] keys, CommandFlags flags = CommandFlags.None);
+
+        /// <summary>
+        /// Return the position of the first bit set to 1 or 0 in a string.
+        /// The position is returned thinking at the string as an array of bits from left to right where the first byte most significant bit is at position 0, the second byte most significant bit is at position 8 and so forth.
+        /// An start and end may be specified; these are in bytes, not bits; start and end can contain negative values in order to index bytes starting from the end of the string, where -1 is the last byte, -2 is the penultimate, and so forth.
+        /// </summary>
+        /// <returns>The command returns the position of the first bit set to 1 or 0 according to the request.
+        /// If we look for set bits(the bit argument is 1) and the string is empty or composed of just zero bytes, -1 is returned.</returns>
+        /// <remarks>http://redis.io/commands/bitpos</remarks>
+        long StringBitPosition(RedisKey key, bool bit, long start = 0, long end = -1, CommandFlags flags = CommandFlags.None);
+
+        /// <summary>
+        /// Decrements the number stored at key by decrement. If the key does not exist, it is set to 0 before performing the operation.
+        /// An error is returned if the key contains a value of the wrong type or contains a string that is not representable as integer. This operation is limited to 64 bit signed integers.
+        /// </summary>
+        /// <returns> the value of key after the decrement</returns>
+        /// <remarks>http://redis.io/commands/decrby</remarks>
+        /// <remarks>http://redis.io/commands/decr</remarks>
+        long StringDecrement(RedisKey key, long value = 1, CommandFlags flags = CommandFlags.None);
+
+        /// <summary>
+        /// Decrements the string representing a floating point number stored at key by the specified decrement. If the key does not exist, it is set to 0 before performing the operation. The precision of the output is fixed at 17 digits after the decimal point regardless of the actual internal precision of the computation.
+        /// </summary>
+        /// <returns>the value of key after the decrement</returns>
+        /// <remarks>http://redis.io/commands/incrbyfloat</remarks>
+        double StringDecrement(RedisKey key, double value, CommandFlags flags = CommandFlags.None);
+
+        /// <summary>
+        /// Get the value of key. If the key does not exist the special value nil is returned. An error is returned if the value stored at key is not a string, because GET only handles string values.
+        /// </summary>
+        /// <returns>the value of key, or nil when key does not exist.</returns>
+        /// <remarks>http://redis.io/commands/get</remarks>
+        RedisValue StringGet(RedisKey key, CommandFlags flags = CommandFlags.None);
+        /// <summary>
+        /// Returns the values of all specified keys. For every key that does not hold a string value or does not exist, the special value nil is returned.
+        /// </summary>
+        /// <remarks>http://redis.io/commands/mget</remarks>
+        RedisValue[] StringGet(RedisKey[] keys, CommandFlags flags = CommandFlags.None);
+
+        /// <summary>
+        /// Returns the bit value at offset in the string value stored at key.
+        /// When offset is beyond the string length, the string is assumed to be a contiguous space with 0 bits.
+        /// </summary>
+        /// <returns>the bit value stored at offset.</returns>
+        /// <remarks>http://redis.io/commands/getbit</remarks>
+        bool StringGetBit(RedisKey key, long offset, CommandFlags flags = CommandFlags.None);
+
+        /// <summary>
+        /// Returns the substring of the string value stored at key, determined by the offsets start and end (both are inclusive). Negative offsets can be used in order to provide an offset starting from the end of the string. So -1 means the last character, -2 the penultimate and so forth.
+        /// </summary>
+        /// <returns>the substring of the string value stored at key</returns>
+        /// <remarks>http://redis.io/commands/getrange</remarks>
+        RedisValue StringGetRange(RedisKey key, long start, long end, CommandFlags flags = CommandFlags.None);
+
+        /// <summary>
+        /// Atomically sets key to value and returns the old value stored at key.
+        /// </summary>
+        /// <remarks>http://redis.io/commands/getset</remarks>
+        /// <returns> the old value stored at key, or nil when key did not exist.</returns>
+        RedisValue StringGetSet(RedisKey key, RedisValue value, CommandFlags flags = CommandFlags.None);
+
+        /// <summary>
+        /// Get the value of key. If the key does not exist the special value nil is returned. An error is returned if the value stored at key is not a string, because GET only handles string values.
+        /// </summary>
+        /// <returns>the value of key, or nil when key does not exist.</returns>
+        /// <remarks>http://redis.io/commands/get</remarks>
+        RedisValueWithExpiry StringGetWithExpiry(RedisKey key, CommandFlags flags = CommandFlags.None);
+
+        /// <summary>
+        /// Increments the number stored at key by increment. If the key does not exist, it is set to 0 before performing the operation. An error is returned if the key contains a value of the wrong type or contains a string that is not representable as integer. This operation is limited to 64 bit signed integers.
+        /// </summary>
+        /// <returns> the value of key after the increment</returns>
+        /// <remarks>http://redis.io/commands/incrby</remarks>
+        /// <remarks>http://redis.io/commands/incr</remarks>
+        long StringIncrement(RedisKey key, long value = 1, CommandFlags flags = CommandFlags.None);
+
+        /// <summary>
+        /// Increments the string representing a floating point number stored at key by the specified increment. If the key does not exist, it is set to 0 before performing the operation. The precision of the output is fixed at 17 digits after the decimal point regardless of the actual internal precision of the computation.
+        /// </summary>
+        /// <returns>the value of key after the increment</returns>
+        /// <remarks>http://redis.io/commands/incrbyfloat</remarks>
+        double StringIncrement(RedisKey key, double value, CommandFlags flags = CommandFlags.None);
+
+        /// <summary>
+        /// Returns the length of the string value stored at key.
+        /// </summary>
+        /// <returns>the length of the string at key, or 0 when key does not exist.</returns>
+        /// <remarks>http://redis.io/commands/strlen</remarks>
+        long StringLength(RedisKey key, CommandFlags flags = CommandFlags.None);
+
+        /// <summary>
+        /// Set key to hold the string value. If key already holds a value, it is overwritten, regardless of its type.
+        /// </summary>
+        /// <remarks>http://redis.io/commands/set</remarks>
+        bool StringSet(RedisKey key, RedisValue value, TimeSpan? expiry = null, When when = When.Always, CommandFlags flags = CommandFlags.None);
+        /// <summary>
+        /// Sets the given keys to their respective values. If "not exists" is specified, this will not perform any operation at all even if just a single key already exists.
+        /// </summary>
+        /// <returns>True if the keys were set, else False</returns>
+        /// <remarks>http://redis.io/commands/mset</remarks>
+        /// <remarks>http://redis.io/commands/msetnx</remarks>
+        bool StringSet(KeyValuePair<RedisKey, RedisValue>[] values, When when = When.Always, CommandFlags flags = CommandFlags.None);
+
+        /// <summary>
+        /// Sets or clears the bit at offset in the string value stored at key.
+        /// The bit is either set or cleared depending on value, which can be either 0 or 1. When key does not exist, a new string value is created.The string is grown to make sure it can hold a bit at offset.
+        /// </summary>
+        /// <returns>the original bit value stored at offset.</returns>
+        /// <remarks>http://redis.io/commands/setbit</remarks>
+        bool StringSetBit(RedisKey key, long offset, bool bit, CommandFlags flags = CommandFlags.None);
+        /// <summary>
+        /// Overwrites part of the string stored at key, starting at the specified offset, for the entire length of value. If the offset is larger than the current length of the string at key, the string is padded with zero-bytes to make offset fit. Non-existing keys are considered as empty strings, so this command will make sure it holds a string large enough to be able to set value at offset.
+        /// </summary>
+        /// <returns>the length of the string after it was modified by the command.</returns>
+        /// <remarks>http://redis.io/commands/setrange</remarks>
+        RedisValue StringSetRange(RedisKey key, long offset, RedisValue value, CommandFlags flags = CommandFlags.None);
+    }
+}