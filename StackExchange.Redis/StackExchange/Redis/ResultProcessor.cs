--- conflicted
+++ resolved
@@ -1,1499 +1,1484 @@
-﻿using System;
-using System.Collections.Generic;
-using System.Diagnostics;
-using System.IO;
-using System.Linq;
-using System.Net;
-using System.Text;
-using System.Text.RegularExpressions;
-
-namespace StackExchange.Redis
-{
-    internal abstract class ResultProcessor
-    {
-        public static readonly ResultProcessor<bool>
-            Boolean = new BooleanProcessor(),
-            DemandOK = new ExpectBasicStringProcessor(RedisLiterals.BytesOK),
-            DemandPONG = new ExpectBasicStringProcessor(RedisLiterals.BytesPONG),
-            DemandZeroOrOne = new DemandZeroOrOneProcessor(),
-            AutoConfigure = new AutoConfigureProcessor(),
-            TrackSubscriptions = new TrackSubscriptionsProcessor(),
-            Tracer = new TracerProcessor(false),
-            EstablishConnection = new TracerProcessor(true),
-            BackgroundSaveStarted = new ExpectBasicStringProcessor(RedisLiterals.BytesBackgroundSavingStarted);
-
-        public static readonly ResultProcessor<byte[]>
-            ByteArray = new ByteArrayProcessor(),
-            ScriptLoad = new ScriptLoadProcessor();
-
-        public static readonly ResultProcessor<ClusterConfiguration>
-            ClusterNodes = new ClusterNodesProcessor();
-
-        public static readonly ResultProcessor<EndPoint>
-            ConnectionIdentity = new ConnectionIdentityProcessor();
-
-        public static readonly ResultProcessor<DateTime>
-            DateTime = new DateTimeProcessor();
-
-        public static readonly ResultProcessor<double>
-                                            Double = new DoubleProcessor();
-        public static readonly ResultProcessor<IGrouping<string, KeyValuePair<string, string>>[]>
-            Info = new InfoProcessor();
-
-        public static readonly ResultProcessor<long>
-            Int64 = new Int64Processor(),
-            PubSubNumSub = new PubSubNumSubProcessor();
-
-        public static readonly ResultProcessor<double?>
-                            NullableDouble = new NullableDoubleProcessor();
-        public static readonly ResultProcessor<long?>
-            NullableInt64 = new NullableInt64Processor();
-
-        public static readonly ResultProcessor<RedisChannel[]>
-            RedisChannelArrayLiteral = new RedisChannelArrayProcessor(RedisChannel.PatternMode.Literal);
-
-        public static readonly ResultProcessor<RedisKey>
-                    RedisKey = new RedisKeyProcessor();
-
-        public static readonly ResultProcessor<RedisKey[]>
-            RedisKeyArray = new RedisKeyArrayProcessor();
-
-        public static readonly ResultProcessor<RedisType>
-            RedisType = new RedisTypeProcessor();
-
-        public static readonly ResultProcessor<RedisValue>
-            RedisValue = new RedisValueProcessor();
-
-        public static readonly ResultProcessor<RedisValue[]>
-            RedisValueArray = new RedisValueArrayProcessor();
-
-        public static readonly ResultProcessor<string[]>
-            StringArray = new StringArrayProcessor();
-
-        public static readonly ResultProcessor<GeoPosition?[]>
-            RedisGeoPositionArray = new RedisValueGeoPositionArrayProcessor();
-        public static readonly ResultProcessor<GeoPosition?>
-            RedisGeoPosition = new RedisValueGeoPositionProcessor();
-
-        public static readonly ResultProcessor<TimeSpan>
-            ResponseTimer = new TimingProcessor();
-
-        public static readonly ResultProcessor<RedisResult>
-            ScriptResult = new ScriptResultProcessor();
-
-        public static readonly SortedSetEntryArrayProcessor
-            SortedSetWithScores = new SortedSetEntryArrayProcessor();
-
-        public static ResultProcessor<GeoRadiusResult[]> GeoRadiusArray(GeoRadiusOptions options) => GeoRadiusResultArrayProcessor.Get(options);
-
-        public static readonly ResultProcessor<string>
-                            String = new StringProcessor(),
-            ClusterNodesRaw = new ClusterNodesRawProcessor();
-
-        #region Sentinel
-
-        public static readonly ResultProcessor<EndPoint>
-            SentinelMasterEndpoint = new SentinelGetMasterAddressByNameProcessor();
-
-        public static readonly ResultProcessor<KeyValuePair<string, string>[][]>
-            SentinelArrayOfArrays = new SentinelArrayOfArraysProcessor();
-
-        #endregion
-
-        public static readonly ResultProcessor<KeyValuePair<string, string>[]>
-            StringPairInterleaved = new StringPairInterleavedProcessor();
-        public static readonly TimeSpanProcessor
-            TimeSpanFromMilliseconds = new TimeSpanProcessor(true),
-            TimeSpanFromSeconds = new TimeSpanProcessor(false);
-        public static readonly HashEntryArrayProcessor
-            HashEntryArray = new HashEntryArrayProcessor();
-        private static readonly byte[] MOVED = Encoding.UTF8.GetBytes("MOVED "), ASK = Encoding.UTF8.GetBytes("ASK ");
-
-        public void ConnectionFail(Message message, ConnectionFailureType fail, Exception innerException)
-        {
-            PhysicalConnection.IdentifyFailureType(innerException, ref fail);
-
-            string exMessage = fail.ToString() + (message == null ? "" : (" on " + message.Command));
-            var ex = innerException == null ? new RedisConnectionException(fail, exMessage)
-                : new RedisConnectionException(fail, exMessage, innerException);
-            SetException(message, ex);
-        }
-
-        public void ConnectionFail(Message message, ConnectionFailureType fail, string errorMessage)
-        {
-            SetException(message, new RedisConnectionException(fail, errorMessage));
-        }
-
-        public void ServerFail(Message message, string errorMessage)
-        {
-            SetException(message, new RedisServerException(errorMessage));
-        }
-
-        public void SetException(Message message, Exception ex)
-        {
-            var box = message?.ResultBox;
-            box?.SetException(ex);
-        }
-        // true if ready to be completed (i.e. false if re-issued to another server)
-        public virtual bool SetResult(PhysicalConnection connection, Message message, RawResult result)
-        {
-            if (message is LoggingMessage logging)
-            {
-                try
-                {
-                    connection.Multiplexer.LogLocked(logging.Log, "Response from {0} / {1}: {2}", connection.Bridge, message.CommandAndKey, result);
-                }
-                catch { }
-            }
-            if (result.IsError)
-            {
-                var bridge = connection.Bridge;
-                var server = bridge.ServerEndPoint;
-                bool log = !message.IsInternalCall;
-                bool isMoved = result.AssertStarts(MOVED);
-                string err = string.Empty;
-                bool unableToConnectError = false;
-                if (isMoved || result.AssertStarts(ASK))
-                {
-                    message.SetResponseReceived();
-
-                    log = false;
-                    string[] parts = result.GetString().Split(StringSplits.Space, 3);
-                    EndPoint endpoint;
-                    if (Format.TryParseInt32(parts[1], out int hashSlot)
-                        && (endpoint = Format.TryParseEndPoint(parts[2])) != null)
-                    {
-                        // no point sending back to same server, and no point sending to a dead server
-                        if (!Equals(server.EndPoint, endpoint))
-<<<<<<< HEAD
-                        {
-                            if (bridge.Multiplexer.TryResend(hashSlot, message, endpoint, isMoved))
-                            {
-                                connection.Multiplexer.Trace(message.Command + " re-issued to " + endpoint, isMoved ? "MOVED" : "ASK");
-                                return false;
-                            }
-                            else
-                            {
-                                unableToConnectError = true;
-                                err = string.Format("Endpoint {0} serving hashslot {1} is not reachable at this point of time. Please check connectTimeout value. If it is low, try increasing it to give the ConnectionMultiplexer a chance to recover from the network disconnect.  ", endpoint, hashSlot);
-#if !CORE_CLR
-                                err += ConnectionMultiplexer.GetThreadPoolAndCPUSummary(bridge.Multiplexer.IncludePerformanceCountersInExceptions);
-#endif
-=======
-                        {
-                            if (bridge.Multiplexer.TryResend(hashSlot, message, endpoint, isMoved))
-                            {
-                                connection.Multiplexer.Trace(message.Command + " re-issued to " + endpoint, isMoved ? "MOVED" : "ASK");
-                                return false;
-                            }
-                            else
-                            {
-                                if (isMoved && (message.Flags & CommandFlags.NoRedirect) != 0)
-                                {
-                                    err = $"Key has MOVED from Endpoint {endpoint} and hashslot {hashSlot} but CommandFlags.NoRedirect was specified - redirect not followed. ";
-                                }
-                                else
-                                {
-                                    err = $"Endpoint {endpoint} serving hashslot {hashSlot} is not reachable at this point of time. Please check connectTimeout value. If it is low, try increasing it to give the ConnectionMultiplexer a chance to recover from the network disconnect.  ";
-                                }
-#if FEATURE_PERFCOUNTER
-                                err += ConnectionMultiplexer.GetThreadPoolAndCPUSummary(bridge.Multiplexer.IncludePerformanceCountersInExceptions);
-#endif
->>>>>>> 12e49f64
-                            }
-                        }
-                    }
-                }
-
-                if (string.IsNullOrWhiteSpace(err))
-                {
-                    err = result.GetString();
-                }
-
-                if (log)
-                {
-                    bridge.Multiplexer.OnErrorMessage(server.EndPoint, err);
-                }
-                connection.Multiplexer.Trace("Completed with error: " + err + " (" + GetType().Name + ")", ToString());
-                if (unableToConnectError)
-                {
-                    ConnectionFail(message, ConnectionFailureType.UnableToConnect, err);
-                }
-                else
-                {
-                    ServerFail(message, err);
-                }
-            }
-            else
-            {
-                bool coreResult = SetResultCore(connection, message, result);
-                if (coreResult)
-                {
-                    connection.Multiplexer.Trace("Completed with success: " + result.ToString() + " (" + GetType().Name + ")", ToString());
-                }
-                else
-                {
-                    UnexpectedResponse(message, result);
-                }
-            }
-            return true;
-        }
-
-        protected abstract bool SetResultCore(PhysicalConnection connection, Message message, RawResult result);
-
-        private void UnexpectedResponse(Message message, RawResult result)
-        {
-            ConnectionMultiplexer.TraceWithoutContext("From " + GetType().Name, "Unexpected Response");
-            ConnectionFail(message, ConnectionFailureType.ProtocolFailure, "Unexpected response to " + (message?.Command.ToString() ?? "n/a") + ": " + result.ToString());
-        }
-
-        public sealed class TimeSpanProcessor : ResultProcessor<TimeSpan?>
-        {
-            private readonly bool isMilliseconds;
-            public TimeSpanProcessor(bool isMilliseconds)
-            {
-                this.isMilliseconds = isMilliseconds;
-            }
-
-            public bool TryParse(RawResult result, out TimeSpan? expiry)
-            {
-                switch (result.Type)
-                {
-                    case ResultType.Integer:
-                        long time;
-                        if (result.TryGetInt64(out time))
-                        {
-                            if (time < 0)
-                            {
-                                expiry = null;
-                            }
-                            else if (isMilliseconds)
-                            {
-                                expiry = TimeSpan.FromMilliseconds(time);
-                            }
-                            else
-                            {
-                                expiry = TimeSpan.FromSeconds(time);
-                            }
-                            return true;
-                        }
-                        break;
-                }
-                expiry = null;
-                return false;
-            }
-
-            protected override bool SetResultCore(PhysicalConnection connection, Message message, RawResult result)
-            {
-                if (TryParse(result, out TimeSpan? expiry))
-                {
-                    SetResult(message, expiry);
-                    return true;
-                }
-                return false;
-            }
-        }
-
-        public sealed class TimingProcessor : ResultProcessor<TimeSpan>
-        {
-            public static TimerMessage CreateMessage(int db, CommandFlags flags, RedisCommand command, RedisValue value = default(RedisValue))
-            {
-                return new TimerMessage(db, flags, command, value);
-            }
-
-            protected override bool SetResultCore(PhysicalConnection connection, Message message, RawResult result)
-            {
-                if (result.Type == ResultType.Error)
-                {
-                    return false;
-                }
-                else
-                {   // don't check the actual reply; there are multiple ways of constructing
-                    // a timing message, and we don't actually care about what approach was used
-                    TimeSpan duration;
-                    if (message is TimerMessage timingMessage)
-                    {
-                        var watch = timingMessage.Watch;
-                        watch.Stop();
-                        duration = watch.Elapsed;
-                    }
-                    else
-                    {
-                        duration = TimeSpan.MaxValue;
-                    }
-                    SetResult(message, duration);
-                    return true;
-                }
-            }
-
-            internal sealed class TimerMessage : Message
-            {
-                public readonly Stopwatch Watch;
-                private readonly RedisValue value;
-                public TimerMessage(int db, CommandFlags flags, RedisCommand command, RedisValue value)
-                    : base(db, flags, command)
-                {
-                    Watch = Stopwatch.StartNew();
-                    this.value = value;
-                }
-
-                internal override void WriteImpl(PhysicalConnection physical)
-                {
-                    if (value.IsNull)
-                    {
-                        physical.WriteHeader(command, 0);
-                    }
-                    else
-                    {
-                        physical.WriteHeader(command, 1);
-                        physical.Write(value);
-                    }
-                }
-            }
-        }
-
-        public sealed class TrackSubscriptionsProcessor : ResultProcessor<bool>
-        {
-            protected override bool SetResultCore(PhysicalConnection connection, Message message, RawResult result)
-            {
-                if (result.Type == ResultType.MultiBulk)
-                {
-                    var items = result.GetItems();
-                    if (items.Length >= 3 && items[2].TryGetInt64(out long count))
-                    {
-                        connection.SubscriptionCount = count;
-                        return true;
-                    }
-                }
-                return false;
-            }
-        }
-
-        internal sealed class DemandZeroOrOneProcessor : ResultProcessor<bool>
-        {
-            private static readonly byte[] zero = { (byte)'0' }, one = { (byte)'1' };
-
-            public static bool TryGet(RawResult result, out bool value)
-            {
-                switch (result.Type)
-                {
-                    case ResultType.Integer:
-                    case ResultType.SimpleString:
-                    case ResultType.BulkString:
-                        if (result.IsEqual(one)) { value = true; return true; }
-                        else if (result.IsEqual(zero)) { value = false; return true; }
-                        break;
-                }
-                value = false;
-                return false;
-            }
-
-            protected override bool SetResultCore(PhysicalConnection connection, Message message, RawResult result)
-            {
-                if (TryGet(result, out bool value))
-                {
-                    SetResult(message, value);
-                    return true;
-                }
-                return false;
-            }
-        }
-
-        internal sealed class ScriptLoadProcessor : ResultProcessor<byte[]>
-        {
-            private static readonly Regex sha1 = new Regex("^[0-9a-f]{40}$", RegexOptions.Compiled | RegexOptions.IgnoreCase);
-
-            internal static bool IsSHA1(string script)
-            {
-                return script != null && sha1.IsMatch(script);
-            }
-
-            internal static byte[] ParseSHA1(byte[] value)
-            {
-                if (value?.Length == 40)
-                {
-                    var tmp = new byte[20];
-                    int charIndex = 0;
-                    for (int i = 0; i < tmp.Length; i++)
-                    {
-                        int x = FromHex((char)value[charIndex++]), y = FromHex((char)value[charIndex++]);
-                        if (x < 0 || y < 0) return null;
-                        tmp[i] = (byte)((x << 4) | y);
-                    }
-                    return tmp;
-                }
-                return null;
-            }
-
-            internal static byte[] ParseSHA1(string value)
-            {
-                if (value?.Length == 40 && sha1.IsMatch(value))
-                {
-                    var tmp = new byte[20];
-                    int charIndex = 0;
-                    for (int i = 0; i < tmp.Length; i++)
-                    {
-                        int x = FromHex(value[charIndex++]), y = FromHex(value[charIndex++]);
-                        if (x < 0 || y < 0) return null;
-                        tmp[i] = (byte)((x << 4) | y);
-                    }
-                    return tmp;
-                }
-                return null;
-            }
-
-            private static int FromHex(char c)
-            {
-                if (c >= '0' && c <= '9') return c - '0';
-                if (c >= 'a' && c <= 'f') return c - 'a' + 10;
-                if (c >= 'A' && c <= 'F') return c - 'A' + 10;
-                return -1;
-            }
-            // note that top-level error messages still get handled by SetResult, but nested errors
-            // (is that a thing?) will be wrapped in the RedisResult
-            protected override bool SetResultCore(PhysicalConnection connection, Message message, RawResult result)
-            {
-                switch (result.Type)
-                {
-                    case ResultType.BulkString:
-                        var asciiHash = result.GetBlob();
-                        if (asciiHash == null || asciiHash.Length != 40) return false;
-
-                        byte[] hash = null;
-                        if (!message.IsInternalCall)
-                        {
-                            hash = ParseSHA1(asciiHash); // external caller wants the hex bytes, not the ascii bytes
-                        }
-                        var sl = message as RedisDatabase.ScriptLoadMessage;
-                        if (sl != null)
-                        {
-                            connection.Bridge.ServerEndPoint.AddScript(sl.Script, asciiHash);
-                        }
-                        SetResult(message, hash);
-                        return true;
-                }
-                return false;
-            }
-        }
-
-        internal sealed class SortedSetEntryArrayProcessor : ValuePairInterleavedProcessorBase<SortedSetEntry>
-        {
-            protected override SortedSetEntry Parse(RawResult first, RawResult second)
-            {
-                return new SortedSetEntry(first.AsRedisValue(), second.TryGetDouble(out double val) ? val : double.NaN);
-            }
-        }
-
-        internal sealed class HashEntryArrayProcessor : ValuePairInterleavedProcessorBase<HashEntry>
-        {
-            protected override HashEntry Parse(RawResult first, RawResult second)
-            {
-                return new HashEntry(first.AsRedisValue(), second.AsRedisValue());
-            }
-        }
-
-        internal abstract class ValuePairInterleavedProcessorBase<T> : ResultProcessor<T[]>
-        {
-            private static readonly T[] nix = new T[0];
-
-            public bool TryParse(RawResult result, out T[] pairs)
-            {
-                switch (result.Type)
-                {
-                    case ResultType.MultiBulk:
-                        var arr = result.GetItems();
-                        if (arr == null)
-                        {
-                            pairs = null;
-                        }
-                        else
-                        {
-                            int count = arr.Length / 2;
-                            if (count == 0)
-                            {
-                                pairs = nix;
-                            }
-                            else
-                            {
-                                pairs = new T[count];
-                                int offset = 0;
-                                for (int i = 0; i < pairs.Length; i++)
-                                {
-                                    pairs[i] = Parse(arr[offset++], arr[offset++]);
-                                }
-                            }
-                        }
-                        return true;
-                    default:
-                        pairs = null;
-                        return false;
-                }
-            }
-
-            protected abstract T Parse(RawResult first, RawResult second);
-            protected override bool SetResultCore(PhysicalConnection connection, Message message, RawResult result)
-            {
-                if (TryParse(result, out T[] arr))
-                {
-                    SetResult(message, arr);
-                    return true;
-                }
-                return false;
-            }
-        }
-
-        private sealed class AutoConfigureProcessor : ResultProcessor<bool>
-        {
-            private static readonly byte[] READONLY = Encoding.UTF8.GetBytes("READONLY ");
-            public override bool SetResult(PhysicalConnection connection, Message message, RawResult result)
-            {
-                if (result.IsError && result.AssertStarts(READONLY))
-                {
-                    var server = connection.Bridge.ServerEndPoint;
-                    server.Multiplexer.Trace("Auto-configured role: slave");
-                    server.IsSlave = true;
-                }
-                return base.SetResult(connection, message, result);
-            }
-
-            protected override bool SetResultCore(PhysicalConnection connection, Message message, RawResult result)
-            {
-                var server = connection.Bridge.ServerEndPoint;
-                switch (result.Type)
-                {
-                    case ResultType.BulkString:
-                        if (message?.Command == RedisCommand.INFO)
-                        {
-                            string info = result.GetString(), line;
-                            if (string.IsNullOrWhiteSpace(info))
-                            {
-                                SetResult(message, true);
-                                return true;
-                            }
-                            string masterHost = null, masterPort = null;
-                            bool roleSeen = false;
-                            using (var reader = new StringReader(info))
-                            {
-                                while ((line = reader.ReadLine()) != null)
-                                {
-                                    if (string.IsNullOrWhiteSpace(line) || line.StartsWith("# ")) continue;
-
-                                    string val;
-                                    if ((val = Extract(line, "role:")) != null)
-                                    {
-                                        roleSeen = true;
-                                        switch (val)
-                                        {
-                                            case "master":
-                                                server.IsSlave = false;
-                                                server.Multiplexer.Trace("Auto-configured role: master");
-                                                break;
-                                            case "slave":
-                                                server.IsSlave = true;
-                                                server.Multiplexer.Trace("Auto-configured role: slave");
-                                                break;
-                                        }
-                                    }
-                                    else if ((val = Extract(line, "master_host:")) != null)
-                                    {
-                                        masterHost = val;
-                                    }
-                                    else if ((val = Extract(line, "master_port:")) != null)
-                                    {
-                                        masterPort = val;
-                                    }
-                                    else if ((val = Extract(line, "redis_version:")) != null)
-                                    {
-                                        if (Version.TryParse(val, out Version version))
-                                        {
-                                            server.Version = version;
-                                            server.Multiplexer.Trace("Auto-configured version: " + version);
-                                        }
-                                    }
-                                    else if ((val = Extract(line, "redis_mode:")) != null)
-                                    {
-                                        switch (val)
-                                        {
-                                            case "standalone":
-                                                server.ServerType = ServerType.Standalone;
-                                                server.Multiplexer.Trace("Auto-configured server-type: standalone");
-                                                break;
-                                            case "cluster":
-                                                server.ServerType = ServerType.Cluster;
-                                                server.Multiplexer.Trace("Auto-configured server-type: cluster");
-                                                break;
-                                            case "sentinel":
-                                                server.ServerType = ServerType.Sentinel;
-                                                server.Multiplexer.Trace("Auto-configured server-type: sentinel");
-                                                break;
-                                        }
-                                    }
-                                    else if ((val = Extract(line, "run_id:")) != null)
-                                    {
-                                        server.RunId = val;
-                                    }
-                                }
-                                if (roleSeen)
-                                { // these are in the same section, if presnt
-                                    server.MasterEndPoint = Format.TryParseEndPoint(masterHost, masterPort);
-                                }
-                            }
-                        }
-                        SetResult(message, true);
-                        return true;
-                    case ResultType.MultiBulk:
-                        if (message?.Command == RedisCommand.CONFIG)
-                        {
-                            var arr = result.GetItems();
-                            int count = arr.Length / 2;
-
-                            byte[] timeout = (byte[])RedisLiterals.timeout,
-                                databases = (byte[])RedisLiterals.databases,
-                                slave_read_only = (byte[])RedisLiterals.slave_read_only,
-                                yes = (byte[])RedisLiterals.yes,
-                                no = (byte[])RedisLiterals.no;
-
-                            for (int i = 0; i < count; i++)
-                            {
-                                var key = arr[i * 2];
-                                if (key.IsEqual(timeout) && arr[(i * 2) + 1].TryGetInt64(out long i64))
-                                {
-                                    // note the configuration is in seconds
-                                    int timeoutSeconds = checked((int)i64), targetSeconds;
-                                    if (timeoutSeconds > 0)
-                                    {
-                                        if (timeoutSeconds >= 60)
-                                        {
-                                            targetSeconds = timeoutSeconds - 20; // time to spare...
-                                        }
-                                        else
-                                        {
-                                            targetSeconds = (timeoutSeconds * 3) / 4;
-                                        }
-                                        server.Multiplexer.Trace("Auto-configured timeout: " + targetSeconds + "s");
-                                        server.WriteEverySeconds = targetSeconds;
-                                    }
-                                }
-                                else if (key.IsEqual(databases) && arr[(i * 2) + 1].TryGetInt64(out i64))
-                                {
-                                    int dbCount = checked((int)i64);
-                                    server.Multiplexer.Trace("Auto-configured databases: " + dbCount);
-                                    server.Databases = dbCount;
-                                }
-                                else if (key.IsEqual(slave_read_only))
-                                {
-                                    var val = arr[(i * 2) + 1];
-                                    if (val.IsEqual(yes))
-                                    {
-                                        server.SlaveReadOnly = true;
-                                        server.Multiplexer.Trace("Auto-configured slave-read-only: true");
-                                    }
-                                    else if (val.IsEqual(no))
-                                    {
-                                        server.SlaveReadOnly = false;
-                                        server.Multiplexer.Trace("Auto-configured slave-read-only: false");
-                                    }
-                                }
-                            }
-                        }
-                        SetResult(message, true);
-                        return true;
-                }
-                return false;
-            }
-
-            private static string Extract(string line, string prefix)
-            {
-                if (line.StartsWith(prefix)) return line.Substring(prefix.Length).Trim();
-                return null;
-            }
-        }
-
-        private sealed class BooleanProcessor : ResultProcessor<bool>
-        {
-            protected override bool SetResultCore(PhysicalConnection connection, Message message, RawResult result)
-            {
-                if (result.IsNull)
-                {
-                    SetResult(message, false); // lots of ops return (nil) when they mean "no"
-                    return true;
-                }
-                switch (result.Type)
-                {
-                    case ResultType.SimpleString:
-                        if (result.IsEqual(RedisLiterals.BytesOK))
-                        {
-                            SetResult(message, true);
-                        }
-                        else
-                        {
-                            SetResult(message, result.GetBoolean());
-                        }
-                        return true;
-                    case ResultType.Integer:
-                    case ResultType.BulkString:
-                        SetResult(message, result.GetBoolean());
-                        return true;
-                    case ResultType.MultiBulk:
-                        var items = result.GetItems();
-                        if (items.Length == 1)
-                        { // treat an array of 1 like a single reply (for example, SCRIPT EXISTS)
-                            SetResult(message, items[0].GetBoolean());
-                            return true;
-                        }
-                        break;
-                }
-                return false;
-            }
-        }
-
-        private sealed class ByteArrayProcessor : ResultProcessor<byte[]>
-        {
-            protected override bool SetResultCore(PhysicalConnection connection, Message message, RawResult result)
-            {
-                switch (result.Type)
-                {
-                    case ResultType.BulkString:
-                        SetResult(message, result.GetBlob());
-                        return true;
-                }
-                return false;
-            }
-        }
-
-        private sealed class ClusterNodesProcessor : ResultProcessor<ClusterConfiguration>
-        {
-            internal static ClusterConfiguration Parse(PhysicalConnection connection, string nodes)
-            {
-                var server = connection.Bridge.ServerEndPoint;
-                var config = new ClusterConfiguration(connection.Multiplexer.ServerSelectionStrategy, nodes, server.EndPoint);
-                server.SetClusterConfiguration(config);
-                return config;
-            }
-
-            protected override bool SetResultCore(PhysicalConnection connection, Message message, RawResult result)
-            {
-                switch (result.Type)
-                {
-                    case ResultType.BulkString:
-                        string nodes = result.GetString();
-                        connection.Bridge.ServerEndPoint.ServerType = ServerType.Cluster;
-                        var config = Parse(connection, nodes);
-                        SetResult(message, config);
-                        return true;
-                }
-                return false;
-            }
-        }
-
-        private sealed class ClusterNodesRawProcessor : ResultProcessor<string>
-        {
-            protected override bool SetResultCore(PhysicalConnection connection, Message message, RawResult result)
-            {
-                switch (result.Type)
-                {
-                    case ResultType.Integer:
-                    case ResultType.SimpleString:
-                    case ResultType.BulkString:
-                        string nodes = result.GetString();
-                        try
-                        { ClusterNodesProcessor.Parse(connection, nodes); }
-                        catch
-                        { /* tralalalala */}
-                        SetResult(message, nodes);
-                        return true;
-                }
-                return false;
-            }
-        }
-
-        private sealed class ConnectionIdentityProcessor : ResultProcessor<EndPoint>
-        {
-            protected override bool SetResultCore(PhysicalConnection connection, Message message, RawResult result)
-            {
-                SetResult(message, connection.Bridge.ServerEndPoint.EndPoint);
-                return true;
-            }
-        }
-
-        private sealed class DateTimeProcessor : ResultProcessor<DateTime>
-        {
-            protected override bool SetResultCore(PhysicalConnection connection, Message message, RawResult result)
-            {
-                long unixTime;
-                switch (result.Type)
-                {
-                    case ResultType.Integer:
-                        if (result.TryGetInt64(out unixTime))
-                        {
-                            var time = RedisBase.UnixEpoch.AddSeconds(unixTime);
-                            SetResult(message, time);
-                            return true;
-                        }
-                        break;
-                    case ResultType.MultiBulk:
-                        var arr = result.GetItems();
-                        switch (arr.Length)
-                        {
-                            case 1:
-                                if (arr[0].TryGetInt64(out unixTime))
-                                {
-                                    var time = RedisBase.UnixEpoch.AddSeconds(unixTime);
-                                    SetResult(message, time);
-                                    return true;
-                                }
-                                break;
-                            case 2:
-                                if (arr[0].TryGetInt64(out unixTime) && arr[1].TryGetInt64(out long micros))
-                                {
-                                    var time = RedisBase.UnixEpoch.AddSeconds(unixTime).AddTicks(micros * 10); // datetime ticks are 100ns
-                                    SetResult(message, time);
-                                    return true;
-                                }
-                                break;
-                        }
-                        break;
-                }
-                return false;
-            }
-        }
-
-        private sealed class DoubleProcessor : ResultProcessor<double>
-        {
-            protected override bool SetResultCore(PhysicalConnection connection, Message message, RawResult result)
-            {
-                switch (result.Type)
-                {
-                    case ResultType.Integer:
-                        long i64;
-                        if (result.TryGetInt64(out i64))
-                        {
-                            SetResult(message, i64);
-                            return true;
-                        }
-                        break;
-                    case ResultType.SimpleString:
-                    case ResultType.BulkString:
-                        double val;
-                        if (result.TryGetDouble(out val))
-                        {
-                            SetResult(message, val);
-                            return true;
-                        }
-                        break;
-                }
-                return false;
-            }
-        }
-
-        private sealed class ExpectBasicStringProcessor : ResultProcessor<bool>
-        {
-            private readonly byte[] expected;
-            public ExpectBasicStringProcessor(string value)
-            {
-                expected = Encoding.UTF8.GetBytes(value);
-            }
-
-            public ExpectBasicStringProcessor(byte[] value)
-            {
-                expected = value;
-            }
-
-            protected override bool SetResultCore(PhysicalConnection connection, Message message, RawResult result)
-            {
-                if (result.IsEqual(expected))
-                {
-                    SetResult(message, true);
-                    return true;
-                }
-                return false;
-            }
-        }
-
-        private sealed class InfoProcessor : ResultProcessor<IGrouping<string, KeyValuePair<string, string>>[]>
-        {
-            protected override bool SetResultCore(PhysicalConnection connection, Message message, RawResult result)
-            {
-                if (result.Type == ResultType.BulkString)
-                {
-                    string category = Normalize(null), line;
-                    var list = new List<Tuple<string, KeyValuePair<string, string>>>();
-                    using (var reader = new StringReader(result.GetString()))
-                    {
-                        while ((line = reader.ReadLine()) != null)
-                        {
-                            if (string.IsNullOrWhiteSpace(line)) continue;
-                            if (line.StartsWith("# "))
-                            {
-                                category = Normalize(line.Substring(2));
-                                continue;
-                            }
-                            int idx = line.IndexOf(':');
-                            if (idx < 0) continue;
-                            var pair = new KeyValuePair<string, string>(
-                                line.Substring(0, idx).Trim(),
-                                line.Substring(idx + 1).Trim());
-                            list.Add(Tuple.Create(category, pair));
-                        }
-                    }
-                    var final = list.GroupBy(x => x.Item1, x => x.Item2).ToArray();
-                    SetResult(message, final);
-                    return true;
-                }
-                return false;
-            }
-
-            private static string Normalize(string category)
-            {
-                return string.IsNullOrWhiteSpace(category) ? "miscellaneous" : category.Trim();
-            }
-        }
-
-        private class Int64Processor : ResultProcessor<long>
-        {
-            protected override bool SetResultCore(PhysicalConnection connection, Message message, RawResult result)
-            {
-                switch (result.Type)
-                {
-                    case ResultType.Integer:
-                    case ResultType.SimpleString:
-                    case ResultType.BulkString:
-                        long i64;
-                        if (result.TryGetInt64(out i64))
-                        {
-                            SetResult(message, i64);
-                            return true;
-                        }
-                        break;
-                }
-                return false;
-            }
-        }
-
-        private class PubSubNumSubProcessor : Int64Processor
-        {
-            protected override bool SetResultCore(PhysicalConnection connection, Message message, RawResult result)
-            {
-                if (result.Type == ResultType.MultiBulk)
-                {
-                    var arr = result.GetItems();
-                    if (arr?.Length == 2 && arr[1].TryGetInt64(out long val))
-                    {
-                        SetResult(message, val);
-                        return true;
-                    }
-                }
-                return base.SetResultCore(connection, message, result);
-            }
-        }
-
-        private sealed class NullableDoubleProcessor : ResultProcessor<double?>
-        {
-            protected override bool SetResultCore(PhysicalConnection connection, Message message, RawResult result)
-            {
-                switch (result.Type)
-                {
-                    case ResultType.Integer:
-                    case ResultType.SimpleString:
-                    case ResultType.BulkString:
-                        if (result.IsNull)
-                        {
-                            SetResult(message, null);
-                            return true;
-                        }
-                        double val;
-                        if (result.TryGetDouble(out val))
-                        {
-                            SetResult(message, val);
-                            return true;
-                        }
-                        break;
-                }
-                return false;
-            }
-        }
-
-        private sealed class NullableInt64Processor : ResultProcessor<long?>
-        {
-            protected override bool SetResultCore(PhysicalConnection connection, Message message, RawResult result)
-            {
-                switch (result.Type)
-                {
-                    case ResultType.Integer:
-                    case ResultType.SimpleString:
-                    case ResultType.BulkString:
-                        if (result.IsNull)
-                        {
-                            SetResult(message, null);
-                            return true;
-                        }
-                        long i64;
-                        if (result.TryGetInt64(out i64))
-                        {
-                            SetResult(message, i64);
-                            return true;
-                        }
-                        break;
-                }
-                return false;
-            }
-        }
-
-        private sealed class RedisChannelArrayProcessor : ResultProcessor<RedisChannel[]>
-        {
-            private readonly RedisChannel.PatternMode mode;
-            public RedisChannelArrayProcessor(RedisChannel.PatternMode mode)
-            {
-                this.mode = mode;
-            }
-
-            protected override bool SetResultCore(PhysicalConnection connection, Message message, RawResult result)
-            {
-                switch (result.Type)
-                {
-                    case ResultType.MultiBulk:
-                        var arr = result.GetItems();
-                        RedisChannel[] final;
-                        if (arr.Length == 0)
-                        {
-                            final = RedisChannel.EmptyArray;
-                        }
-                        else
-                        {
-                            final = new RedisChannel[arr.Length];
-                            byte[] channelPrefix = connection.ChannelPrefix;
-                            for (int i = 0; i < final.Length; i++)
-                            {
-                                final[i] = arr[i].AsRedisChannel(channelPrefix, mode);
-                            }
-                        }
-                        SetResult(message, final);
-                        return true;
-                }
-                return false;
-            }
-        }
-
-        private sealed class RedisKeyArrayProcessor : ResultProcessor<RedisKey[]>
-        {
-            protected override bool SetResultCore(PhysicalConnection connection, Message message, RawResult result)
-            {
-                switch (result.Type)
-                {
-                    case ResultType.MultiBulk:
-                        var arr = result.GetItemsAsKeys();
-                        SetResult(message, arr);
-                        return true;
-                }
-                return false;
-            }
-        }
-
-        private sealed class RedisKeyProcessor : ResultProcessor<RedisKey>
-        {
-            protected override bool SetResultCore(PhysicalConnection connection, Message message, RawResult result)
-            {
-                switch (result.Type)
-                {
-                    case ResultType.Integer:
-                    case ResultType.SimpleString:
-                    case ResultType.BulkString:
-                        SetResult(message, result.AsRedisKey());
-                        return true;
-                }
-                return false;
-            }
-        }
-
-        private sealed class RedisTypeProcessor : ResultProcessor<RedisType>
-        {
-            protected override bool SetResultCore(PhysicalConnection connection, Message message, RawResult result)
-            {
-                switch (result.Type)
-                {
-                    case ResultType.SimpleString:
-                    case ResultType.BulkString:
-                        string s = result.GetString();
-                        RedisType value;
-                        if (string.Equals(s, "zset", StringComparison.OrdinalIgnoreCase)) value = Redis.RedisType.SortedSet;
-                        else if (!Enum.TryParse<RedisType>(s, true, out value)) value = global::StackExchange.Redis.RedisType.Unknown;
-                        SetResult(message, value);
-                        return true;
-                }
-                return false;
-            }
-        }
-
-        private sealed class RedisValueArrayProcessor : ResultProcessor<RedisValue[]>
-        {
-            protected override bool SetResultCore(PhysicalConnection connection, Message message, RawResult result)
-            {
-                switch (result.Type)
-                {
-                    case ResultType.MultiBulk:
-                        var arr = result.GetItemsAsValues();
-
-                        SetResult(message, arr);
-                        return true;
-                }
-                return false;
-            }
-        }
-
-        private sealed class StringArrayProcessor : ResultProcessor<string[]>
-        {
-            protected override bool SetResultCore(PhysicalConnection connection, Message message, RawResult result)
-            {
-                switch (result.Type)
-                {
-                    case ResultType.MultiBulk:
-                        var arr = result.GetItemsAsStrings();
-
-                        SetResult(message, arr);
-                        return true;
-                }
-                return false;
-            }
-        }
-
-        private sealed class RedisValueGeoPositionProcessor : ResultProcessor<GeoPosition?>
-        {
-            protected override bool SetResultCore(PhysicalConnection connection, Message message, RawResult result)
-            {
-                switch (result.Type)
-                {
-                    case ResultType.MultiBulk:
-                        var pos = result.GetItemsAsGeoPosition();
-
-                        SetResult(message, pos);
-                        return true;
-                }
-                return false;
-            }
-        }
-
-        private sealed class RedisValueGeoPositionArrayProcessor : ResultProcessor<GeoPosition?[]>
-        {
-            protected override bool SetResultCore(PhysicalConnection connection, Message message, RawResult result)
-            {
-                switch (result.Type)
-                {
-                    case ResultType.MultiBulk:
-                        var arr = result.GetItemsAsGeoPositionArray();
-
-                        SetResult(message, arr);
-                        return true;
-                }
-                return false;
-            }
-        }
-
-        private sealed class GeoRadiusResultArrayProcessor : ResultProcessor<GeoRadiusResult[]>
-        {
-            private static readonly GeoRadiusResultArrayProcessor[] instances;
-            private readonly GeoRadiusOptions options;
-
-            static GeoRadiusResultArrayProcessor()
-            {
-                instances = new GeoRadiusResultArrayProcessor[8];
-                for (int i = 0; i < 8; i++) instances[i] = new GeoRadiusResultArrayProcessor((GeoRadiusOptions)i);
-            }
-
-            public static GeoRadiusResultArrayProcessor Get(GeoRadiusOptions options)
-            {
-                int i = (int)options;
-                if (i < 0 || i >= instances.Length) throw new ArgumentOutOfRangeException(nameof(options));
-                return instances[i];
-            }
-
-            private GeoRadiusResultArrayProcessor(GeoRadiusOptions options)
-            {
-                this.options = options;
-            }
-
-            protected override bool SetResultCore(PhysicalConnection connection, Message message, RawResult result)
-            {
-                switch (result.Type)
-                {
-                    case ResultType.MultiBulk:
-                        var arr = result.GetItemsAsRawResults();
-
-                        GeoRadiusResult[] typed;
-                        if (arr == null)
-                        {
-                            typed = null;
-                        }
-                        else
-                        {
-                            var options = this.options;
-                            typed = new GeoRadiusResult[arr.Length];
-                            for (int i = 0; i < arr.Length; i++)
-                            {
-                                typed[i] = Parse(options, arr[i]);
-                            }
-                        }
-                        SetResult(message, typed);
-                        return true;
-                }
-                return false;
-            }
-
-            private static GeoRadiusResult Parse(GeoRadiusOptions options, RawResult item)
-            {
-                if (options == GeoRadiusOptions.None)
-                {
-                    // Without any WITH option specified, the command just returns a linear array like ["New York","Milan","Paris"].
-                    return new GeoRadiusResult(item.AsRedisValue(), null, null, null);
-                }
-                // If WITHCOORD, WITHDIST or WITHHASH options are specified, the command returns an array of arrays, where each sub-array represents a single item.
-                var arr = item.GetArrayOfRawResults();
-
-                int index = 0;
-                // the first item in the sub-array is always the name of the returned item.
-                var member = arr[index++].AsRedisValue();
-
-                /*  The other information is returned in the following order as successive elements of the sub-array.
-The distance from the center as a floating point number, in the same unit specified in the radius.
-The geohash integer.
-The coordinates as a two items x,y array (longitude,latitude).
-                 */
-                double? distance = null;
-                GeoPosition? position = null;
-                long? hash = null;
-                if ((options & GeoRadiusOptions.WithDistance) != 0) { distance = (double?)arr[index++].AsRedisValue(); }
-                if ((options & GeoRadiusOptions.WithGeoHash) != 0) { hash = (long?)arr[index++].AsRedisValue(); }
-                if ((options & GeoRadiusOptions.WithCoordinates) != 0)
-                {
-                    var coords = arr[index++].GetArrayOfRawResults();
-                    double longitude = (double)coords[0].AsRedisValue(), latitude = (double)coords[1].AsRedisValue();
-                    position = new GeoPosition(longitude, latitude);
-                }
-                return new GeoRadiusResult(member, distance, hash, position);
-            }
-        }
-
-        private sealed class RedisValueProcessor : ResultProcessor<RedisValue>
-        {
-            protected override bool SetResultCore(PhysicalConnection connection, Message message, RawResult result)
-            {
-                switch (result.Type)
-                {
-                    case ResultType.Integer:
-                    case ResultType.SimpleString:
-                    case ResultType.BulkString:
-                        SetResult(message, result.AsRedisValue());
-                        return true;
-                }
-                return false;
-            }
-        }
-
-        private class ScriptResultProcessor : ResultProcessor<RedisResult>
-        {
-            private static readonly byte[] NOSCRIPT = Encoding.UTF8.GetBytes("NOSCRIPT ");
-            public override bool SetResult(PhysicalConnection connection, Message message, RawResult result)
-            {
-                if (result.Type == ResultType.Error && result.AssertStarts(NOSCRIPT))
-                { // scripts are not flushed individually, so assume the entire script cache is toast ("SCRIPT FLUSH")
-                    connection.Bridge.ServerEndPoint.FlushScriptCache();
-                    message.SetScriptUnavailable();
-                }
-                // and apply usual processing for the rest
-                return base.SetResult(connection, message, result);
-            }
-
-            // note that top-level error messages still get handled by SetResult, but nested errors
-            // (is that a thing?) will be wrapped in the RedisResult
-            protected override bool SetResultCore(PhysicalConnection connection, Message message, RawResult result)
-            {
-                var value = Redis.RedisResult.TryCreate(connection, result);
-                if (value != null)
-                {
-                    SetResult(message, value);
-                    return true;
-                }
-                return false;
-            }
-        }
-
-        private sealed class StringPairInterleavedProcessor : ValuePairInterleavedProcessorBase<KeyValuePair<string, string>>
-        {
-            protected override KeyValuePair<string, string> Parse(RawResult first, RawResult second)
-            {
-                return new KeyValuePair<string, string>(first.GetString(), second.GetString());
-            }
-        }
-
-        private sealed class StringProcessor : ResultProcessor<string>
-        {
-            protected override bool SetResultCore(PhysicalConnection connection, Message message, RawResult result)
-            {
-                switch (result.Type)
-                {
-                    case ResultType.Integer:
-                    case ResultType.SimpleString:
-                    case ResultType.BulkString:
-                        SetResult(message, result.GetString());
-                        return true;
-                    case ResultType.MultiBulk:
-                        var arr = result.GetItems();
-                        if (arr.Length == 1)
-                        {
-                            SetResult(message, arr[0].GetString());
-                            return true;
-                        }
-                        break;
-                }
-                return false;
-            }
-        }
-
-        private class TracerProcessor : ResultProcessor<bool>
-        {
-            private static readonly byte[]
-                authRequired = Encoding.UTF8.GetBytes("NOAUTH Authentication required."),
-                authFail = Encoding.UTF8.GetBytes("ERR operation not permitted"),
-                loading = Encoding.UTF8.GetBytes("LOADING ");
-
-            private readonly bool establishConnection;
-
-            public TracerProcessor(bool establishConnection)
-            {
-                this.establishConnection = establishConnection;
-            }
-
-            public override bool SetResult(PhysicalConnection connection, Message message, RawResult result)
-            {
-                var final = base.SetResult(connection, message, result);
-                if (result.IsError)
-                {
-                    if (result.IsEqual(authFail) || result.IsEqual(authRequired))
-                    {
-                        connection.RecordConnectionFailed(ConnectionFailureType.AuthenticationFailure, new Exception(result.ToString() + " Verify if the Redis password provided is correct."));
-                    }
-                    else if (result.AssertStarts(loading))
-                    {
-                        connection.RecordConnectionFailed(ConnectionFailureType.Loading);
-                    }
-                    else
-                    {
-                        connection.RecordConnectionFailed(ConnectionFailureType.ProtocolFailure);
-                    }
-                }
-                return final;
-            }
-
-            protected override bool SetResultCore(PhysicalConnection connection, Message message, RawResult result)
-            {
-                bool happy;
-                switch (message.Command)
-                {
-                    case RedisCommand.ECHO:
-                        happy = result.Type == ResultType.BulkString && (!establishConnection || result.IsEqual(connection.Multiplexer.UniqueId));
-                        break;
-                    case RedisCommand.PING:
-                        happy = result.Type == ResultType.SimpleString && result.IsEqual(RedisLiterals.BytesPONG);
-                        break;
-                    case RedisCommand.TIME:
-                        happy = result.Type == ResultType.MultiBulk && result.GetItems().Length == 2;
-                        break;
-                    case RedisCommand.EXISTS:
-                        happy = result.Type == ResultType.Integer;
-                        break;
-                    default:
-                        happy = true;
-                        break;
-                }
-                if (happy)
-                {
-                    if (establishConnection) connection.Bridge.OnFullyEstablished(connection);
-                    SetResult(message, happy);
-                    return true;
-                }
-                else
-                {
-                    connection.RecordConnectionFailed(ConnectionFailureType.ProtocolFailure);
-                    return false;
-                }
-            }
-        }
-
-        #region Sentinel
-
-        private sealed class SentinelGetMasterAddressByNameProcessor : ResultProcessor<EndPoint>
-        {
-            protected override bool SetResultCore(PhysicalConnection connection, Message message, RawResult result)
-            {
-                switch (result.Type)
-                {
-                    case ResultType.MultiBulk:
-                        var arr = result.GetItemsAsValues();
-
-                        int port;
-                        if (arr.Length == 2 && int.TryParse(arr[1], out port))
-                        {
-                            SetResult(message, Format.ParseEndPoint(arr[0], port));
-                            return true;
-                        }
-                        else if (arr.Length == 0)
-                        {
-                            SetResult(message, null);
-                            return true;
-                        }
-                        break;
-                    case ResultType.SimpleString:
-                        //We don't want to blow up if the master is not found
-                        if (result.IsNull)
-                            return true;
-                        break;
-                }
-                return false;
-            }
-        }
-
-        private sealed class SentinelArrayOfArraysProcessor : ResultProcessor<KeyValuePair<string, string>[][]>
-        {
-            protected override bool SetResultCore(PhysicalConnection connection, Message message, RawResult result)
-            {
-                var innerProcessor = StringPairInterleaved as StringPairInterleavedProcessor;
-                if (innerProcessor == null)
-                {
-                    return false;
-                }
-
-                switch (result.Type)
-                {
-                    case ResultType.MultiBulk:
-                        var arrayOfArrays = result.GetArrayOfRawResults();
-
-                        var returnArray = new KeyValuePair<string, string>[arrayOfArrays.Length][];
-
-                        for (int i = 0; i < arrayOfArrays.Length; i++)
-                        {
-                            var rawInnerArray = arrayOfArrays[i];
-                            innerProcessor.TryParse(rawInnerArray, out KeyValuePair<string, string>[] kvpArray);
-                            returnArray[i] = kvpArray;
-                        }
-
-                        SetResult(message, returnArray);
-                        return true;
-                }
-                return false;
-            }
-        }
-
-        #endregion
-    }
-
-    internal abstract class ResultProcessor<T> : ResultProcessor
-    {
-        protected void SetResult(Message message, T value)
-        {
-            if (message == null) return;
-            var box = message.ResultBox as ResultBox<T>;
-            message.SetResponseReceived();
-
-            box?.SetResult(value);
-        }
-    }
-}+﻿using System;
+using System.Collections.Generic;
+using System.Diagnostics;
+using System.IO;
+using System.Linq;
+using System.Net;
+using System.Text;
+using System.Text.RegularExpressions;
+
+namespace StackExchange.Redis
+{
+    internal abstract class ResultProcessor
+    {
+        public static readonly ResultProcessor<bool>
+            Boolean = new BooleanProcessor(),
+            DemandOK = new ExpectBasicStringProcessor(RedisLiterals.BytesOK),
+            DemandPONG = new ExpectBasicStringProcessor(RedisLiterals.BytesPONG),
+            DemandZeroOrOne = new DemandZeroOrOneProcessor(),
+            AutoConfigure = new AutoConfigureProcessor(),
+            TrackSubscriptions = new TrackSubscriptionsProcessor(),
+            Tracer = new TracerProcessor(false),
+            EstablishConnection = new TracerProcessor(true),
+            BackgroundSaveStarted = new ExpectBasicStringProcessor(RedisLiterals.BytesBackgroundSavingStarted);
+
+        public static readonly ResultProcessor<byte[]>
+            ByteArray = new ByteArrayProcessor(),
+            ScriptLoad = new ScriptLoadProcessor();
+
+        public static readonly ResultProcessor<ClusterConfiguration>
+            ClusterNodes = new ClusterNodesProcessor();
+
+        public static readonly ResultProcessor<EndPoint>
+            ConnectionIdentity = new ConnectionIdentityProcessor();
+
+        public static readonly ResultProcessor<DateTime>
+            DateTime = new DateTimeProcessor();
+
+        public static readonly ResultProcessor<double>
+                                            Double = new DoubleProcessor();
+        public static readonly ResultProcessor<IGrouping<string, KeyValuePair<string, string>>[]>
+            Info = new InfoProcessor();
+
+        public static readonly ResultProcessor<long>
+            Int64 = new Int64Processor(),
+            PubSubNumSub = new PubSubNumSubProcessor();
+
+        public static readonly ResultProcessor<double?>
+                            NullableDouble = new NullableDoubleProcessor();
+        public static readonly ResultProcessor<long?>
+            NullableInt64 = new NullableInt64Processor();
+
+        public static readonly ResultProcessor<RedisChannel[]>
+            RedisChannelArrayLiteral = new RedisChannelArrayProcessor(RedisChannel.PatternMode.Literal);
+
+        public static readonly ResultProcessor<RedisKey>
+                    RedisKey = new RedisKeyProcessor();
+
+        public static readonly ResultProcessor<RedisKey[]>
+            RedisKeyArray = new RedisKeyArrayProcessor();
+
+        public static readonly ResultProcessor<RedisType>
+            RedisType = new RedisTypeProcessor();
+
+        public static readonly ResultProcessor<RedisValue>
+            RedisValue = new RedisValueProcessor();
+
+        public static readonly ResultProcessor<RedisValue[]>
+            RedisValueArray = new RedisValueArrayProcessor();
+
+        public static readonly ResultProcessor<string[]>
+            StringArray = new StringArrayProcessor();
+
+        public static readonly ResultProcessor<GeoPosition?[]>
+            RedisGeoPositionArray = new RedisValueGeoPositionArrayProcessor();
+        public static readonly ResultProcessor<GeoPosition?>
+            RedisGeoPosition = new RedisValueGeoPositionProcessor();
+
+        public static readonly ResultProcessor<TimeSpan>
+            ResponseTimer = new TimingProcessor();
+
+        public static readonly ResultProcessor<RedisResult>
+            ScriptResult = new ScriptResultProcessor();
+
+        public static readonly SortedSetEntryArrayProcessor
+            SortedSetWithScores = new SortedSetEntryArrayProcessor();
+
+        public static ResultProcessor<GeoRadiusResult[]> GeoRadiusArray(GeoRadiusOptions options) => GeoRadiusResultArrayProcessor.Get(options);
+
+        public static readonly ResultProcessor<string>
+                            String = new StringProcessor(),
+            ClusterNodesRaw = new ClusterNodesRawProcessor();
+
+        #region Sentinel
+
+        public static readonly ResultProcessor<EndPoint>
+            SentinelMasterEndpoint = new SentinelGetMasterAddressByNameProcessor();
+
+        public static readonly ResultProcessor<KeyValuePair<string, string>[][]>
+            SentinelArrayOfArrays = new SentinelArrayOfArraysProcessor();
+
+        #endregion
+
+        public static readonly ResultProcessor<KeyValuePair<string, string>[]>
+            StringPairInterleaved = new StringPairInterleavedProcessor();
+        public static readonly TimeSpanProcessor
+            TimeSpanFromMilliseconds = new TimeSpanProcessor(true),
+            TimeSpanFromSeconds = new TimeSpanProcessor(false);
+        public static readonly HashEntryArrayProcessor
+            HashEntryArray = new HashEntryArrayProcessor();
+        private static readonly byte[] MOVED = Encoding.UTF8.GetBytes("MOVED "), ASK = Encoding.UTF8.GetBytes("ASK ");
+
+        public void ConnectionFail(Message message, ConnectionFailureType fail, Exception innerException)
+        {
+            PhysicalConnection.IdentifyFailureType(innerException, ref fail);
+
+            string exMessage = fail.ToString() + (message == null ? "" : (" on " + message.Command));
+            var ex = innerException == null ? new RedisConnectionException(fail, exMessage)
+                : new RedisConnectionException(fail, exMessage, innerException);
+            SetException(message, ex);
+        }
+
+        public void ConnectionFail(Message message, ConnectionFailureType fail, string errorMessage)
+        {
+            SetException(message, new RedisConnectionException(fail, errorMessage));
+        }
+
+        public void ServerFail(Message message, string errorMessage)
+        {
+            SetException(message, new RedisServerException(errorMessage));
+        }
+
+        public void SetException(Message message, Exception ex)
+        {
+            var box = message?.ResultBox;
+            box?.SetException(ex);
+        }
+        // true if ready to be completed (i.e. false if re-issued to another server)
+        public virtual bool SetResult(PhysicalConnection connection, Message message, RawResult result)
+        {
+            if (message is LoggingMessage logging)
+            {
+                try
+                {
+                    connection.Multiplexer.LogLocked(logging.Log, "Response from {0} / {1}: {2}", connection.Bridge, message.CommandAndKey, result);
+                }
+                catch { }
+            }
+            if (result.IsError)
+            {
+                var bridge = connection.Bridge;
+                var server = bridge.ServerEndPoint;
+                bool log = !message.IsInternalCall;
+                bool isMoved = result.AssertStarts(MOVED);
+                string err = string.Empty;
+                bool unableToConnectError = false;
+                if (isMoved || result.AssertStarts(ASK))
+                {
+                    message.SetResponseReceived();
+
+                    log = false;
+                    string[] parts = result.GetString().Split(StringSplits.Space, 3);
+                    EndPoint endpoint;
+                    if (Format.TryParseInt32(parts[1], out int hashSlot)
+                        && (endpoint = Format.TryParseEndPoint(parts[2])) != null)
+                    {
+                        // no point sending back to same server, and no point sending to a dead server
+                        if (!Equals(server.EndPoint, endpoint))
+                        {
+                            if (bridge.Multiplexer.TryResend(hashSlot, message, endpoint, isMoved))
+                            {
+                                connection.Multiplexer.Trace(message.Command + " re-issued to " + endpoint, isMoved ? "MOVED" : "ASK");
+                                return false;
+                            }
+                            else
+                            {
+                                if (isMoved && (message.Flags & CommandFlags.NoRedirect) != 0)
+                                {
+                                    err = $"Key has MOVED from Endpoint {endpoint} and hashslot {hashSlot} but CommandFlags.NoRedirect was specified - redirect not followed. ";
+                                }
+                                else
+                                {
+                                    unableToConnectError = true;
+                                    err = $"Endpoint {endpoint} serving hashslot {hashSlot} is not reachable at this point of time. Please check connectTimeout value. If it is low, try increasing it to give the ConnectionMultiplexer a chance to recover from the network disconnect.  ";
+                                }
+#if FEATURE_PERFCOUNTER
+                                err += ConnectionMultiplexer.GetThreadPoolAndCPUSummary(bridge.Multiplexer.IncludePerformanceCountersInExceptions);
+#endif
+                            }
+                        }
+                    }
+                }
+
+                if (string.IsNullOrWhiteSpace(err))
+                {
+                    err = result.GetString();
+                }
+
+                if (log)
+                {
+                    bridge.Multiplexer.OnErrorMessage(server.EndPoint, err);
+                }
+                connection.Multiplexer.Trace("Completed with error: " + err + " (" + GetType().Name + ")", ToString());
+                if (unableToConnectError)
+                {
+                    ConnectionFail(message, ConnectionFailureType.UnableToConnect, err);
+                }
+                else
+                {
+                    ServerFail(message, err);
+                }
+            }
+            else
+            {
+                bool coreResult = SetResultCore(connection, message, result);
+                if (coreResult)
+                {
+                    connection.Multiplexer.Trace("Completed with success: " + result.ToString() + " (" + GetType().Name + ")", ToString());
+                }
+                else
+                {
+                    UnexpectedResponse(message, result);
+                }
+            }
+            return true;
+        }
+
+        protected abstract bool SetResultCore(PhysicalConnection connection, Message message, RawResult result);
+
+        private void UnexpectedResponse(Message message, RawResult result)
+        {
+            ConnectionMultiplexer.TraceWithoutContext("From " + GetType().Name, "Unexpected Response");
+            ConnectionFail(message, ConnectionFailureType.ProtocolFailure, "Unexpected response to " + (message?.Command.ToString() ?? "n/a") + ": " + result.ToString());
+        }
+
+        public sealed class TimeSpanProcessor : ResultProcessor<TimeSpan?>
+        {
+            private readonly bool isMilliseconds;
+            public TimeSpanProcessor(bool isMilliseconds)
+            {
+                this.isMilliseconds = isMilliseconds;
+            }
+
+            public bool TryParse(RawResult result, out TimeSpan? expiry)
+            {
+                switch (result.Type)
+                {
+                    case ResultType.Integer:
+                        long time;
+                        if (result.TryGetInt64(out time))
+                        {
+                            if (time < 0)
+                            {
+                                expiry = null;
+                            }
+                            else if (isMilliseconds)
+                            {
+                                expiry = TimeSpan.FromMilliseconds(time);
+                            }
+                            else
+                            {
+                                expiry = TimeSpan.FromSeconds(time);
+                            }
+                            return true;
+                        }
+                        break;
+                }
+                expiry = null;
+                return false;
+            }
+
+            protected override bool SetResultCore(PhysicalConnection connection, Message message, RawResult result)
+            {
+                if (TryParse(result, out TimeSpan? expiry))
+                {
+                    SetResult(message, expiry);
+                    return true;
+                }
+                return false;
+            }
+        }
+
+        public sealed class TimingProcessor : ResultProcessor<TimeSpan>
+        {
+            public static TimerMessage CreateMessage(int db, CommandFlags flags, RedisCommand command, RedisValue value = default(RedisValue))
+            {
+                return new TimerMessage(db, flags, command, value);
+            }
+
+            protected override bool SetResultCore(PhysicalConnection connection, Message message, RawResult result)
+            {
+                if (result.Type == ResultType.Error)
+                {
+                    return false;
+                }
+                else
+                {   // don't check the actual reply; there are multiple ways of constructing
+                    // a timing message, and we don't actually care about what approach was used
+                    TimeSpan duration;
+                    if (message is TimerMessage timingMessage)
+                    {
+                        var watch = timingMessage.Watch;
+                        watch.Stop();
+                        duration = watch.Elapsed;
+                    }
+                    else
+                    {
+                        duration = TimeSpan.MaxValue;
+                    }
+                    SetResult(message, duration);
+                    return true;
+                }
+            }
+
+            internal sealed class TimerMessage : Message
+            {
+                public readonly Stopwatch Watch;
+                private readonly RedisValue value;
+                public TimerMessage(int db, CommandFlags flags, RedisCommand command, RedisValue value)
+                    : base(db, flags, command)
+                {
+                    Watch = Stopwatch.StartNew();
+                    this.value = value;
+                }
+
+                internal override void WriteImpl(PhysicalConnection physical)
+                {
+                    if (value.IsNull)
+                    {
+                        physical.WriteHeader(command, 0);
+                    }
+                    else
+                    {
+                        physical.WriteHeader(command, 1);
+                        physical.Write(value);
+                    }
+                }
+            }
+        }
+
+        public sealed class TrackSubscriptionsProcessor : ResultProcessor<bool>
+        {
+            protected override bool SetResultCore(PhysicalConnection connection, Message message, RawResult result)
+            {
+                if (result.Type == ResultType.MultiBulk)
+                {
+                    var items = result.GetItems();
+                    if (items.Length >= 3 && items[2].TryGetInt64(out long count))
+                    {
+                        connection.SubscriptionCount = count;
+                        return true;
+                    }
+                }
+                return false;
+            }
+        }
+
+        internal sealed class DemandZeroOrOneProcessor : ResultProcessor<bool>
+        {
+            private static readonly byte[] zero = { (byte)'0' }, one = { (byte)'1' };
+
+            public static bool TryGet(RawResult result, out bool value)
+            {
+                switch (result.Type)
+                {
+                    case ResultType.Integer:
+                    case ResultType.SimpleString:
+                    case ResultType.BulkString:
+                        if (result.IsEqual(one)) { value = true; return true; }
+                        else if (result.IsEqual(zero)) { value = false; return true; }
+                        break;
+                }
+                value = false;
+                return false;
+            }
+
+            protected override bool SetResultCore(PhysicalConnection connection, Message message, RawResult result)
+            {
+                if (TryGet(result, out bool value))
+                {
+                    SetResult(message, value);
+                    return true;
+                }
+                return false;
+            }
+        }
+
+        internal sealed class ScriptLoadProcessor : ResultProcessor<byte[]>
+        {
+            private static readonly Regex sha1 = new Regex("^[0-9a-f]{40}$", RegexOptions.Compiled | RegexOptions.IgnoreCase);
+
+            internal static bool IsSHA1(string script)
+            {
+                return script != null && sha1.IsMatch(script);
+            }
+
+            internal static byte[] ParseSHA1(byte[] value)
+            {
+                if (value?.Length == 40)
+                {
+                    var tmp = new byte[20];
+                    int charIndex = 0;
+                    for (int i = 0; i < tmp.Length; i++)
+                    {
+                        int x = FromHex((char)value[charIndex++]), y = FromHex((char)value[charIndex++]);
+                        if (x < 0 || y < 0) return null;
+                        tmp[i] = (byte)((x << 4) | y);
+                    }
+                    return tmp;
+                }
+                return null;
+            }
+
+            internal static byte[] ParseSHA1(string value)
+            {
+                if (value?.Length == 40 && sha1.IsMatch(value))
+                {
+                    var tmp = new byte[20];
+                    int charIndex = 0;
+                    for (int i = 0; i < tmp.Length; i++)
+                    {
+                        int x = FromHex(value[charIndex++]), y = FromHex(value[charIndex++]);
+                        if (x < 0 || y < 0) return null;
+                        tmp[i] = (byte)((x << 4) | y);
+                    }
+                    return tmp;
+                }
+                return null;
+            }
+
+            private static int FromHex(char c)
+            {
+                if (c >= '0' && c <= '9') return c - '0';
+                if (c >= 'a' && c <= 'f') return c - 'a' + 10;
+                if (c >= 'A' && c <= 'F') return c - 'A' + 10;
+                return -1;
+            }
+            // note that top-level error messages still get handled by SetResult, but nested errors
+            // (is that a thing?) will be wrapped in the RedisResult
+            protected override bool SetResultCore(PhysicalConnection connection, Message message, RawResult result)
+            {
+                switch (result.Type)
+                {
+                    case ResultType.BulkString:
+                        var asciiHash = result.GetBlob();
+                        if (asciiHash == null || asciiHash.Length != 40) return false;
+
+                        byte[] hash = null;
+                        if (!message.IsInternalCall)
+                        {
+                            hash = ParseSHA1(asciiHash); // external caller wants the hex bytes, not the ascii bytes
+                        }
+                        var sl = message as RedisDatabase.ScriptLoadMessage;
+                        if (sl != null)
+                        {
+                            connection.Bridge.ServerEndPoint.AddScript(sl.Script, asciiHash);
+                        }
+                        SetResult(message, hash);
+                        return true;
+                }
+                return false;
+            }
+        }
+
+        internal sealed class SortedSetEntryArrayProcessor : ValuePairInterleavedProcessorBase<SortedSetEntry>
+        {
+            protected override SortedSetEntry Parse(RawResult first, RawResult second)
+            {
+                return new SortedSetEntry(first.AsRedisValue(), second.TryGetDouble(out double val) ? val : double.NaN);
+            }
+        }
+
+        internal sealed class HashEntryArrayProcessor : ValuePairInterleavedProcessorBase<HashEntry>
+        {
+            protected override HashEntry Parse(RawResult first, RawResult second)
+            {
+                return new HashEntry(first.AsRedisValue(), second.AsRedisValue());
+            }
+        }
+
+        internal abstract class ValuePairInterleavedProcessorBase<T> : ResultProcessor<T[]>
+        {
+            private static readonly T[] nix = new T[0];
+
+            public bool TryParse(RawResult result, out T[] pairs)
+            {
+                switch (result.Type)
+                {
+                    case ResultType.MultiBulk:
+                        var arr = result.GetItems();
+                        if (arr == null)
+                        {
+                            pairs = null;
+                        }
+                        else
+                        {
+                            int count = arr.Length / 2;
+                            if (count == 0)
+                            {
+                                pairs = nix;
+                            }
+                            else
+                            {
+                                pairs = new T[count];
+                                int offset = 0;
+                                for (int i = 0; i < pairs.Length; i++)
+                                {
+                                    pairs[i] = Parse(arr[offset++], arr[offset++]);
+                                }
+                            }
+                        }
+                        return true;
+                    default:
+                        pairs = null;
+                        return false;
+                }
+            }
+
+            protected abstract T Parse(RawResult first, RawResult second);
+            protected override bool SetResultCore(PhysicalConnection connection, Message message, RawResult result)
+            {
+                if (TryParse(result, out T[] arr))
+                {
+                    SetResult(message, arr);
+                    return true;
+                }
+                return false;
+            }
+        }
+
+        private sealed class AutoConfigureProcessor : ResultProcessor<bool>
+        {
+            private static readonly byte[] READONLY = Encoding.UTF8.GetBytes("READONLY ");
+            public override bool SetResult(PhysicalConnection connection, Message message, RawResult result)
+            {
+                if (result.IsError && result.AssertStarts(READONLY))
+                {
+                    var server = connection.Bridge.ServerEndPoint;
+                    server.Multiplexer.Trace("Auto-configured role: slave");
+                    server.IsSlave = true;
+                }
+                return base.SetResult(connection, message, result);
+            }
+
+            protected override bool SetResultCore(PhysicalConnection connection, Message message, RawResult result)
+            {
+                var server = connection.Bridge.ServerEndPoint;
+                switch (result.Type)
+                {
+                    case ResultType.BulkString:
+                        if (message?.Command == RedisCommand.INFO)
+                        {
+                            string info = result.GetString(), line;
+                            if (string.IsNullOrWhiteSpace(info))
+                            {
+                                SetResult(message, true);
+                                return true;
+                            }
+                            string masterHost = null, masterPort = null;
+                            bool roleSeen = false;
+                            using (var reader = new StringReader(info))
+                            {
+                                while ((line = reader.ReadLine()) != null)
+                                {
+                                    if (string.IsNullOrWhiteSpace(line) || line.StartsWith("# ")) continue;
+
+                                    string val;
+                                    if ((val = Extract(line, "role:")) != null)
+                                    {
+                                        roleSeen = true;
+                                        switch (val)
+                                        {
+                                            case "master":
+                                                server.IsSlave = false;
+                                                server.Multiplexer.Trace("Auto-configured role: master");
+                                                break;
+                                            case "slave":
+                                                server.IsSlave = true;
+                                                server.Multiplexer.Trace("Auto-configured role: slave");
+                                                break;
+                                        }
+                                    }
+                                    else if ((val = Extract(line, "master_host:")) != null)
+                                    {
+                                        masterHost = val;
+                                    }
+                                    else if ((val = Extract(line, "master_port:")) != null)
+                                    {
+                                        masterPort = val;
+                                    }
+                                    else if ((val = Extract(line, "redis_version:")) != null)
+                                    {
+                                        if (Version.TryParse(val, out Version version))
+                                        {
+                                            server.Version = version;
+                                            server.Multiplexer.Trace("Auto-configured version: " + version);
+                                        }
+                                    }
+                                    else if ((val = Extract(line, "redis_mode:")) != null)
+                                    {
+                                        switch (val)
+                                        {
+                                            case "standalone":
+                                                server.ServerType = ServerType.Standalone;
+                                                server.Multiplexer.Trace("Auto-configured server-type: standalone");
+                                                break;
+                                            case "cluster":
+                                                server.ServerType = ServerType.Cluster;
+                                                server.Multiplexer.Trace("Auto-configured server-type: cluster");
+                                                break;
+                                            case "sentinel":
+                                                server.ServerType = ServerType.Sentinel;
+                                                server.Multiplexer.Trace("Auto-configured server-type: sentinel");
+                                                break;
+                                        }
+                                    }
+                                    else if ((val = Extract(line, "run_id:")) != null)
+                                    {
+                                        server.RunId = val;
+                                    }
+                                }
+                                if (roleSeen)
+                                { // these are in the same section, if presnt
+                                    server.MasterEndPoint = Format.TryParseEndPoint(masterHost, masterPort);
+                                }
+                            }
+                        }
+                        SetResult(message, true);
+                        return true;
+                    case ResultType.MultiBulk:
+                        if (message?.Command == RedisCommand.CONFIG)
+                        {
+                            var arr = result.GetItems();
+                            int count = arr.Length / 2;
+
+                            byte[] timeout = (byte[])RedisLiterals.timeout,
+                                databases = (byte[])RedisLiterals.databases,
+                                slave_read_only = (byte[])RedisLiterals.slave_read_only,
+                                yes = (byte[])RedisLiterals.yes,
+                                no = (byte[])RedisLiterals.no;
+
+                            for (int i = 0; i < count; i++)
+                            {
+                                var key = arr[i * 2];
+                                if (key.IsEqual(timeout) && arr[(i * 2) + 1].TryGetInt64(out long i64))
+                                {
+                                    // note the configuration is in seconds
+                                    int timeoutSeconds = checked((int)i64), targetSeconds;
+                                    if (timeoutSeconds > 0)
+                                    {
+                                        if (timeoutSeconds >= 60)
+                                        {
+                                            targetSeconds = timeoutSeconds - 20; // time to spare...
+                                        }
+                                        else
+                                        {
+                                            targetSeconds = (timeoutSeconds * 3) / 4;
+                                        }
+                                        server.Multiplexer.Trace("Auto-configured timeout: " + targetSeconds + "s");
+                                        server.WriteEverySeconds = targetSeconds;
+                                    }
+                                }
+                                else if (key.IsEqual(databases) && arr[(i * 2) + 1].TryGetInt64(out i64))
+                                {
+                                    int dbCount = checked((int)i64);
+                                    server.Multiplexer.Trace("Auto-configured databases: " + dbCount);
+                                    server.Databases = dbCount;
+                                }
+                                else if (key.IsEqual(slave_read_only))
+                                {
+                                    var val = arr[(i * 2) + 1];
+                                    if (val.IsEqual(yes))
+                                    {
+                                        server.SlaveReadOnly = true;
+                                        server.Multiplexer.Trace("Auto-configured slave-read-only: true");
+                                    }
+                                    else if (val.IsEqual(no))
+                                    {
+                                        server.SlaveReadOnly = false;
+                                        server.Multiplexer.Trace("Auto-configured slave-read-only: false");
+                                    }
+                                }
+                            }
+                        }
+                        SetResult(message, true);
+                        return true;
+                }
+                return false;
+            }
+
+            private static string Extract(string line, string prefix)
+            {
+                if (line.StartsWith(prefix)) return line.Substring(prefix.Length).Trim();
+                return null;
+            }
+        }
+
+        private sealed class BooleanProcessor : ResultProcessor<bool>
+        {
+            protected override bool SetResultCore(PhysicalConnection connection, Message message, RawResult result)
+            {
+                if (result.IsNull)
+                {
+                    SetResult(message, false); // lots of ops return (nil) when they mean "no"
+                    return true;
+                }
+                switch (result.Type)
+                {
+                    case ResultType.SimpleString:
+                        if (result.IsEqual(RedisLiterals.BytesOK))
+                        {
+                            SetResult(message, true);
+                        }
+                        else
+                        {
+                            SetResult(message, result.GetBoolean());
+                        }
+                        return true;
+                    case ResultType.Integer:
+                    case ResultType.BulkString:
+                        SetResult(message, result.GetBoolean());
+                        return true;
+                    case ResultType.MultiBulk:
+                        var items = result.GetItems();
+                        if (items.Length == 1)
+                        { // treat an array of 1 like a single reply (for example, SCRIPT EXISTS)
+                            SetResult(message, items[0].GetBoolean());
+                            return true;
+                        }
+                        break;
+                }
+                return false;
+            }
+        }
+
+        private sealed class ByteArrayProcessor : ResultProcessor<byte[]>
+        {
+            protected override bool SetResultCore(PhysicalConnection connection, Message message, RawResult result)
+            {
+                switch (result.Type)
+                {
+                    case ResultType.BulkString:
+                        SetResult(message, result.GetBlob());
+                        return true;
+                }
+                return false;
+            }
+        }
+
+        private sealed class ClusterNodesProcessor : ResultProcessor<ClusterConfiguration>
+        {
+            internal static ClusterConfiguration Parse(PhysicalConnection connection, string nodes)
+            {
+                var server = connection.Bridge.ServerEndPoint;
+                var config = new ClusterConfiguration(connection.Multiplexer.ServerSelectionStrategy, nodes, server.EndPoint);
+                server.SetClusterConfiguration(config);
+                return config;
+            }
+
+            protected override bool SetResultCore(PhysicalConnection connection, Message message, RawResult result)
+            {
+                switch (result.Type)
+                {
+                    case ResultType.BulkString:
+                        string nodes = result.GetString();
+                        connection.Bridge.ServerEndPoint.ServerType = ServerType.Cluster;
+                        var config = Parse(connection, nodes);
+                        SetResult(message, config);
+                        return true;
+                }
+                return false;
+            }
+        }
+
+        private sealed class ClusterNodesRawProcessor : ResultProcessor<string>
+        {
+            protected override bool SetResultCore(PhysicalConnection connection, Message message, RawResult result)
+            {
+                switch (result.Type)
+                {
+                    case ResultType.Integer:
+                    case ResultType.SimpleString:
+                    case ResultType.BulkString:
+                        string nodes = result.GetString();
+                        try
+                        { ClusterNodesProcessor.Parse(connection, nodes); }
+                        catch
+                        { /* tralalalala */}
+                        SetResult(message, nodes);
+                        return true;
+                }
+                return false;
+            }
+        }
+
+        private sealed class ConnectionIdentityProcessor : ResultProcessor<EndPoint>
+        {
+            protected override bool SetResultCore(PhysicalConnection connection, Message message, RawResult result)
+            {
+                SetResult(message, connection.Bridge.ServerEndPoint.EndPoint);
+                return true;
+            }
+        }
+
+        private sealed class DateTimeProcessor : ResultProcessor<DateTime>
+        {
+            protected override bool SetResultCore(PhysicalConnection connection, Message message, RawResult result)
+            {
+                long unixTime;
+                switch (result.Type)
+                {
+                    case ResultType.Integer:
+                        if (result.TryGetInt64(out unixTime))
+                        {
+                            var time = RedisBase.UnixEpoch.AddSeconds(unixTime);
+                            SetResult(message, time);
+                            return true;
+                        }
+                        break;
+                    case ResultType.MultiBulk:
+                        var arr = result.GetItems();
+                        switch (arr.Length)
+                        {
+                            case 1:
+                                if (arr[0].TryGetInt64(out unixTime))
+                                {
+                                    var time = RedisBase.UnixEpoch.AddSeconds(unixTime);
+                                    SetResult(message, time);
+                                    return true;
+                                }
+                                break;
+                            case 2:
+                                if (arr[0].TryGetInt64(out unixTime) && arr[1].TryGetInt64(out long micros))
+                                {
+                                    var time = RedisBase.UnixEpoch.AddSeconds(unixTime).AddTicks(micros * 10); // datetime ticks are 100ns
+                                    SetResult(message, time);
+                                    return true;
+                                }
+                                break;
+                        }
+                        break;
+                }
+                return false;
+            }
+        }
+
+        private sealed class DoubleProcessor : ResultProcessor<double>
+        {
+            protected override bool SetResultCore(PhysicalConnection connection, Message message, RawResult result)
+            {
+                switch (result.Type)
+                {
+                    case ResultType.Integer:
+                        long i64;
+                        if (result.TryGetInt64(out i64))
+                        {
+                            SetResult(message, i64);
+                            return true;
+                        }
+                        break;
+                    case ResultType.SimpleString:
+                    case ResultType.BulkString:
+                        double val;
+                        if (result.TryGetDouble(out val))
+                        {
+                            SetResult(message, val);
+                            return true;
+                        }
+                        break;
+                }
+                return false;
+            }
+        }
+
+        private sealed class ExpectBasicStringProcessor : ResultProcessor<bool>
+        {
+            private readonly byte[] expected;
+            public ExpectBasicStringProcessor(string value)
+            {
+                expected = Encoding.UTF8.GetBytes(value);
+            }
+
+            public ExpectBasicStringProcessor(byte[] value)
+            {
+                expected = value;
+            }
+
+            protected override bool SetResultCore(PhysicalConnection connection, Message message, RawResult result)
+            {
+                if (result.IsEqual(expected))
+                {
+                    SetResult(message, true);
+                    return true;
+                }
+                return false;
+            }
+        }
+
+        private sealed class InfoProcessor : ResultProcessor<IGrouping<string, KeyValuePair<string, string>>[]>
+        {
+            protected override bool SetResultCore(PhysicalConnection connection, Message message, RawResult result)
+            {
+                if (result.Type == ResultType.BulkString)
+                {
+                    string category = Normalize(null), line;
+                    var list = new List<Tuple<string, KeyValuePair<string, string>>>();
+                    using (var reader = new StringReader(result.GetString()))
+                    {
+                        while ((line = reader.ReadLine()) != null)
+                        {
+                            if (string.IsNullOrWhiteSpace(line)) continue;
+                            if (line.StartsWith("# "))
+                            {
+                                category = Normalize(line.Substring(2));
+                                continue;
+                            }
+                            int idx = line.IndexOf(':');
+                            if (idx < 0) continue;
+                            var pair = new KeyValuePair<string, string>(
+                                line.Substring(0, idx).Trim(),
+                                line.Substring(idx + 1).Trim());
+                            list.Add(Tuple.Create(category, pair));
+                        }
+                    }
+                    var final = list.GroupBy(x => x.Item1, x => x.Item2).ToArray();
+                    SetResult(message, final);
+                    return true;
+                }
+                return false;
+            }
+
+            private static string Normalize(string category)
+            {
+                return string.IsNullOrWhiteSpace(category) ? "miscellaneous" : category.Trim();
+            }
+        }
+
+        private class Int64Processor : ResultProcessor<long>
+        {
+            protected override bool SetResultCore(PhysicalConnection connection, Message message, RawResult result)
+            {
+                switch (result.Type)
+                {
+                    case ResultType.Integer:
+                    case ResultType.SimpleString:
+                    case ResultType.BulkString:
+                        long i64;
+                        if (result.TryGetInt64(out i64))
+                        {
+                            SetResult(message, i64);
+                            return true;
+                        }
+                        break;
+                }
+                return false;
+            }
+        }
+
+        private class PubSubNumSubProcessor : Int64Processor
+        {
+            protected override bool SetResultCore(PhysicalConnection connection, Message message, RawResult result)
+            {
+                if (result.Type == ResultType.MultiBulk)
+                {
+                    var arr = result.GetItems();
+                    if (arr?.Length == 2 && arr[1].TryGetInt64(out long val))
+                    {
+                        SetResult(message, val);
+                        return true;
+                    }
+                }
+                return base.SetResultCore(connection, message, result);
+            }
+        }
+
+        private sealed class NullableDoubleProcessor : ResultProcessor<double?>
+        {
+            protected override bool SetResultCore(PhysicalConnection connection, Message message, RawResult result)
+            {
+                switch (result.Type)
+                {
+                    case ResultType.Integer:
+                    case ResultType.SimpleString:
+                    case ResultType.BulkString:
+                        if (result.IsNull)
+                        {
+                            SetResult(message, null);
+                            return true;
+                        }
+                        double val;
+                        if (result.TryGetDouble(out val))
+                        {
+                            SetResult(message, val);
+                            return true;
+                        }
+                        break;
+                }
+                return false;
+            }
+        }
+
+        private sealed class NullableInt64Processor : ResultProcessor<long?>
+        {
+            protected override bool SetResultCore(PhysicalConnection connection, Message message, RawResult result)
+            {
+                switch (result.Type)
+                {
+                    case ResultType.Integer:
+                    case ResultType.SimpleString:
+                    case ResultType.BulkString:
+                        if (result.IsNull)
+                        {
+                            SetResult(message, null);
+                            return true;
+                        }
+                        long i64;
+                        if (result.TryGetInt64(out i64))
+                        {
+                            SetResult(message, i64);
+                            return true;
+                        }
+                        break;
+                }
+                return false;
+            }
+        }
+
+        private sealed class RedisChannelArrayProcessor : ResultProcessor<RedisChannel[]>
+        {
+            private readonly RedisChannel.PatternMode mode;
+            public RedisChannelArrayProcessor(RedisChannel.PatternMode mode)
+            {
+                this.mode = mode;
+            }
+
+            protected override bool SetResultCore(PhysicalConnection connection, Message message, RawResult result)
+            {
+                switch (result.Type)
+                {
+                    case ResultType.MultiBulk:
+                        var arr = result.GetItems();
+                        RedisChannel[] final;
+                        if (arr.Length == 0)
+                        {
+                            final = RedisChannel.EmptyArray;
+                        }
+                        else
+                        {
+                            final = new RedisChannel[arr.Length];
+                            byte[] channelPrefix = connection.ChannelPrefix;
+                            for (int i = 0; i < final.Length; i++)
+                            {
+                                final[i] = arr[i].AsRedisChannel(channelPrefix, mode);
+                            }
+                        }
+                        SetResult(message, final);
+                        return true;
+                }
+                return false;
+            }
+        }
+
+        private sealed class RedisKeyArrayProcessor : ResultProcessor<RedisKey[]>
+        {
+            protected override bool SetResultCore(PhysicalConnection connection, Message message, RawResult result)
+            {
+                switch (result.Type)
+                {
+                    case ResultType.MultiBulk:
+                        var arr = result.GetItemsAsKeys();
+                        SetResult(message, arr);
+                        return true;
+                }
+                return false;
+            }
+        }
+
+        private sealed class RedisKeyProcessor : ResultProcessor<RedisKey>
+        {
+            protected override bool SetResultCore(PhysicalConnection connection, Message message, RawResult result)
+            {
+                switch (result.Type)
+                {
+                    case ResultType.Integer:
+                    case ResultType.SimpleString:
+                    case ResultType.BulkString:
+                        SetResult(message, result.AsRedisKey());
+                        return true;
+                }
+                return false;
+            }
+        }
+
+        private sealed class RedisTypeProcessor : ResultProcessor<RedisType>
+        {
+            protected override bool SetResultCore(PhysicalConnection connection, Message message, RawResult result)
+            {
+                switch (result.Type)
+                {
+                    case ResultType.SimpleString:
+                    case ResultType.BulkString:
+                        string s = result.GetString();
+                        RedisType value;
+                        if (string.Equals(s, "zset", StringComparison.OrdinalIgnoreCase)) value = Redis.RedisType.SortedSet;
+                        else if (!Enum.TryParse<RedisType>(s, true, out value)) value = global::StackExchange.Redis.RedisType.Unknown;
+                        SetResult(message, value);
+                        return true;
+                }
+                return false;
+            }
+        }
+
+        private sealed class RedisValueArrayProcessor : ResultProcessor<RedisValue[]>
+        {
+            protected override bool SetResultCore(PhysicalConnection connection, Message message, RawResult result)
+            {
+                switch (result.Type)
+                {
+                    case ResultType.MultiBulk:
+                        var arr = result.GetItemsAsValues();
+
+                        SetResult(message, arr);
+                        return true;
+                }
+                return false;
+            }
+        }
+
+        private sealed class StringArrayProcessor : ResultProcessor<string[]>
+        {
+            protected override bool SetResultCore(PhysicalConnection connection, Message message, RawResult result)
+            {
+                switch (result.Type)
+                {
+                    case ResultType.MultiBulk:
+                        var arr = result.GetItemsAsStrings();
+
+                        SetResult(message, arr);
+                        return true;
+                }
+                return false;
+            }
+        }
+
+        private sealed class RedisValueGeoPositionProcessor : ResultProcessor<GeoPosition?>
+        {
+            protected override bool SetResultCore(PhysicalConnection connection, Message message, RawResult result)
+            {
+                switch (result.Type)
+                {
+                    case ResultType.MultiBulk:
+                        var pos = result.GetItemsAsGeoPosition();
+
+                        SetResult(message, pos);
+                        return true;
+                }
+                return false;
+            }
+        }
+
+        private sealed class RedisValueGeoPositionArrayProcessor : ResultProcessor<GeoPosition?[]>
+        {
+            protected override bool SetResultCore(PhysicalConnection connection, Message message, RawResult result)
+            {
+                switch (result.Type)
+                {
+                    case ResultType.MultiBulk:
+                        var arr = result.GetItemsAsGeoPositionArray();
+
+                        SetResult(message, arr);
+                        return true;
+                }
+                return false;
+            }
+        }
+
+        private sealed class GeoRadiusResultArrayProcessor : ResultProcessor<GeoRadiusResult[]>
+        {
+            private static readonly GeoRadiusResultArrayProcessor[] instances;
+            private readonly GeoRadiusOptions options;
+
+            static GeoRadiusResultArrayProcessor()
+            {
+                instances = new GeoRadiusResultArrayProcessor[8];
+                for (int i = 0; i < 8; i++) instances[i] = new GeoRadiusResultArrayProcessor((GeoRadiusOptions)i);
+            }
+
+            public static GeoRadiusResultArrayProcessor Get(GeoRadiusOptions options)
+            {
+                int i = (int)options;
+                if (i < 0 || i >= instances.Length) throw new ArgumentOutOfRangeException(nameof(options));
+                return instances[i];
+            }
+
+            private GeoRadiusResultArrayProcessor(GeoRadiusOptions options)
+            {
+                this.options = options;
+            }
+
+            protected override bool SetResultCore(PhysicalConnection connection, Message message, RawResult result)
+            {
+                switch (result.Type)
+                {
+                    case ResultType.MultiBulk:
+                        var arr = result.GetItemsAsRawResults();
+
+                        GeoRadiusResult[] typed;
+                        if (arr == null)
+                        {
+                            typed = null;
+                        }
+                        else
+                        {
+                            var options = this.options;
+                            typed = new GeoRadiusResult[arr.Length];
+                            for (int i = 0; i < arr.Length; i++)
+                            {
+                                typed[i] = Parse(options, arr[i]);
+                            }
+                        }
+                        SetResult(message, typed);
+                        return true;
+                }
+                return false;
+            }
+
+            private static GeoRadiusResult Parse(GeoRadiusOptions options, RawResult item)
+            {
+                if (options == GeoRadiusOptions.None)
+                {
+                    // Without any WITH option specified, the command just returns a linear array like ["New York","Milan","Paris"].
+                    return new GeoRadiusResult(item.AsRedisValue(), null, null, null);
+                }
+                // If WITHCOORD, WITHDIST or WITHHASH options are specified, the command returns an array of arrays, where each sub-array represents a single item.
+                var arr = item.GetArrayOfRawResults();
+
+                int index = 0;
+                // the first item in the sub-array is always the name of the returned item.
+                var member = arr[index++].AsRedisValue();
+
+                /*  The other information is returned in the following order as successive elements of the sub-array.
+The distance from the center as a floating point number, in the same unit specified in the radius.
+The geohash integer.
+The coordinates as a two items x,y array (longitude,latitude).
+                 */
+                double? distance = null;
+                GeoPosition? position = null;
+                long? hash = null;
+                if ((options & GeoRadiusOptions.WithDistance) != 0) { distance = (double?)arr[index++].AsRedisValue(); }
+                if ((options & GeoRadiusOptions.WithGeoHash) != 0) { hash = (long?)arr[index++].AsRedisValue(); }
+                if ((options & GeoRadiusOptions.WithCoordinates) != 0)
+                {
+                    var coords = arr[index++].GetArrayOfRawResults();
+                    double longitude = (double)coords[0].AsRedisValue(), latitude = (double)coords[1].AsRedisValue();
+                    position = new GeoPosition(longitude, latitude);
+                }
+                return new GeoRadiusResult(member, distance, hash, position);
+            }
+        }
+
+        private sealed class RedisValueProcessor : ResultProcessor<RedisValue>
+        {
+            protected override bool SetResultCore(PhysicalConnection connection, Message message, RawResult result)
+            {
+                switch (result.Type)
+                {
+                    case ResultType.Integer:
+                    case ResultType.SimpleString:
+                    case ResultType.BulkString:
+                        SetResult(message, result.AsRedisValue());
+                        return true;
+                }
+                return false;
+            }
+        }
+
+        private class ScriptResultProcessor : ResultProcessor<RedisResult>
+        {
+            private static readonly byte[] NOSCRIPT = Encoding.UTF8.GetBytes("NOSCRIPT ");
+            public override bool SetResult(PhysicalConnection connection, Message message, RawResult result)
+            {
+                if (result.Type == ResultType.Error && result.AssertStarts(NOSCRIPT))
+                { // scripts are not flushed individually, so assume the entire script cache is toast ("SCRIPT FLUSH")
+                    connection.Bridge.ServerEndPoint.FlushScriptCache();
+                    message.SetScriptUnavailable();
+                }
+                // and apply usual processing for the rest
+                return base.SetResult(connection, message, result);
+            }
+
+            // note that top-level error messages still get handled by SetResult, but nested errors
+            // (is that a thing?) will be wrapped in the RedisResult
+            protected override bool SetResultCore(PhysicalConnection connection, Message message, RawResult result)
+            {
+                var value = Redis.RedisResult.TryCreate(connection, result);
+                if (value != null)
+                {
+                    SetResult(message, value);
+                    return true;
+                }
+                return false;
+            }
+        }
+
+        private sealed class StringPairInterleavedProcessor : ValuePairInterleavedProcessorBase<KeyValuePair<string, string>>
+        {
+            protected override KeyValuePair<string, string> Parse(RawResult first, RawResult second)
+            {
+                return new KeyValuePair<string, string>(first.GetString(), second.GetString());
+            }
+        }
+
+        private sealed class StringProcessor : ResultProcessor<string>
+        {
+            protected override bool SetResultCore(PhysicalConnection connection, Message message, RawResult result)
+            {
+                switch (result.Type)
+                {
+                    case ResultType.Integer:
+                    case ResultType.SimpleString:
+                    case ResultType.BulkString:
+                        SetResult(message, result.GetString());
+                        return true;
+                    case ResultType.MultiBulk:
+                        var arr = result.GetItems();
+                        if (arr.Length == 1)
+                        {
+                            SetResult(message, arr[0].GetString());
+                            return true;
+                        }
+                        break;
+                }
+                return false;
+            }
+        }
+
+        private class TracerProcessor : ResultProcessor<bool>
+        {
+            private static readonly byte[]
+                authRequired = Encoding.UTF8.GetBytes("NOAUTH Authentication required."),
+                authFail = Encoding.UTF8.GetBytes("ERR operation not permitted"),
+                loading = Encoding.UTF8.GetBytes("LOADING ");
+
+            private readonly bool establishConnection;
+
+            public TracerProcessor(bool establishConnection)
+            {
+                this.establishConnection = establishConnection;
+            }
+
+            public override bool SetResult(PhysicalConnection connection, Message message, RawResult result)
+            {
+                var final = base.SetResult(connection, message, result);
+                if (result.IsError)
+                {
+                    if (result.IsEqual(authFail) || result.IsEqual(authRequired))
+                    {
+                        connection.RecordConnectionFailed(ConnectionFailureType.AuthenticationFailure, new Exception(result.ToString() + " Verify if the Redis password provided is correct."));
+                    }
+                    else if (result.AssertStarts(loading))
+                    {
+                        connection.RecordConnectionFailed(ConnectionFailureType.Loading);
+                    }
+                    else
+                    {
+                        connection.RecordConnectionFailed(ConnectionFailureType.ProtocolFailure);
+                    }
+                }
+                return final;
+            }
+
+            protected override bool SetResultCore(PhysicalConnection connection, Message message, RawResult result)
+            {
+                bool happy;
+                switch (message.Command)
+                {
+                    case RedisCommand.ECHO:
+                        happy = result.Type == ResultType.BulkString && (!establishConnection || result.IsEqual(connection.Multiplexer.UniqueId));
+                        break;
+                    case RedisCommand.PING:
+                        happy = result.Type == ResultType.SimpleString && result.IsEqual(RedisLiterals.BytesPONG);
+                        break;
+                    case RedisCommand.TIME:
+                        happy = result.Type == ResultType.MultiBulk && result.GetItems().Length == 2;
+                        break;
+                    case RedisCommand.EXISTS:
+                        happy = result.Type == ResultType.Integer;
+                        break;
+                    default:
+                        happy = true;
+                        break;
+                }
+                if (happy)
+                {
+                    if (establishConnection) connection.Bridge.OnFullyEstablished(connection);
+                    SetResult(message, happy);
+                    return true;
+                }
+                else
+                {
+                    connection.RecordConnectionFailed(ConnectionFailureType.ProtocolFailure);
+                    return false;
+                }
+            }
+        }
+
+        #region Sentinel
+
+        private sealed class SentinelGetMasterAddressByNameProcessor : ResultProcessor<EndPoint>
+        {
+            protected override bool SetResultCore(PhysicalConnection connection, Message message, RawResult result)
+            {
+                switch (result.Type)
+                {
+                    case ResultType.MultiBulk:
+                        var arr = result.GetItemsAsValues();
+
+                        int port;
+                        if (arr.Length == 2 && int.TryParse(arr[1], out port))
+                        {
+                            SetResult(message, Format.ParseEndPoint(arr[0], port));
+                            return true;
+                        }
+                        else if (arr.Length == 0)
+                        {
+                            SetResult(message, null);
+                            return true;
+                        }
+                        break;
+                    case ResultType.SimpleString:
+                        //We don't want to blow up if the master is not found
+                        if (result.IsNull)
+                            return true;
+                        break;
+                }
+                return false;
+            }
+        }
+
+        private sealed class SentinelArrayOfArraysProcessor : ResultProcessor<KeyValuePair<string, string>[][]>
+        {
+            protected override bool SetResultCore(PhysicalConnection connection, Message message, RawResult result)
+            {
+                var innerProcessor = StringPairInterleaved as StringPairInterleavedProcessor;
+                if (innerProcessor == null)
+                {
+                    return false;
+                }
+
+                switch (result.Type)
+                {
+                    case ResultType.MultiBulk:
+                        var arrayOfArrays = result.GetArrayOfRawResults();
+
+                        var returnArray = new KeyValuePair<string, string>[arrayOfArrays.Length][];
+
+                        for (int i = 0; i < arrayOfArrays.Length; i++)
+                        {
+                            var rawInnerArray = arrayOfArrays[i];
+                            innerProcessor.TryParse(rawInnerArray, out KeyValuePair<string, string>[] kvpArray);
+                            returnArray[i] = kvpArray;
+                        }
+
+                        SetResult(message, returnArray);
+                        return true;
+                }
+                return false;
+            }
+        }
+
+        #endregion
+    }
+
+    internal abstract class ResultProcessor<T> : ResultProcessor
+    {
+        protected void SetResult(Message message, T value)
+        {
+            if (message == null) return;
+            var box = message.ResultBox as ResultBox<T>;
+            message.SetResponseReceived();
+
+            box?.SetResult(value);
+        }
+    }
+}