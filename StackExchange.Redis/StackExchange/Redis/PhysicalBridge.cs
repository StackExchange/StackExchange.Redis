﻿using System;
using System.Collections.Generic;
using System.Diagnostics;
using System.IO;
using System.Runtime.CompilerServices;
using System.Text;
using System.Threading;

namespace StackExchange.Redis
{
    enum WriteResult
    {
        QueueEmptyAfterWrite,
        NothingToDo,
        MoreWork,
        CompetingWriter,
        NoConnection,
    }
    
    sealed partial class PhysicalBridge : IDisposable
    {
        internal readonly string Name;

        internal int inWriteQueue = 0;

        const int ProfileLogSamples = 10;

        const double ProfileLogSeconds = (ConnectionMultiplexer.MillisecondsPerHeartbeat * ProfileLogSamples) / 1000.0;

        private static readonly Message ReusableAskingCommand = Message.Create(-1, CommandFlags.FireAndForget, RedisCommand.ASKING);

        private readonly CompletionManager completionManager;
        readonly long[] profileLog = new long[ProfileLogSamples];
        private readonly MessageQueue queue = new MessageQueue();
        int activeWriters = 0;
        private int beating;
        int failConnectCount = 0;
        volatile bool isDisposed;
        long nonPreferredEndpointCount;

        //private volatile int missedHeartbeats;
        private long operationCount, socketCount;
        private volatile PhysicalConnection physical;


        long profileLastLog;
        int profileLogIndex;
        volatile bool reportNextFailure = true, reconfigureNextFailure = false;
        private volatile int state = (int)State.Disconnected;

        public PhysicalBridge(ServerEndPoint serverEndPoint, ConnectionType type)
        {
            ServerEndPoint = serverEndPoint;
            ConnectionType = type;
            Multiplexer = serverEndPoint.Multiplexer;
            Name = Format.ToString(serverEndPoint.EndPoint) + "/" + ConnectionType.ToString();
            completionManager = new CompletionManager(Multiplexer, Name);
        }

        public enum State : byte
        {
            Connecting,
            ConnectedEstablishing,
            ConnectedEstablished,
            Disconnected
        }

        public Exception LastException { get; private set; }

        public ConnectionType ConnectionType { get; }

        public bool IsConnected => state == (int)State.ConnectedEstablished;

        public ConnectionMultiplexer Multiplexer { get; }

        public ServerEndPoint ServerEndPoint { get; }

        public long SubscriptionCount
        {
            get
            {
                var tmp = physical;
                return tmp == null ? 0 : physical.SubscriptionCount;
            }
        }

        internal State ConnectionState => (State)state;
        internal bool IsBeating => Interlocked.CompareExchange(ref beating, 0, 0) == 1;

        internal long OperationCount => Interlocked.Read(ref operationCount);

        public void CompleteSyncOrAsync(ICompletable operation)
        {
            completionManager.CompleteSyncOrAsync(operation);
        }

        public void Dispose()
        {
            isDisposed = true;
            using (var tmp = physical)
            {
                physical = null;
            }
        }

        public void ReportNextFailure()
        {
            reportNextFailure = true;
        }

        public override string ToString()
        {
            return ConnectionType + "/" + Format.ToString(ServerEndPoint.EndPoint);
        }

        public void TryConnect(TextWriter log)
        {
            GetConnection(log);
        }

        public bool TryEnqueue(Message message, bool isSlave)
        {
            if (isDisposed) throw new ObjectDisposedException(Name);
            if (!IsConnected)
            {
                if (message.IsInternalCall)
                {
                    // you can go in the queue, but we won't be starting
                    // a worker, because the handshake has not completed
                    queue.Push(message);
                    message.SetEnqueued();
                    return true;
                }
                else
                {
                    // sorry, we're just not ready for you yet;
                    return false;
                }
            }

            bool reqWrite = queue.Push(message);
            message.SetEnqueued();
            LogNonPreferred(message.Flags, isSlave);
            Trace("Now pending: " + GetPendingCount());

            if (reqWrite)
            {
                Multiplexer.RequestWrite(this, false);
            }
            return true;
        }
        internal void AppendProfile(StringBuilder sb)
        {
            long[] clone = new long[ProfileLogSamples + 1];
            for (int i = 0; i < ProfileLogSamples; i++)
            {
                clone[i] = Interlocked.Read(ref profileLog[i]);
            }
            clone[ProfileLogSamples] = Interlocked.Read(ref operationCount);
            Array.Sort(clone);
            sb.Append(" ").Append(clone[0]);
            for (int i = 1; i < clone.Length; i++)
            {
                if (clone[i] != clone[i - 1])
                {
                    sb.Append("+").Append(clone[i] - clone[i - 1]);
                }
            }
            if (clone[0] != clone[ProfileLogSamples])
            {
                sb.Append("=").Append(clone[ProfileLogSamples]);
            }
            double rate = (clone[ProfileLogSamples] - clone[0]) / ProfileLogSeconds;
            sb.Append(" (").Append(rate.ToString("N2")).Append(" ops/s; spans ").Append(ProfileLogSeconds).Append("s)");
        }

        internal bool ConfirmRemoveFromWriteQueue()
        {
            lock (queue.SyncLock)
            {
                if (queue.Count() == 0)
                {
                    Interlocked.Exchange(ref inWriteQueue, 0);
                    return true;
                }
            }
            return false;
        }

        internal void GetCounters(ConnectionCounters counters)
        {
            counters.PendingUnsentItems = queue.Count();
            counters.OperationCount = OperationCount;
            counters.SocketCount = Interlocked.Read(ref socketCount);
            counters.WriterCount = Interlocked.CompareExchange(ref activeWriters, 0, 0);
            counters.NonPreferredEndpointCount = Interlocked.Read(ref nonPreferredEndpointCount);
            completionManager.GetCounters(counters);
            physical?.GetCounters(counters);
        }

        internal int GetOutstandingCount(out int inst, out int qu, out int qs, out int qc, out int wr, out int wq, out int @in, out int ar)
        {// defined as: PendingUnsentItems + SentItemsAwaitingResponse + ResponsesAwaitingAsyncCompletion
            inst = (int)(Interlocked.Read(ref operationCount) - Interlocked.Read(ref profileLastLog));
            qu = queue.Count();
            var tmp = physical;
            if(tmp == null)
            {
                qs = @in = ar = 0;
            } else
            {
                qs = tmp.GetSentAwaitingResponseCount();
                @in = tmp.GetAvailableInboundBytes(out ar);
            }
            qc = completionManager.GetOutstandingCount();
            wr = Interlocked.CompareExchange(ref activeWriters, 0, 0);
            wq = Interlocked.CompareExchange(ref inWriteQueue, 0, 0);
            return qu + qs + qc;
        }

        internal int GetPendingCount()
        {
            return queue.Count();
        }

        internal string GetStormLog()
        {
            var sb = new StringBuilder("Storm log for ").Append(Format.ToString(ServerEndPoint.EndPoint)).Append(" / ").Append(ConnectionType)
                .Append(" at ").Append(DateTime.UtcNow)
                .AppendLine().AppendLine();
            queue.GetStormLog(sb);
            physical?.GetStormLog(sb);
            completionManager.GetStormLog(sb);
            sb.Append("Circular op-count snapshot:");
            AppendProfile(sb);
            sb.AppendLine();
            return sb.ToString();
        }

        internal void IncrementOpCount()
        {
            Interlocked.Increment(ref operationCount);
        }

        internal void KeepAlive()
        {
            var commandMap = Multiplexer.CommandMap;
            Message msg = null;
            switch (ConnectionType)
            {
                case ConnectionType.Interactive:
                    msg = ServerEndPoint.GetTracerMessage(false);
                    msg.SetSource(ResultProcessor.Tracer, null);
                    break;
                case ConnectionType.Subscription:
                    if (commandMap.IsAvailable(RedisCommand.UNSUBSCRIBE))
                    {
                        msg = Message.Create(-1, CommandFlags.FireAndForget, RedisCommand.UNSUBSCRIBE,
                            (RedisChannel)Guid.NewGuid().ToByteArray());
                        msg.SetSource(ResultProcessor.TrackSubscriptions, null);
                    }
                    break;
            }
            if (msg != null)
            {
                msg.SetInternalCall();
                Multiplexer.Trace("Enqueue: " + msg);
                if (!TryEnqueue(msg, ServerEndPoint.IsSlave))
                {
                    OnInternalError(ExceptionFactory.NoConnectionAvailable(Multiplexer.IncludeDetailInExceptions, msg.Command, msg, ServerEndPoint, Multiplexer.GetServerSnapshot()));
                }
            }
        }

        internal void OnConnected(PhysicalConnection connection, TextWriter log)
        {
            Trace("OnConnected");
            if (physical == connection && !isDisposed && ChangeState(State.Connecting, State.ConnectedEstablishing))
            {
                ServerEndPoint.OnEstablishing(connection, log);
            }
            else
            {
                try
                {
                    connection.Dispose();
                }
                catch
                { }
            }
        }


        internal void ResetNonConnected()
        {
            var tmp = physical;
            if (tmp != null && state != (int)State.ConnectedEstablished)
            {
                tmp.RecordConnectionFailed(ConnectionFailureType.UnableToConnect);
            }
            GetConnection(null);
        }

        internal void OnConnectionFailed(PhysicalConnection connection, ConnectionFailureType failureType, Exception innerException)
        {
            if (reportNextFailure)
            {
                LastException = innerException;
                reportNextFailure = false; // until it is restored
                var endpoint = ServerEndPoint.EndPoint;
                Multiplexer.OnConnectionFailed(endpoint, ConnectionType, failureType, innerException, reconfigureNextFailure);
            }
        }

        internal void OnDisconnected(ConnectionFailureType failureType, PhysicalConnection connection, out bool isCurrent, out State oldState)
        {
            Trace("OnDisconnected");

            // if the next thing in the pipe is a PING, we can tell it that we failed (this really helps spot doomed connects)
            int count;
            var ping = queue.DequeueUnsentPing(out count);
            if (ping != null)
            {
                Trace("Marking PING as failed (queue length: " + count + ")");
                ping.Fail(failureType, null);
                CompleteSyncOrAsync(ping);
            }
            oldState = default(State); // only defined when isCurrent = true
            if (isCurrent = (physical == connection))
            {
                Trace("Bridge noting disconnect from active connection" + (isDisposed ? " (disposed)" : ""));
                oldState = ChangeState(State.Disconnected);
                physical = null;

                if (!isDisposed && Interlocked.Increment(ref failConnectCount) == 1)
                {
                    GetConnection(null); // try to connect immediately
                }
            }
            else if (physical == null)
            {
                Trace("Bridge noting disconnect (already terminated)");
            }
            else
            {
                Trace("Bridge noting disconnect, but from different connection");
            }
        }

        internal void OnFullyEstablished(PhysicalConnection connection)
        {
            Trace("OnFullyEstablished");
            if (physical == connection && !isDisposed && ChangeState(State.ConnectedEstablishing, State.ConnectedEstablished))
            {
                reportNextFailure = reconfigureNextFailure = true;
                LastException = null;
                Interlocked.Exchange(ref failConnectCount, 0);
                ServerEndPoint.OnFullyEstablished(connection);
                Multiplexer.RequestWrite(this, true);
                if(ConnectionType == ConnectionType.Interactive) ServerEndPoint.CheckInfoReplication();
            }
            else
            {
                try { connection.Dispose(); } catch { }
            }
        }

        private int connectStartTicks;
        private long connectTimeoutRetryCount = 0;
        
        internal void OnHeartbeat(bool ifConnectedOnly)
        {
            bool runThisTime = false;
            try
            {
                runThisTime = !isDisposed && Interlocked.CompareExchange(ref beating, 1, 0) == 0;
                if (!runThisTime) return;

                uint index = (uint)Interlocked.Increment(ref profileLogIndex);
                long newSampleCount = Interlocked.Read(ref operationCount);
                Interlocked.Exchange(ref profileLog[index % ProfileLogSamples], newSampleCount);
                Interlocked.Exchange(ref profileLastLog, newSampleCount);
                Trace("OnHeartbeat: " + (State)state);
                switch (state)
                {
                    case (int)State.Connecting:
                        int connectTimeMilliseconds = unchecked(Environment.TickCount - VolatileWrapper.Read(ref connectStartTicks));
                        bool shouldRetry = Multiplexer.RawConfig.ReconnectRetryPolicy.ShouldRetry(Interlocked.Read(ref connectTimeoutRetryCount), connectTimeMilliseconds);
                        if (shouldRetry)
                        {
<<<<<<< HEAD
                            LastException = ExceptionFactory.UnableToConnect(Multiplexer.RawConfig.AbortOnConnectFail, "ConnectTimeout");
=======
                            Interlocked.Increment(ref connectTimeoutRetryCount);
                            LastException = ExceptionFactory.UnableToConnect("ConnectTimeout");
>>>>>>> c2297c18
                            Trace("Aborting connect");
                            // abort and reconnect
                            var snapshot = physical;
                            bool isCurrent;
                            State oldState;
                            OnDisconnected(ConnectionFailureType.UnableToConnect, snapshot, out isCurrent, out oldState);
                            using (snapshot) { } // dispose etc
                            TryConnect(null);
                        }
                        if (!ifConnectedOnly)
                        {
                            AbortUnsent();
                        }
                        break;
                    case (int)State.ConnectedEstablishing:
                    case (int)State.ConnectedEstablished:
                        var tmp = physical;
                        if (tmp != null)
                        {
                            if(state == (int)State.ConnectedEstablished)
                            {
                                Interlocked.Exchange(ref connectTimeoutRetryCount, 0);
                                tmp.Bridge.ServerEndPoint.ClearUnselectable(UnselectableFlags.DidNotRespond);
                            }
                            tmp.OnHeartbeat();
                            int writeEverySeconds = ServerEndPoint.WriteEverySeconds,
                                checkConfigSeconds = Multiplexer.RawConfig.ConfigCheckSeconds;

                            if(state == (int)State.ConnectedEstablished && ConnectionType == ConnectionType.Interactive
                                && checkConfigSeconds > 0 && ServerEndPoint.LastInfoReplicationCheckSecondsAgo >= checkConfigSeconds
                                && ServerEndPoint.CheckInfoReplication())
                            {
                                // that serves as a keep-alive, if it is accepted
                            }
                            else if (writeEverySeconds > 0 && tmp.LastWriteSecondsAgo >= writeEverySeconds)
                            {
                                Trace("OnHeartbeat - overdue");
                                if (state == (int)State.ConnectedEstablished)
                                {
                                    KeepAlive();
                                }
                                else
                                {
                                    bool ignore;
                                    State oldState;
                                    OnDisconnected(ConnectionFailureType.SocketFailure, tmp, out ignore, out oldState);
                                }
                            }
                            else if (!queue.Any() && tmp.GetSentAwaitingResponseCount() != 0)
                            {
                                // there's a chance this is a dead socket; sending data will shake that
                                // up a bit, so if we have an empty unsent queue and a non-empty sent
                                // queue, test the socket
                                KeepAlive();
                            }
                        }
                        break;
                    case (int)State.Disconnected:
                        Interlocked.Exchange(ref connectTimeoutRetryCount, 0);
                        if (!ifConnectedOnly)
                        {
                            AbortUnsent();
                            Multiplexer.Trace("Resurrecting " + this.ToString());
                            GetConnection(null);
                        }
                        break;
                    default:
                        Interlocked.Exchange(ref connectTimeoutRetryCount, 0);
                        if (!ifConnectedOnly)
                        {
                            AbortUnsent();
                        }
                        break;
                }
            }
            catch (Exception ex)
            {
                OnInternalError(ex);
                Trace("OnHeartbeat error: " + ex.Message);
            }
            finally
            {
                if (runThisTime) Interlocked.Exchange(ref beating, 0);
            }
        }

        internal void RemovePhysical(PhysicalConnection connection)
        {
#pragma warning disable 0420
            Interlocked.CompareExchange(ref physical, null, connection);
#pragma warning restore 0420
        }

        [Conditional("VERBOSE")]
        internal void Trace(string message)
        {
            Multiplexer.Trace(message, ToString());
        }

        [Conditional("VERBOSE")]
        internal void Trace(bool condition, string message)
        {
            if (condition) Multiplexer.Trace(message, ToString());
        }

        internal bool TryEnqueue(List<Message> messages, bool isSlave)
        {
            if (messages == null || messages.Count == 0) return true;

            if (isDisposed) throw new ObjectDisposedException(Name);

            if (!IsConnected)
            {
                return false;
            }
            bool reqWrite = false;
            foreach (var message in messages)
            {   // deliberately not taking a single lock here; we don't care if
                // other threads manage to interleave - in fact, it would be desirable
                // (to avoid a batch monopolising the connection)
                if (queue.Push(message)) reqWrite = true;
                LogNonPreferred(message.Flags, isSlave);
            }
            Trace("Now pending: " + GetPendingCount());
            if (reqWrite) // was empty before
            {
                Multiplexer.RequestWrite(this, false);
            }
            return true;
        }

        /// <summary>
        /// This writes a message **directly** to the output stream; note
        /// that this ignores the queue, so should only be used *either*
        /// from the regular dequeue loop, *or* from the "I've just
        /// connected" handshake (when there is no dequeue loop) - otherwise,
        /// you can pretty much assume you're going to destroy the stream
        /// </summary>
        internal bool WriteMessageDirect(PhysicalConnection tmp, Message next)
        {
            Trace("Writing: " + next);
            if (next is IMultiMessage)
            {
                SelectDatabase(tmp, next); // need to switch database *before* the transaction
                foreach (var subCommand in ((IMultiMessage)next).GetMessages(tmp))
                {
                    if (!WriteMessageToServer(tmp, subCommand))
                    {
                        // we screwed up; abort; note that WriteMessageToServer already
                        // killed the underlying connection
                        Trace("Unable to write to server");
                        next.Fail(ConnectionFailureType.ProtocolFailure, null);
                        CompleteSyncOrAsync(next);
                        return false;
                    }
                }

                next.SetRequestSent();

                return true;
            }
            else
            {
                return WriteMessageToServer(tmp, next);
            }
        }

        internal WriteResult WriteQueue(int maxWork)
        {
            bool weAreWriter = false;
            PhysicalConnection conn = null;
            try
            {
                Trace("Writing queue from bridge");

                weAreWriter = Interlocked.CompareExchange(ref activeWriters, 1, 0) == 0;
                if (!weAreWriter)
                {
                    Trace("(aborting: existing writer)");
                    return WriteResult.CompetingWriter;
                }

                conn = GetConnection(null);
                if (conn == null)
                {
                    AbortUnsent();
                    Trace("Connection not available; exiting");
                    return WriteResult.NoConnection;
                }

                Message last;
                int count = 0;
                while (true)
                {
                    var next = queue.Dequeue();
                    if (next == null)
                    {
                        Trace("Nothing to write; exiting");
                        if(count == 0)
                        {
                            conn.Flush(); // only flush on an empty run
                            return WriteResult.NothingToDo;
                        }
                        return WriteResult.QueueEmptyAfterWrite;
                    }
                    last = next;

                    Trace("Now pending: " + GetPendingCount());
                    if (!WriteMessageDirect(conn, next))
                    {
                        AbortUnsent();
                        Trace("write failed; connection is toast; exiting");
                        return WriteResult.NoConnection;
                    }
                    count++;
                    if (maxWork > 0 && count >= maxWork)
                    {
                        Trace("Work limit; exiting");
                        Trace(last != null, "Flushed up to: " + last);
                        conn.Flush();
                        break;
                    }
                }
            }
            catch (IOException ex)
            {
                if (conn != null)
                {
                    conn.RecordConnectionFailed(ConnectionFailureType.SocketFailure, ex);
                    conn = null;
                }
                AbortUnsent();
            }
            catch (Exception ex)
            {
                AbortUnsent();
                OnInternalError(ex);
            }
            finally
            {
                if (weAreWriter)
                {
                    Interlocked.Exchange(ref activeWriters, 0);
                    Trace("Exiting writer");
                }
            }
            return queue.Any() ? WriteResult.MoreWork : WriteResult.QueueEmptyAfterWrite;
        }

        private void AbortUnsent()
        {
            var dead = queue.DequeueAll();
            Trace(dead.Length != 0, "Aborting " + dead.Length + " messages");
            for (int i = 0; i < dead.Length; i++)
            {
                var msg = dead[i];
                msg.Fail(ConnectionFailureType.UnableToResolvePhysicalConnection, null);
                CompleteSyncOrAsync(msg);
            }
        }

        private State ChangeState(State newState)
        {
#pragma warning disable 0420
            var oldState = (State)Interlocked.Exchange(ref state, (int)newState);
#pragma warning restore 0420
            if (oldState != newState)
            {
                Multiplexer.Trace(ConnectionType + " state changed from " + oldState + " to " + newState);

                if (newState == State.Disconnected)
                {
                    AbortUnsent();
                }
            }
            return oldState;
        }

        private bool ChangeState(State oldState, State newState)
        {
#pragma warning disable 0420
            bool result = Interlocked.CompareExchange(ref state, (int)newState, (int)oldState) == (int)oldState;
#pragma warning restore 0420
            if (result)
            {
                Multiplexer.Trace(ConnectionType + " state changed from " + oldState + " to " + newState);
            }
            return result;
        }

        private PhysicalConnection GetConnection(TextWriter log)
        {
            if (state == (int)State.Disconnected)
            {
                try
                {
                    if (!Multiplexer.IsDisposed)
                    {
                        Multiplexer.LogLocked(log, "Connecting {0}...", Name);
                        Multiplexer.Trace("Connecting...", Name);
                        if (ChangeState(State.Disconnected, State.Connecting))
                        {
                            Interlocked.Increment(ref socketCount);
                            Interlocked.Exchange(ref connectStartTicks, Environment.TickCount);
                            // separate creation and connection for case when connection completes synchronously
                            // in that case PhysicalConnection will call back to PhysicalBridge, and most of  PhysicalBridge methods assumes that physical is not null;
                            physical = new PhysicalConnection(this);
                            physical.BeginConnect(log);
                        }
                    }
                    return null;
                }
                catch (Exception ex)
                {
                    Multiplexer.LogLocked(log, "Connect {0} failed: {1}", Name, ex.Message);
                    Multiplexer.Trace("Connect failed: " + ex.Message, Name);
                    ChangeState(State.Disconnected);
                    OnInternalError(ex);
                    throw;
                }
            }
            return physical;
        }

        private void LogNonPreferred(CommandFlags flags, bool isSlave)
        {
            if ((flags & Message.InternalCallFlag) == 0) // don't log internal-call
            {
                if (isSlave)
                {
                    if (Message.GetMasterSlaveFlags(flags) == CommandFlags.PreferMaster)
                        Interlocked.Increment(ref nonPreferredEndpointCount);
                }
                else
                {
                    if (Message.GetMasterSlaveFlags(flags) == CommandFlags.PreferSlave)
                        Interlocked.Increment(ref nonPreferredEndpointCount);
                }
            }
        }
        private void OnInternalError(Exception exception, [CallerMemberName] string origin = null)
        {
            Multiplexer.OnInternalError(exception, ServerEndPoint.EndPoint, ConnectionType, origin);
        }
        private void SelectDatabase(PhysicalConnection connection, Message message)
        {
            int db = message.Db;
            if (db >= 0)
            {
                var sel = connection.GetSelectDatabaseCommand(db, message);
                if (sel != null)
                {
                    connection.Enqueue(sel);
                    sel.WriteImpl(connection);
                    sel.SetRequestSent();
                    IncrementOpCount();
                }
            }
        }
        private bool WriteMessageToServer(PhysicalConnection connection, Message message)
        {
            if (message == null) return true;

            try
            {
                var cmd = message.Command;
                bool isMasterOnly = message.IsMasterOnly();
                if (isMasterOnly && ServerEndPoint.IsSlave && (ServerEndPoint.SlaveReadOnly || !ServerEndPoint.AllowSlaveWrites))
                {
                    throw ExceptionFactory.MasterOnly(Multiplexer.IncludeDetailInExceptions, message.Command, message, ServerEndPoint);
                }

                SelectDatabase(connection, message);

                if (!connection.TransactionActive)
                {
                    var readmode = connection.GetReadModeCommand(isMasterOnly);
                    if (readmode != null)
                    {
                        connection.Enqueue(readmode);
                        readmode.WriteTo(connection);
                        readmode.SetRequestSent();
                        IncrementOpCount();
                    }

                    if (message.IsAsking)
                    {
                        var asking = ReusableAskingCommand;
                        connection.Enqueue(asking);
                        asking.WriteImpl(connection);
                        asking.SetRequestSent();
                        IncrementOpCount();
                    }
                }
                switch (cmd)
                {
                    case RedisCommand.WATCH:
                    case RedisCommand.MULTI:
                        connection.TransactionActive = true;
                        break;
                    case RedisCommand.UNWATCH:
                    case RedisCommand.EXEC:
                    case RedisCommand.DISCARD:
                        connection.TransactionActive = false;
                        break;
                }

                connection.Enqueue(message);
                message.WriteImpl(connection);
                message.SetRequestSent();
                IncrementOpCount();

                // some commands smash our ability to trust the database; some commands
                // demand an immediate flush
                switch (cmd)
                {
                    case RedisCommand.EVAL:
                    case RedisCommand.EVALSHA:
                        if(!ServerEndPoint.GetFeatures().ScriptingDatabaseSafe)
                        {
                            connection.SetUnknownDatabase();
                        }
                        break;
                    case RedisCommand.DISCARD:
                    case RedisCommand.EXEC:
                        connection.SetUnknownDatabase();
                        break;
                }
                return true;
            }
            catch (RedisCommandException ex)
            {
                Trace("Write failed: " + ex.Message);
                message.Fail(ConnectionFailureType.ProtocolFailure, ex);
                CompleteSyncOrAsync(message);
                // this failed without actually writing; we're OK with that... unless there's a transaction

                if (connection != null && connection.TransactionActive)
                {
                    // we left it in a broken state; need to kill the connection
                    connection.RecordConnectionFailed(ConnectionFailureType.ProtocolFailure, ex);
                    return false;
                }
                return true;
            }
            catch (Exception ex)
            {
                Trace("Write failed: " + ex.Message);
                message.Fail(ConnectionFailureType.InternalFailure, ex);
                CompleteSyncOrAsync(message);

                // we're not sure *what* happened here; probably an IOException; kill the connection
                connection?.RecordConnectionFailed(ConnectionFailureType.InternalFailure, ex);
                return false;
            }
        }
    }
}<|MERGE_RESOLUTION|>--- conflicted
+++ resolved
@@ -63,8 +63,8 @@
             ConnectedEstablishing,
             ConnectedEstablished,
             Disconnected
-        }
-
+        }
+
         public Exception LastException { get; private set; }
 
         public ConnectionType ConnectionType { get; }
@@ -127,7 +127,7 @@
                 {
                     // you can go in the queue, but we won't be starting
                     // a worker, because the handshake has not completed
-                    queue.Push(message);
+                    queue.Push(message);
                     message.SetEnqueued();
                     return true;
                 }
@@ -138,7 +138,7 @@
                 }
             }
 
-            bool reqWrite = queue.Push(message);
+            bool reqWrite = queue.Push(message);
             message.SetEnqueued();
             LogNonPreferred(message.Flags, isSlave);
             Trace("Now pending: " + GetPendingCount());
@@ -304,7 +304,7 @@
         {
             if (reportNextFailure)
             {
-                LastException = innerException;
+                LastException = innerException;
                 reportNextFailure = false; // until it is restored
                 var endpoint = ServerEndPoint.EndPoint;
                 Multiplexer.OnConnectionFailed(endpoint, ConnectionType, failureType, innerException, reconfigureNextFailure);
@@ -387,12 +387,8 @@
                         bool shouldRetry = Multiplexer.RawConfig.ReconnectRetryPolicy.ShouldRetry(Interlocked.Read(ref connectTimeoutRetryCount), connectTimeMilliseconds);
                         if (shouldRetry)
                         {
-<<<<<<< HEAD
+                            Interlocked.Increment(ref connectTimeoutRetryCount);
                             LastException = ExceptionFactory.UnableToConnect(Multiplexer.RawConfig.AbortOnConnectFail, "ConnectTimeout");
-=======
-                            Interlocked.Increment(ref connectTimeoutRetryCount);
-                            LastException = ExceptionFactory.UnableToConnect("ConnectTimeout");
->>>>>>> c2297c18
                             Trace("Aborting connect");
                             // abort and reconnect
                             var snapshot = physical;
@@ -548,8 +544,8 @@
                         CompleteSyncOrAsync(next);
                         return false;
                     }
-                }
-
+                }
+
                 next.SetRequestSent();
 
                 return true;
@@ -746,7 +742,7 @@
                 if (sel != null)
                 {
                     connection.Enqueue(sel);
-                    sel.WriteImpl(connection);
+                    sel.WriteImpl(connection);
                     sel.SetRequestSent();
                     IncrementOpCount();
                 }
@@ -773,7 +769,7 @@
                     if (readmode != null)
                     {
                         connection.Enqueue(readmode);
-                        readmode.WriteTo(connection);
+                        readmode.WriteTo(connection);
                         readmode.SetRequestSent();
                         IncrementOpCount();
                     }
@@ -782,7 +778,7 @@
                     {
                         var asking = ReusableAskingCommand;
                         connection.Enqueue(asking);
-                        asking.WriteImpl(connection);
+                        asking.WriteImpl(connection);
                         asking.SetRequestSent();
                         IncrementOpCount();
                     }
@@ -801,8 +797,8 @@
                 }
 
                 connection.Enqueue(message);
-                message.WriteImpl(connection);
-                message.SetRequestSent();
+                message.WriteImpl(connection);
+                message.SetRequestSent();
                 IncrementOpCount();
 
                 // some commands smash our ability to trust the database; some commands
