﻿using System;
using BenchmarkDotNet.Attributes;
using BenchmarkDotNet.Columns;
using BenchmarkDotNet.Configs;
using BenchmarkDotNet.Diagnosers;
using BenchmarkDotNet.Jobs;
using BenchmarkDotNet.Running;
using BenchmarkDotNet.Validators;
using StackExchange.Redis;

namespace BasicTest
{

    static class Program
    {
        static void Main()
        {
            // tell BenchmarkDotNet not to force GC.Collect after benchmark iteration 
            // (single iteration contains of multiple (usually millions) of invocations)
            // it can influence the allocation-heavy Task<T> benchmarks
            var gcMode = new GcMode { Force = false };

            var customConfig = ManualConfig
                .Create(DefaultConfig.Instance) // copies all exporters, loggers and basic stuff
                .With(JitOptimizationsValidator.FailOnError) // Fail if not release mode
                .With(MemoryDiagnoser.Default) // use memory diagnoser
                .With(StatisticColumn.OperationsPerSecond) // add ops/s
                .With(Job.Default.With(gcMode));

            var summary = BenchmarkRunner.Run<Benchmark>(customConfig);
            Console.WriteLine(summary);
        }
    }
    /// <summary>
    /// The tests
    /// </summary>
    public class Benchmark : IDisposable
    {
        ConnectionMultiplexer connection;
        IDatabase db;
        /// <summary>
        /// Create
        /// </summary>
        public Benchmark()
        {
            connection = ConnectionMultiplexer.Connect("127.0.0.1:6379,syncTimeout=200000");
            db = connection.GetDatabase(3);
        }
        void IDisposable.Dispose()
        {
            connection?.Dispose();
            db = null;
            connection = null;
        }

<<<<<<< HEAD
                var rand = new Random(12345);
                RedisKey counter = "counter";
                db.KeyDelete(counter, CommandFlags.FireAndForget);
                int expected = 0;
                for (int i = 0; i < 1000; i++)
                {
                    int x = rand.Next(50);
                    //Console.WriteLine($"{i}:{x}");
                    expected += x;
                    db.StringIncrement(counter, x); //, CommandFlags.FireAndForget);
                }
                int actual = (int)await db.StringGetAsync(counter);
                Console.WriteLine($"{expected} vs {actual}");
=======
        
        const int COUNT = 10000;

        /// <summary>
        /// Run INCRBY lots of times
        /// </summary>
        [Benchmark(Description = "INCRBY", OperationsPerInvoke = COUNT)]
        public int Execute()
        {   
            var rand = new Random(12345);
            RedisKey counter = "counter";
            db.KeyDelete(counter, CommandFlags.FireAndForget);
            int expected = 0;
            for (int i = 0; i < COUNT; i++)
            {
                int x = rand.Next(50);
                expected += x;
                db.StringIncrement(counter, x, CommandFlags.FireAndForget);
>>>>>>> 83c0ef10
            }
            int actual = (int)db.StringGet(counter);
            if (actual != expected) throw new InvalidOperationException(
                $"expected: {expected}, actual: {actual}");
            return actual;
        }
    }
}<|MERGE_RESOLUTION|>--- conflicted
+++ resolved
@@ -53,21 +53,6 @@
             connection = null;
         }
 
-<<<<<<< HEAD
-                var rand = new Random(12345);
-                RedisKey counter = "counter";
-                db.KeyDelete(counter, CommandFlags.FireAndForget);
-                int expected = 0;
-                for (int i = 0; i < 1000; i++)
-                {
-                    int x = rand.Next(50);
-                    //Console.WriteLine($"{i}:{x}");
-                    expected += x;
-                    db.StringIncrement(counter, x); //, CommandFlags.FireAndForget);
-                }
-                int actual = (int)await db.StringGetAsync(counter);
-                Console.WriteLine($"{expected} vs {actual}");
-=======
         
         const int COUNT = 10000;
 
@@ -86,7 +71,6 @@
                 int x = rand.Next(50);
                 expected += x;
                 db.StringIncrement(counter, x, CommandFlags.FireAndForget);
->>>>>>> 83c0ef10
             }
             int actual = (int)db.StringGet(counter);
             if (actual != expected) throw new InvalidOperationException(
